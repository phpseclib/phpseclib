<?php

/**
 * Bootstrapping File for phpseclib
 *
 * composer isn't a requirement for phpseclib 2.0 but this file isn't really required
 * either. it's a bonus for those using composer but if you're not phpseclib will
 * still work
 *
 * @license http://www.opensource.org/licenses/mit-license.html MIT License
 */
if (extension_loaded('mbstring')) {
    // 2 - MB_OVERLOAD_STRING
<<<<<<< HEAD
    if (ini_get('mbstring.func_overload') & 2) {
        throw new UnexpectedValueException(
=======
    // mbstring.func_overload is deprecated in php 7.2 and removed in php 8.0.
    if (version_compare(PHP_VERSION, '8.0.0') < 0 && ini_get('mbstring.func_overload') & 2) {
        throw new \UnexpectedValueException(
>>>>>>> fcf9dd61
            'Overloading of string functions using mbstring.func_overload ' .
            'is not supported by phpseclib.'
        );
    }
}<|MERGE_RESOLUTION|>--- conflicted
+++ resolved
@@ -11,14 +11,9 @@
  */
 if (extension_loaded('mbstring')) {
     // 2 - MB_OVERLOAD_STRING
-<<<<<<< HEAD
-    if (ini_get('mbstring.func_overload') & 2) {
-        throw new UnexpectedValueException(
-=======
     // mbstring.func_overload is deprecated in php 7.2 and removed in php 8.0.
     if (version_compare(PHP_VERSION, '8.0.0') < 0 && ini_get('mbstring.func_overload') & 2) {
-        throw new \UnexpectedValueException(
->>>>>>> fcf9dd61
+        throw new UnexpectedValueException(
             'Overloading of string functions using mbstring.func_overload ' .
             'is not supported by phpseclib.'
         );
