<?php
/* vim: set expandtab tabstop=4 shiftwidth=4 softtabstop=4: */

namespace PhpSecLib\Net\SFTP;

/**
 * SFTP Stream Wrapper
 *
 * Creates an sftp:// protocol handler that can be used with, for example, fopen(), dir(), etc.
 *
 * PHP version 5
 *
 * LICENSE: Permission is hereby granted, free of charge, to any person obtaining a copy
 * of this software and associated documentation files (the "Software"), to deal
 * in the Software without restriction, including without limitation the rights
 * to use, copy, modify, merge, publish, distribute, sublicense, and/or sell
 * copies of the Software, and to permit persons to whom the Software is
 * furnished to do so, subject to the following conditions:
 * 
 * The above copyright notice and this permission notice shall be included in
 * all copies or substantial portions of the Software.
 * 
 * THE SOFTWARE IS PROVIDED "AS IS", WITHOUT WARRANTY OF ANY KIND, EXPRESS OR
 * IMPLIED, INCLUDING BUT NOT LIMITED TO THE WARRANTIES OF MERCHANTABILITY,
 * FITNESS FOR A PARTICULAR PURPOSE AND NONINFRINGEMENT. IN NO EVENT SHALL THE
 * AUTHORS OR COPYRIGHT HOLDERS BE LIABLE FOR ANY CLAIM, DAMAGES OR OTHER
 * LIABILITY, WHETHER IN AN ACTION OF CONTRACT, TORT OR OTHERWISE, ARISING FROM,
 * OUT OF OR IN CONNECTION WITH THE SOFTWARE OR THE USE OR OTHER DEALINGS IN
 * THE SOFTWARE.
 *
 * @category   Net
 * @package    Stream
 * @author     Jim Wigginton <terrafrost@php.net>
 * @copyright  MMXIII Jim Wigginton
 * @license    http://www.opensource.org/licenses/mit-license.html  MIT License
 * @link       http://phpseclib.sourceforge.net
 */

/**
 * SFTP Stream Wrapper
 *
 * @author  Jim Wigginton <terrafrost@php.net>
 * @version 0.3.2
 * @access  public
 * @package Stream
 */
class Stream {
    /**
     * SFTP instances
     *
     * Rather than re-create the connection we re-use instances if possible
     *
     * @var Array
     * @access static
     */
    static $instances;

    /**
     * SFTP instance
     *
     * @var Object
     * @access private
     */
    var $sftp;

    /**
     * Path
     *
     * @var String
     * @access private
     */
    var $path;

    /**
     * Mode
     *
     * @var String
     * @access private
     */
    var $mode;

    /**
     * Position
     *
     * @var Integer
     * @access private
     */
    var $pos;

    /**
     * Size
     *
     * @var Integer
     * @access private
     */
    var $size;

    /**
     * Directory entries
     *
     * @var Array
     * @access private
     */
    var $entries;

    /**
     * EOF flag
     *
     * @var Boolean
     * @access private
     */
    var $eof;

    /**
     * Context resource
     *
     * Technically this needs to be publically accessible so PHP can set it directly
     *
     * @var Resource
     * @access public
     */
    var $context;

    /**
     * Notification callback function
     *
     * @var Callable
     * @access public
     */
    var $notification;

    /**
     * The Constructor
     *
     * @access public
     */
    function Net_SFTP_Stream()
    {
<<<<<<< HEAD
        if (defined('NET_SFTP_STREAM_LOGGING')) {
            echo "__construct()\r\n";
        }

        if (!class_exists('Net_SFTP')) {
            require_once('Net/SFTP.php');
        }
=======
>>>>>>> 072bddd6
    }

    /**
     * Path Parser
     *
     * Extract a path from a URI and actually connect to an SSH server if appropriate
     *
     * If "notification" is set as a context parameter the message code for successful login is
     * NET_SSH2_MSG_USERAUTH_SUCCESS. For a failed login it's NET_SSH2_MSG_USERAUTH_FAILURE.
     *
     * @param String $path
     * @return String
     * @access private
     */
    function _parse_path($path)
    {
        extract(parse_url($path) + array('port' => 22));

        if (!isset($host)) {
            return false;
        }

        if (isset($this->context)) {
            $context = stream_context_get_params($this->context);
            if (isset($context['notification'])) {
                $this->notification = $context['notification'];
            }
        }

        if ($host[0] == '$') {
            $host = substr($host, 1);
            global $$host;
            if (!is_object($$host) || get_class($$host) != 'SFTP') {
                return false;
            }
            $this->sftp = $$host;
        } else {
            if (isset($this->context)) {
                $context = stream_context_get_options($this->context);
            }
            if (isset($context['sftp']['session'])) {
                $sftp = $context['sftp']['session'];
            }
            if (isset($context['sftp']['sftp'])) {
                $sftp = $context['sftp']['sftp'];
            }
            if (isset($sftp) && is_object($sftp) && get_class($sftp) == 'SFTP') {
                $this->sftp = $sftp;
                return $path;
            }
            if (isset($context['sftp']['username'])) {
                $user = $context['sftp']['username'];
            }
            if (isset($context['sftp']['password'])) {
                $pass = $context['sftp']['password'];
            }
            if (isset($context['sftp']['privkey']) && is_object($context['sftp']['privkey']) && get_Class($context['sftp']['privkey']) == 'RSA') {
                $pass = $context['sftp']['privkey'];
            }

            if (!isset($user) || !isset($pass)) {
                return false;
            }

            // casting $pass to a string is necessary in the event that it's a RSA object
            if (isset(self::$instances[$host][$port][$user][(string) $pass])) {
                $this->sftp = self::$instances[$host][$port][$user][(string) $pass];
            } else {
                $this->sftp = new Net_SFTP($host, $port);
                if (isset($this->notification) && is_callable($this->notification)) {
                    /* if !is_callable($this->notification) we could do this:

                       user_error('fopen(): failed to call user notifier', E_USER_WARNING);

                       the ftp wrapper gives errors like that when the notifier isn't callable.
                       i've opted not to do that, however, since the ftp wrapper gives the line
                       on which the fopen occurred as the line number - not the line that the
                       user_error is on.
                    */
                    call_user_func($this->notification, STREAM_NOTIFY_CONNECT, STREAM_NOTIFY_SEVERITY_INFO, '', 0, 0, 0);
                    call_user_func($this->notification, STREAM_NOTIFY_AUTH_REQUIRED, STREAM_NOTIFY_SEVERITY_INFO, '', 0, 0, 0);
                    if (!$this->sftp->login($user, $pass)) {
                        call_user_func($this->notification, STREAM_NOTIFY_AUTH_RESULT, STREAM_NOTIFY_SEVERITY_ERR, 'Login Failure', NET_SSH2_MSG_USERAUTH_FAILURE, 0, 0);
                        return false;
                    }
                    call_user_func($this->notification, STREAM_NOTIFY_AUTH_RESULT, STREAM_NOTIFY_SEVERITY_INFO, 'Login Success', NET_SSH2_MSG_USERAUTH_SUCCESS, 0, 0);
                } else {
                    if (!$this->sftp->login($user, $pass)) {
                        return false;
                    }
                }
                self::$instances[$host][$port][$user][(string) $pass] = $this->sftp;
            }
        }

        return $path;
    }

    /**
     * Opens file or URL
     *
     * @param String $path
     * @param String $mode
     * @param Integer $options
     * @param String $opened_path
     * @return Boolean
     * @access public
     */
    function _stream_open($path, $mode, $options, &$opened_path)
    {
        $path = $this->_parse_path($path);

        if ($path === false) {
            return false;
        }
        $this->path = $path;

        $this->size = $this->sftp->size($path);
        $this->mode = preg_replace('#[bt]$#', '', $mode);
        $this->eof = false;

        if ($this->size === false) {
            if ($this->mode[0] == 'r') {
                return false;
            }
        } else {
            switch ($this->mode[0]) {
                case 'x':
                    return false;
                case 'w':
                case 'c':
                    $this->sftp->truncate($path, 0);
            }
        }

        $this->pos = $this->mode[0] != 'a' ? 0 : $this->size;

        return true;
    }

    /**
     * Read from stream
     *
     * @param Integer $count
     * @return Mixed
     * @access public
     */
    function _stream_read($count)
    {
        switch ($this->mode) {
            case 'w':
            case 'a':
            case 'x':
            case 'c':
                return false;
        }

        // commented out because some files - eg. /dev/urandom - will say their size is 0 when in fact it's kinda infinite
        //if ($this->pos >= $this->size) {
        //    $this->eof = true;
        //    return false;
        //}

        $result = $this->sftp->get($this->path, false, $this->pos, $count);
        if (isset($this->notification) && is_callable($this->notification)) {
            if ($result === false) {
                call_user_func($this->notification, STREAM_NOTIFY_FAILURE, STREAM_NOTIFY_SEVERITY_ERR, $this->sftp->getLastSFTPError(), NET_SFTP_OPEN, 0, 0);
                return 0;
            }
            // seems that PHP calls stream_read in 8k chunks
            call_user_func($this->notification, STREAM_NOTIFY_PROGRESS, STREAM_NOTIFY_SEVERITY_INFO, '', 0, strlen($result), $this->size);
        }

        if (empty($result)) { // ie. false or empty string
            $this->eof = true;
            return false;
        }
        $this->pos+= strlen($result);

        return $result;
    }

    /**
     * Write to stream
     *
     * @param String $data
     * @return Mixed
     * @access public
     */
    function _stream_write($data)
    {
        switch ($this->mode) {
            case 'r':
                return false;
        }

        $result = $this->sftp->put($this->path, $data, NET_SFTP_STRING, $this->pos);
        if (isset($this->notification) && is_callable($this->notification)) {
            if (!$result) {
                call_user_func($this->notification, STREAM_NOTIFY_FAILURE, STREAM_NOTIFY_SEVERITY_ERR, $this->sftp->getLastSFTPError(), NET_SFTP_OPEN, 0, 0);
                return 0;
            }
            // seems that PHP splits up strings into 8k blocks before calling stream_write
            call_user_func($this->notification, STREAM_NOTIFY_PROGRESS, STREAM_NOTIFY_SEVERITY_INFO, '', 0, strlen($data), strlen($data));
        }

        if ($result === false) {
            return false;
        }
        $this->pos+= strlen($data);
        if ($this->pos > $this->size) {
            $this->size = $this->pos;
        }
        $this->eof = false;
        return strlen($data);
    }

    /**
     * Retrieve the current position of a stream
     *
     * @return Integer
     * @access public
     */
    function _stream_tell()
    {
        return $this->pos;
    }

    /**
     * Tests for end-of-file on a file pointer
     *
     * In my testing there are four classes functions that normally effect the pointer:
     * fseek, fputs  / fwrite, fgets / fread and ftruncate.
     *
     * Only fgets / fread, however, results in feof() returning true. do fputs($fp, 'aaa') on a blank file and feof()
     * will return false. do fread($fp, 1) and feof() will then return true. do fseek($fp, 10) on ablank file and feof()
     * will return false. do fread($fp, 1) and feof() will then return true.
     *
     * @return Boolean
     * @access public
     */
    function _stream_eof()
    {
        return $this->eof;
    }

    /**
     * Seeks to specific location in a stream
     *
     * @param Integer $offset
     * @param Integer $whence
     * @return Boolean
     * @access public
     */
    function _stream_seek($offset, $whence)
    {
        switch ($whence) {
            case SEEK_SET:
                if ($offset >= $this->size || $offset < 0) {
                    return false;
                }
                break;
            case SEEK_CUR:
                $offset+= $this->pos;
                break;
            case SEEK_END:
                $offset+= $this->size;
        }

        $this->pos = $offset;
        $this->eof = false;
        return true;
    }

    /**
     * Change stream options
     *
     * @param String $path
     * @param Integer $option
     * @param Mixed $var
     * @return Boolean
     * @access public
     */
    function _stream_metadata($path, $option, $var)
    {
        $path = $this->_parse_path($path);
        if ($path === false) {
            return false;
        }

        // stream_metadata was introduced in PHP 5.4.0 but as of 5.4.11 the constants haven't been defined
        // see http://www.php.net/streamwrapper.stream-metadata and https://bugs.php.net/64246
        //     and https://github.com/php/php-src/blob/master/main/php_streams.h#L592
        switch ($option) {
            case 1: // PHP_STREAM_META_TOUCH
                return $this->sftp->touch($path, $var[0], $var[1]);
            case 2: // PHP_STREAM_OWNER_NAME
            case 3: // PHP_STREAM_GROUP_NAME
                return false;
            case 4: // PHP_STREAM_META_OWNER
                return $this->sftp->chown($path, $var);
            case 5: // PHP_STREAM_META_GROUP
                return $this->sftp->chgrp($path, $var);
            case 6: // PHP_STREAM_META_ACCESS
                return $this->sftp->chmod($path, $var) !== false;
        }
    }

    /**
     * Retrieve the underlaying resource
     *
     * @param Integer $cast_as
     * @return Resource
     * @access public
     */
    function _stream_cast($cast_as)
    {
        return $this->sftp->fsock;
    }

    /**
     * Advisory file locking
     *
     * @param Integer $operation
     * @return Boolean
     * @access public
     */
    function _stream_lock($operation)
    {
        return false;
    }

    /**
     * Renames a file or directory
     *
     * Attempts to rename oldname to newname, moving it between directories if necessary.
     * If newname exists, it will be overwritten.  This is a departure from what SFTP
     * does.
     *
     * @param String $path_from
     * @param String $path_to
     * @return Boolean
     * @access public
     */
    function _rename($path_from, $path_to)
    {
        $path1 = parse_url($path_from);
        $path2 = parse_url($path_to);
        unset($path1['path'], $path2['path']);
        if ($path1 != $path2) {
            return false;
        }

        $path_from = $this->_parse_path($path_from);
        $path_to = parse_url($path_to);
        if ($path_from == false) {
            return false;
        }

        $path_to = $path_to['path']; // the $component part of parse_url() was added in PHP 5.1.2
        // "It is an error if there already exists a file with the name specified by newpath."
        //  -- http://tools.ietf.org/html/draft-ietf-secsh-filexfer-02#section-6.5
        if (!$this->sftp->rename($path_from, $path_to)) {
            if ($this->sftp->stat($path_to)) {
                return $this->sftp->delete($path_to, true) && $this->sftp->rename($path_from, $path_to);
            }
            return false;
        }

        return true;
    }

    /**
     * Open directory handle
     *
     * The only $options is "whether or not to enforce safe_mode (0x04)". Since safe mode was deprecated in 5.3 and
     * removed in 5.4 I'm just going to ignore it 
     *
     * @param String $path
     * @param Integer $options
     * @return Boolean
     * @access public
     */
    function _dir_opendir($path, $options)
    {
        $path = $this->_parse_path($path);
        if ($path === false) {
            return false;
        }
        $this->pos = 0;
        $this->entries = $this->sftp->nlist($path);
        return $this->entries !== false;
    }

    /**
     * Read entry from directory handle
     *
     * @return Mixed
     * @access public
     */
    function _dir_readdir()
    {
        if (isset($this->entries[$this->pos])) {
            return $this->entries[$this->pos++];
        }
        return false;
    }

    /**
     * Rewind directory handle
     *
     * @return Boolean
     * @access public
     */
    function _dir_rewinddir()
    {
        $this->pos = 0;
        return true;
    }

    /**
     * Close directory handle
     *
     * @return Boolean
     * @access public
     */
    function _dir_closedir()
    {
        return true;
    }

    /**
     * Create a directory
     *
     * Only valid $options is STREAM_MKDIR_RECURSIVE
     *
     * @param String $path
     * @param Integer $mode
     * @param Integer $options
     * @return Boolean
     * @access public
     */
    function _mkdir($path, $mode, $options)
    {
        $path = $this->_parse_path($path);
        if ($path === false) {
            return false;
        }

        return $this->sftp->mkdir($path, $mode, $options & STREAM_MKDIR_RECURSIVE);
    }

    /**
     * Removes a directory
     *
     * Only valid $options is STREAM_MKDIR_RECURSIVE per <http://php.net/streamwrapper.rmdir>, however,
     * <http://php.net/rmdir>  does not have a $recursive parameter as mkdir() does so I don't know how
     * STREAM_MKDIR_RECURSIVE is supposed to be set. Also, when I try it out with rmdir() I get 8 as
     * $options. What does 8 correspond to?
     *
     * @param String $path
     * @param Integer $mode
     * @param Integer $options
     * @return Boolean
     * @access public
     */
    function _rmdir($path, $options)
    {
        $path = $this->_parse_path($path);
        if ($path === false) {
            return false;
        }

        return $this->sftp->rmdir($path);
    }

    /**
     * Flushes the output
     *
     * See <http://php.net/fflush>. Always returns true because SFTP doesn't cache stuff before writing
     *
     * @return Boolean
     * @access public
     */
    function _stream_flush()
    {
        return true;
    }

    /**
     * Retrieve information about a file resource
     *
     * @return Mixed
     * @access public
     */
    function _stream_stat()
    {
        $results = $this->sftp->stat($this->path);
        if ($results === false) {
            return false;
        }
        return $results;
    }

    /**
     * Delete a file
     *
     * @param String $path
     * @return Boolean
     * @access public
     */
    function _unlink($path)
    {
        $path = $this->_parse_path($path);
        if ($path === false) {
            return false;
        }

        return $this->sftp->delete($path, false);
    }

    /**
     * Retrieve information about a file
     *
     * Ignores the STREAM_URL_STAT_QUIET flag because the entirety of Stream is quiet by default
     * might be worthwhile to reconstruct bits 12-16 (ie. the file type) if mode doesn't have them but we'll
     * cross that bridge when and if it's reached
     *
     * @param String $path
     * @param Integer $flags
     * @return Mixed
     * @access public
     */
    function _url_stat($path, $flags)
    {
        $path = $this->_parse_path($path);
        if ($path === false) {
            return false;
        }

        $results = $flags & STREAM_URL_STAT_LINK ? $this->sftp->lstat($path) : $this->sftp->stat($path);
        if ($results === false) {
            return false;
        }

        return $results;
    }

    /**
     * Truncate stream
     *
     * @param Integer $new_size
     * @return Boolean
     * @access public
     */
    function _stream_truncate($new_size)
    {
        if (!$this->sftp->truncate($this->path, $new_size)) {
            return false;
        }

        $this->eof = false;
        $this->size = $new_size;

        return true;
    }

    /**
     * Change stream options
     *
     * STREAM_OPTION_WRITE_BUFFER isn't supported for the same reason stream_flush isn't.
     * The other two aren't supported because of limitations in SFTP.
     *
     * @param Integer $option
     * @param Integer $arg1
     * @param Integer $arg2
     * @return Boolean
     * @access public
     */
    function _stream_set_option($option, $arg1, $arg2)
    {
        return false;
    }

    /**
     * Close an resource
     *
     * @access public
     */
    function _stream_close()
    {
    }

    /**
     * __call Magic Method
     *
     * When you're utilizing an SFTP stream you're not calling the methods in this class directly - PHP is calling them for you.
     * Which kinda begs the question... what methods is PHP calling and what parameters is it passing to them? This function
     * lets you figure that out.
     *
     * If NET_SFTP_STREAM_LOGGING is defined all calls will be output on the screen and then (regardless of whether or not
     * NET_SFTP_STREAM_LOGGING is enabled) the parameters will be passed through to the appropriate method.
     *
     * @param String
     * @param Array
     * @return Mixed
     * @access public
     */
    function __call($name, $arguments)
    {
        if (defined('NET_SFTP_STREAM_LOGGING')) {
            echo $name . '(';
            $last = count($arguments) - 1;
            foreach ($arguments as $i => $argument) {
                var_export($argument);
                if ($i != $last) {
                    echo ',';
                }
            }
            echo ")\r\n";
        }
        $name = '_' . $name;
        if (!method_exists($this, $name)) {
            return false;
        }
        return call_user_func_array(array($this, $name), $arguments);
    }
}

if (function_exists('stream_wrapper_register')) {
    stream_wrapper_register('sftp', 'Stream');
}<|MERGE_RESOLUTION|>--- conflicted
+++ resolved
@@ -136,16 +136,9 @@
      */
     function Net_SFTP_Stream()
     {
-<<<<<<< HEAD
         if (defined('NET_SFTP_STREAM_LOGGING')) {
             echo "__construct()\r\n";
         }
-
-        if (!class_exists('Net_SFTP')) {
-            require_once('Net/SFTP.php');
-        }
-=======
->>>>>>> 072bddd6
     }
 
     /**
