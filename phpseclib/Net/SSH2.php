--- conflicted
+++ resolved
@@ -3590,13 +3590,8 @@
                     // on windows this returns a "Warning: Invalid CRT parameters detected" error
                     if (!@stream_select($read, $write, $except, $sec, $usec) && !count($read)) {
                         $this->is_timeout = true;
-<<<<<<< HEAD
-                        if ($client_channel == NET_SSH2_CHANNEL_EXEC && !$this->request_pty) {
+                        if ($client_channel == self::CHANNEL_EXEC && !$this->request_pty) {
                             $this->close_channel($client_channel);
-=======
-                        if ($client_channel == self::CHANNEL_EXEC && !$this->request_pty) {
-                            $this->_close_channel($client_channel);
->>>>>>> 9f1287e6
                         }
                         return true;
                     }
@@ -3630,13 +3625,8 @@
                 switch ($type) {
                     case NET_SSH2_MSG_CHANNEL_EXTENDED_DATA:
                         /*
-<<<<<<< HEAD
-                        if ($client_channel == NET_SSH2_CHANNEL_EXEC) {
+                        if ($client_channel == self::CHANNEL_EXEC) {
                             $this->send_channel_packet($client_channel, chr(0));
-=======
-                        if ($client_channel == self::CHANNEL_EXEC) {
-                            $this->_send_channel_packet($client_channel, chr(0));
->>>>>>> 9f1287e6
                         }
                         */
                         // currently, there's only one possible value for $data_type_code: NET_SSH2_EXTENDED_DATA_STDERR
