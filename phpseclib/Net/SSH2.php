--- conflicted
+++ resolved
@@ -1430,64 +1430,9 @@
             user_error('No compatible key exchange algorithms found');
             return $this->_disconnect(NET_SSH2_DISCONNECT_KEY_EXCHANGE_FAILED);
         }
-<<<<<<< HEAD
 
         // Only relevant in diffie-hellman-group-exchange-sha{1,256}, otherwise empty.
         $exchange_hash_rfc4419 = '';
-=======
-        if (strpos($kex_algorithm, 'diffie-hellman-group-exchange') === 0) {
-            $dh_group_sizes_packed = pack(
-                'NNN',
-                $this->kex_dh_group_size_min,
-                $this->kex_dh_group_size_preferred,
-                $this->kex_dh_group_size_max
-            );
-            $packet = pack(
-                'Ca*',
-                NET_SSH2_MSG_KEXDH_GEX_REQUEST,
-                $dh_group_sizes_packed
-            );
-            if (!$this->_send_binary_packet($packet)) {
-                return false;
-            }
-
-            $response = $this->_get_binary_packet();
-            if ($response === false) {
-                user_error('Connection closed by server');
-                return false;
-            }
-            if (!strlen($response)) {
-                return false;
-            }
-            extract(unpack('Ctype', $this->_string_shift($response, 1)));
-            if ($type != NET_SSH2_MSG_KEXDH_GEX_GROUP) {
-                user_error('Expected SSH_MSG_KEX_DH_GEX_GROUP');
-                return false;
-            }
-
-            if (strlen($response) < 4) {
-                return false;
-            }
-            extract(unpack('NprimeLength', $this->_string_shift($response, 4)));
-            $primeBytes = $this->_string_shift($response, $primeLength);
-            $prime = new Math_BigInteger($primeBytes, -256);
-
-            if (strlen($response) < 4) {
-                return false;
-            }
-            extract(unpack('NgLength', $this->_string_shift($response, 4)));
-            $gBytes = $this->_string_shift($response, $gLength);
-            $g = new Math_BigInteger($gBytes, -256);
-
-            $exchange_hash_rfc4419 = pack(
-                'a*Na*Na*',
-                $dh_group_sizes_packed,
-                $primeLength,
-                $primeBytes,
-                $gLength,
-                $gBytes
-            );
->>>>>>> d0cb855b
 
         if ($kex_algorithm === 'curve25519-sha256@libssh.org') {
             $x = Random::string(32);
@@ -1523,10 +1468,16 @@
                     return false;
                 }
 
+                if (strlen($response) < 4) {
+                    return false;
+                }
                 extract(unpack('NprimeLength', $this->_string_shift($response, 4)));
                 $primeBytes = $this->_string_shift($response, $primeLength);
                 $prime = new BigInteger($primeBytes, -256);
 
+                if (strlen($response) < 4) {
+                    return false;
+                }
                 extract(unpack('NgLength', $this->_string_shift($response, 4)));
                 $gBytes = $this->_string_shift($response, $gLength);
                 $g = new BigInteger($gBytes, -256);
