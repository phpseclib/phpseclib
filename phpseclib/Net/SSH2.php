--- conflicted
+++ resolved
@@ -924,7 +924,7 @@
      * @var int
      * @access private
      */
-    private $crypto_engine = false;
+    private static $crypto_engine = false;
 
     /**
      * A System_SSH_Agent for use in the SSH2 Agent Forwarding scenario
@@ -1114,9 +1114,9 @@
      * @param int $engine
      * @access public
      */
-    public function setCryptoEngine($engine)
-    {
-        $this->crypto_engine = $engine;
+    public static function setCryptoEngine($engine)
+    {
+        self::$crypto_engine = $engine;
     }
 
     /**
@@ -1710,8 +1710,8 @@
 
         $this->encrypt = self::encryption_algorithm_to_crypt_instance($encrypt);
         if ($this->encrypt) {
-            if ($this->crypto_engine) {
-                $this->encrypt->setPreferredEngine($this->crypto_engine);
+            if (self::$crypto_engine) {
+                $this->encrypt->setPreferredEngine(self::$crypto_engine);
             }
             if ($this->encrypt->getBlockLengthInBytes()) {
                 $this->encrypt_block_size = $this->encrypt->getBlockLengthInBytes();
@@ -1754,8 +1754,8 @@
 
         $this->decrypt = self::encryption_algorithm_to_crypt_instance($decrypt);
         if ($this->decrypt) {
-            if ($this->crypto_engine) {
-                $this->decrypt->setPreferredEngine($this->crypto_engine);
+            if (self::$crypto_engine) {
+                $this->decrypt->setPreferredEngine(self::$crypto_engine);
             }
             if ($this->decrypt->getBlockLengthInBytes()) {
                 $this->decrypt_block_size = $this->decrypt->getBlockLengthInBytes();
@@ -4428,34 +4428,23 @@
             '3des-cbc',       // REQUIRED          three-key 3DES in CBC mode
 
              //'none'           // OPTIONAL          no encryption; NOT RECOMMENDED
-<<<<<<< HEAD
         ];
 
-        $engines = [
-            'libsodium',
-            'OpenSSL (GCM)',
-            'OpenSSL',
-            'mcrypt',
-            'Eval',
-            'PHP'
-        ];
+        if (self::$crypto_engine) {
+            $engines = [self::$crypto_engine];
+        } else {
+            $engines = [
+                'libsodium',
+                'OpenSSL (GCM)',
+                'OpenSSL',
+                'mcrypt',
+                'Eval',
+                'PHP'
+            	];
+        }
 
         $ciphers = [];
-=======
-        );
-
-        if ($this->crypto_engine) {
-            $engines = array($this->crypto_engine);
-        } else {
-            $engines = array(
-                Base::ENGINE_OPENSSL,
-                Base::ENGINE_MCRYPT,
-                Base::ENGINE_INTERNAL
-            );
-        }
-
-        $ciphers = array();
->>>>>>> 5369b868
+
         foreach ($engines as $engine) {
             foreach ($algos as $algo) {
                 $obj = self::encryption_algorithm_to_crypt_instance($algo);
