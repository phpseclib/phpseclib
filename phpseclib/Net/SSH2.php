<?php

/**
 * Pure-PHP implementation of SSHv2.
 *
 * PHP version 5
 *
 * Here are some examples of how to use this library:
 * <code>
 * <?php
 *    include 'vendor/autoload.php';
 *
 *    $ssh = new \phpseclib3\Net\SSH2('www.domain.tld');
 *    if (!$ssh->login('username', 'password')) {
 *        exit('Login Failed');
 *    }
 *
 *    echo $ssh->exec('pwd');
 *    echo $ssh->exec('ls -la');
 * ?>
 * </code>
 *
 * <code>
 * <?php
 *    include 'vendor/autoload.php';
 *
 *    $key = \phpseclib3\Crypt\PublicKeyLoader::load('...', '(optional) password');
 *
 *    $ssh = new \phpseclib3\Net\SSH2('www.domain.tld');
 *    if (!$ssh->login('username', $key)) {
 *        exit('Login Failed');
 *    }
 *
 *    echo $ssh->read('username@username:~$');
 *    $ssh->write("ls -la\n");
 *    echo $ssh->read('username@username:~$');
 * ?>
 * </code>
 *
 * @author    Jim Wigginton <terrafrost@php.net>
 * @copyright 2007 Jim Wigginton
 * @license   http://www.opensource.org/licenses/mit-license.html  MIT License
 * @link      http://phpseclib.sourceforge.net
 */

namespace phpseclib3\Net;

use phpseclib3\Common\Functions\Strings;
use phpseclib3\Crypt\Blowfish;
use phpseclib3\Crypt\ChaCha20;
use phpseclib3\Crypt\Common\AsymmetricKey;
use phpseclib3\Crypt\Common\PrivateKey;
use phpseclib3\Crypt\Common\PublicKey;
use phpseclib3\Crypt\Common\SymmetricKey;
use phpseclib3\Crypt\DH;
use phpseclib3\Crypt\DSA;
use phpseclib3\Crypt\EC;
use phpseclib3\Crypt\Hash;
use phpseclib3\Crypt\Random;
use phpseclib3\Crypt\RC4;
use phpseclib3\Crypt\Rijndael;
use phpseclib3\Crypt\RSA;
use phpseclib3\Crypt\TripleDES; // Used to do Diffie-Hellman key exchange and DSA/RSA signature verification.
use phpseclib3\Crypt\Twofish;
use phpseclib3\Exception\ConnectionClosedException;
use phpseclib3\Exception\InsufficientSetupException;
use phpseclib3\Exception\InvalidPacketLengthException;
use phpseclib3\Exception\NoSupportedAlgorithmsException;
use phpseclib3\Exception\TimeoutException;
use phpseclib3\Exception\UnableToConnectException;
use phpseclib3\Exception\UnsupportedAlgorithmException;
use phpseclib3\Exception\UnsupportedCurveException;
use phpseclib3\Math\BigInteger;
use phpseclib3\System\SSH\Agent;

/**
 * Pure-PHP implementation of SSHv2.
 *
 * @author  Jim Wigginton <terrafrost@php.net>
 */
class SSH2
{
    /**#@+
     * Compression Types
     *
     */
    /**
     * No compression
     */
    const NET_SSH2_COMPRESSION_NONE = 1;
    /**
     * zlib compression
     */
    const NET_SSH2_COMPRESSION_ZLIB = 2;
    /**
     * zlib@openssh.com
     */
    const NET_SSH2_COMPRESSION_ZLIB_AT_OPENSSH = 3;
    /**#@-*/

    // Execution Bitmap Masks
    const MASK_CONSTRUCTOR   = 0x00000001;
    const MASK_CONNECTED     = 0x00000002;
    const MASK_LOGIN_REQ     = 0x00000004;
    const MASK_LOGIN         = 0x00000008;
    const MASK_SHELL         = 0x00000010;

    /*
     * Channel constants
     *
     * RFC4254 refers not to client and server channels but rather to sender and recipient channels.  we don't refer
     * to them in that way because RFC4254 toggles the meaning. the client sends a SSH_MSG_CHANNEL_OPEN message with
     * a sender channel and the server sends a SSH_MSG_CHANNEL_OPEN_CONFIRMATION in response, with a sender and a
     * recipient channel.  at first glance, you might conclude that SSH_MSG_CHANNEL_OPEN_CONFIRMATION's sender channel
     * would be the same thing as SSH_MSG_CHANNEL_OPEN's sender channel, but it's not, per this snippet:
     *     The 'recipient channel' is the channel number given in the original
     *     open request, and 'sender channel' is the channel number allocated by
     *     the other side.
     *
     * @see \phpseclib3\Net\SSH2::send_channel_packet()
     * @see \phpseclib3\Net\SSH2::get_channel_packet()
     */
    const CHANNEL_EXEC          = 1; // PuTTy uses 0x100
    const CHANNEL_SHELL         = 2;
    const CHANNEL_SUBSYSTEM     = 3;
    const CHANNEL_AGENT_FORWARD = 4;
    const CHANNEL_KEEP_ALIVE    = 5;

    /**
     * Returns the message numbers
     *
     * @see \phpseclib3\Net\SSH2::getLog()
     */
    const LOG_SIMPLE = 1;
    /**
     * Returns the message content
     *
     * @see \phpseclib3\Net\SSH2::getLog()
     */
    const LOG_COMPLEX = 2;
    /**
     * Outputs the content real-time
     */
    const LOG_REALTIME = 3;
    /**
     * Dumps the content real-time to a file
     */
    const LOG_REALTIME_FILE = 4;
    /**
     * Outputs the message numbers real-time
     */
    const LOG_SIMPLE_REALTIME = 5;
    /**
     * Make sure that the log never gets larger than this
     *
     * @see \phpseclib3\Net\SSH2::getLog()
     */
    const LOG_MAX_SIZE = 1048576; // 1024 * 1024

    /**
     * Returns when a string matching $expect exactly is found
     *
     * @see \phpseclib3\Net\SSH2::read()
     */
    const READ_SIMPLE = 1;
    /**
     * Returns when a string matching the regular expression $expect is found
     *
     * @see \phpseclib3\Net\SSH2::read()
     */
    const READ_REGEX = 2;
    /**
     * Returns whenever a data packet is received.
     *
     * Some data packets may only contain a single character so it may be necessary
     * to call read() multiple times when using this option
     *
     * @see \phpseclib3\Net\SSH2::read()
     */
    const READ_NEXT = 3;

    /**
     * The SSH identifier
     *
     * @var string
     */
    private $identifier;

    /**
     * The Socket Object
     *
     * @var resource|closed-resource|null
     */
    public $fsock;

    /**
     * Execution Bitmap
     *
     * The bits that are set represent functions that have been called already.  This is used to determine
     * if a requisite function has been successfully executed.  If not, an error should be thrown.
     *
     * @var int
     */
    protected $bitmap = 0;

    /**
     * Error information
     *
     * @see self::getErrors()
     * @see self::getLastError()
     * @var array
     */
    private $errors = [];

    /**
     * Server Identifier
     *
     * @see self::getServerIdentification()
     * @var string|false
     */
    protected $server_identifier = false;

    /**
     * Key Exchange Algorithms
     *
     * @see self::getKexAlgorithims()
     * @var array|false
     */
    private $kex_algorithms = false;

    /**
     * Key Exchange Algorithm
     *
     * @see self::getMethodsNegotiated()
     * @var string|false
     */
    private $kex_algorithm = false;

    /**
     * Minimum Diffie-Hellman Group Bit Size in RFC 4419 Key Exchange Methods
     *
     * @see self::_key_exchange()
     * @var int
     */
    private $kex_dh_group_size_min = 1536;

    /**
     * Preferred Diffie-Hellman Group Bit Size in RFC 4419 Key Exchange Methods
     *
     * @see self::_key_exchange()
     * @var int
     */
    private $kex_dh_group_size_preferred = 2048;

    /**
     * Maximum Diffie-Hellman Group Bit Size in RFC 4419 Key Exchange Methods
     *
     * @see self::_key_exchange()
     * @var int
     */
    private $kex_dh_group_size_max = 4096;

    /**
     * Server Host Key Algorithms
     *
     * @see self::getServerHostKeyAlgorithms()
     * @var array|false
     */
    private $server_host_key_algorithms = false;

    /**
     * Supported Private Key Algorithms
     *
     * In theory this should be the same as the Server Host Key Algorithms but, in practice,
     * some servers (eg. Azure) will support rsa-sha2-512 as a server host key algorithm but
     * not a private key algorithm
     *
     * @see self::privatekey_login()
     * @var array|false
     */
    private $supported_private_key_algorithms = false;

    /**
     * Encryption Algorithms: Client to Server
     *
     * @see self::getEncryptionAlgorithmsClient2Server()
     * @var array|false
     */
    private $encryption_algorithms_client_to_server = false;

    /**
     * Encryption Algorithms: Server to Client
     *
     * @see self::getEncryptionAlgorithmsServer2Client()
     * @var array|false
     */
    private $encryption_algorithms_server_to_client = false;

    /**
     * MAC Algorithms: Client to Server
     *
     * @see self::getMACAlgorithmsClient2Server()
     * @var array|false
     */
    private $mac_algorithms_client_to_server = false;

    /**
     * MAC Algorithms: Server to Client
     *
     * @see self::getMACAlgorithmsServer2Client()
     * @var array|false
     */
    private $mac_algorithms_server_to_client = false;

    /**
     * Compression Algorithms: Client to Server
     *
     * @see self::getCompressionAlgorithmsClient2Server()
     * @var array|false
     */
    private $compression_algorithms_client_to_server = false;

    /**
     * Compression Algorithms: Server to Client
     *
     * @see self::getCompressionAlgorithmsServer2Client()
     * @var array|false
     */
    private $compression_algorithms_server_to_client = false;

    /**
     * Languages: Server to Client
     *
     * @see self::getLanguagesServer2Client()
     * @var array|false
     */
    private $languages_server_to_client = false;

    /**
     * Languages: Client to Server
     *
     * @see self::getLanguagesClient2Server()
     * @var array|false
     */
    private $languages_client_to_server = false;

    /**
     * Preferred Algorithms
     *
     * @see self::setPreferredAlgorithms()
     * @var array
     */
    private $preferred = [];

    /**
     * Block Size for Server to Client Encryption
     *
     * "Note that the length of the concatenation of 'packet_length',
     *  'padding_length', 'payload', and 'random padding' MUST be a multiple
     *  of the cipher block size or 8, whichever is larger.  This constraint
     *  MUST be enforced, even when using stream ciphers."
     *
     *  -- http://tools.ietf.org/html/rfc4253#section-6
     *
     * @see self::__construct()
     * @see self::_send_binary_packet()
     * @var int
     */
    private $encrypt_block_size = 8;

    /**
     * Block Size for Client to Server Encryption
     *
     * @see self::__construct()
     * @see self::_get_binary_packet()
     * @var int
     */
    private $decrypt_block_size = 8;

    /**
     * Server to Client Encryption Object
     *
     * @see self::_get_binary_packet()
     * @var SymmetricKey|false
     */
    private $decrypt = false;

    /**
     * Decryption Algorithm Name
     *
     * @var string|null
     */
    private $decryptName;

    /**
     * Decryption Invocation Counter
     *
     * Used by GCM
     *
     * @var string|null
     */
    private $decryptInvocationCounter;

    /**
     * Fixed Part of Nonce
     *
     * Used by GCM
     *
     * @var string|null
     */
    private $decryptFixedPart;

    /**
     * Server to Client Length Encryption Object
     *
     * @see self::_get_binary_packet()
     * @var object
     */
    private $lengthDecrypt = false;

    /**
     * Client to Server Encryption Object
     *
     * @see self::_send_binary_packet()
     * @var SymmetricKey|false
     */
    private $encrypt = false;

    /**
     * Encryption Algorithm Name
     *
     * @var string|null
     */
    private $encryptName;

    /**
     * Encryption Invocation Counter
     *
     * Used by GCM
     *
     * @var string|null
     */
    private $encryptInvocationCounter;

    /**
     * Fixed Part of Nonce
     *
     * Used by GCM
     *
     * @var string|null
     */
    private $encryptFixedPart;

    /**
     * Client to Server Length Encryption Object
     *
     * @see self::_send_binary_packet()
     * @var object
     */
    private $lengthEncrypt = false;

    /**
     * Client to Server HMAC Object
     *
     * @see self::_send_binary_packet()
     * @var object
     */
    private $hmac_create = false;

    /**
     * Client to Server HMAC Name
     *
     * @var string|false
     */
    private $hmac_create_name;

    /**
     * Client to Server ETM
     *
     * @var int|false
     */
    private $hmac_create_etm;

    /**
     * Server to Client HMAC Object
     *
     * @see self::_get_binary_packet()
     * @var object
     */
    private $hmac_check = false;

    /**
     * Server to Client HMAC Name
     *
     * @var string|false
     */
    private $hmac_check_name;

    /**
     * Server to Client ETM
     *
     * @var int|false
     */
    private $hmac_check_etm;

    /**
     * Size of server to client HMAC
     *
     * We need to know how big the HMAC will be for the server to client direction so that we know how many bytes to read.
     * For the client to server side, the HMAC object will make the HMAC as long as it needs to be.  All we need to do is
     * append it.
     *
     * @see self::_get_binary_packet()
     * @var int
     */
    private $hmac_size = false;

    /**
     * Server Public Host Key
     *
     * @see self::getServerPublicHostKey()
     * @var string
     */
    private $server_public_host_key;

    /**
     * Session identifier
     *
     * "The exchange hash H from the first key exchange is additionally
     *  used as the session identifier, which is a unique identifier for
     *  this connection."
     *
     *  -- http://tools.ietf.org/html/rfc4253#section-7.2
     *
     * @see self::_key_exchange()
     * @var string
     */
    private $session_id = false;

    /**
     * Exchange hash
     *
     * The current exchange hash
     *
     * @see self::_key_exchange()
     * @var string
     */
    private $exchange_hash = false;

    /**
     * Message Numbers
     *
     * @see self::__construct()
     * @var array
     * @access private
     */
    private static $message_numbers = [];

    /**
     * Disconnection Message 'reason codes' defined in RFC4253
     *
     * @see self::__construct()
     * @var array
     * @access private
     */
    private static $disconnect_reasons = [];

    /**
     * SSH_MSG_CHANNEL_OPEN_FAILURE 'reason codes', defined in RFC4254
     *
     * @see self::__construct()
     * @var array
     * @access private
     */
    private static $channel_open_failure_reasons = [];

    /**
     * Terminal Modes
     *
     * @link http://tools.ietf.org/html/rfc4254#section-8
     * @see self::__construct()
     * @var array
     * @access private
     */
    private static $terminal_modes = [];

    /**
     * SSH_MSG_CHANNEL_EXTENDED_DATA's data_type_codes
     *
     * @link http://tools.ietf.org/html/rfc4254#section-5.2
     * @see self::__construct()
     * @var array
     * @access private
     */
    private static $channel_extended_data_type_codes = [];

    /**
     * Send Sequence Number
     *
     * See 'Section 6.4.  Data Integrity' of rfc4253 for more info.
     *
     * @see self::_send_binary_packet()
     * @var int
     */
    private $send_seq_no = 0;

    /**
     * Get Sequence Number
     *
     * See 'Section 6.4.  Data Integrity' of rfc4253 for more info.
     *
     * @see self::_get_binary_packet()
     * @var int
     */
    private $get_seq_no = 0;

    /**
     * Server Channels
     *
     * Maps client channels to server channels
     *
     * @see self::get_channel_packet()
     * @see self::exec()
     * @var array
     */
    protected $server_channels = [];

    /**
     * Channel Read Buffers
     *
     * If a client requests a packet from one channel but receives two packets from another those packets should
     * be placed in a buffer
     *
     * @see self::get_channel_packet()
     * @see self::exec()
     * @var array
     */
    private $channel_buffers = [];

    /**
     * Channel Write Buffers
     *
     * If a client sends a packet and receives a timeout error mid-transmission, buffer the data written so it
     * can be de-duplicated upon resuming write
     *
     * @see self::send_channel_packet()
     * @var array
     */
    private $channel_buffers_write = [];

    /**
     * Channel Status
     *
     * Contains the type of the last sent message
     *
     * @see self::get_channel_packet()
     * @var array
     */
    protected $channel_status = [];

    /**
     * The identifier of the interactive channel which was opened most recently
     *
     * @see self::getInteractiveChannelId()
     * @var int
     */
    private $channel_id_last_interactive = 0;

    /**
     * Packet Size
     *
     * Maximum packet size indexed by channel
     *
     * @see self::send_channel_packet()
     * @var array
     */
    private $packet_size_client_to_server = [];

    /**
     * Message Number Log
     *
     * @see self::getLog()
     * @var array
     */
    private $message_number_log = [];

    /**
     * Message Log
     *
     * @see self::getLog()
     * @var array
     */
    private $message_log = [];

    /**
     * The Window Size
     *
     * Bytes the other party can send before it must wait for the window to be adjusted (0x7FFFFFFF = 2GB)
     *
     * @var int
     * @see self::send_channel_packet()
     * @see self::exec()
     */
    protected $window_size = 0x7FFFFFFF;

    /**
     * What we resize the window to
     *
     * When PuTTY resizes the window it doesn't add an additional 0x7FFFFFFF bytes - it adds 0x40000000 bytes.
     * Some SFTP clients (GoAnywhere) don't support adding 0x7FFFFFFF to the window size after the fact so
     * we'll just do what PuTTY does
     *
     * @var int
     * @see self::_send_channel_packet()
     * @see self::exec()
     */
    private $window_resize = 0x40000000;

    /**
     * Window size, server to client
     *
     * Window size indexed by channel
     *
     * @see self::send_channel_packet()
     * @var array
     */
    protected $window_size_server_to_client = [];

    /**
     * Window size, client to server
     *
     * Window size indexed by channel
     *
     * @see self::get_channel_packet()
     * @var array
     */
    private $window_size_client_to_server = [];

    /**
     * Server signature
     *
     * Verified against $this->session_id
     *
     * @see self::getServerPublicHostKey()
     * @var string
     */
    private $signature = '';

    /**
     * Server signature format
     *
     * ssh-rsa or ssh-dss.
     *
     * @see self::getServerPublicHostKey()
     * @var string
     */
    private $signature_format = '';

    /**
     * Interactive Buffer
     *
     * @see self::read()
     * @var string
     */
    private $interactiveBuffer = '';

    /**
     * Current log size
     *
     * Should never exceed self::LOG_MAX_SIZE
     *
     * @see self::_send_binary_packet()
     * @see self::_get_binary_packet()
     * @var int
     */
    private $log_size;

    /**
     * Timeout
     *
     * @see self::setTimeout()
     */
    protected $timeout;

    /**
     * Current Timeout
     *
     * @see self::get_channel_packet()
     */
    protected $curTimeout;

    /**
     * Keep Alive Interval
     *
     * @see self::setKeepAlive()
     */
    private $keepAlive;

    /**
     * Real-time log file pointer
     *
     * @see self::_append_log()
     * @var resource|closed-resource
     */
    private $realtime_log_file;

    /**
     * Real-time log file size
     *
     * @see self::_append_log()
     * @var int
     */
    private $realtime_log_size;

    /**
     * Has the signature been validated?
     *
     * @see self::getServerPublicHostKey()
     * @var bool
     */
    private $signature_validated = false;

    /**
     * Real-time log file wrap boolean
     *
     * @see self::_append_log()
     * @var bool
     */
    private $realtime_log_wrap;

    /**
     * Flag to suppress stderr from output
     *
     * @see self::enableQuietMode()
     */
    private $quiet_mode = false;

    /**
     * Time of last read/write network activity
     *
     * @var float
     */
    private $last_packet = null;

    /**
     * Exit status returned from ssh if any
     *
     * @var int
     */
    private $exit_status;

    /**
     * Flag to request a PTY when using exec()
     *
     * @var bool
     * @see self::enablePTY()
     */
    private $request_pty = false;

    /**
     * Contents of stdError
     *
     * @var string
     */
    private $stdErrorLog;

    /**
     * The Last Interactive Response
     *
     * @see self::_keyboard_interactive_process()
     * @var string
     */
    private $last_interactive_response = '';

    /**
     * Keyboard Interactive Request / Responses
     *
     * @see self::_keyboard_interactive_process()
     * @var array
     */
    private $keyboard_requests_responses = [];

    /**
     * Banner Message
     *
     * Quoting from the RFC, "in some jurisdictions, sending a warning message before
     * authentication may be relevant for getting legal protection."
     *
     * @see self::_filter()
     * @see self::getBannerMessage()
     * @var string
     */
    private $banner_message = '';

    /**
     * Did read() timeout or return normally?
     *
     * @see self::isTimeout()
     * @var bool
     */
    private $is_timeout = false;

    /**
     * Log Boundary
     *
     * @see self::_format_log()
     * @var string
     */
    private $log_boundary = ':';

    /**
     * Log Long Width
     *
     * @see self::_format_log()
     * @var int
     */
    private $log_long_width = 65;

    /**
     * Log Short Width
     *
     * @see self::_format_log()
     * @var int
     */
    private $log_short_width = 16;

    /**
     * Hostname
     *
     * @see self::__construct()
     * @see self::_connect()
     * @var string
     */
    private $host;

    /**
     * Port Number
     *
     * @see self::__construct()
     * @see self::_connect()
     * @var int
     */
    private $port;

    /**
     * Number of columns for terminal window size
     *
     * @see self::getWindowColumns()
     * @see self::setWindowColumns()
     * @see self::setWindowSize()
     * @var int
     */
    private $windowColumns = 80;

    /**
     * Number of columns for terminal window size
     *
     * @see self::getWindowRows()
     * @see self::setWindowRows()
     * @see self::setWindowSize()
     * @var int
     */
    private $windowRows = 24;

    /**
     * Crypto Engine
     *
     * @see self::setCryptoEngine()
     * @see self::_key_exchange()
     * @var int
     */
    private static $crypto_engine = false;

    /**
     * A System_SSH_Agent for use in the SSH2 Agent Forwarding scenario
     *
     * @var Agent
     */
    private $agent;

    /**
     * Connection storage to replicates ssh2 extension functionality:
     * {@link http://php.net/manual/en/wrappers.ssh2.php#refsect1-wrappers.ssh2-examples}
     *
     * @var array<string, SSH2|\WeakReference<SSH2>>
     */
    private static $connections;

    /**
     * Send the identification string first?
     *
     * @var bool
     */
    private $send_id_string_first = true;

    /**
     * Send the key exchange initiation packet first?
     *
     * @var bool
     */
    private $send_kex_first = true;

    /**
     * Some versions of OpenSSH incorrectly calculate the key size
     *
     * @var bool
     */
    private $bad_key_size_fix = false;

    /**
     * Should we try to re-connect to re-establish keys?
     *
     * @var bool
     */
    private $login_credentials_finalized = false;

    /**
     * Binary Packet Buffer
     *
     * @var object|null
     */
    private $binary_packet_buffer = null;

    /**
     * Preferred Signature Format
     *
     * @var string|false
     */
    protected $preferred_signature_format = false;

    /**
     * Authentication Credentials
     *
     * @var array
     */
    protected $auth = [];

    /**
     * Terminal
     *
     * @var string
     */
    private $term = 'vt100';

    /**
     * The authentication methods that may productively continue authentication.
     *
     * @see https://tools.ietf.org/html/rfc4252#section-5.1
     * @var array|null
     */
    private $auth_methods_to_continue = null;

    /**
     * Compression method
     *
     * @var int
     */
    private $compress = self::NET_SSH2_COMPRESSION_NONE;

    /**
     * Decompression method
     *
     * @var int
     */
    private $decompress = self::NET_SSH2_COMPRESSION_NONE;

    /**
     * Compression context
     *
     * @var resource|false|null
     */
    private $compress_context;

    /**
     * Decompression context
     *
     * @var resource|object
     */
    private $decompress_context;

    /**
     * Regenerate Compression Context
     *
     * @var bool
     */
    private $regenerate_compression_context = false;

    /**
     * Regenerate Decompression Context
     *
     * @var bool
     */
    private $regenerate_decompression_context = false;

    /**
     * Smart multi-factor authentication flag
     *
     * @var bool
     */
    private $smartMFA = true;

    /**
     * How many channels are currently opened
     *
     * @var int
     */
    private $channelCount = 0;

    /**
     * Does the server support multiple channels? If not then error out
     * when multiple channels are attempted to be opened
     *
     * @var bool
     */
    private $errorOnMultipleChannels;

    /**
     * Terrapin Countermeasure
     *
     * "During initial KEX, terminate the connection if any unexpected or out-of-sequence packet is received"
     * -- https://github.com/openssh/openssh-portable/commit/1edb00c58f8a6875fad6a497aa2bacf37f9e6cd5
     *
     * @var int
     */
    private $extra_packets;

    /**
     * Default Constructor.
     *
     * $host can either be a string, representing the host, or a stream resource.
     * If $host is a stream resource then $port doesn't do anything, altho $timeout
     * still will be used
     *
     * @param mixed $host
     * @param int $port
     * @param int $timeout
     * @see self::login()
     */
    public function __construct($host, $port = 22, $timeout = 10)
    {
        if (empty(self::$message_numbers)) {
            self::$message_numbers = [
                1 => 'NET_SSH2_MSG_DISCONNECT',
                2 => 'NET_SSH2_MSG_IGNORE',
                3 => 'NET_SSH2_MSG_UNIMPLEMENTED',
                4 => 'NET_SSH2_MSG_DEBUG',
                5 => 'NET_SSH2_MSG_SERVICE_REQUEST',
                6 => 'NET_SSH2_MSG_SERVICE_ACCEPT',
                7 => 'NET_SSH2_MSG_EXT_INFO', // RFC 8308
                20 => 'NET_SSH2_MSG_KEXINIT',
                21 => 'NET_SSH2_MSG_NEWKEYS',
                30 => 'NET_SSH2_MSG_KEXDH_INIT',
                31 => 'NET_SSH2_MSG_KEXDH_REPLY',
                50 => 'NET_SSH2_MSG_USERAUTH_REQUEST',
                51 => 'NET_SSH2_MSG_USERAUTH_FAILURE',
                52 => 'NET_SSH2_MSG_USERAUTH_SUCCESS',
                53 => 'NET_SSH2_MSG_USERAUTH_BANNER',

                80 => 'NET_SSH2_MSG_GLOBAL_REQUEST',
                81 => 'NET_SSH2_MSG_REQUEST_SUCCESS',
                82 => 'NET_SSH2_MSG_REQUEST_FAILURE',
                90 => 'NET_SSH2_MSG_CHANNEL_OPEN',
                91 => 'NET_SSH2_MSG_CHANNEL_OPEN_CONFIRMATION',
                92 => 'NET_SSH2_MSG_CHANNEL_OPEN_FAILURE',
                93 => 'NET_SSH2_MSG_CHANNEL_WINDOW_ADJUST',
                94 => 'NET_SSH2_MSG_CHANNEL_DATA',
                95 => 'NET_SSH2_MSG_CHANNEL_EXTENDED_DATA',
                96 => 'NET_SSH2_MSG_CHANNEL_EOF',
                97 => 'NET_SSH2_MSG_CHANNEL_CLOSE',
                98 => 'NET_SSH2_MSG_CHANNEL_REQUEST',
                99 => 'NET_SSH2_MSG_CHANNEL_SUCCESS',
                100 => 'NET_SSH2_MSG_CHANNEL_FAILURE'
            ];
            self::$disconnect_reasons = [
                1 => 'NET_SSH2_DISCONNECT_HOST_NOT_ALLOWED_TO_CONNECT',
                2 => 'NET_SSH2_DISCONNECT_PROTOCOL_ERROR',
                3 => 'NET_SSH2_DISCONNECT_KEY_EXCHANGE_FAILED',
                4 => 'NET_SSH2_DISCONNECT_RESERVED',
                5 => 'NET_SSH2_DISCONNECT_MAC_ERROR',
                6 => 'NET_SSH2_DISCONNECT_COMPRESSION_ERROR',
                7 => 'NET_SSH2_DISCONNECT_SERVICE_NOT_AVAILABLE',
                8 => 'NET_SSH2_DISCONNECT_PROTOCOL_VERSION_NOT_SUPPORTED',
                9 => 'NET_SSH2_DISCONNECT_HOST_KEY_NOT_VERIFIABLE',
                10 => 'NET_SSH2_DISCONNECT_CONNECTION_LOST',
                11 => 'NET_SSH2_DISCONNECT_BY_APPLICATION',
                12 => 'NET_SSH2_DISCONNECT_TOO_MANY_CONNECTIONS',
                13 => 'NET_SSH2_DISCONNECT_AUTH_CANCELLED_BY_USER',
                14 => 'NET_SSH2_DISCONNECT_NO_MORE_AUTH_METHODS_AVAILABLE',
                15 => 'NET_SSH2_DISCONNECT_ILLEGAL_USER_NAME'
            ];
            self::$channel_open_failure_reasons = [
                1 => 'NET_SSH2_OPEN_ADMINISTRATIVELY_PROHIBITED'
            ];
            self::$terminal_modes = [
                0 => 'NET_SSH2_TTY_OP_END'
            ];
            self::$channel_extended_data_type_codes = [
                1 => 'NET_SSH2_EXTENDED_DATA_STDERR'
            ];

            self::define_array(
                self::$message_numbers,
                self::$disconnect_reasons,
                self::$channel_open_failure_reasons,
                self::$terminal_modes,
                self::$channel_extended_data_type_codes,
                [60 => 'NET_SSH2_MSG_USERAUTH_PASSWD_CHANGEREQ'],
                [60 => 'NET_SSH2_MSG_USERAUTH_PK_OK'],
                [60 => 'NET_SSH2_MSG_USERAUTH_INFO_REQUEST',
                      61 => 'NET_SSH2_MSG_USERAUTH_INFO_RESPONSE'],
                // RFC 4419 - diffie-hellman-group-exchange-sha{1,256}
                [30 => 'NET_SSH2_MSG_KEXDH_GEX_REQUEST_OLD',
                      31 => 'NET_SSH2_MSG_KEXDH_GEX_GROUP',
                      32 => 'NET_SSH2_MSG_KEXDH_GEX_INIT',
                      33 => 'NET_SSH2_MSG_KEXDH_GEX_REPLY',
                      34 => 'NET_SSH2_MSG_KEXDH_GEX_REQUEST'],
                // RFC 5656 - Elliptic Curves (for curve25519-sha256@libssh.org)
                [30 => 'NET_SSH2_MSG_KEX_ECDH_INIT',
                      31 => 'NET_SSH2_MSG_KEX_ECDH_REPLY']
            );
        }

        /**
         * Typehint is required due to a bug in Psalm: https://github.com/vimeo/psalm/issues/7508
         * @var \WeakReference<SSH2>|SSH2
         */
        self::$connections[$this->getResourceId()] = class_exists('WeakReference')
            ? \WeakReference::create($this)
            : $this;

        $this->timeout = $timeout;

        if (is_resource($host)) {
            $this->fsock = $host;
            return;
        }

        if (Strings::is_stringable($host)) {
            $this->host = $host;
            $this->port = $port;
        }
    }

    /**
     * Set Crypto Engine Mode
     *
     * Possible $engine values:
     * OpenSSL, mcrypt, Eval, PHP
     *
     * @param int $engine
     */
    public static function setCryptoEngine($engine)
    {
        self::$crypto_engine = $engine;
    }

    /**
     * Send Identification String First
     *
     * https://tools.ietf.org/html/rfc4253#section-4.2 says "when the connection has been established,
     * both sides MUST send an identification string". It does not say which side sends it first. In
     * theory it shouldn't matter but it is a fact of life that some SSH servers are simply buggy
     *
     */
    public function sendIdentificationStringFirst()
    {
        $this->send_id_string_first = true;
    }

    /**
     * Send Identification String Last
     *
     * https://tools.ietf.org/html/rfc4253#section-4.2 says "when the connection has been established,
     * both sides MUST send an identification string". It does not say which side sends it first. In
     * theory it shouldn't matter but it is a fact of life that some SSH servers are simply buggy
     *
     */
    public function sendIdentificationStringLast()
    {
        $this->send_id_string_first = false;
    }

    /**
     * Send SSH_MSG_KEXINIT First
     *
     * https://tools.ietf.org/html/rfc4253#section-7.1 says "key exchange begins by each sending
     * sending the [SSH_MSG_KEXINIT] packet". It does not say which side sends it first. In theory
     * it shouldn't matter but it is a fact of life that some SSH servers are simply buggy
     *
     */
    public function sendKEXINITFirst()
    {
        $this->send_kex_first = true;
    }

    /**
     * Send SSH_MSG_KEXINIT Last
     *
     * https://tools.ietf.org/html/rfc4253#section-7.1 says "key exchange begins by each sending
     * sending the [SSH_MSG_KEXINIT] packet". It does not say which side sends it first. In theory
     * it shouldn't matter but it is a fact of life that some SSH servers are simply buggy
     *
     */
    public function sendKEXINITLast()
    {
        $this->send_kex_first = false;
    }

    /**
     * stream_select wrapper
     *
     * Quoting https://stackoverflow.com/a/14262151/569976,
     * "The general approach to `EINTR` is to simply handle the error and retry the operation again"
     *
     * This wrapper does that loop
     */
    private static function stream_select(&$read, &$write, &$except, $seconds, $microseconds = null)
    {
        $remaining = $seconds + $microseconds / 1000000;
        $start = microtime(true);
        while (true) {
            $result = @stream_select($read, $write, $except, $seconds, $microseconds);
            if ($result !== false) {
                return $result;
            }
            $elapsed = microtime(true) - $start;
            $seconds = (int) ($remaining - floor($elapsed));
            $microseconds = (int) (1000000 * ($remaining - $seconds));
            if ($elapsed >= $remaining) {
                return false;
            }
        }
    }

    /**
     * Connect to an SSHv2 server
     *
     * @throws \UnexpectedValueException on receipt of unexpected packets
     * @throws \RuntimeException on other errors
     */
    private function connect()
    {
        if ($this->bitmap & self::MASK_CONSTRUCTOR) {
            return;
        }

        $this->bitmap |= self::MASK_CONSTRUCTOR;

        $this->curTimeout = $this->timeout;

        $this->last_packet = microtime(true);

        if (!is_resource($this->fsock)) {
            $start = microtime(true);
            // with stream_select a timeout of 0 means that no timeout takes place;
            // with fsockopen a timeout of 0 means that you instantly timeout
            // to resolve this incompatibility a timeout of 100,000 will be used for fsockopen if timeout is 0
            $this->fsock = @fsockopen($this->host, $this->port, $errno, $errstr, $this->curTimeout == 0 ? 100000 : $this->curTimeout);
            if (!$this->fsock) {
                $host = $this->host . ':' . $this->port;
                throw new UnableToConnectException(rtrim("Cannot connect to $host. Error $errno. $errstr"));
            }
            $elapsed = microtime(true) - $start;

            if ($this->curTimeout) {
                $this->curTimeout -= $elapsed;
                if ($this->curTimeout < 0) {
                    throw new \RuntimeException('Connection timed out whilst attempting to open socket connection');
                }
            }
        }

        $this->identifier = $this->generate_identifier();

        if ($this->send_id_string_first) {
            fputs($this->fsock, $this->identifier . "\r\n");
        }

        /* According to the SSH2 specs,

          "The server MAY send other lines of data before sending the version
           string.  Each line SHOULD be terminated by a Carriage Return and Line
           Feed.  Such lines MUST NOT begin with "SSH-", and SHOULD be encoded
           in ISO-10646 UTF-8 [RFC3629] (language is not specified).  Clients
           MUST be able to process such lines." */
        $data = '';
        while (!feof($this->fsock) && !preg_match('#(.*)^(SSH-(\d\.\d+).*)#ms', $data, $matches)) {
            $line = '';
            while (true) {
                if ($this->curTimeout) {
                    if ($this->curTimeout < 0) {
                        throw new \RuntimeException('Connection timed out whilst receiving server identification string');
                    }
                    $read = [$this->fsock];
                    $write = $except = null;
                    $start = microtime(true);
                    $sec = (int) floor($this->curTimeout);
                    $usec = (int) (1000000 * ($this->curTimeout - $sec));
                    if (static::stream_select($read, $write, $except, $sec, $usec) === false) {
                        throw new \RuntimeException('Connection timed out whilst receiving server identification string');
                    }
                    $elapsed = microtime(true) - $start;
                    $this->curTimeout -= $elapsed;
                }

                $temp = stream_get_line($this->fsock, 255, "\n");
                if ($temp === false) {
                    throw new \RuntimeException('Error reading from socket');
                }
                if (strlen($temp) == 255) {
                    continue;
                }

                $line .= "$temp\n";

                // quoting RFC4253, "Implementers who wish to maintain
                // compatibility with older, undocumented versions of this protocol may
                // want to process the identification string without expecting the
                // presence of the carriage return character for reasons described in
                // Section 5 of this document."

                //if (substr($line, -2) == "\r\n") {
                //    break;
                //}

                break;
            }

            $data .= $line;
        }

        if (feof($this->fsock)) {
            $this->bitmap = 0;
            throw new ConnectionClosedException('Connection closed by server');
        }

        $extra = $matches[1];

        if (defined('NET_SSH2_LOGGING')) {
            $this->append_log('<-', $matches[0]);
            $this->append_log('->', $this->identifier . "\r\n");
        }

        $this->server_identifier = trim($temp, "\r\n");
        if (strlen($extra)) {
            $this->errors[] = $data;
        }

        if (version_compare($matches[3], '1.99', '<')) {
            $this->bitmap = 0;
            throw new UnableToConnectException("Cannot connect to SSH $matches[3] servers");
        }

        // Ubuntu's OpenSSH from 5.8 to 6.9 didn't work with multiple channels. see
        // https://bugs.launchpad.net/ubuntu/+source/openssh/+bug/1334916 for more info.
        // https://lists.ubuntu.com/archives/oneiric-changes/2011-July/005772.html discusses
        // when consolekit was incorporated.
        // https://marc.info/?l=openssh-unix-dev&m=163409903417589&w=2 discusses some of the
        // issues with how Ubuntu incorporated consolekit
        $pattern = '#^SSH-2\.0-OpenSSH_([\d.]+)[^ ]* Ubuntu-.*$#';
        $match = preg_match($pattern, $this->server_identifier, $matches);
        $match = $match && version_compare('5.8', $matches[1], '<=');
        $match = $match && version_compare('6.9', $matches[1], '>=');
        $this->errorOnMultipleChannels = $match;

        if (!$this->send_id_string_first) {
            fputs($this->fsock, $this->identifier . "\r\n");
        }

        if (!$this->send_kex_first) {
            $response = $this->get_binary_packet_or_close(NET_SSH2_MSG_KEXINIT);
            $this->key_exchange($response);
        }

        if ($this->send_kex_first) {
            $this->key_exchange();
        }

        $this->bitmap |= self::MASK_CONNECTED;

        return true;
    }

    /**
     * Generates the SSH identifier
     *
     * You should overwrite this method in your own class if you want to use another identifier
     *
     * @return string
     */
    private function generate_identifier()
    {
        $identifier = 'SSH-2.0-phpseclib_3.0';

        $ext = [];
        if (extension_loaded('sodium')) {
            $ext[] = 'libsodium';
        }

        if (extension_loaded('openssl')) {
            $ext[] = 'openssl';
        } elseif (extension_loaded('mcrypt')) {
            $ext[] = 'mcrypt';
        }

        if (extension_loaded('gmp')) {
            $ext[] = 'gmp';
        } elseif (extension_loaded('bcmath')) {
            $ext[] = 'bcmath';
        }

        if (!empty($ext)) {
            $identifier .= ' (' . implode(', ', $ext) . ')';
        }

        return $identifier;
    }

    /**
     * Key Exchange
     *
     * @return bool
     * @param string|bool $kexinit_payload_server optional
     * @throws \UnexpectedValueException on receipt of unexpected packets
     * @throws \RuntimeException on other errors
     * @throws NoSupportedAlgorithmsException when none of the algorithms phpseclib has loaded are compatible
     */
    private function key_exchange($kexinit_payload_server = false)
    {
        $preferred = $this->preferred;
        $send_kex = true;

        $kex_algorithms = isset($preferred['kex']) ?
            $preferred['kex'] :
            SSH2::getSupportedKEXAlgorithms();
        $server_host_key_algorithms = isset($preferred['hostkey']) ?
            $preferred['hostkey'] :
            SSH2::getSupportedHostKeyAlgorithms();
        $s2c_encryption_algorithms = isset($preferred['server_to_client']['crypt']) ?
            $preferred['server_to_client']['crypt'] :
            SSH2::getSupportedEncryptionAlgorithms();
        $c2s_encryption_algorithms = isset($preferred['client_to_server']['crypt']) ?
            $preferred['client_to_server']['crypt'] :
            SSH2::getSupportedEncryptionAlgorithms();
        $s2c_mac_algorithms = isset($preferred['server_to_client']['mac']) ?
            $preferred['server_to_client']['mac'] :
            SSH2::getSupportedMACAlgorithms();
        $c2s_mac_algorithms = isset($preferred['client_to_server']['mac']) ?
            $preferred['client_to_server']['mac'] :
            SSH2::getSupportedMACAlgorithms();
        $s2c_compression_algorithms = isset($preferred['server_to_client']['comp']) ?
            $preferred['server_to_client']['comp'] :
            SSH2::getSupportedCompressionAlgorithms();
        $c2s_compression_algorithms = isset($preferred['client_to_server']['comp']) ?
            $preferred['client_to_server']['comp'] :
            SSH2::getSupportedCompressionAlgorithms();

        $kex_algorithms = array_merge($kex_algorithms, ['ext-info-c', 'kex-strict-c-v00@openssh.com']);

        // some SSH servers have buggy implementations of some of the above algorithms
        switch (true) {
            case $this->server_identifier == 'SSH-2.0-SSHD':
            case substr($this->server_identifier, 0, 13) == 'SSH-2.0-DLINK':
                if (!isset($preferred['server_to_client']['mac'])) {
                    $s2c_mac_algorithms = array_values(array_diff(
                        $s2c_mac_algorithms,
                        ['hmac-sha1-96', 'hmac-md5-96']
                    ));
                }
                if (!isset($preferred['client_to_server']['mac'])) {
                    $c2s_mac_algorithms = array_values(array_diff(
                        $c2s_mac_algorithms,
                        ['hmac-sha1-96', 'hmac-md5-96']
                    ));
                }
                break;
            case substr($this->server_identifier, 0, 24) == 'SSH-2.0-TurboFTP_SERVER_':
                if (!isset($preferred['server_to_client']['crypt'])) {
                    $s2c_encryption_algorithms = array_values(array_diff(
                        $s2c_encryption_algorithms,
                        ['aes128-gcm@openssh.com', 'aes256-gcm@openssh.com']
                    ));
                }
                if (!isset($preferred['client_to_server']['crypt'])) {
                    $c2s_encryption_algorithms = array_values(array_diff(
                        $c2s_encryption_algorithms,
                        ['aes128-gcm@openssh.com', 'aes256-gcm@openssh.com']
                    ));
                }
        }

        $client_cookie = Random::string(16);

        $kexinit_payload_client = pack('Ca*', NET_SSH2_MSG_KEXINIT, $client_cookie);
        $kexinit_payload_client .= Strings::packSSH2(
            'L10bN',
            $kex_algorithms,
            $server_host_key_algorithms,
            $c2s_encryption_algorithms,
            $s2c_encryption_algorithms,
            $c2s_mac_algorithms,
            $s2c_mac_algorithms,
            $c2s_compression_algorithms,
            $s2c_compression_algorithms,
            [], // language, client to server
            [], // language, server to client
            false, // first_kex_packet_follows
            0 // reserved for future extension
        );

        if ($kexinit_payload_server === false) {
            $this->send_binary_packet($kexinit_payload_client);

            $this->extra_packets = 0;
            $kexinit_payload_server = $this->get_binary_packet_or_close(NET_SSH2_MSG_KEXINIT);
            $send_kex = false;
        }

        $response = $kexinit_payload_server;
        Strings::shift($response, 1); // skip past the message number (it should be SSH_MSG_KEXINIT)
        $server_cookie = Strings::shift($response, 16);

        list(
            $this->kex_algorithms,
            $this->server_host_key_algorithms,
            $this->encryption_algorithms_client_to_server,
            $this->encryption_algorithms_server_to_client,
            $this->mac_algorithms_client_to_server,
            $this->mac_algorithms_server_to_client,
            $this->compression_algorithms_client_to_server,
            $this->compression_algorithms_server_to_client,
            $this->languages_client_to_server,
            $this->languages_server_to_client,
            $first_kex_packet_follows
        ) = Strings::unpackSSH2('L10C', $response);
        if (in_array('kex-strict-s-v00@openssh.com', $this->kex_algorithms)) {
            if ($this->session_id === false && $this->extra_packets) {
                throw new \UnexpectedValueException('Possible Terrapin Attack detected');
            }
        }

        $this->supported_private_key_algorithms = $this->server_host_key_algorithms;

        if ($send_kex) {
            $this->send_binary_packet($kexinit_payload_client);
        }

        // we need to decide upon the symmetric encryption algorithms before we do the diffie-hellman key exchange

        // we don't initialize any crypto-objects, yet - we do that, later. for now, we need the lengths to make the
        // diffie-hellman key exchange as fast as possible
        $decrypt = self::array_intersect_first($s2c_encryption_algorithms, $this->encryption_algorithms_server_to_client);
        if (!$decrypt || ($decryptKeyLength = $this->encryption_algorithm_to_key_size($decrypt)) === null) {
            $this->disconnect_helper(NET_SSH2_DISCONNECT_KEY_EXCHANGE_FAILED);
            throw new NoSupportedAlgorithmsException('No compatible server to client encryption algorithms found');
        }

        $encrypt = self::array_intersect_first($c2s_encryption_algorithms, $this->encryption_algorithms_client_to_server);
        if (!$encrypt || ($encryptKeyLength = $this->encryption_algorithm_to_key_size($encrypt)) === null) {
            $this->disconnect_helper(NET_SSH2_DISCONNECT_KEY_EXCHANGE_FAILED);
            throw new NoSupportedAlgorithmsException('No compatible client to server encryption algorithms found');
        }

        // through diffie-hellman key exchange a symmetric key is obtained
        $this->kex_algorithm = self::array_intersect_first($kex_algorithms, $this->kex_algorithms);
        if ($this->kex_algorithm === false) {
            $this->disconnect_helper(NET_SSH2_DISCONNECT_KEY_EXCHANGE_FAILED);
            throw new NoSupportedAlgorithmsException('No compatible key exchange algorithms found');
        }

        $server_host_key_algorithm = self::array_intersect_first($server_host_key_algorithms, $this->server_host_key_algorithms);
        if ($server_host_key_algorithm === false) {
            $this->disconnect_helper(NET_SSH2_DISCONNECT_KEY_EXCHANGE_FAILED);
            throw new NoSupportedAlgorithmsException('No compatible server host key algorithms found');
        }

        $mac_algorithm_out = self::array_intersect_first($c2s_mac_algorithms, $this->mac_algorithms_client_to_server);
        if ($mac_algorithm_out === false) {
            $this->disconnect_helper(NET_SSH2_DISCONNECT_KEY_EXCHANGE_FAILED);
            throw new NoSupportedAlgorithmsException('No compatible client to server message authentication algorithms found');
        }

        $mac_algorithm_in = self::array_intersect_first($s2c_mac_algorithms, $this->mac_algorithms_server_to_client);
        if ($mac_algorithm_in === false) {
            $this->disconnect_helper(NET_SSH2_DISCONNECT_KEY_EXCHANGE_FAILED);
            throw new NoSupportedAlgorithmsException('No compatible server to client message authentication algorithms found');
        }

        $compression_map = [
            'none' => self::NET_SSH2_COMPRESSION_NONE,
            'zlib' => self::NET_SSH2_COMPRESSION_ZLIB,
            'zlib@openssh.com' => self::NET_SSH2_COMPRESSION_ZLIB_AT_OPENSSH
        ];

        $compression_algorithm_in = self::array_intersect_first($s2c_compression_algorithms, $this->compression_algorithms_server_to_client);
        if ($compression_algorithm_in === false) {
            $this->disconnect_helper(NET_SSH2_DISCONNECT_KEY_EXCHANGE_FAILED);
            throw new NoSupportedAlgorithmsException('No compatible server to client compression algorithms found');
        }
        $this->decompress = $compression_map[$compression_algorithm_in];

        $compression_algorithm_out = self::array_intersect_first($c2s_compression_algorithms, $this->compression_algorithms_client_to_server);
        if ($compression_algorithm_out === false) {
            $this->disconnect_helper(NET_SSH2_DISCONNECT_KEY_EXCHANGE_FAILED);
            throw new NoSupportedAlgorithmsException('No compatible client to server compression algorithms found');
        }
        $this->compress = $compression_map[$compression_algorithm_out];

        switch ($this->kex_algorithm) {
            case 'diffie-hellman-group15-sha512':
            case 'diffie-hellman-group16-sha512':
            case 'diffie-hellman-group17-sha512':
            case 'diffie-hellman-group18-sha512':
            case 'ecdh-sha2-nistp521':
                $kexHash = new Hash('sha512');
                break;
            case 'ecdh-sha2-nistp384':
                $kexHash = new Hash('sha384');
                break;
            case 'diffie-hellman-group-exchange-sha256':
            case 'diffie-hellman-group14-sha256':
            case 'ecdh-sha2-nistp256':
            case 'curve25519-sha256@libssh.org':
            case 'curve25519-sha256':
                $kexHash = new Hash('sha256');
                break;
            default:
                $kexHash = new Hash('sha1');
        }

        // Only relevant in diffie-hellman-group-exchange-sha{1,256}, otherwise empty.

        $exchange_hash_rfc4419 = '';

        if (strpos($this->kex_algorithm, 'curve25519-sha256') === 0 || strpos($this->kex_algorithm, 'ecdh-sha2-nistp') === 0) {
            $curve = strpos($this->kex_algorithm, 'curve25519-sha256') === 0 ?
                'Curve25519' :
                substr($this->kex_algorithm, 10);
            $ourPrivate = EC::createKey($curve);
            $ourPublicBytes = $ourPrivate->getPublicKey()->getEncodedCoordinates();
            $clientKexInitMessage = 'NET_SSH2_MSG_KEX_ECDH_INIT';
            $serverKexReplyMessage = 'NET_SSH2_MSG_KEX_ECDH_REPLY';
        } else {
            if (strpos($this->kex_algorithm, 'diffie-hellman-group-exchange') === 0) {
                $dh_group_sizes_packed = pack(
                    'NNN',
                    $this->kex_dh_group_size_min,
                    $this->kex_dh_group_size_preferred,
                    $this->kex_dh_group_size_max
                );
                $packet = pack(
                    'Ca*',
                    NET_SSH2_MSG_KEXDH_GEX_REQUEST,
                    $dh_group_sizes_packed
                );
                $this->send_binary_packet($packet);
                $this->updateLogHistory('UNKNOWN (34)', 'NET_SSH2_MSG_KEXDH_GEX_REQUEST');

                $response = $this->get_binary_packet_or_close(NET_SSH2_MSG_KEXDH_GEX_GROUP);
                list($type, $primeBytes, $gBytes) = Strings::unpackSSH2('Css', $response);
                $this->updateLogHistory('NET_SSH2_MSG_KEXDH_REPLY', 'NET_SSH2_MSG_KEXDH_GEX_GROUP');
                $prime = new BigInteger($primeBytes, -256);
                $g = new BigInteger($gBytes, -256);

                $exchange_hash_rfc4419 = $dh_group_sizes_packed . Strings::packSSH2(
                    'ss',
                    $primeBytes,
                    $gBytes
                );

                $params = DH::createParameters($prime, $g);
                $clientKexInitMessage = 'NET_SSH2_MSG_KEXDH_GEX_INIT';
                $serverKexReplyMessage = 'NET_SSH2_MSG_KEXDH_GEX_REPLY';
            } else {
                $params = DH::createParameters($this->kex_algorithm);
                $clientKexInitMessage = 'NET_SSH2_MSG_KEXDH_INIT';
                $serverKexReplyMessage = 'NET_SSH2_MSG_KEXDH_REPLY';
            }

            $keyLength = min($kexHash->getLengthInBytes(), max($encryptKeyLength, $decryptKeyLength));

            $ourPrivate = DH::createKey($params, 16 * $keyLength); // 2 * 8 * $keyLength
            $ourPublic = $ourPrivate->getPublicKey()->toBigInteger();
            $ourPublicBytes = $ourPublic->toBytes(true);
        }

        $data = pack('CNa*', constant($clientKexInitMessage), strlen($ourPublicBytes), $ourPublicBytes);

        $this->send_binary_packet($data);

        switch ($clientKexInitMessage) {
            case 'NET_SSH2_MSG_KEX_ECDH_INIT':
                $this->updateLogHistory('NET_SSH2_MSG_KEXDH_INIT', 'NET_SSH2_MSG_KEX_ECDH_INIT');
                break;
            case 'NET_SSH2_MSG_KEXDH_GEX_INIT':
                $this->updateLogHistory('UNKNOWN (32)', 'NET_SSH2_MSG_KEXDH_GEX_INIT');
        }

        $response = $this->get_binary_packet_or_close(constant($serverKexReplyMessage));

        list(
            $type,
            $server_public_host_key,
            $theirPublicBytes,
            $this->signature
        ) = Strings::unpackSSH2('Csss', $response);

        switch ($serverKexReplyMessage) {
            case 'NET_SSH2_MSG_KEX_ECDH_REPLY':
                $this->updateLogHistory('NET_SSH2_MSG_KEXDH_REPLY', 'NET_SSH2_MSG_KEX_ECDH_REPLY');
                break;
            case 'NET_SSH2_MSG_KEXDH_GEX_REPLY':
                $this->updateLogHistory('UNKNOWN (33)', 'NET_SSH2_MSG_KEXDH_GEX_REPLY');
        }

        $this->server_public_host_key = $server_public_host_key;
        list($public_key_format) = Strings::unpackSSH2('s', $server_public_host_key);
        if (strlen($this->signature) < 4) {
            throw new \LengthException('The signature needs at least four bytes');
        }
        $temp = unpack('Nlength', substr($this->signature, 0, 4));
        $this->signature_format = substr($this->signature, 4, $temp['length']);

        $keyBytes = DH::computeSecret($ourPrivate, $theirPublicBytes);
        if (($keyBytes & "\xFF\x80") === "\x00\x00") {
            $keyBytes = substr($keyBytes, 1);
        } elseif (($keyBytes[0] & "\x80") === "\x80") {
            $keyBytes = "\0$keyBytes";
        }

        $this->exchange_hash = Strings::packSSH2(
            's5',
            $this->identifier,
            $this->server_identifier,
            $kexinit_payload_client,
            $kexinit_payload_server,
            $this->server_public_host_key
        );
        $this->exchange_hash .= $exchange_hash_rfc4419;
        $this->exchange_hash .= Strings::packSSH2(
            's3',
            $ourPublicBytes,
            $theirPublicBytes,
            $keyBytes
        );

        $this->exchange_hash = $kexHash->hash($this->exchange_hash);

        if ($this->session_id === false) {
            $this->session_id = $this->exchange_hash;
        }

        switch ($server_host_key_algorithm) {
            case 'rsa-sha2-256':
            case 'rsa-sha2-512':
            //case 'ssh-rsa':
                $expected_key_format = 'ssh-rsa';
                break;
            default:
                $expected_key_format = $server_host_key_algorithm;
        }
        if ($public_key_format != $expected_key_format || $this->signature_format != $server_host_key_algorithm) {
            switch (true) {
                case $this->signature_format == $server_host_key_algorithm:
                case $server_host_key_algorithm != 'rsa-sha2-256' && $server_host_key_algorithm != 'rsa-sha2-512':
                case $this->signature_format != 'ssh-rsa':
                    $this->disconnect_helper(NET_SSH2_DISCONNECT_HOST_KEY_NOT_VERIFIABLE);
                    throw new \RuntimeException('Server Host Key Algorithm Mismatch (' . $this->signature_format . ' vs ' . $server_host_key_algorithm . ')');
            }
        }

        $packet = pack('C', NET_SSH2_MSG_NEWKEYS);
        $this->send_binary_packet($packet);
        $response = $this->get_binary_packet_or_close(NET_SSH2_MSG_NEWKEYS);

        if (in_array('kex-strict-s-v00@openssh.com', $this->kex_algorithms)) {
            $this->get_seq_no = $this->send_seq_no = 0;
        }

        $keyBytes = pack('Na*', strlen($keyBytes), $keyBytes);

        $this->encrypt = self::encryption_algorithm_to_crypt_instance($encrypt);
        if ($this->encrypt) {
            if (self::$crypto_engine) {
                $this->encrypt->setPreferredEngine(self::$crypto_engine);
            }
            if ($this->encrypt->getBlockLengthInBytes()) {
                $this->encrypt_block_size = $this->encrypt->getBlockLengthInBytes();
            }
            $this->encrypt->disablePadding();

            if ($this->encrypt->usesIV()) {
                $iv = $kexHash->hash($keyBytes . $this->exchange_hash . 'A' . $this->session_id);
                while ($this->encrypt_block_size > strlen($iv)) {
                    $iv .= $kexHash->hash($keyBytes . $this->exchange_hash . $iv);
                }
                $this->encrypt->setIV(substr($iv, 0, $this->encrypt_block_size));
            }

            switch ($encrypt) {
                case 'aes128-gcm@openssh.com':
                case 'aes256-gcm@openssh.com':
                    $nonce = $kexHash->hash($keyBytes . $this->exchange_hash . 'A' . $this->session_id);
                    $this->encryptFixedPart = substr($nonce, 0, 4);
                    $this->encryptInvocationCounter = substr($nonce, 4, 8);
                    // fall-through
                case 'chacha20-poly1305@openssh.com':
                    break;
                default:
                    $this->encrypt->enableContinuousBuffer();
            }

            $key = $kexHash->hash($keyBytes . $this->exchange_hash . 'C' . $this->session_id);
            while ($encryptKeyLength > strlen($key)) {
                $key .= $kexHash->hash($keyBytes . $this->exchange_hash . $key);
            }
            switch ($encrypt) {
                case 'chacha20-poly1305@openssh.com':
                    $encryptKeyLength = 32;
                    $this->lengthEncrypt = self::encryption_algorithm_to_crypt_instance($encrypt);
                    $this->lengthEncrypt->setKey(substr($key, 32, 32));
            }
            $this->encrypt->setKey(substr($key, 0, $encryptKeyLength));
            $this->encryptName = $encrypt;
        }

        $this->decrypt = self::encryption_algorithm_to_crypt_instance($decrypt);
        if ($this->decrypt) {
            if (self::$crypto_engine) {
                $this->decrypt->setPreferredEngine(self::$crypto_engine);
            }
            if ($this->decrypt->getBlockLengthInBytes()) {
                $this->decrypt_block_size = $this->decrypt->getBlockLengthInBytes();
            }
            $this->decrypt->disablePadding();

            if ($this->decrypt->usesIV()) {
                $iv = $kexHash->hash($keyBytes . $this->exchange_hash . 'B' . $this->session_id);
                while ($this->decrypt_block_size > strlen($iv)) {
                    $iv .= $kexHash->hash($keyBytes . $this->exchange_hash . $iv);
                }
                $this->decrypt->setIV(substr($iv, 0, $this->decrypt_block_size));
            }

            switch ($decrypt) {
                case 'aes128-gcm@openssh.com':
                case 'aes256-gcm@openssh.com':
                    // see https://tools.ietf.org/html/rfc5647#section-7.1
                    $nonce = $kexHash->hash($keyBytes . $this->exchange_hash . 'B' . $this->session_id);
                    $this->decryptFixedPart = substr($nonce, 0, 4);
                    $this->decryptInvocationCounter = substr($nonce, 4, 8);
                    // fall-through
                case 'chacha20-poly1305@openssh.com':
                    break;
                default:
                    $this->decrypt->enableContinuousBuffer();
            }

            $key = $kexHash->hash($keyBytes . $this->exchange_hash . 'D' . $this->session_id);
            while ($decryptKeyLength > strlen($key)) {
                $key .= $kexHash->hash($keyBytes . $this->exchange_hash . $key);
            }
            switch ($decrypt) {
                case 'chacha20-poly1305@openssh.com':
                    $decryptKeyLength = 32;
                    $this->lengthDecrypt = self::encryption_algorithm_to_crypt_instance($decrypt);
                    $this->lengthDecrypt->setKey(substr($key, 32, 32));
            }
            $this->decrypt->setKey(substr($key, 0, $decryptKeyLength));
            $this->decryptName = $decrypt;
        }

        /* The "arcfour128" algorithm is the RC4 cipher, as described in
           [SCHNEIER], using a 128-bit key.  The first 1536 bytes of keystream
           generated by the cipher MUST be discarded, and the first byte of the
           first encrypted packet MUST be encrypted using the 1537th byte of
           keystream.

           -- http://tools.ietf.org/html/rfc4345#section-4 */
        if ($encrypt == 'arcfour128' || $encrypt == 'arcfour256') {
            $this->encrypt->encrypt(str_repeat("\0", 1536));
        }
        if ($decrypt == 'arcfour128' || $decrypt == 'arcfour256') {
            $this->decrypt->decrypt(str_repeat("\0", 1536));
        }

        if (!$this->encrypt->usesNonce()) {
            list($this->hmac_create, $createKeyLength) = self::mac_algorithm_to_hash_instance($mac_algorithm_out);
        } else {
            $this->hmac_create = new \stdClass();
            $this->hmac_create_name = $mac_algorithm_out;
            //$mac_algorithm_out = 'none';
            $createKeyLength = 0;
        }

        if ($this->hmac_create instanceof Hash) {
            $key = $kexHash->hash($keyBytes . $this->exchange_hash . 'E' . $this->session_id);
            while ($createKeyLength > strlen($key)) {
                $key .= $kexHash->hash($keyBytes . $this->exchange_hash . $key);
            }
            $this->hmac_create->setKey(substr($key, 0, $createKeyLength));
            $this->hmac_create_name = $mac_algorithm_out;
            $this->hmac_create_etm = preg_match('#-etm@openssh\.com$#', $mac_algorithm_out);
        }

        if (!$this->decrypt->usesNonce()) {
            list($this->hmac_check, $checkKeyLength) = self::mac_algorithm_to_hash_instance($mac_algorithm_in);
            $this->hmac_size = $this->hmac_check->getLengthInBytes();
        } else {
            $this->hmac_check = new \stdClass();
            $this->hmac_check_name = $mac_algorithm_in;
            //$mac_algorithm_in = 'none';
            $checkKeyLength = 0;
            $this->hmac_size = 0;
        }

        if ($this->hmac_check instanceof Hash) {
            $key = $kexHash->hash($keyBytes . $this->exchange_hash . 'F' . $this->session_id);
            while ($checkKeyLength > strlen($key)) {
                $key .= $kexHash->hash($keyBytes . $this->exchange_hash . $key);
            }
            $this->hmac_check->setKey(substr($key, 0, $checkKeyLength));
            $this->hmac_check_name = $mac_algorithm_in;
            $this->hmac_check_etm = preg_match('#-etm@openssh\.com$#', $mac_algorithm_in);
        }

        $this->regenerate_compression_context = $this->regenerate_decompression_context = true;

        return true;
    }

    /**
     * Maps an encryption algorithm name to the number of key bytes.
     *
     * @param string $algorithm Name of the encryption algorithm
     * @return int|null Number of bytes as an integer or null for unknown
     */
    private function encryption_algorithm_to_key_size($algorithm)
    {
        if ($this->bad_key_size_fix && self::bad_algorithm_candidate($algorithm)) {
            return 16;
        }

        switch ($algorithm) {
            case 'none':
                return 0;
            case 'aes128-gcm@openssh.com':
            case 'aes128-cbc':
            case 'aes128-ctr':
            case 'arcfour':
            case 'arcfour128':
            case 'blowfish-cbc':
            case 'blowfish-ctr':
            case 'twofish128-cbc':
            case 'twofish128-ctr':
                return 16;
            case '3des-cbc':
            case '3des-ctr':
            case 'aes192-cbc':
            case 'aes192-ctr':
            case 'twofish192-cbc':
            case 'twofish192-ctr':
                return 24;
            case 'aes256-gcm@openssh.com':
            case 'aes256-cbc':
            case 'aes256-ctr':
            case 'arcfour256':
            case 'twofish-cbc':
            case 'twofish256-cbc':
            case 'twofish256-ctr':
                return 32;
            case 'chacha20-poly1305@openssh.com':
                return 64;
        }
        return null;
    }

    /**
     * Maps an encryption algorithm name to an instance of a subclass of
     * \phpseclib3\Crypt\Common\SymmetricKey.
     *
     * @param string $algorithm Name of the encryption algorithm
     * @return SymmetricKey|null
     */
    private static function encryption_algorithm_to_crypt_instance($algorithm)
    {
        switch ($algorithm) {
            case '3des-cbc':
                return new TripleDES('cbc');
            case '3des-ctr':
                return new TripleDES('ctr');
            case 'aes256-cbc':
            case 'aes192-cbc':
            case 'aes128-cbc':
                return new Rijndael('cbc');
            case 'aes256-ctr':
            case 'aes192-ctr':
            case 'aes128-ctr':
                return new Rijndael('ctr');
            case 'blowfish-cbc':
                return new Blowfish('cbc');
            case 'blowfish-ctr':
                return new Blowfish('ctr');
            case 'twofish128-cbc':
            case 'twofish192-cbc':
            case 'twofish256-cbc':
            case 'twofish-cbc':
                return new Twofish('cbc');
            case 'twofish128-ctr':
            case 'twofish192-ctr':
            case 'twofish256-ctr':
                return new Twofish('ctr');
            case 'arcfour':
            case 'arcfour128':
            case 'arcfour256':
                return new RC4();
            case 'aes128-gcm@openssh.com':
            case 'aes256-gcm@openssh.com':
                return new Rijndael('gcm');
            case 'chacha20-poly1305@openssh.com':
                return new ChaCha20();
        }
        return null;
    }

    /**
     * Maps an encryption algorithm name to an instance of a subclass of
     * \phpseclib3\Crypt\Hash.
     *
     * @param string $algorithm Name of the encryption algorithm
     * @return array{Hash, int}|null
     */
    private static function mac_algorithm_to_hash_instance($algorithm)
    {
        switch ($algorithm) {
            case 'umac-64@openssh.com':
            case 'umac-64-etm@openssh.com':
                return [new Hash('umac-64'), 16];
            case 'umac-128@openssh.com':
            case 'umac-128-etm@openssh.com':
                return [new Hash('umac-128'), 16];
            case 'hmac-sha2-512':
            case 'hmac-sha2-512-etm@openssh.com':
                return [new Hash('sha512'), 64];
            case 'hmac-sha2-256':
            case 'hmac-sha2-256-etm@openssh.com':
                return [new Hash('sha256'), 32];
            case 'hmac-sha1':
            case 'hmac-sha1-etm@openssh.com':
                return [new Hash('sha1'), 20];
            case 'hmac-sha1-96':
                return [new Hash('sha1-96'), 20];
            case 'hmac-md5':
                return [new Hash('md5'), 16];
            case 'hmac-md5-96':
                return [new Hash('md5-96'), 16];
        }
    }

    /**
     * Tests whether or not proposed algorithm has a potential for issues
     *
     * @link https://www.chiark.greenend.org.uk/~sgtatham/putty/wishlist/ssh2-aesctr-openssh.html
     * @link https://bugzilla.mindrot.org/show_bug.cgi?id=1291
     * @param string $algorithm Name of the encryption algorithm
     * @return bool
     */
    private static function bad_algorithm_candidate($algorithm)
    {
        switch ($algorithm) {
            case 'arcfour256':
            case 'aes192-ctr':
            case 'aes256-ctr':
                return true;
        }

        return false;
    }

    /**
     * Login
     *
     * The $password parameter can be a plaintext password, a \phpseclib3\Crypt\RSA|EC|DSA object, a \phpseclib3\System\SSH\Agent object or an array
     *
     * @param string $username
     * @param string|PrivateKey|array[]|Agent|null ...$args
     * @return bool
     * @see self::_login()
     */
    public function login($username, ...$args)
    {
        if (!$this->login_credentials_finalized) {
            $this->auth[] = func_get_args();
        }

        // try logging with 'none' as an authentication method first since that's what
        // PuTTY does
        if (substr($this->server_identifier, 0, 15) != 'SSH-2.0-CoreFTP' && $this->auth_methods_to_continue === null) {
            if ($this->sublogin($username)) {
                return true;
            }
            if (!count($args)) {
                return false;
            }
        }
        return $this->sublogin($username, ...$args);
    }

    /**
     * Login Helper
     *
     * @param string $username
     * @param string|PrivateKey|array[]|Agent|null ...$args
     * @return bool
     * @see self::_login_helper()
     */
    protected function sublogin($username, ...$args)
    {
        if (!($this->bitmap & self::MASK_CONSTRUCTOR)) {
            $this->connect();
        }

        if (empty($args)) {
            return $this->login_helper($username);
        }

        foreach ($args as $arg) {
            switch (true) {
                case $arg instanceof PublicKey:
                    throw new \UnexpectedValueException('A PublicKey object was passed to the login method instead of a PrivateKey object');
                case $arg instanceof PrivateKey:
                case $arg instanceof Agent:
                case is_array($arg):
                case Strings::is_stringable($arg):
                    break;
                default:
                    throw new \UnexpectedValueException('$password needs to either be an instance of \phpseclib3\Crypt\Common\PrivateKey, \System\SSH\Agent, an array or a string');
            }
        }

        while (count($args)) {
            if (!$this->auth_methods_to_continue || !$this->smartMFA) {
                $newargs = $args;
                $args = [];
            } else {
                $newargs = [];
                foreach ($this->auth_methods_to_continue as $method) {
                    switch ($method) {
                        case 'publickey':
                            foreach ($args as $key => $arg) {
                                if ($arg instanceof PrivateKey || $arg instanceof Agent) {
                                    $newargs[] = $arg;
                                    unset($args[$key]);
                                    break;
                                }
                            }
                            break;
                        case 'keyboard-interactive':
                            $hasArray = $hasString = false;
                            foreach ($args as $arg) {
                                if ($hasArray || is_array($arg)) {
                                    $hasArray = true;
                                    break;
                                }
                                if ($hasString || Strings::is_stringable($arg)) {
                                    $hasString = true;
                                    break;
                                }
                            }
                            if ($hasArray && $hasString) {
                                foreach ($args as $key => $arg) {
                                    if (is_array($arg)) {
                                        $newargs[] = $arg;
                                        break 2;
                                    }
                                }
                            }
                            // fall-through
                        case 'password':
                            foreach ($args as $key => $arg) {
                                $newargs[] = $arg;
                                unset($args[$key]);
                                break;
                            }
                    }
                }
            }

            if (!count($newargs)) {
                return false;
            }

            foreach ($newargs as $arg) {
                if ($this->login_helper($username, $arg)) {
                    $this->login_credentials_finalized = true;
                    return true;
                }
            }
        }
        return false;
    }

    /**
     * Login Helper
     *
     * {@internal It might be worthwhile, at some point, to protect against {@link http://tools.ietf.org/html/rfc4251#section-9.3.9 traffic analysis}
     *           by sending dummy SSH_MSG_IGNORE messages.}
     *
     * @param string $username
     * @param string|AsymmetricKey|array[]|Agent|null ...$args
     * @return bool
     * @throws \UnexpectedValueException on receipt of unexpected packets
     * @throws \RuntimeException on other errors
     */
    private function login_helper($username, $password = null)
    {
        if (!($this->bitmap & self::MASK_CONNECTED)) {
            return false;
        }

        if (!($this->bitmap & self::MASK_LOGIN_REQ)) {
            $packet = Strings::packSSH2('Cs', NET_SSH2_MSG_SERVICE_REQUEST, 'ssh-userauth');
            $this->send_binary_packet($packet);

            try {
                $response = $this->get_binary_packet_or_close(NET_SSH2_MSG_SERVICE_ACCEPT);
            } catch (InvalidPacketLengthException $e) {
                // the first opportunity to encounter the "bad key size" error
                if (!$this->bad_key_size_fix && $this->decryptName != null && self::bad_algorithm_candidate($this->decryptName)) {
                    // bad_key_size_fix is only ever re-assigned to true here
                    // retry the connection with that new setting but we'll
                    // only try it once.
                    $this->bad_key_size_fix = true;
                    return $this->reconnect();
                }
                throw $e;
            }

            list($type) = Strings::unpackSSH2('C', $response);
            list($service) = Strings::unpackSSH2('s', $response);

            if ($service != 'ssh-userauth') {
                $this->disconnect_helper(NET_SSH2_DISCONNECT_PROTOCOL_ERROR);
                throw new \UnexpectedValueException('Expected SSH_MSG_SERVICE_ACCEPT');
            }
            $this->bitmap |= self::MASK_LOGIN_REQ;
        }

        if (strlen($this->last_interactive_response)) {
            return !Strings::is_stringable($password) && !is_array($password) ? false : $this->keyboard_interactive_process($password);
        }

        if ($password instanceof PrivateKey) {
            return $this->privatekey_login($username, $password);
        }

        if ($password instanceof Agent) {
            return $this->ssh_agent_login($username, $password);
        }

        if (is_array($password)) {
            if ($this->keyboard_interactive_login($username, $password)) {
                $this->bitmap |= self::MASK_LOGIN;
                return true;
            }
            return false;
        }

        if (!isset($password)) {
            $packet = Strings::packSSH2(
                'Cs3',
                NET_SSH2_MSG_USERAUTH_REQUEST,
                $username,
                'ssh-connection',
                'none'
            );

            $this->send_binary_packet($packet);

            $response = $this->get_binary_packet_or_close();

            list($type) = Strings::unpackSSH2('C', $response);
            switch ($type) {
                case NET_SSH2_MSG_USERAUTH_SUCCESS:
                    $this->bitmap |= self::MASK_LOGIN;
                    return true;
                case NET_SSH2_MSG_USERAUTH_FAILURE:
                    list($auth_methods) = Strings::unpackSSH2('L', $response);
                    $this->auth_methods_to_continue = $auth_methods;
                    // fall-through
                default:
                    return false;
            }
        }

        $packet = Strings::packSSH2(
            'Cs3bs',
            NET_SSH2_MSG_USERAUTH_REQUEST,
            $username,
            'ssh-connection',
            'password',
            false,
            $password
        );

        // remove the username and password from the logged packet
        if (!defined('NET_SSH2_LOGGING')) {
            $logged = null;
        } else {
            $logged = Strings::packSSH2(
                'Cs3bs',
                NET_SSH2_MSG_USERAUTH_REQUEST,
                $username,
                'ssh-connection',
                'password',
                false,
                'password'
            );
        }

        $this->send_binary_packet($packet, $logged);

        $response = $this->get_binary_packet_or_close();
        list($type) = Strings::unpackSSH2('C', $response);
        switch ($type) {
            case NET_SSH2_MSG_USERAUTH_PASSWD_CHANGEREQ: // in theory, the password can be changed
                $this->updateLogHistory('UNKNOWN (60)', 'NET_SSH2_MSG_USERAUTH_PASSWD_CHANGEREQ');

                list($message) = Strings::unpackSSH2('s', $response);
                $this->errors[] = 'SSH_MSG_USERAUTH_PASSWD_CHANGEREQ: ' . $message;

                return $this->disconnect_helper(NET_SSH2_DISCONNECT_AUTH_CANCELLED_BY_USER);
            case NET_SSH2_MSG_USERAUTH_FAILURE:
                // can we use keyboard-interactive authentication?  if not then either the login is bad or the server employees
                // multi-factor authentication
                list($auth_methods, $partial_success) = Strings::unpackSSH2('Lb', $response);
                $this->auth_methods_to_continue = $auth_methods;
                if (!$partial_success && in_array('keyboard-interactive', $auth_methods)) {
                    if ($this->keyboard_interactive_login($username, $password)) {
                        $this->bitmap |= self::MASK_LOGIN;
                        return true;
                    }
                    return false;
                }
                return false;
            case NET_SSH2_MSG_USERAUTH_SUCCESS:
                $this->bitmap |= self::MASK_LOGIN;
                return true;
        }

        return false;
    }

    /**
     * Login via keyboard-interactive authentication
     *
     * See {@link http://tools.ietf.org/html/rfc4256 RFC4256} for details.  This is not a full-featured keyboard-interactive authenticator.
     *
     * @param string $username
     * @param string|array $password
     * @return bool
     */
    private function keyboard_interactive_login($username, $password)
    {
        $packet = Strings::packSSH2(
            'Cs5',
            NET_SSH2_MSG_USERAUTH_REQUEST,
            $username,
            'ssh-connection',
            'keyboard-interactive',
            '', // language tag
            '' // submethods
        );
        $this->send_binary_packet($packet);

        return $this->keyboard_interactive_process($password);
    }

    /**
     * Handle the keyboard-interactive requests / responses.
     *
     * @param string|array ...$responses
     * @return bool
     * @throws \RuntimeException on connection error
     */
    private function keyboard_interactive_process(...$responses)
    {
        if (strlen($this->last_interactive_response)) {
            $response = $this->last_interactive_response;
        } else {
            $orig = $response = $this->get_binary_packet_or_close();
        }

        list($type) = Strings::unpackSSH2('C', $response);
        switch ($type) {
            case NET_SSH2_MSG_USERAUTH_INFO_REQUEST:
                list(
                    , // name; may be empty
                    , // instruction; may be empty
                    , // language tag; may be empty
                    $num_prompts
                ) = Strings::unpackSSH2('s3N', $response);

                for ($i = 0; $i < count($responses); $i++) {
                    if (is_array($responses[$i])) {
                        foreach ($responses[$i] as $key => $value) {
                            $this->keyboard_requests_responses[$key] = $value;
                        }
                        unset($responses[$i]);
                    }
                }
                $responses = array_values($responses);

                if (isset($this->keyboard_requests_responses)) {
                    for ($i = 0; $i < $num_prompts; $i++) {
                        list(
                            $prompt, // prompt - ie. "Password: "; must not be empty
                            // echo
                        ) = Strings::unpackSSH2('sC', $response);
                        foreach ($this->keyboard_requests_responses as $key => $value) {
                            if (substr($prompt, 0, strlen($key)) == $key) {
                                $responses[] = $value;
                                break;
                            }
                        }
                    }
                }

                // see http://tools.ietf.org/html/rfc4256#section-3.2
                if (strlen($this->last_interactive_response)) {
                    $this->last_interactive_response = '';
                } else {
                    $this->updateLogHistory('UNKNOWN (60)', 'NET_SSH2_MSG_USERAUTH_INFO_REQUEST');
                }

                if (!count($responses) && $num_prompts) {
                    $this->last_interactive_response = $orig;
                    return false;
                }

                /*
                   After obtaining the requested information from the user, the client
                   MUST respond with an SSH_MSG_USERAUTH_INFO_RESPONSE message.
                */
                // see http://tools.ietf.org/html/rfc4256#section-3.4
                $packet = $logged = pack('CN', NET_SSH2_MSG_USERAUTH_INFO_RESPONSE, count($responses));
                for ($i = 0; $i < count($responses); $i++) {
                    $packet .= Strings::packSSH2('s', $responses[$i]);
                    $logged .= Strings::packSSH2('s', 'dummy-answer');
                }

                $this->send_binary_packet($packet, $logged);

                $this->updateLogHistory('UNKNOWN (61)', 'NET_SSH2_MSG_USERAUTH_INFO_RESPONSE');

                /*
                   After receiving the response, the server MUST send either an
                   SSH_MSG_USERAUTH_SUCCESS, SSH_MSG_USERAUTH_FAILURE, or another
                   SSH_MSG_USERAUTH_INFO_REQUEST message.
                */
                // maybe phpseclib should force close the connection after x request / responses?  unless something like that is done
                // there could be an infinite loop of request / responses.
                return $this->keyboard_interactive_process();
            case NET_SSH2_MSG_USERAUTH_SUCCESS:
                return true;
            case NET_SSH2_MSG_USERAUTH_FAILURE:
                list($auth_methods) = Strings::unpackSSH2('L', $response);
                $this->auth_methods_to_continue = $auth_methods;
                return false;
        }

        return false;
    }

    /**
     * Login with an ssh-agent provided key
     *
     * @param string $username
     * @param Agent $agent
     * @return bool
     */
    private function ssh_agent_login($username, Agent $agent)
    {
        $this->agent = $agent;
        $keys = $agent->requestIdentities();
        $orig_algorithms = $this->supported_private_key_algorithms;
        foreach ($keys as $key) {
            if ($this->privatekey_login($username, $key)) {
                return true;
            }
            $this->supported_private_key_algorithms = $orig_algorithms;
        }

        return false;
    }

    /**
     * Login with an RSA private key
     *
     * {@internal It might be worthwhile, at some point, to protect against {@link http://tools.ietf.org/html/rfc4251#section-9.3.9 traffic analysis}
     *           by sending dummy SSH_MSG_IGNORE messages.}
     *
     * @param string $username
     * @param PrivateKey $privatekey
     * @return bool
     * @throws \RuntimeException on connection error
     */
    private function privatekey_login($username, PrivateKey $privatekey)
    {
        $publickey = $privatekey->getPublicKey();

        if ($publickey instanceof RSA) {
            $privatekey = $privatekey->withPadding(RSA::SIGNATURE_PKCS1);
            $algos = ['rsa-sha2-256', 'rsa-sha2-512', 'ssh-rsa'];
            if (isset($this->preferred['hostkey'])) {
                $algos = array_intersect($algos, $this->preferred['hostkey']);
            }
            $algo = self::array_intersect_first($algos, $this->supported_private_key_algorithms);
            switch ($algo) {
                case 'rsa-sha2-512':
                    $hash = 'sha512';
                    $signatureType = 'rsa-sha2-512';
                    break;
                case 'rsa-sha2-256':
                    $hash = 'sha256';
                    $signatureType = 'rsa-sha2-256';
                    break;
                //case 'ssh-rsa':
                default:
                    $hash = 'sha1';
                    $signatureType = 'ssh-rsa';
            }
        } elseif ($publickey instanceof EC) {
            $privatekey = $privatekey->withSignatureFormat('SSH2');
            $curveName = $privatekey->getCurve();
            switch ($curveName) {
                case 'Ed25519':
                    $hash = 'sha512';
                    $signatureType = 'ssh-ed25519';
                    break;
                case 'secp256r1': // nistp256
                    $hash = 'sha256';
                    $signatureType = 'ecdsa-sha2-nistp256';
                    break;
                case 'secp384r1': // nistp384
                    $hash = 'sha384';
                    $signatureType = 'ecdsa-sha2-nistp384';
                    break;
                case 'secp521r1': // nistp521
                    $hash = 'sha512';
                    $signatureType = 'ecdsa-sha2-nistp521';
                    break;
                default:
                    if (is_array($curveName)) {
                        throw new UnsupportedCurveException('Specified Curves are not supported by SSH2');
                    }
                    throw new UnsupportedCurveException('Named Curve of ' . $curveName . ' is not supported by phpseclib3\'s SSH2 implementation');
            }
        } elseif ($publickey instanceof DSA) {
            $privatekey = $privatekey->withSignatureFormat('SSH2');
            $hash = 'sha1';
            $signatureType = 'ssh-dss';
        } else {
            throw new UnsupportedAlgorithmException('Please use either an RSA key, an EC one or a DSA key');
        }

        $publickeyStr = $publickey->toString('OpenSSH', ['binary' => true]);

        $part1 = Strings::packSSH2(
            'Csss',
            NET_SSH2_MSG_USERAUTH_REQUEST,
            $username,
            'ssh-connection',
            'publickey'
        );
        $part2 = Strings::packSSH2('ss', $signatureType, $publickeyStr);

        $packet = $part1 . chr(0) . $part2;
        $this->send_binary_packet($packet);

        $response = $this->get_binary_packet_or_close(
            NET_SSH2_MSG_USERAUTH_SUCCESS,
            NET_SSH2_MSG_USERAUTH_FAILURE,
            NET_SSH2_MSG_USERAUTH_PK_OK
        );

        list($type) = Strings::unpackSSH2('C', $response);
        switch ($type) {
            case NET_SSH2_MSG_USERAUTH_FAILURE:
                list($auth_methods) = Strings::unpackSSH2('L', $response);
                if (in_array('publickey', $auth_methods) && substr($signatureType, 0, 9) == 'rsa-sha2-') {
                    $this->supported_private_key_algorithms = array_diff($this->supported_private_key_algorithms, ['rsa-sha2-256', 'rsa-sha2-512']);
                    return $this->privatekey_login($username, $privatekey);
                }
                $this->auth_methods_to_continue = $auth_methods;
                $this->errors[] = 'SSH_MSG_USERAUTH_FAILURE';
                return false;
            case NET_SSH2_MSG_USERAUTH_PK_OK:
                // we'll just take it on faith that the public key blob and the public key algorithm name are as
                // they should be
                $this->updateLogHistory('UNKNOWN (60)', 'NET_SSH2_MSG_USERAUTH_PK_OK');
                break;
            case NET_SSH2_MSG_USERAUTH_SUCCESS:
                $this->bitmap |= self::MASK_LOGIN;
                return true;
        }

        $packet = $part1 . chr(1) . $part2;
        $privatekey = $privatekey->withHash($hash);
        $signature = $privatekey->sign(Strings::packSSH2('s', $this->session_id) . $packet);
        if ($publickey instanceof RSA) {
            $signature = Strings::packSSH2('ss', $signatureType, $signature);
        }
        $packet .= Strings::packSSH2('s', $signature);

        $this->send_binary_packet($packet);

        $response = $this->get_binary_packet_or_close(
            NET_SSH2_MSG_USERAUTH_SUCCESS,
            NET_SSH2_MSG_USERAUTH_FAILURE
        );

        list($type) = Strings::unpackSSH2('C', $response);
        switch ($type) {
            case NET_SSH2_MSG_USERAUTH_FAILURE:
                // either the login is bad or the server employs multi-factor authentication
                list($auth_methods) = Strings::unpackSSH2('L', $response);
                $this->auth_methods_to_continue = $auth_methods;
                return false;
            case NET_SSH2_MSG_USERAUTH_SUCCESS:
                $this->bitmap |= self::MASK_LOGIN;
                return true;
        }
    }

    /**
     * Return the currently configured timeout
     *
     * @return int
     */
    public function getTimeout()
    {
        return $this->timeout;
    }

    /**
     * Set Timeout
     *
     * $ssh->exec('ping 127.0.0.1'); on a Linux host will never return and will run indefinitely.  setTimeout() makes it so it'll timeout.
     * Setting $timeout to false or 0 will revert to the default socket timeout.
     *
     * @param mixed $timeout
     */
    public function setTimeout($timeout)
    {
        $this->timeout = $this->curTimeout = $timeout;
    }

    /**
     * Set Keep Alive
     *
     * Sends an SSH2_MSG_IGNORE message every x seconds, if x is a positive non-zero number.
     *
     * @param int $interval
     */
    public function setKeepAlive($interval)
    {
        $this->keepAlive = $interval;
    }

    /**
     * Get the output from stdError
     *
     */
    public function getStdError()
    {
        return $this->stdErrorLog;
    }

    /**
     * Execute Command
     *
     * If $callback is set to false then \phpseclib3\Net\SSH2::get_channel_packet(self::CHANNEL_EXEC) will need to be called manually.
     * In all likelihood, this is not a feature you want to be taking advantage of.
     *
     * @param string $command
     * @return string|bool
     * @psalm-return ($callback is callable ? bool : string|bool)
     * @throws \RuntimeException on connection error
     */
    public function exec($command, callable $callback = null)
    {
        $this->curTimeout = $this->timeout;
        $this->is_timeout = false;
        $this->stdErrorLog = '';

        if (!$this->isAuthenticated()) {
            return false;
        }

        //if ($this->isPTYOpen()) {
        //    throw new \RuntimeException('If you want to run multiple exec()\'s you will need to disable (and re-enable if appropriate) a PTY for each one.');
        //}

        $this->open_channel(self::CHANNEL_EXEC);

        if ($this->request_pty === true) {
            $terminal_modes = pack('C', NET_SSH2_TTY_OP_END);
            $packet = Strings::packSSH2(
                'CNsCsN4s',
                NET_SSH2_MSG_CHANNEL_REQUEST,
                $this->server_channels[self::CHANNEL_EXEC],
                'pty-req',
                1,
                $this->term,
                $this->windowColumns,
                $this->windowRows,
                0,
                0,
                $terminal_modes
            );

            $this->send_binary_packet($packet);

            $this->channel_status[self::CHANNEL_EXEC] = NET_SSH2_MSG_CHANNEL_REQUEST;
            if (!$this->get_channel_packet(self::CHANNEL_EXEC)) {
                $this->disconnect_helper(NET_SSH2_DISCONNECT_BY_APPLICATION);
                throw new \RuntimeException('Unable to request pseudo-terminal');
            }
        }

        // sending a pty-req SSH_MSG_CHANNEL_REQUEST message is unnecessary and, in fact, in most cases, slows things
        // down.  the one place where it might be desirable is if you're doing something like \phpseclib3\Net\SSH2::exec('ping localhost &').
        // with a pty-req SSH_MSG_CHANNEL_REQUEST, exec() will return immediately and the ping process will then
        // then immediately terminate.  without such a request exec() will loop indefinitely.  the ping process won't end but
        // neither will your script.

        // although, in theory, the size of SSH_MSG_CHANNEL_REQUEST could exceed the maximum packet size established by
        // SSH_MSG_CHANNEL_OPEN_CONFIRMATION, RFC4254#section-5.1 states that the "maximum packet size" refers to the
        // "maximum size of an individual data packet". ie. SSH_MSG_CHANNEL_DATA.  RFC4254#section-5.2 corroborates.
        $packet = Strings::packSSH2(
            'CNsCs',
            NET_SSH2_MSG_CHANNEL_REQUEST,
            $this->server_channels[self::CHANNEL_EXEC],
            'exec',
            1,
            $command
        );
        $this->send_binary_packet($packet);

        $this->channel_status[self::CHANNEL_EXEC] = NET_SSH2_MSG_CHANNEL_REQUEST;

        if (!$this->get_channel_packet(self::CHANNEL_EXEC)) {
            return false;
        }

        $this->channel_status[self::CHANNEL_EXEC] = NET_SSH2_MSG_CHANNEL_DATA;

        if ($this->request_pty === true) {
            $this->channel_id_last_interactive = self::CHANNEL_EXEC;
            return true;
        }

        $output = '';
        while (true) {
            $temp = $this->get_channel_packet(self::CHANNEL_EXEC);
            switch (true) {
                case $temp === true:
                    return is_callable($callback) ? true : $output;
                case $temp === false:
                    return false;
                default:
                    if (is_callable($callback)) {
                        if ($callback($temp) === true) {
                            $this->close_channel(self::CHANNEL_EXEC);
                            return true;
                        }
                    } else {
                        $output .= $temp;
                    }
            }
        }
    }

    /**
     * How many channels are currently open?
     *
     * @return int
     */
    public function getOpenChannelCount()
    {
        return $this->channelCount;
    }

    /**
     * Opens a channel
     *
     * @param string $channel
     * @param bool $skip_extended
     * @return bool
     */
    protected function open_channel($channel, $skip_extended = false)
    {
        if (isset($this->channel_status[$channel]) && $this->channel_status[$channel] != NET_SSH2_MSG_CHANNEL_CLOSE) {
            throw new \RuntimeException('Please close the channel (' . $channel . ') before trying to open it again');
        }

        $this->channelCount++;

        if ($this->channelCount > 1 && $this->errorOnMultipleChannels) {
            throw new \RuntimeException("Ubuntu's OpenSSH from 5.8 to 6.9 doesn't work with multiple channels");
        }

        // RFC4254 defines the (client) window size as "bytes the other party can send before it must wait for the window to
        // be adjusted".  0x7FFFFFFF is, at 2GB, the max size.  technically, it should probably be decremented, but,
        // honestly, if you're transferring more than 2GB, you probably shouldn't be using phpseclib, anyway.
        // see http://tools.ietf.org/html/rfc4254#section-5.2 for more info
        $this->window_size_server_to_client[$channel] = $this->window_size;
        // 0x8000 is the maximum max packet size, per http://tools.ietf.org/html/rfc4253#section-6.1, although since PuTTy
        // uses 0x4000, that's what will be used here, as well.
        $packet_size = 0x4000;

        $packet = Strings::packSSH2(
            'CsN3',
            NET_SSH2_MSG_CHANNEL_OPEN,
            'session',
            $channel,
            $this->window_size_server_to_client[$channel],
            $packet_size
        );

        $this->send_binary_packet($packet);

        $this->channel_status[$channel] = NET_SSH2_MSG_CHANNEL_OPEN;

        return $this->get_channel_packet($channel, $skip_extended);
    }

    /**
     * Creates an interactive shell
     *
     * Returns bool(true) if the shell was opened.
     * Returns bool(false) if the shell was already open.
     *
     * @see self::isShellOpen()
     * @see self::read()
     * @see self::write()
     * @return bool
     * @throws InsufficientSetupException if not authenticated
     * @throws \UnexpectedValueException on receipt of unexpected packets
     * @throws \RuntimeException on other errors
     */
    public function openShell()
    {
        if (!$this->isAuthenticated()) {
            throw new InsufficientSetupException('Operation disallowed prior to login()');
        }

        $this->open_channel(self::CHANNEL_SHELL);

        $terminal_modes = pack('C', NET_SSH2_TTY_OP_END);
        $packet = Strings::packSSH2(
            'CNsbsN4s',
            NET_SSH2_MSG_CHANNEL_REQUEST,
            $this->server_channels[self::CHANNEL_SHELL],
            'pty-req',
            true, // want reply
            $this->term,
            $this->windowColumns,
            $this->windowRows,
            0,
            0,
            $terminal_modes
        );

        $this->send_binary_packet($packet);

        $this->channel_status[self::CHANNEL_SHELL] = NET_SSH2_MSG_CHANNEL_REQUEST;

        if (!$this->get_channel_packet(self::CHANNEL_SHELL)) {
            throw new \RuntimeException('Unable to request pty');
        }

        $packet = Strings::packSSH2(
            'CNsb',
            NET_SSH2_MSG_CHANNEL_REQUEST,
            $this->server_channels[self::CHANNEL_SHELL],
            'shell',
            true // want reply
        );
        $this->send_binary_packet($packet);

        $response = $this->get_channel_packet(self::CHANNEL_SHELL);
        if ($response === false) {
            throw new \RuntimeException('Unable to request shell');
        }

        $this->channel_status[self::CHANNEL_SHELL] = NET_SSH2_MSG_CHANNEL_DATA;

        $this->channel_id_last_interactive = self::CHANNEL_SHELL;

        $this->bitmap |= self::MASK_SHELL;

        return true;
    }

    /**
     * Return the channel to be used with read(), write(), and reset(), if none were specified
     * @deprecated for lack of transparency in intended channel target, to be potentially replaced
     *             with method which guarantees open-ness of all yielded channels and throws
     *             error for multiple open channels
     * @see self::read()
     * @see self::write()
     * @return int
     */
    private function get_interactive_channel()
    {
        switch (true) {
            case $this->is_channel_status_data(self::CHANNEL_SUBSYSTEM):
                return self::CHANNEL_SUBSYSTEM;
            case $this->is_channel_status_data(self::CHANNEL_EXEC):
                return self::CHANNEL_EXEC;
            default:
                return self::CHANNEL_SHELL;
        }
    }

    /**
     * Indicates the DATA status on the given channel
     *
     * @param int $channel The channel number to evaluate
     * @return bool
     */
    private function is_channel_status_data($channel)
    {
        return isset($this->channel_status[$channel]) && $this->channel_status[$channel] == NET_SSH2_MSG_CHANNEL_DATA;
    }

    /**
     * Return an available open channel
     *
     * @return int
     */
    private function get_open_channel()
    {
        $channel = self::CHANNEL_EXEC;
        do {
            if (isset($this->channel_status[$channel]) && $this->channel_status[$channel] == NET_SSH2_MSG_CHANNEL_OPEN) {
                return $channel;
            }
        } while ($channel++ < self::CHANNEL_SUBSYSTEM);

        return false;
    }

    /**
     * Request agent forwarding of remote server
     *
     * @return bool
     */
    public function requestAgentForwarding()
    {
        $request_channel = $this->get_open_channel();
        if ($request_channel === false) {
            return false;
        }

        $packet = Strings::packSSH2(
            'CNsC',
            NET_SSH2_MSG_CHANNEL_REQUEST,
            $this->server_channels[$request_channel],
            'auth-agent-req@openssh.com',
            1
        );

        $this->channel_status[$request_channel] = NET_SSH2_MSG_CHANNEL_REQUEST;

        $this->send_binary_packet($packet);

        if (!$this->get_channel_packet($request_channel)) {
            return false;
        }

        $this->channel_status[$request_channel] = NET_SSH2_MSG_CHANNEL_OPEN;

        return true;
    }

    /**
     * Returns the output of an interactive shell
     *
     * Returns when there's a match for $expect, which can take the form of a string literal or,
     * if $mode == self::READ_REGEX, a regular expression.
     *
     * If not specifying a channel, an open interactive channel will be selected, or, if there are
     * no open channels, an interactive shell will be created. If there are multiple open
     * interactive channels, a legacy behavior will apply in which channel selection prioritizes
     * an active subsystem, the exec pty, and, lastly, the shell. If using multiple interactive
     * channels, callers are discouraged from relying on this legacy behavior and should specify
     * the intended channel.
     *
     * @see self::write()
     * @param string $expect
     * @param int $mode One of the self::READ_* constants
     * @param int|null $channel Channel id returned by self::getInteractiveChannelId()
     * @return string|bool|null
     * @throws \RuntimeException on connection error
     * @throws InsufficientSetupException on unexpected channel status, possibly due to closure
     */
    public function read($expect = '', $mode = self::READ_SIMPLE, $channel = null)
    {
        if (!$this->isAuthenticated()) {
            throw new InsufficientSetupException('Operation disallowed prior to login()');
        }

        $this->curTimeout = $this->timeout;
        $this->is_timeout = false;

        if ($channel === null) {
            $channel = $this->get_interactive_channel();
        }

        if (!$this->is_channel_status_data($channel) && empty($this->channel_buffers[$channel])) {
            if ($channel != self::CHANNEL_SHELL) {
                throw new InsufficientSetupException('Data is not available on channel');
            } elseif (!$this->openShell()) {
                throw new \RuntimeException('Unable to initiate an interactive shell session');
            }
        }

        if ($mode == self::READ_NEXT) {
            return $this->get_channel_packet($channel);
        }

        $match = $expect;
        while (true) {
            if ($mode == self::READ_REGEX) {
                preg_match($expect, substr($this->interactiveBuffer, -1024), $matches);
                $match = isset($matches[0]) ? $matches[0] : '';
            }
            $pos = strlen($match) ? strpos($this->interactiveBuffer, $match) : false;
            if ($pos !== false) {
                return Strings::shift($this->interactiveBuffer, $pos + strlen($match));
            }
            $response = $this->get_channel_packet($channel);
            if ($response === true) {
                return Strings::shift($this->interactiveBuffer, strlen($this->interactiveBuffer));
            }

            $this->interactiveBuffer .= $response;
        }
    }

    /**
     * Inputs a command into an interactive shell.
     *
     * If not specifying a channel, an open interactive channel will be selected, or, if there are
     * no open channels, an interactive shell will be created. If there are multiple open
     * interactive channels, a legacy behavior will apply in which channel selection prioritizes
     * an active subsystem, the exec pty, and, lastly, the shell. If using multiple interactive
     * channels, callers are discouraged from relying on this legacy behavior and should specify
     * the intended channel.
     *
     * @see SSH2::read()
     * @param string $cmd
     * @param int|null $channel Channel id returned by self::getInteractiveChannelId()
     * @return void
     * @throws \RuntimeException on connection error
     * @throws InsufficientSetupException on unexpected channel status, possibly due to closure
     * @throws TimeoutException if the write could not be completed within the requested self::setTimeout()
     */
    public function write($cmd, $channel = null)
    {
        if (!$this->isAuthenticated()) {
            throw new InsufficientSetupException('Operation disallowed prior to login()');
        }

        if ($channel === null) {
            $channel = $this->get_interactive_channel();
        }

        if (!$this->is_channel_status_data($channel)) {
            if ($channel != self::CHANNEL_SHELL) {
                throw new InsufficientSetupException('Data is not available on channel');
            } elseif (!$this->openShell()) {
                throw new \RuntimeException('Unable to initiate an interactive shell session');
            }
        }

        $this->curTimeout = $this->timeout;
        $this->is_timeout = false;
        $this->send_channel_packet($channel, $cmd);
    }

    /**
     * Start a subsystem.
     *
     * Right now only one subsystem at a time is supported. To support multiple subsystem's stopSubsystem() could accept
     * a string that contained the name of the subsystem, but at that point, only one subsystem of each type could be opened.
     * To support multiple subsystem's of the same name maybe it'd be best if startSubsystem() generated a new channel id and
     * returns that and then that that was passed into stopSubsystem() but that'll be saved for a future date and implemented
     * if there's sufficient demand for such a feature.
     *
     * @see self::stopSubsystem()
     * @param string $subsystem
     * @return bool
     */
    public function startSubsystem($subsystem)
    {
        $this->open_channel(self::CHANNEL_SUBSYSTEM);

        $packet = Strings::packSSH2(
            'CNsCs',
            NET_SSH2_MSG_CHANNEL_REQUEST,
            $this->server_channels[self::CHANNEL_SUBSYSTEM],
            'subsystem',
            1,
            $subsystem
        );
        $this->send_binary_packet($packet);

        $this->channel_status[self::CHANNEL_SUBSYSTEM] = NET_SSH2_MSG_CHANNEL_REQUEST;

        if (!$this->get_channel_packet(self::CHANNEL_SUBSYSTEM)) {
            return false;
        }

        $this->channel_status[self::CHANNEL_SUBSYSTEM] = NET_SSH2_MSG_CHANNEL_DATA;

        $this->channel_id_last_interactive = self::CHANNEL_SUBSYSTEM;

        return true;
    }

    /**
     * Stops a subsystem.
     *
     * @see self::startSubsystem()
     * @return bool
     */
    public function stopSubsystem()
    {
        if ($this->isInteractiveChannelOpen(self::CHANNEL_SUBSYSTEM)) {
            $this->close_channel(self::CHANNEL_SUBSYSTEM);
        }
        return true;
    }

    /**
     * Closes a channel
     *
     * If read() timed out you might want to just close the channel and have it auto-restart on the next read() call
     *
     * If not specifying a channel, an open interactive channel will be selected. If there are
     * multiple open interactive channels, a legacy behavior will apply in which channel selection
     * prioritizes an active subsystem, the exec pty, and, lastly, the shell. If using multiple
     * interactive channels, callers are discouraged from relying on this legacy behavior and
     * should specify the intended channel.
     *
     * @param int|null $channel Channel id returned by self::getInteractiveChannelId()
     * @return void
     */
    public function reset($channel = null)
    {
        if ($channel === null) {
            $channel = $this->get_interactive_channel();
        }
        if ($this->isInteractiveChannelOpen($channel)) {
            $this->close_channel($channel);
        }
    }

    /**
     * Is timeout?
     *
     * Did exec() or read() return because they timed out or because they encountered the end?
     *
     */
    public function isTimeout()
    {
        return $this->is_timeout;
    }

    /**
     * Disconnect
     *
     */
    public function disconnect()
    {
        $this->disconnect_helper(NET_SSH2_DISCONNECT_BY_APPLICATION);
        if (isset($this->realtime_log_file) && is_resource($this->realtime_log_file)) {
            fclose($this->realtime_log_file);
        }
        unset(self::$connections[$this->getResourceId()]);
    }

    /**
     * Destructor.
     *
     * Will be called, automatically, if you're supporting just PHP5.  If you're supporting PHP4, you'll need to call
     * disconnect().
     *
     */
    public function __destruct()
    {
        $this->disconnect();
    }

    /**
     * Is the connection still active?
     *
     * $level has 3x possible values:
     * 0 (default): phpseclib takes a passive approach to see if the connection is still active by calling feof()
     *    on the socket
     * 1: phpseclib takes an active approach to see if the connection is still active by sending an SSH_MSG_IGNORE
     *    packet that doesn't require a response
     * 2: phpseclib takes an active approach to see if the connection is still active by sending an SSH_MSG_CHANNEL_OPEN
     *    packet and imediately trying to close that channel. some routers, in particular, however, will only let you
     *    open one channel, so this approach could yield false positives
     *
     * @param int $level
     * @return bool
     */
    public function isConnected($level = 0)
    {
        if (!is_int($level) || $level < 0 || $level > 2) {
            throw new \InvalidArgumentException('$level must be 0, 1 or 2');
        }

        if ($level == 0) {
            return ($this->bitmap & self::MASK_CONNECTED) && is_resource($this->fsock) && !feof($this->fsock);
        }
        try {
            if ($level == 1) {
                $this->send_binary_packet(pack('CN', NET_SSH2_MSG_IGNORE, 0));
            } else {
                $this->open_channel(self::CHANNEL_KEEP_ALIVE);
                $this->close_channel(self::CHANNEL_KEEP_ALIVE);
            }
            return true;
        } catch (\Exception $e) {
            return false;
        }
    }

    /**
     * Have you successfully been logged in?
     *
     * @return bool
     */
    public function isAuthenticated()
    {
        return (bool) ($this->bitmap & self::MASK_LOGIN);
    }

    /**
     * Is the interactive shell active?
     *
     * @return bool
     */
    public function isShellOpen()
    {
        return $this->isInteractiveChannelOpen(self::CHANNEL_SHELL);
    }

    /**
     * Is the exec pty active?
     *
     * @return bool
     */
    public function isPTYOpen()
    {
        return $this->isInteractiveChannelOpen(self::CHANNEL_EXEC);
    }

    /**
     * Is the given interactive channel active?
     *
     * @param int $channel Channel id returned by self::getInteractiveChannelId()
     * @return bool
     */
    public function isInteractiveChannelOpen($channel)
    {
        return $this->isAuthenticated() && $this->is_channel_status_data($channel);
    }

    /**
     * Returns a channel identifier, presently of the last interactive channel opened, regardless of current status.
     * Returns 0 if no interactive channel has been opened.
     *
     * @see self::isInteractiveChannelOpen()
     * @return int
     */
    public function getInteractiveChannelId()
    {
        return $this->channel_id_last_interactive;
    }

    /**
     * Pings a server connection, or tries to reconnect if the connection has gone down
     *
     * Inspired by http://php.net/manual/en/mysqli.ping.php
     *
     * @return bool
     */
    public function ping()
    {
        if (!$this->isAuthenticated()) {
            if (!empty($this->auth)) {
                return $this->reconnect();
            }
            return false;
        }

        try {
            $this->open_channel(self::CHANNEL_KEEP_ALIVE);
        } catch (\RuntimeException $e) {
            return $this->reconnect();
        }

        $this->close_channel(self::CHANNEL_KEEP_ALIVE);
        return true;
    }

    /**
     * In situ reconnect method
     *
     * @return boolean
     */
    private function reconnect()
    {
        $this->disconnect_helper(NET_SSH2_DISCONNECT_BY_APPLICATION);
        $this->connect();
        foreach ($this->auth as $auth) {
            $result = $this->login(...$auth);
        }
        return $result;
    }

    /**
     * Resets a connection for re-use
     */
    protected function reset_connection()
    {
        if (is_resource($this->fsock) && get_resource_type($this->fsock) === 'stream') {
            fclose($this->fsock);
        }
        $this->fsock = null;
        $this->bitmap = 0;
        $this->binary_packet_buffer = null;
        $this->decrypt = $this->encrypt = false;
        $this->decrypt_block_size = $this->encrypt_block_size = 8;
        $this->hmac_check = $this->hmac_create = false;
        $this->hmac_size = false;
        $this->session_id = false;
        $this->last_packet = null;
        $this->get_seq_no = $this->send_seq_no = 0;
        $this->channel_status = [];
        $this->channel_id_last_interactive = 0;
        $this->channel_buffers = [];
        $this->channel_buffers_write = [];
    }

    /**
     * @return int[] second and microsecond stream timeout options based on user-requested timeout and keep-alive, or the default socket timeout by default, which mirrors PHP socket streams.
     */
    private function get_stream_timeout()
    {
        $sec = ini_get('default_socket_timeout');
        $usec = 0;
        if ($this->curTimeout > 0) {
            $sec = (int) floor($this->curTimeout);
            $usec = (int) (1000000 * ($this->curTimeout - $sec));
        }
        if ($this->keepAlive > 0) {
            $elapsed = microtime(true) - $this->last_packet;
            $timeout = max($this->keepAlive - $elapsed, 0);
            if (!$this->curTimeout || $timeout < $this->curTimeout) {
                $sec = (int) floor($timeout);
                $usec = (int) (1000000 * ($timeout - $sec));
            }
        }
        return [$sec, $usec];
    }

    /**
     * Retrieves the next packet with added timeout and type handling
     *
     * @param string $message_types Message types to enforce in response, closing if not met
     * @return string
     * @throws ConnectionClosedException If an error has occurred preventing read of the next packet
     */
    private function get_binary_packet_or_close(...$message_types)
    {
        try {
            $packet = $this->get_binary_packet();
            if (count($message_types) > 0 && !in_array(ord($packet[0]), $message_types)) {
                $this->disconnect_helper(NET_SSH2_DISCONNECT_PROTOCOL_ERROR);
                throw new ConnectionClosedException('Bad message type. Expected: #'
                    . implode(', #', $message_types) . '. Got: #' . ord($packet[0]));
            }
            return $packet;
        } catch (TimeoutException $e) {
            $this->disconnect_helper(NET_SSH2_DISCONNECT_BY_APPLICATION);
            throw new ConnectionClosedException('Connection closed due to timeout');
        }
    }

    /**
     * Gets Binary Packets
     *
     * See '6. Binary Packet Protocol' of rfc4253 for more info.
     *
     * @see self::_send_binary_packet()
     * @return string
     * @throws TimeoutException If user requested timeout was reached while waiting for next packet
     * @throws ConnectionClosedException If an error has occurred preventing read of the next packet
     */
    private function get_binary_packet()
    {
        if (!is_resource($this->fsock)) {
            throw new \InvalidArgumentException('fsock is not a resource.');
        }
        if ($this->binary_packet_buffer == null) {
            // buffer the packet to permit continued reads across timeouts
            $this->binary_packet_buffer = (object) [
                'read_time' => 0, // the time to read the packet from the socket
                'raw' => '', // the raw payload read from the socket
                'plain' => '', // the packet in plain text, excluding packet_length header
                'packet_length' => null, // the packet_length value pulled from the payload
                'size' => $this->decrypt_block_size, // the total size of this packet to be read from the socket
                                                     // initialize to read single block until packet_length is available
            ];
        }
        $packet = $this->binary_packet_buffer;
        while (strlen($packet->raw) < $packet->size) {
            if (feof($this->fsock)) {
                $this->disconnect_helper(NET_SSH2_DISCONNECT_CONNECTION_LOST);
                throw new ConnectionClosedException('Connection closed by server');
            }
            if ($this->curTimeout < 0) {
                $this->is_timeout = true;
                throw new TimeoutException('Timed out waiting for server');
            }
            $this->send_keep_alive();

            list($sec, $usec) = $this->get_stream_timeout();
            stream_set_timeout($this->fsock, $sec, $usec);
            $start = microtime(true);
            $raw = stream_get_contents($this->fsock, $packet->size - strlen($packet->raw));
            $elapsed = microtime(true) - $start;
            $packet->read_time += $elapsed;
            if ($this->curTimeout > 0) {
                $this->curTimeout -= $elapsed;
            }
            if ($raw === false) {
                $this->disconnect_helper(NET_SSH2_DISCONNECT_CONNECTION_LOST);
                throw new ConnectionClosedException('Connection closed by server');
            } elseif (!strlen($raw)) {
                continue;
            }
            $packet->raw .= $raw;
            if (!$packet->packet_length) {
                $this->get_binary_packet_size($packet);
            }
        }

        if (strlen($packet->raw) != $packet->size) {
            throw new \RuntimeException('Size of packet was not expected length');
        }
        // destroy buffer as packet represents the entire payload and should be processed in full
        $this->binary_packet_buffer = null;
        // copy the raw payload, so as not to destroy original
        $raw = $packet->raw;
        if ($this->hmac_check instanceof Hash) {
            $hmac = Strings::pop($raw, $this->hmac_size);
        }
        $packet_length_header_size = 4;
        if ($this->decrypt) {
            switch ($this->decryptName) {
                case 'aes128-gcm@openssh.com':
                case 'aes256-gcm@openssh.com':
                    $this->decrypt->setNonce(
                        $this->decryptFixedPart .
                        $this->decryptInvocationCounter
                    );
                    Strings::increment_str($this->decryptInvocationCounter);
                    $this->decrypt->setAAD(Strings::shift($raw, $packet_length_header_size));
                    $this->decrypt->setTag(Strings::pop($raw, $this->decrypt_block_size));
                    $packet->plain = $this->decrypt->decrypt($raw);
                    break;
                case 'chacha20-poly1305@openssh.com':
                    // This should be impossible, but we are checking anyway to narrow the type for Psalm.
                    if (!($this->decrypt instanceof ChaCha20)) {
                        throw new \LogicException('$this->decrypt is not a ' . ChaCha20::class);
                    }
                    $this->decrypt->setNonce(pack('N2', 0, $this->get_seq_no));
                    $this->decrypt->setCounter(0);
                    // this is the same approach that's implemented in Salsa20::createPoly1305Key()
                    // but we don't want to use the same AEAD construction that RFC8439 describes
                    // for ChaCha20-Poly1305 so we won't rely on it (see Salsa20::poly1305())
                    $this->decrypt->setPoly1305Key(
                        $this->decrypt->encrypt(str_repeat("\0", 32))
                    );
                    $this->decrypt->setAAD(Strings::shift($raw, $packet_length_header_size));
                    $this->decrypt->setCounter(1);
                    $this->decrypt->setTag(Strings::pop($raw, 16));
                    $packet->plain = $this->decrypt->decrypt($raw);
                    break;
                default:
                    if (!$this->hmac_check instanceof Hash || !$this->hmac_check_etm) {
                        // first block was already decrypted for contained packet_length header
                        Strings::shift($raw, $this->decrypt_block_size);
                        if (strlen($raw) > 0) {
                            $packet->plain .= $this->decrypt->decrypt($raw);
                        }
                    } else {
                        Strings::shift($raw, $packet_length_header_size);
                        $packet->plain = $this->decrypt->decrypt($raw);
                    }
                    break;
            }
        } else {
            Strings::shift($raw, $packet_length_header_size);
            $packet->plain = $raw;
        }
        if ($this->hmac_check instanceof Hash) {
            $reconstructed = !$this->hmac_check_etm ?
                pack('Na*', $packet->packet_length, $packet->plain) :
                substr($packet->raw, 0, -$this->hmac_size);
            if (($this->hmac_check->getHash() & "\xFF\xFF\xFF\xFF") == 'umac') {
                $this->hmac_check->setNonce("\0\0\0\0" . pack('N', $this->get_seq_no));
                if ($hmac != $this->hmac_check->hash($reconstructed)) {
                    $this->disconnect_helper(NET_SSH2_DISCONNECT_MAC_ERROR);
                    throw new ConnectionClosedException('Invalid UMAC');
                }
            } else {
                if ($hmac != $this->hmac_check->hash(pack('Na*', $this->get_seq_no, $reconstructed))) {
                    $this->disconnect_helper(NET_SSH2_DISCONNECT_MAC_ERROR);
                    throw new ConnectionClosedException('Invalid HMAC');
                }
            }
        }
        $padding_length = 0;
        $payload = $packet->plain;
        extract(unpack('Cpadding_length', Strings::shift($payload, 1)));
        if ($padding_length > 0) {
            Strings::pop($payload, $padding_length);
        }
        if (empty($payload)) {
            $this->disconnect_helper(NET_SSH2_DISCONNECT_PROTOCOL_ERROR);
            throw new ConnectionClosedException('Plaintext is too short');
        }

        switch ($this->decompress) {
            case self::NET_SSH2_COMPRESSION_ZLIB_AT_OPENSSH:
                if (!$this->isAuthenticated()) {
                    break;
                }
                // fall-through
            case self::NET_SSH2_COMPRESSION_ZLIB:
                if ($this->regenerate_decompression_context) {
                    $this->regenerate_decompression_context = false;

                    $cmf = ord($payload[0]);
                    $cm = $cmf & 0x0F;
                    if ($cm != 8) { // deflate
                        user_error("Only CM = 8 ('deflate') is supported ($cm)");
                    }
                    $cinfo = ($cmf & 0xF0) >> 4;
                    if ($cinfo > 7) {
                        user_error("CINFO above 7 is not allowed ($cinfo)");
                    }
                    $windowSize = 1 << ($cinfo + 8);

                    $flg = ord($payload[1]);
                    //$fcheck = $flg && 0x0F;
                    if ((($cmf << 8) | $flg) % 31) {
                        user_error('fcheck failed');
                    }
                    $fdict = boolval($flg & 0x20);
                    $flevel = ($flg & 0xC0) >> 6;

                    $this->decompress_context = inflate_init(ZLIB_ENCODING_RAW, ['window' => $cinfo + 8]);
                    $payload = substr($payload, 2);
                }
                if ($this->decompress_context) {
                    $payload = inflate_add($this->decompress_context, $payload, ZLIB_PARTIAL_FLUSH);
                }
        }

        $this->get_seq_no++;

        if (defined('NET_SSH2_LOGGING')) {
            $current = microtime(true);
            $message_number = isset(self::$message_numbers[ord($payload[0])]) ? self::$message_numbers[ord($payload[0])] : 'UNKNOWN (' . ord($payload[0]) . ')';
            $message_number = '<- ' . $message_number .
                              ' (since last: ' . round($current - $this->last_packet, 4) . ', network: ' . round($packet->read_time, 4) . 's)';
            $this->append_log($message_number, $payload);
        }
        $this->last_packet = microtime(true);

        return $this->filter($payload);
    }

    /**
     * @param object $packet The packet object being constructed, passed by reference
     *        The size, packet_length, and plain properties of this object may be modified in processing
     * @throws InvalidPacketLengthException if the packet length header is invalid
     */
    private function get_binary_packet_size(&$packet)
    {
        $packet_length_header_size = 4;
        if (strlen($packet->raw) < $packet_length_header_size) {
            return;
        }
        $packet_length = 0;
        $added_validation_length = 0; // indicates when the packet length header is included when validating packet length against block size
        if ($this->decrypt) {
            switch ($this->decryptName) {
                case 'aes128-gcm@openssh.com':
                case 'aes256-gcm@openssh.com':
                    extract(unpack('Npacket_length', substr($packet->raw, 0, $packet_length_header_size)));
                    $packet->size = $packet_length_header_size + $packet_length + $this->decrypt_block_size; // expect tag
                    break;
                case 'chacha20-poly1305@openssh.com':
                    $this->lengthDecrypt->setNonce(pack('N2', 0, $this->get_seq_no));
                    $packet_length_header = $this->lengthDecrypt->decrypt(substr($packet->raw, 0, $packet_length_header_size));
                    extract(unpack('Npacket_length', $packet_length_header));
                    $packet->size = $packet_length_header_size + $packet_length + 16; // expect tag
                    break;
                default:
                    if (!$this->hmac_check instanceof Hash || !$this->hmac_check_etm) {
                        if (strlen($packet->raw) < $this->decrypt_block_size) {
                            return;
                        }
                        $packet->plain = $this->decrypt->decrypt(substr($packet->raw, 0, $this->decrypt_block_size));
                        extract(unpack('Npacket_length', Strings::shift($packet->plain, $packet_length_header_size)));
                        $packet->size = $packet_length_header_size + $packet_length;
                        $added_validation_length = $packet_length_header_size;
                    } else {
                        extract(unpack('Npacket_length', substr($packet->raw, 0, $packet_length_header_size)));
                        $packet->size = $packet_length_header_size + $packet_length;
                    }
                    break;
            }
        } else {
            extract(unpack('Npacket_length', substr($packet->raw, 0, $packet_length_header_size)));
            $packet->size = $packet_length_header_size + $packet_length;
            $added_validation_length = $packet_length_header_size;
        }
        // quoting <http://tools.ietf.org/html/rfc4253#section-6.1>,
        // "implementations SHOULD check that the packet length is reasonable"
        // PuTTY uses 0x9000 as the actual max packet size and so to shall we
        if (
            $packet_length <= 0 || $packet_length > 0x9000
            || ($packet_length + $added_validation_length) % $this->decrypt_block_size != 0
        ) {
            $this->disconnect_helper(NET_SSH2_DISCONNECT_PROTOCOL_ERROR);
            throw new InvalidPacketLengthException('Invalid packet length');
        }
        if ($this->hmac_check instanceof Hash) {
            $packet->size += $this->hmac_size;
        }
        $packet->packet_length = $packet_length;
    }

    /**
     * Filter Binary Packets
     *
     * Because some binary packets need to be ignored...
     *
     * @see self::_get_binary_packet()
     * @param string $payload
     * @return string
     */
    private function filter($payload)
    {
        switch (ord($payload[0])) {
            case NET_SSH2_MSG_DISCONNECT:
                Strings::shift($payload, 1);
                list($reason_code, $message) = Strings::unpackSSH2('Ns', $payload);
                $this->errors[] = 'SSH_MSG_DISCONNECT: ' . self::$disconnect_reasons[$reason_code] . "\r\n$message";
                $this->disconnect_helper(NET_SSH2_DISCONNECT_CONNECTION_LOST);
                throw new ConnectionClosedException('Connection closed by server');
            case NET_SSH2_MSG_IGNORE:
                $this->extra_packets++;
                $payload = $this->get_binary_packet();
                break;
            case NET_SSH2_MSG_DEBUG:
                $this->extra_packets++;
                Strings::shift($payload, 2); // second byte is "always_display"
                list($message) = Strings::unpackSSH2('s', $payload);
                $this->errors[] = "SSH_MSG_DEBUG: $message";
                $payload = $this->get_binary_packet();
                break;
            case NET_SSH2_MSG_UNIMPLEMENTED:
                break; // return payload
            case NET_SSH2_MSG_KEXINIT:
                // this is here for key re-exchanges after the initial key exchange
                if ($this->session_id !== false) {
                    if (!$this->key_exchange($payload)) {
                        $this->disconnect_helper(NET_SSH2_DISCONNECT_KEY_EXCHANGE_FAILED);
                        throw new ConnectionClosedException('Key exchange failed');
                    }
                    $payload = $this->get_binary_packet();
                }
                break;
            case NET_SSH2_MSG_EXT_INFO:
                Strings::shift($payload, 1);
                list($nr_extensions) = Strings::unpackSSH2('N', $payload);
                for ($i = 0; $i < $nr_extensions; $i++) {
                    list($extension_name, $extension_value) = Strings::unpackSSH2('ss', $payload);
                    if ($extension_name == 'server-sig-algs') {
                        $this->supported_private_key_algorithms = explode(',', $extension_value);
                    }
                }
                $payload = $this->get_binary_packet();
        }

        // see http://tools.ietf.org/html/rfc4252#section-5.4; only called when the encryption has been activated and when we haven't already logged in
        if (($this->bitmap & self::MASK_CONNECTED) && !$this->isAuthenticated() && ord($payload[0]) == NET_SSH2_MSG_USERAUTH_BANNER) {
            Strings::shift($payload, 1);
            list($this->banner_message) = Strings::unpackSSH2('s', $payload);
            $payload = $this->get_binary_packet();
        }

        // only called when we've already logged in
        if (($this->bitmap & self::MASK_CONNECTED) && $this->isAuthenticated()) {
            switch (ord($payload[0])) {
                case NET_SSH2_MSG_CHANNEL_REQUEST:
                    if (strlen($payload) == 31) {
                        extract(unpack('cpacket_type/Nchannel/Nlength', $payload));
                        if (substr($payload, 9, $length) == 'keepalive@openssh.com' && isset($this->server_channels[$channel])) {
                            if (ord(substr($payload, 9 + $length))) { // want reply
                                $this->send_binary_packet(pack('CN', NET_SSH2_MSG_CHANNEL_SUCCESS, $this->server_channels[$channel]));
                            }
                            $payload = $this->get_binary_packet();
                        }
                    }
                    break;
                case NET_SSH2_MSG_GLOBAL_REQUEST: // see http://tools.ietf.org/html/rfc4254#section-4
                    Strings::shift($payload, 1);
                    list($request_name) = Strings::unpackSSH2('s', $payload);
                    $this->errors[] = "SSH_MSG_GLOBAL_REQUEST: $request_name";
                    $this->send_binary_packet(pack('C', NET_SSH2_MSG_REQUEST_FAILURE));
                    $payload = $this->get_binary_packet();
                    break;
                case NET_SSH2_MSG_CHANNEL_OPEN: // see http://tools.ietf.org/html/rfc4254#section-5.1
                    Strings::shift($payload, 1);
                    list($data, $server_channel) = Strings::unpackSSH2('sN', $payload);
                    switch ($data) {
                        case 'auth-agent':
                        case 'auth-agent@openssh.com':
                            if (isset($this->agent)) {
                                $new_channel = self::CHANNEL_AGENT_FORWARD;

                                list(
                                    $remote_window_size,
                                    $remote_maximum_packet_size
                                ) = Strings::unpackSSH2('NN', $payload);

                                $this->packet_size_client_to_server[$new_channel] = $remote_window_size;
                                $this->window_size_server_to_client[$new_channel] = $remote_maximum_packet_size;
                                $this->window_size_client_to_server[$new_channel] = $this->window_size;

                                $packet_size = 0x4000;

                                $packet = pack(
                                    'CN4',
                                    NET_SSH2_MSG_CHANNEL_OPEN_CONFIRMATION,
                                    $server_channel,
                                    $new_channel,
                                    $packet_size,
                                    $packet_size
                                );

                                $this->server_channels[$new_channel] = $server_channel;
                                $this->channel_status[$new_channel] = NET_SSH2_MSG_CHANNEL_OPEN_CONFIRMATION;
                                $this->send_binary_packet($packet);
                            }
                            break;
                        default:
                            $packet = Strings::packSSH2(
                                'CN2ss',
                                NET_SSH2_MSG_CHANNEL_OPEN_FAILURE,
                                $server_channel,
                                NET_SSH2_OPEN_ADMINISTRATIVELY_PROHIBITED,
                                '', // description
                                '' // language tag
                            );
                            $this->send_binary_packet($packet);
                    }

                    $payload = $this->get_binary_packet();
                    break;
            }
        }

        return $payload;
    }

    /**
     * Enable Quiet Mode
     *
     * Suppress stderr from output
     *
     */
    public function enableQuietMode()
    {
        $this->quiet_mode = true;
    }

    /**
     * Disable Quiet Mode
     *
     * Show stderr in output
     *
     */
    public function disableQuietMode()
    {
        $this->quiet_mode = false;
    }

    /**
     * Returns whether Quiet Mode is enabled or not
     *
     * @see self::enableQuietMode()
     * @see self::disableQuietMode()
     * @return bool
     */
    public function isQuietModeEnabled()
    {
        return $this->quiet_mode;
    }

    /**
     * Enable request-pty when using exec()
     *
     */
    public function enablePTY()
    {
        $this->request_pty = true;
    }

    /**
     * Disable request-pty when using exec()
     *
     */
    public function disablePTY()
    {
        if ($this->isPTYOpen()) {
            $this->close_channel(self::CHANNEL_EXEC);
        }
        $this->request_pty = false;
    }

    /**
     * Returns whether request-pty is enabled or not
     *
     * @see self::enablePTY()
     * @see self::disablePTY()
     * @return bool
     */
    public function isPTYEnabled()
    {
        return $this->request_pty;
    }

    /**
     * Gets channel data
     *
     * Returns the data as a string. bool(true) is returned if:
     *
     * - the server closes the channel
     * - if the connection times out
     * - if a window adjust packet is received on the given negated client channel
     * - if the channel status is CHANNEL_OPEN and the response was CHANNEL_OPEN_CONFIRMATION
     * - if the channel status is CHANNEL_REQUEST and the response was CHANNEL_SUCCESS
     * - if the channel status is CHANNEL_CLOSE and the response was CHANNEL_CLOSE
     *
     * bool(false) is returned if:
     *
     * - if the channel status is CHANNEL_REQUEST and the response was CHANNEL_FAILURE
     *
     * @param int $client_channel Specifies the channel to return data for, and data received
     *        on other channels is buffered. The respective negative value of a channel is
     *        also supported for the case that the caller is awaiting adjustment of the data
     *        window, and where data received on that respective channel is also buffered.
     * @param bool $skip_extended
     * @return mixed
     * @throws \RuntimeException on connection error
     */
    protected function get_channel_packet($client_channel, $skip_extended = false)
    {
        if (!empty($this->channel_buffers[$client_channel])) {
            switch ($this->channel_status[$client_channel]) {
                case NET_SSH2_MSG_CHANNEL_REQUEST:
                    foreach ($this->channel_buffers[$client_channel] as $i => $packet) {
                        switch (ord($packet[0])) {
                            case NET_SSH2_MSG_CHANNEL_SUCCESS:
                            case NET_SSH2_MSG_CHANNEL_FAILURE:
                                unset($this->channel_buffers[$client_channel][$i]);
                                return substr($packet, 1);
                        }
                    }
                    break;
                default:
                    return substr(array_shift($this->channel_buffers[$client_channel]), 1);
            }
        }

        while (true) {
<<<<<<< HEAD
            try {
                $response = $this->get_binary_packet();
            } catch (TimeoutException $e) {
                if ($client_channel == self::CHANNEL_EXEC && !$this->request_pty) {
                    $this->close_channel($client_channel);
=======
            if ($this->binary_packet_buffer !== false) {
                $response = $this->binary_packet_buffer;
                $this->binary_packet_buffer = false;
            } else {
                $response = $this->_get_binary_packet(true);
                if ($response === true && $this->is_timeout) {
                    return true;
                }
                if ($response === false) {
                    $this->bitmap = 0;
                    user_error('Connection closed by server');
                    return false;
>>>>>>> 43af71e5
                }
                return true;
            }
            list($type) = Strings::unpackSSH2('C', $response);
            if (strlen($response) >= 4) {
                list($channel) = Strings::unpackSSH2('N', $response);
            }

            // will not be setup yet on incoming channel open request
            if (isset($channel) && isset($this->channel_status[$channel]) && isset($this->window_size_server_to_client[$channel])) {
                $this->window_size_server_to_client[$channel] -= strlen($response);

                // resize the window, if appropriate
                if ($this->window_size_server_to_client[$channel] < 0) {
                // PuTTY does something more analogous to the following:
                //if ($this->window_size_server_to_client[$channel] < 0x3FFFFFFF) {
                    $packet = pack('CNN', NET_SSH2_MSG_CHANNEL_WINDOW_ADJUST, $this->server_channels[$channel], $this->window_resize);
                    $this->send_binary_packet($packet);
                    $this->window_size_server_to_client[$channel] += $this->window_resize;
                }

                switch ($type) {
                    case NET_SSH2_MSG_CHANNEL_WINDOW_ADJUST:
                        list($window_size) = Strings::unpackSSH2('N', $response);
                        $this->window_size_client_to_server[$channel] += $window_size;
                        if ($channel == -$client_channel) {
                            return true;
                        }

                        continue 2;
                    case NET_SSH2_MSG_CHANNEL_EXTENDED_DATA:
                        /*
                        if ($client_channel == self::CHANNEL_EXEC) {
                            $this->send_channel_packet($client_channel, chr(0));
                        }
                        */
                        // currently, there's only one possible value for $data_type_code: NET_SSH2_EXTENDED_DATA_STDERR
                        list($data_type_code, $data) = Strings::unpackSSH2('Ns', $response);
                        $this->stdErrorLog .= $data;
                        if ($skip_extended || $this->quiet_mode) {
                            continue 2;
                        }
                        if ($client_channel == $channel && $this->channel_status[$channel] == NET_SSH2_MSG_CHANNEL_DATA) {
                            return $data;
                        }
                        $this->channel_buffers[$channel][] = chr($type) . $data;

                        continue 2;
                    case NET_SSH2_MSG_CHANNEL_REQUEST:
                        if ($this->channel_status[$channel] == NET_SSH2_MSG_CHANNEL_CLOSE) {
                            continue 2;
                        }
                        list($value) = Strings::unpackSSH2('s', $response);
                        switch ($value) {
                            case 'exit-signal':
                                list(
                                    , // FALSE
                                    $signal_name,
                                    , // core dumped
                                    $error_message
                                ) = Strings::unpackSSH2('bsbs', $response);

                                $this->errors[] = "SSH_MSG_CHANNEL_REQUEST (exit-signal): $signal_name";
                                if (strlen($error_message)) {
                                    $this->errors[count($this->errors) - 1] .= "\r\n$error_message";
                                }

                                $this->send_binary_packet(pack('CN', NET_SSH2_MSG_CHANNEL_EOF, $this->server_channels[$client_channel]));
                                $this->send_binary_packet(pack('CN', NET_SSH2_MSG_CHANNEL_CLOSE, $this->server_channels[$channel]));

                                $this->channel_status[$channel] = NET_SSH2_MSG_CHANNEL_EOF;

                                continue 3;
                            case 'exit-status':
                                list(, $this->exit_status) = Strings::unpackSSH2('CN', $response);

                                // "The client MAY ignore these messages."
                                // -- http://tools.ietf.org/html/rfc4254#section-6.10

                                continue 3;
                            default:
                                // "Some systems may not implement signals, in which case they SHOULD ignore this message."
                                //  -- http://tools.ietf.org/html/rfc4254#section-6.9
                                continue 3;
                        }
                }

                switch ($this->channel_status[$channel]) {
                    case NET_SSH2_MSG_CHANNEL_OPEN:
                        switch ($type) {
                            case NET_SSH2_MSG_CHANNEL_OPEN_CONFIRMATION:
                                list(
                                    $this->server_channels[$channel],
                                    $window_size,
                                    $this->packet_size_client_to_server[$channel]
                                ) = Strings::unpackSSH2('NNN', $response);

                                if ($window_size < 0) {
                                    $window_size &= 0x7FFFFFFF;
                                    $window_size += 0x80000000;
                                }
                                $this->window_size_client_to_server[$channel] = $window_size;
                                $result = $client_channel == $channel ? true : $this->get_channel_packet($client_channel, $skip_extended);
                                $this->on_channel_open();
                                return $result;
                            case NET_SSH2_MSG_CHANNEL_OPEN_FAILURE:
                                $this->disconnect_helper(NET_SSH2_DISCONNECT_BY_APPLICATION);
                                throw new \RuntimeException('Unable to open channel');
                            default:
                                if ($client_channel == $channel) {
                                    $this->disconnect_helper(NET_SSH2_DISCONNECT_BY_APPLICATION);
                                    throw new \RuntimeException('Unexpected response to open request');
                                }
                                return $this->get_channel_packet($client_channel, $skip_extended);
                        }
                        break;
                    case NET_SSH2_MSG_CHANNEL_REQUEST:
                        switch ($type) {
                            case NET_SSH2_MSG_CHANNEL_SUCCESS:
                                return true;
                            case NET_SSH2_MSG_CHANNEL_FAILURE:
                                return false;
                            case NET_SSH2_MSG_CHANNEL_DATA:
                                list($data) = Strings::unpackSSH2('s', $response);
                                $this->channel_buffers[$channel][] = chr($type) . $data;
                                return $this->get_channel_packet($client_channel, $skip_extended);
                            default:
                                $this->disconnect_helper(NET_SSH2_DISCONNECT_BY_APPLICATION);
                                throw new \RuntimeException('Unable to fulfill channel request');
                        }
                    case NET_SSH2_MSG_CHANNEL_CLOSE:
                        if ($client_channel == $channel && $type == NET_SSH2_MSG_CHANNEL_CLOSE) {
                            return true;
                        }
                        return $this->get_channel_packet($client_channel, $skip_extended);
                }
            }

            // ie. $this->channel_status[$channel] == NET_SSH2_MSG_CHANNEL_DATA

            switch ($type) {
                case NET_SSH2_MSG_CHANNEL_DATA:
                    /*
                    if ($channel == self::CHANNEL_EXEC) {
                        // SCP requires null packets, such as this, be sent.  further, in the case of the ssh.com SSH server
                        // this actually seems to make things twice as fast.  more to the point, the message right after
                        // SSH_MSG_CHANNEL_DATA (usually SSH_MSG_IGNORE) won't block for as long as it would have otherwise.
                        // in OpenSSH it slows things down but only by a couple thousandths of a second.
                        $this->send_channel_packet($channel, chr(0));
                    }
                    */
                    list($data) = Strings::unpackSSH2('s', $response);

                    if ($channel == self::CHANNEL_AGENT_FORWARD) {
                        $agent_response = $this->agent->forwardData($data);
                        if (!is_bool($agent_response)) {
                            $this->send_channel_packet($channel, $agent_response);
                        }
                        break;
                    }

                    if ($client_channel == $channel) {
                        return $data;
                    }
                    $this->channel_buffers[$channel][] = chr($type) . $data;
                    break;
                case NET_SSH2_MSG_CHANNEL_CLOSE:
                    $this->curTimeout = 5;

                    $this->close_channel_bitmap($channel);

                    if ($this->channel_status[$channel] != NET_SSH2_MSG_CHANNEL_EOF) {
                        $this->send_binary_packet(pack('CN', NET_SSH2_MSG_CHANNEL_CLOSE, $this->server_channels[$channel]));
                    }

                    $this->channel_status[$channel] = NET_SSH2_MSG_CHANNEL_CLOSE;
                    $this->channelCount--;

                    if ($client_channel == $channel) {
                        return true;
                    }
                    // fall-through
                case NET_SSH2_MSG_CHANNEL_EOF:
                    break;
                default:
                    $this->disconnect_helper(NET_SSH2_DISCONNECT_BY_APPLICATION);
                    throw new \RuntimeException("Error reading channel data ($type)");
            }
        }
    }

    /**
     * Sends Binary Packets
     *
     * See '6. Binary Packet Protocol' of rfc4253 for more info.
     *
     * @param string $data
     * @param string $logged
     * @see self::_get_binary_packet()
     * @return void
     */
    protected function send_binary_packet($data, $logged = null)
    {
        if (!is_resource($this->fsock) || feof($this->fsock)) {
            $this->disconnect_helper(NET_SSH2_DISCONNECT_CONNECTION_LOST);
            throw new ConnectionClosedException('Connection closed prematurely');
        }

        if (!isset($logged)) {
            $logged = $data;
        }

        switch ($this->compress) {
            case self::NET_SSH2_COMPRESSION_ZLIB_AT_OPENSSH:
                if (!$this->isAuthenticated()) {
                    break;
                }
                // fall-through
            case self::NET_SSH2_COMPRESSION_ZLIB:
                if (!$this->regenerate_compression_context) {
                    $header = '';
                } else {
                    $this->regenerate_compression_context = false;
                    $this->compress_context = deflate_init(ZLIB_ENCODING_RAW, ['window' => 15]);
                    $header = "\x78\x9C";
                }
                if ($this->compress_context) {
                    $data = $header . deflate_add($this->compress_context, $data, ZLIB_PARTIAL_FLUSH);
                }
        }

        // 4 (packet length) + 1 (padding length) + 4 (minimal padding amount) == 9
        $packet_length = strlen($data) + 9;
        if ($this->encrypt && $this->encrypt->usesNonce()) {
            $packet_length -= 4;
        }
        // round up to the nearest $this->encrypt_block_size
        $packet_length += (($this->encrypt_block_size - 1) * $packet_length) % $this->encrypt_block_size;
        // subtracting strlen($data) is obvious - subtracting 5 is necessary because of packet_length and padding_length
        $padding_length = $packet_length - strlen($data) - 5;
        switch (true) {
            case $this->encrypt && $this->encrypt->usesNonce():
            case $this->hmac_create instanceof Hash && $this->hmac_create_etm:
                $padding_length += 4;
                $packet_length += 4;
        }

        $padding = Random::string($padding_length);

        // we subtract 4 from packet_length because the packet_length field isn't supposed to include itself
        $packet = pack('NCa*', $packet_length - 4, $padding_length, $data . $padding);

        $hmac = '';
        if ($this->hmac_create instanceof Hash && !$this->hmac_create_etm) {
            if (($this->hmac_create->getHash() & "\xFF\xFF\xFF\xFF") == 'umac') {
                $this->hmac_create->setNonce("\0\0\0\0" . pack('N', $this->send_seq_no));
                $hmac = $this->hmac_create->hash($packet);
            } else {
                $hmac = $this->hmac_create->hash(pack('Na*', $this->send_seq_no, $packet));
            }
        }

        if ($this->encrypt) {
            switch ($this->encryptName) {
                case 'aes128-gcm@openssh.com':
                case 'aes256-gcm@openssh.com':
                    $this->encrypt->setNonce(
                        $this->encryptFixedPart .
                        $this->encryptInvocationCounter
                    );
                    Strings::increment_str($this->encryptInvocationCounter);
                    $this->encrypt->setAAD($temp = ($packet & "\xFF\xFF\xFF\xFF"));
                    $packet = $temp . $this->encrypt->encrypt(substr($packet, 4));
                    break;
                case 'chacha20-poly1305@openssh.com':
                    // This should be impossible, but we are checking anyway to narrow the type for Psalm.
                    if (!($this->encrypt instanceof ChaCha20)) {
                        throw new \LogicException('$this->encrypt is not a ' . ChaCha20::class);
                    }

                    $nonce = pack('N2', 0, $this->send_seq_no);

                    $this->encrypt->setNonce($nonce);
                    $this->lengthEncrypt->setNonce($nonce);

                    $length = $this->lengthEncrypt->encrypt($packet & "\xFF\xFF\xFF\xFF");

                    $this->encrypt->setCounter(0);
                    // this is the same approach that's implemented in Salsa20::createPoly1305Key()
                    // but we don't want to use the same AEAD construction that RFC8439 describes
                    // for ChaCha20-Poly1305 so we won't rely on it (see Salsa20::poly1305())
                    $this->encrypt->setPoly1305Key(
                        $this->encrypt->encrypt(str_repeat("\0", 32))
                    );
                    $this->encrypt->setAAD($length);
                    $this->encrypt->setCounter(1);
                    $packet = $length . $this->encrypt->encrypt(substr($packet, 4));
                    break;
                default:
                    $packet = $this->hmac_create instanceof Hash && $this->hmac_create_etm ?
                        ($packet & "\xFF\xFF\xFF\xFF") . $this->encrypt->encrypt(substr($packet, 4)) :
                        $this->encrypt->encrypt($packet);
            }
        }

        if ($this->hmac_create instanceof Hash && $this->hmac_create_etm) {
            if (($this->hmac_create->getHash() & "\xFF\xFF\xFF\xFF") == 'umac') {
                $this->hmac_create->setNonce("\0\0\0\0" . pack('N', $this->send_seq_no));
                $hmac = $this->hmac_create->hash($packet);
            } else {
                $hmac = $this->hmac_create->hash(pack('Na*', $this->send_seq_no, $packet));
            }
        }

        $this->send_seq_no++;

        $packet .= $this->encrypt && $this->encrypt->usesNonce() ? $this->encrypt->getTag() : $hmac;

        $start = microtime(true);
        $sent = @fputs($this->fsock, $packet);
        $stop = microtime(true);

        if (defined('NET_SSH2_LOGGING')) {
            $current = microtime(true);
            $message_number = isset(self::$message_numbers[ord($logged[0])]) ? self::$message_numbers[ord($logged[0])] : 'UNKNOWN (' . ord($logged[0]) . ')';
            $message_number = '-> ' . $message_number .
                              ' (since last: ' . round($current - $this->last_packet, 4) . ', network: ' . round($stop - $start, 4) . 's)';
            $this->append_log($message_number, $logged);
        }
        $this->last_packet = microtime(true);

        if (strlen($packet) != $sent) {
            $this->disconnect_helper(NET_SSH2_DISCONNECT_BY_APPLICATION);
            $message = $sent === false ?
                'Unable to write ' . strlen($packet) . ' bytes' :
                "Only $sent of " . strlen($packet) . " bytes were sent";
            throw new \RuntimeException($message);
        }
    }

    /**
     * Sends a keep-alive message, if keep-alive is enabled and interval is met
     */
    private function send_keep_alive()
    {
        if ($this->bitmap & self::MASK_CONNECTED) {
            $elapsed = microtime(true) - $this->last_packet;
            if ($this->keepAlive > 0 && $elapsed >= $this->keepAlive) {
                $this->send_binary_packet(pack('CN', NET_SSH2_MSG_IGNORE, 0));
            }
        }
    }

    /**
     * Logs data packets
     *
     * Makes sure that only the last 1MB worth of packets will be logged
     *
     * @param string $message_number
     * @param string $message
     */
    private function append_log($message_number, $message)
    {
        $this->append_log_helper(
            NET_SSH2_LOGGING,
            $message_number,
            $message,
            $this->message_number_log,
            $this->message_log,
            $this->log_size,
            $this->realtime_log_file,
            $this->realtime_log_wrap,
            $this->realtime_log_size
        );
    }

    /**
     * Logs data packet helper
     *
     * @param int $constant
     * @param string $message_number
     * @param string $message
     * @param array &$message_number_log
     * @param array &$message_log
     * @param int &$log_size
     * @param resource &$realtime_log_file
     * @param bool &$realtime_log_wrap
     * @param int &$realtime_log_size
     */
    protected function append_log_helper($constant, $message_number, $message, array &$message_number_log, array &$message_log, &$log_size, &$realtime_log_file, &$realtime_log_wrap, &$realtime_log_size)
    {
        // remove the byte identifying the message type from all but the first two messages (ie. the identification strings)
        if (strlen($message_number) > 2) {
            Strings::shift($message);
        }

        switch ($constant) {
            // useful for benchmarks
            case self::LOG_SIMPLE:
                $message_number_log[] = $message_number;
                break;
            case self::LOG_SIMPLE_REALTIME:
                echo $message_number;
                echo PHP_SAPI == 'cli' ? "\r\n" : '<br>';
                @flush();
                @ob_flush();
                break;
            // the most useful log for SSH2
            case self::LOG_COMPLEX:
                $message_number_log[] = $message_number;
                $log_size += strlen($message);
                $message_log[] = $message;
                while ($log_size > self::LOG_MAX_SIZE) {
                    $log_size -= strlen(array_shift($message_log));
                    array_shift($message_number_log);
                }
                break;
            // dump the output out realtime; packets may be interspersed with non packets,
            // passwords won't be filtered out and select other packets may not be correctly
            // identified
            case self::LOG_REALTIME:
                switch (PHP_SAPI) {
                    case 'cli':
                        $start = $stop = "\r\n";
                        break;
                    default:
                        $start = '<pre>';
                        $stop = '</pre>';
                }
                echo $start . $this->format_log([$message], [$message_number]) . $stop;
                @flush();
                @ob_flush();
                break;
            // basically the same thing as self::LOG_REALTIME with the caveat that NET_SSH2_LOG_REALTIME_FILENAME
            // needs to be defined and that the resultant log file will be capped out at self::LOG_MAX_SIZE.
            // the earliest part of the log file is denoted by the first <<< START >>> and is not going to necessarily
            // at the beginning of the file
            case self::LOG_REALTIME_FILE:
                if (!isset($realtime_log_file)) {
                    // PHP doesn't seem to like using constants in fopen()
                    $filename = NET_SSH2_LOG_REALTIME_FILENAME;
                    $fp = fopen($filename, 'w');
                    $realtime_log_file = $fp;
                }
                if (!is_resource($realtime_log_file)) {
                    break;
                }
                $entry = $this->format_log([$message], [$message_number]);
                if ($realtime_log_wrap) {
                    $temp = "<<< START >>>\r\n";
                    $entry .= $temp;
                    fseek($realtime_log_file, ftell($realtime_log_file) - strlen($temp));
                }
                $realtime_log_size += strlen($entry);
                if ($realtime_log_size > self::LOG_MAX_SIZE) {
                    fseek($realtime_log_file, 0);
                    $realtime_log_size = strlen($entry);
                    $realtime_log_wrap = true;
                }
                fputs($realtime_log_file, $entry);
        }
    }

    /**
     * Sends channel data
     *
     * Spans multiple SSH_MSG_CHANNEL_DATAs if appropriate
     *
     * @param int $client_channel
     * @param string $data
     * @return void
     */
    protected function send_channel_packet($client_channel, $data)
    {
        if (
            isset($this->channel_buffers_write[$client_channel])
            && strpos($data, $this->channel_buffers_write[$client_channel]) === 0
        ) {
            // if buffer holds identical initial data content, resume send from the unmatched data portion
            $data = substr($data, strlen($this->channel_buffers_write[$client_channel]));
        } else {
            $this->channel_buffers_write[$client_channel] = '';
        }
        while (strlen($data)) {
            if (!$this->window_size_client_to_server[$client_channel]) {
                // using an invalid channel will let the buffers be built up for the valid channels
                $this->get_channel_packet(-$client_channel);
                if ($this->isTimeout()) {
                    throw new TimeoutException('Timed out waiting for server');
                } elseif (!$this->window_size_client_to_server[$client_channel]) {
                    throw new \RuntimeException('Data window was not adjusted');
                }
            }

            /* The maximum amount of data allowed is determined by the maximum
               packet size for the channel, and the current window size, whichever
               is smaller.
                 -- http://tools.ietf.org/html/rfc4254#section-5.2 */
            $max_size = min(
                $this->packet_size_client_to_server[$client_channel],
                $this->window_size_client_to_server[$client_channel]
            );

            $temp = Strings::shift($data, $max_size);
            $packet = Strings::packSSH2(
                'CNs',
                NET_SSH2_MSG_CHANNEL_DATA,
                $this->server_channels[$client_channel],
                $temp
            );
            $this->window_size_client_to_server[$client_channel] -= strlen($temp);
            $this->send_binary_packet($packet);
            $this->channel_buffers_write[$client_channel] .= $temp;
        }
        unset($this->channel_buffers_write[$client_channel]);
    }

    /**
     * Closes and flushes a channel
     *
     * \phpseclib3\Net\SSH2 doesn't properly close most channels.  For exec() channels are normally closed by the server
     * and for SFTP channels are presumably closed when the client disconnects.  This functions is intended
     * for SCP more than anything.
     *
     * @param int $client_channel
     * @param bool $want_reply
     * @return void
     */
    private function close_channel($client_channel, $want_reply = false)
    {
        // see http://tools.ietf.org/html/rfc4254#section-5.3

        $this->send_binary_packet(pack('CN', NET_SSH2_MSG_CHANNEL_EOF, $this->server_channels[$client_channel]));

        if (!$want_reply) {
            $this->send_binary_packet(pack('CN', NET_SSH2_MSG_CHANNEL_CLOSE, $this->server_channels[$client_channel]));
        }

        $this->channel_status[$client_channel] = NET_SSH2_MSG_CHANNEL_CLOSE;
        $this->channelCount--;

        $this->curTimeout = 5;

        while (!is_bool($this->get_channel_packet($client_channel))) {
        }

        if ($want_reply) {
            $this->send_binary_packet(pack('CN', NET_SSH2_MSG_CHANNEL_CLOSE, $this->server_channels[$client_channel]));
        }

        $this->close_channel_bitmap($client_channel);
    }

    /**
     * Maintains execution state bitmap in response to channel closure
     *
     * @param int $client_channel The channel number to maintain closure status of
     * @return void
     */
    private function close_channel_bitmap($client_channel)
    {
        switch ($client_channel) {
            case self::CHANNEL_SHELL:
                // Shell status has been maintained in the bitmap for backwards
                //  compatibility sake, but can be removed going forward
                if ($this->bitmap & self::MASK_SHELL) {
                    $this->bitmap &= ~self::MASK_SHELL;
                }
                break;
        }
    }

    /**
     * Disconnect
     *
     * @param int $reason
     * @return false
     */
    protected function disconnect_helper($reason)
    {
        if ($this->bitmap & self::MASK_CONNECTED) {
            $data = Strings::packSSH2('CNss', NET_SSH2_MSG_DISCONNECT, $reason, '', '');
            try {
                $this->send_binary_packet($data);
            } catch (\Exception $e) {
            }
        }

        $this->reset_connection();

        return false;
    }

    /**
     * Define Array
     *
     * Takes any number of arrays whose indices are integers and whose values are strings and defines a bunch of
     * named constants from it, using the value as the name of the constant and the index as the value of the constant.
     * If any of the constants that would be defined already exists, none of the constants will be defined.
     *
     * @param mixed[] ...$args
     * @access protected
     */
    protected static function define_array(...$args)
    {
        foreach ($args as $arg) {
            foreach ($arg as $key => $value) {
                if (!defined($value)) {
                    define($value, $key);
                } else {
                    break 2;
                }
            }
        }
    }

    /**
     * Returns a log of the packets that have been sent and received.
     *
     * Returns a string if NET_SSH2_LOGGING == self::LOG_COMPLEX, an array if NET_SSH2_LOGGING == self::LOG_SIMPLE and false if !defined('NET_SSH2_LOGGING')
     *
     * @return array|false|string
     */
    public function getLog()
    {
        if (!defined('NET_SSH2_LOGGING')) {
            return false;
        }

        switch (NET_SSH2_LOGGING) {
            case self::LOG_SIMPLE:
                return $this->message_number_log;
            case self::LOG_COMPLEX:
                $log = $this->format_log($this->message_log, $this->message_number_log);
                return PHP_SAPI == 'cli' ? $log : '<pre>' . $log . '</pre>';
            default:
                return false;
        }
    }

    /**
     * Formats a log for printing
     *
     * @param array $message_log
     * @param array $message_number_log
     * @return string
     */
    protected function format_log(array $message_log, array $message_number_log)
    {
        $output = '';
        for ($i = 0; $i < count($message_log); $i++) {
            $output .= $message_number_log[$i] . "\r\n";
            $current_log = $message_log[$i];
            $j = 0;
            do {
                if (strlen($current_log)) {
                    $output .= str_pad(dechex($j), 7, '0', STR_PAD_LEFT) . '0  ';
                }
                $fragment = Strings::shift($current_log, $this->log_short_width);
                $hex = substr(preg_replace_callback('#.#s', function ($matches) {
                    return $this->log_boundary . str_pad(dechex(ord($matches[0])), 2, '0', STR_PAD_LEFT);
                }, $fragment), strlen($this->log_boundary));
                // replace non ASCII printable characters with dots
                // http://en.wikipedia.org/wiki/ASCII#ASCII_printable_characters
                // also replace < with a . since < messes up the output on web browsers
                $raw = preg_replace('#[^\x20-\x7E]|<#', '.', $fragment);
                $output .= str_pad($hex, $this->log_long_width - $this->log_short_width, ' ') . $raw . "\r\n";
                $j++;
            } while (strlen($current_log));
            $output .= "\r\n";
        }

        return $output;
    }

    /**
     * Helper function for agent->on_channel_open()
     *
     * Used when channels are created to inform agent
     * of said channel opening. Must be called after
     * channel open confirmation received
     *
     */
    private function on_channel_open()
    {
        if (isset($this->agent)) {
            $this->agent->registerChannelOpen($this);
        }
    }

    /**
     * Returns the first value of the intersection of two arrays or false if
     * the intersection is empty. The order is defined by the first parameter.
     *
     * @param array $array1
     * @param array $array2
     * @return mixed False if intersection is empty, else intersected value.
     */
    private static function array_intersect_first(array $array1, array $array2)
    {
        foreach ($array1 as $value) {
            if (in_array($value, $array2)) {
                return $value;
            }
        }
        return false;
    }

    /**
     * Returns all errors / debug messages on the SSH layer
     *
     * If you are looking for messages from the SFTP layer, please see SFTP::getSFTPErrors()
     *
     * @return string[]
     */
    public function getErrors()
    {
        return $this->errors;
    }

    /**
     * Returns the last error received on the SSH layer
     *
     * If you are looking for messages from the SFTP layer, please see SFTP::getLastSFTPError()
     *
     * @return string
     */
    public function getLastError()
    {
        $count = count($this->errors);

        if ($count > 0) {
            return $this->errors[$count - 1];
        }
    }

    /**
     * Return the server identification.
     *
     * @return string|false
     */
    public function getServerIdentification()
    {
        $this->connect();

        return $this->server_identifier;
    }

    /**
     * Returns a list of algorithms the server supports
     *
     * @return array
     */
    public function getServerAlgorithms()
    {
        $this->connect();

        return [
            'kex' => $this->kex_algorithms,
            'hostkey' => $this->server_host_key_algorithms,
            'client_to_server' => [
                'crypt' => $this->encryption_algorithms_client_to_server,
                'mac' => $this->mac_algorithms_client_to_server,
                'comp' => $this->compression_algorithms_client_to_server,
                'lang' => $this->languages_client_to_server
            ],
            'server_to_client' => [
                'crypt' => $this->encryption_algorithms_server_to_client,
                'mac' => $this->mac_algorithms_server_to_client,
                'comp' => $this->compression_algorithms_server_to_client,
                'lang' => $this->languages_server_to_client
            ]
        ];
    }

    /**
     * Returns a list of KEX algorithms that phpseclib supports
     *
     * @return array
     */
    public static function getSupportedKEXAlgorithms()
    {
        $kex_algorithms = [
            // Elliptic Curve Diffie-Hellman Key Agreement (ECDH) using
            // Curve25519. See doc/curve25519-sha256@libssh.org.txt in the
            // libssh repository for more information.
            'curve25519-sha256',
            'curve25519-sha256@libssh.org',

            'ecdh-sha2-nistp256', // RFC 5656
            'ecdh-sha2-nistp384', // RFC 5656
            'ecdh-sha2-nistp521', // RFC 5656

            'diffie-hellman-group-exchange-sha256',// RFC 4419
            'diffie-hellman-group-exchange-sha1',  // RFC 4419

            // Diffie-Hellman Key Agreement (DH) using integer modulo prime
            // groups.
            'diffie-hellman-group14-sha256',
            'diffie-hellman-group14-sha1', // REQUIRED
            'diffie-hellman-group15-sha512',
            'diffie-hellman-group16-sha512',
            'diffie-hellman-group17-sha512',
            'diffie-hellman-group18-sha512',

            'diffie-hellman-group1-sha1', // REQUIRED
        ];

        return $kex_algorithms;
    }

    /**
     * Returns a list of host key algorithms that phpseclib supports
     *
     * @return array
     */
    public static function getSupportedHostKeyAlgorithms()
    {
        return [
            'ssh-ed25519', // https://tools.ietf.org/html/draft-ietf-curdle-ssh-ed25519-02
            'ecdsa-sha2-nistp256', // RFC 5656
            'ecdsa-sha2-nistp384', // RFC 5656
            'ecdsa-sha2-nistp521', // RFC 5656
            'rsa-sha2-256', // RFC 8332
            'rsa-sha2-512', // RFC 8332
            'ssh-rsa', // RECOMMENDED  sign   Raw RSA Key
            'ssh-dss'  // REQUIRED     sign   Raw DSS Key
        ];
    }

    /**
     * Returns a list of symmetric key algorithms that phpseclib supports
     *
     * @return array
     */
    public static function getSupportedEncryptionAlgorithms()
    {
        $algos = [
            // from <https://tools.ietf.org/html/rfc5647>:
            'aes128-gcm@openssh.com',
            'aes256-gcm@openssh.com',

            // from <http://tools.ietf.org/html/rfc4345#section-4>:
            'arcfour256',
            'arcfour128',

            //'arcfour',      // OPTIONAL          the ARCFOUR stream cipher with a 128-bit key

            // CTR modes from <http://tools.ietf.org/html/rfc4344#section-4>:
            'aes128-ctr',     // RECOMMENDED       AES (Rijndael) in SDCTR mode, with 128-bit key
            'aes192-ctr',     // RECOMMENDED       AES with 192-bit key
            'aes256-ctr',     // RECOMMENDED       AES with 256-bit key

            // from <https://github.com/openssh/openssh-portable/blob/001aa55/PROTOCOL.chacha20poly1305>:
            // one of the big benefits of chacha20-poly1305 is speed. the problem is...
            // libsodium doesn't generate the poly1305 keys in the way ssh does and openssl's PHP bindings don't even
            // seem to support poly1305 currently. so even if libsodium or openssl are being used for the chacha20
            // part, pure-PHP has to be used for the poly1305 part and that's gonna cause a big slow down.
            // speed-wise it winds up being faster to use AES (when openssl or mcrypt are available) and some HMAC
            // (which is always gonna be super fast to compute thanks to the hash extension, which
            // "is bundled and compiled into PHP by default")
            'chacha20-poly1305@openssh.com',

            'twofish128-ctr', // OPTIONAL          Twofish in SDCTR mode, with 128-bit key
            'twofish192-ctr', // OPTIONAL          Twofish with 192-bit key
            'twofish256-ctr', // OPTIONAL          Twofish with 256-bit key

            'aes128-cbc',     // RECOMMENDED       AES with a 128-bit key
            'aes192-cbc',     // OPTIONAL          AES with a 192-bit key
            'aes256-cbc',     // OPTIONAL          AES in CBC mode, with a 256-bit key

            'twofish128-cbc', // OPTIONAL          Twofish with a 128-bit key
            'twofish192-cbc', // OPTIONAL          Twofish with a 192-bit key
            'twofish256-cbc',
            'twofish-cbc',    // OPTIONAL          alias for "twofish256-cbc"
                              //                   (this is being retained for historical reasons)

            'blowfish-ctr',   // OPTIONAL          Blowfish in SDCTR mode

            'blowfish-cbc',   // OPTIONAL          Blowfish in CBC mode

            '3des-ctr',       // RECOMMENDED       Three-key 3DES in SDCTR mode

            '3des-cbc',       // REQUIRED          three-key 3DES in CBC mode

             //'none'           // OPTIONAL          no encryption; NOT RECOMMENDED
        ];

        if (self::$crypto_engine) {
            $engines = [self::$crypto_engine];
        } else {
            $engines = [
                'libsodium',
                'OpenSSL (GCM)',
                'OpenSSL',
                'mcrypt',
                'Eval',
                'PHP'
            ];
        }

        $ciphers = [];

        foreach ($engines as $engine) {
            foreach ($algos as $algo) {
                $obj = self::encryption_algorithm_to_crypt_instance($algo);
                if ($obj instanceof Rijndael) {
                    $obj->setKeyLength(preg_replace('#[^\d]#', '', $algo));
                }
                switch ($algo) {
                    // Eval engines do not exist for ChaCha20 or RC4 because they would not benefit from one.
                    // to benefit from an Eval engine they'd need to loop a variable amount of times, they'd
                    // need to do table lookups (eg. sbox subsitutions). ChaCha20 doesn't do either because
                    // it's a so-called ARX cipher, meaning that the only operations it does are add (A), rotate (R)
                    // and XOR (X). RC4 does do table lookups but being a stream cipher it works differently than
                    // block ciphers. with RC4 you XOR the plaintext against a keystream and the keystream changes
                    // as you encrypt stuff. the only table lookups are made against this keystream and thus table
                    // lookups are kinda unavoidable. with AES and DES, however, the table lookups that are done
                    // are done against substitution boxes (sboxes), which are invariant.

                    // OpenSSL can't be used as an engine, either, because OpenSSL doesn't support continuous buffers
                    // as SSH2 uses and altho you can emulate a continuous buffer with block ciphers you can't do so
                    // with stream ciphers. As for ChaCha20...  for the ChaCha20 part OpenSSL could prob be used but
                    // the big slow down isn't with ChaCha20 - it's with Poly1305. SSH constructs the key for that
                    // differently than how OpenSSL does it (OpenSSL does it as the RFC describes, SSH doesn't).

                    // libsodium can't be used because it doesn't support RC4 and it doesn't construct the Poly1305
                    // keys in the same way that SSH does

                    // mcrypt could prob be used for RC4 but mcrypt hasn't been included in PHP core for yearss
                    case 'chacha20-poly1305@openssh.com':
                    case 'arcfour128':
                    case 'arcfour256':
                        if ($engine != 'PHP') {
                            continue 2;
                        }
                        break;
                    case 'aes128-gcm@openssh.com':
                    case 'aes256-gcm@openssh.com':
                        if ($engine == 'OpenSSL') {
                            continue 2;
                        }
                        $obj->setNonce('dummydummydu');
                }
                if ($obj->isValidEngine($engine)) {
                    $algos = array_diff($algos, [$algo]);
                    $ciphers[] = $algo;
                }
            }
        }

        return $ciphers;
    }

    /**
     * Returns a list of MAC algorithms that phpseclib supports
     *
     * @return array
     */
    public static function getSupportedMACAlgorithms()
    {
        return [
            'hmac-sha2-256-etm@openssh.com',
            'hmac-sha2-512-etm@openssh.com',
            'umac-64-etm@openssh.com',
            'umac-128-etm@openssh.com',
            'hmac-sha1-etm@openssh.com',

            // from <http://www.ietf.org/rfc/rfc6668.txt>:
            'hmac-sha2-256',// RECOMMENDED     HMAC-SHA256 (digest length = key length = 32)
            'hmac-sha2-512',// OPTIONAL        HMAC-SHA512 (digest length = key length = 64)

            // from <https://tools.ietf.org/html/draft-miller-secsh-umac-01>:
            'umac-64@openssh.com',
            'umac-128@openssh.com',

            'hmac-sha1-96', // RECOMMENDED     first 96 bits of HMAC-SHA1 (digest length = 12, key length = 20)
            'hmac-sha1',    // REQUIRED        HMAC-SHA1 (digest length = key length = 20)
            'hmac-md5-96',  // OPTIONAL        first 96 bits of HMAC-MD5 (digest length = 12, key length = 16)
            'hmac-md5',     // OPTIONAL        HMAC-MD5 (digest length = key length = 16)
            //'none'          // OPTIONAL        no MAC; NOT RECOMMENDED
        ];
    }

    /**
     * Returns a list of compression algorithms that phpseclib supports
     *
     * @return array
     */
    public static function getSupportedCompressionAlgorithms()
    {
        $algos = ['none']; // REQUIRED        no compression
        if (function_exists('deflate_init')) {
            $algos[] = 'zlib@openssh.com'; // https://datatracker.ietf.org/doc/html/draft-miller-secsh-compression-delayed
            $algos[] = 'zlib';
        }
        return $algos;
    }

    /**
     * Return list of negotiated algorithms
     *
     * Uses the same format as https://www.php.net/ssh2-methods-negotiated
     *
     * @return array
     */
    public function getAlgorithmsNegotiated()
    {
        $this->connect();

        $compression_map = [
            self::NET_SSH2_COMPRESSION_NONE => 'none',
            self::NET_SSH2_COMPRESSION_ZLIB => 'zlib',
            self::NET_SSH2_COMPRESSION_ZLIB_AT_OPENSSH => 'zlib@openssh.com'
        ];

        return [
            'kex' => $this->kex_algorithm,
            'hostkey' => $this->signature_format,
            'client_to_server' => [
                'crypt' => $this->encryptName,
                'mac' => $this->hmac_create_name,
                'comp' => $compression_map[$this->compress],
            ],
            'server_to_client' => [
                'crypt' => $this->decryptName,
                'mac' => $this->hmac_check_name,
                'comp' => $compression_map[$this->decompress],
            ]
        ];
    }

    /**
     * Force multiple channels (even if phpseclib has decided to disable them)
     */
    public function forceMultipleChannels()
    {
        $this->errorOnMultipleChannels = false;
    }

    /**
     * Allows you to set the terminal
     *
     * @param string $term
     */
    public function setTerminal($term)
    {
        $this->term = $term;
    }

    /**
     * Accepts an associative array with up to four parameters as described at
     * <https://www.php.net/manual/en/function.ssh2-connect.php>
     *
     * @param array $methods
     */
    public function setPreferredAlgorithms(array $methods)
    {
        $preferred = $methods;

        if (isset($preferred['kex'])) {
            $preferred['kex'] = array_intersect(
                $preferred['kex'],
                static::getSupportedKEXAlgorithms()
            );
        }

        if (isset($preferred['hostkey'])) {
            $preferred['hostkey'] = array_intersect(
                $preferred['hostkey'],
                static::getSupportedHostKeyAlgorithms()
            );
        }

        $keys = ['client_to_server', 'server_to_client'];
        foreach ($keys as $key) {
            if (isset($preferred[$key])) {
                $a = &$preferred[$key];
                if (isset($a['crypt'])) {
                    $a['crypt'] = array_intersect(
                        $a['crypt'],
                        static::getSupportedEncryptionAlgorithms()
                    );
                }
                if (isset($a['comp'])) {
                    $a['comp'] = array_intersect(
                        $a['comp'],
                        static::getSupportedCompressionAlgorithms()
                    );
                }
                if (isset($a['mac'])) {
                    $a['mac'] = array_intersect(
                        $a['mac'],
                        static::getSupportedMACAlgorithms()
                    );
                }
            }
        }

        $keys = [
            'kex',
            'hostkey',
            'client_to_server/crypt',
            'client_to_server/comp',
            'client_to_server/mac',
            'server_to_client/crypt',
            'server_to_client/comp',
            'server_to_client/mac',
        ];
        foreach ($keys as $key) {
            $p = $preferred;
            $m = $methods;

            $subkeys = explode('/', $key);
            foreach ($subkeys as $subkey) {
                if (!isset($p[$subkey])) {
                    continue 2;
                }
                $p = $p[$subkey];
                $m = $m[$subkey];
            }

            if (count($p) != count($m)) {
                $diff = array_diff($m, $p);
                $msg = count($diff) == 1 ?
                    ' is not a supported algorithm' :
                    ' are not supported algorithms';
                throw new UnsupportedAlgorithmException(implode(', ', $diff) . $msg);
            }
        }

        $this->preferred = $preferred;
    }

    /**
     * Returns the banner message.
     *
     * Quoting from the RFC, "in some jurisdictions, sending a warning message before
     * authentication may be relevant for getting legal protection."
     *
     * @return string
     */
    public function getBannerMessage()
    {
        return $this->banner_message;
    }

    /**
     * Returns the server public host key.
     *
     * Caching this the first time you connect to a server and checking the result on subsequent connections
     * is recommended.  Returns false if the server signature is not signed correctly with the public host key.
     *
     * @return string|false
     * @throws \RuntimeException on badly formatted keys
     * @throws NoSupportedAlgorithmsException when the key isn't in a supported format
     */
    public function getServerPublicHostKey()
    {
        if (!($this->bitmap & self::MASK_CONSTRUCTOR)) {
            $this->connect();
        }

        $signature = $this->signature;
        $server_public_host_key = base64_encode($this->server_public_host_key);

        if ($this->signature_validated) {
            return $this->bitmap ?
                $this->signature_format . ' ' . $server_public_host_key :
                false;
        }

        $this->signature_validated = true;

        switch ($this->signature_format) {
            case 'ssh-ed25519':
            case 'ecdsa-sha2-nistp256':
            case 'ecdsa-sha2-nistp384':
            case 'ecdsa-sha2-nistp521':
                $key = EC::loadFormat('OpenSSH', $server_public_host_key)
                    ->withSignatureFormat('SSH2');
                switch ($this->signature_format) {
                    case 'ssh-ed25519':
                        $hash = 'sha512';
                        break;
                    case 'ecdsa-sha2-nistp256':
                        $hash = 'sha256';
                        break;
                    case 'ecdsa-sha2-nistp384':
                        $hash = 'sha384';
                        break;
                    case 'ecdsa-sha2-nistp521':
                        $hash = 'sha512';
                }
                $key = $key->withHash($hash);
                break;
            case 'ssh-dss':
                $key = DSA::loadFormat('OpenSSH', $server_public_host_key)
                    ->withSignatureFormat('SSH2')
                    ->withHash('sha1');
                break;
            case 'ssh-rsa':
            case 'rsa-sha2-256':
            case 'rsa-sha2-512':
                // could be ssh-rsa, rsa-sha2-256, rsa-sha2-512
                // we don't check here because we already checked in key_exchange
                // some signatures have the type embedded within the message and some don't
                list(, $signature) = Strings::unpackSSH2('ss', $signature);

                $key = RSA::loadFormat('OpenSSH', $server_public_host_key)
                    ->withPadding(RSA::SIGNATURE_PKCS1);
                switch ($this->signature_format) {
                    case 'rsa-sha2-512':
                        $hash = 'sha512';
                        break;
                    case 'rsa-sha2-256':
                        $hash = 'sha256';
                        break;
                    //case 'ssh-rsa':
                    default:
                        $hash = 'sha1';
                }
                $key = $key->withHash($hash);
                break;
            default:
                $this->disconnect_helper(NET_SSH2_DISCONNECT_HOST_KEY_NOT_VERIFIABLE);
                throw new NoSupportedAlgorithmsException('Unsupported signature format');
        }

        if (!$key->verify($this->exchange_hash, $signature)) {
            return $this->disconnect_helper(NET_SSH2_DISCONNECT_HOST_KEY_NOT_VERIFIABLE);
        };

        return $this->signature_format . ' ' . $server_public_host_key;
    }

    /**
     * Returns the exit status of an SSH command or false.
     *
     * @return false|int
     */
    public function getExitStatus()
    {
        if (is_null($this->exit_status)) {
            return false;
        }
        return $this->exit_status;
    }

    /**
     * Returns the number of columns for the terminal window size.
     *
     * @return int
     */
    public function getWindowColumns()
    {
        return $this->windowColumns;
    }

    /**
     * Returns the number of rows for the terminal window size.
     *
     * @return int
     */
    public function getWindowRows()
    {
        return $this->windowRows;
    }

    /**
     * Sets the number of columns for the terminal window size.
     *
     * @param int $value
     */
    public function setWindowColumns($value)
    {
        $this->windowColumns = $value;
    }

    /**
     * Sets the number of rows for the terminal window size.
     *
     * @param int $value
     */
    public function setWindowRows($value)
    {
        $this->windowRows = $value;
    }

    /**
     * Sets the number of columns and rows for the terminal window size.
     *
     * @param int $columns
     * @param int $rows
     */
    public function setWindowSize($columns = 80, $rows = 24)
    {
        $this->windowColumns = $columns;
        $this->windowRows = $rows;
    }

    /**
     * To String Magic Method
     *
     * @return string
     */
    #[\ReturnTypeWillChange]
    public function __toString()
    {
        return $this->getResourceId();
    }

    /**
     * Get Resource ID
     *
     * We use {} because that symbols should not be in URL according to
     * {@link http://tools.ietf.org/html/rfc3986#section-2 RFC}.
     * It will safe us from any conflicts, because otherwise regexp will
     * match all alphanumeric domains.
     *
     * @return string
     */
    public function getResourceId()
    {
        return '{' . spl_object_hash($this) . '}';
    }

    /**
     * Return existing connection
     *
     * @param string $id
     *
     * @return bool|SSH2 will return false if no such connection
     */
    public static function getConnectionByResourceId($id)
    {
        if (isset(self::$connections[$id])) {
            return self::$connections[$id] instanceof \WeakReference ? self::$connections[$id]->get() : self::$connections[$id];
        }
        return false;
    }

    /**
     * Return all excising connections
     *
     * @return array<string, SSH2>
     */
    public static function getConnections()
    {
        if (!class_exists('WeakReference')) {
            /** @var array<string, SSH2> */
            return self::$connections;
        }
        $temp = [];
        foreach (self::$connections as $key => $ref) {
            $temp[$key] = $ref->get();
        }
        return $temp;
    }

    /*
     * Update packet types in log history
     *
     * @param string $old
     * @param string $new
     */
    private function updateLogHistory($old, $new)
    {
        if (defined('NET_SSH2_LOGGING') && NET_SSH2_LOGGING == self::LOG_COMPLEX) {
            $this->message_number_log[count($this->message_number_log) - 1] = str_replace(
                $old,
                $new,
                $this->message_number_log[count($this->message_number_log) - 1]
            );
        }
    }

    /**
     * Return the list of authentication methods that may productively continue authentication.
     *
     * @see https://tools.ietf.org/html/rfc4252#section-5.1
     * @return array|null
     */
    public function getAuthMethodsToContinue()
    {
        return $this->auth_methods_to_continue;
    }

    /**
     * Enables "smart" multi-factor authentication (MFA)
     */
    public function enableSmartMFA()
    {
        $this->smartMFA = true;
    }

    /**
     * Disables "smart" multi-factor authentication (MFA)
     */
    public function disableSmartMFA()
    {
        $this->smartMFA = false;
    }
}<|MERGE_RESOLUTION|>--- conflicted
+++ resolved
@@ -4011,27 +4011,9 @@
         }
 
         while (true) {
-<<<<<<< HEAD
             try {
                 $response = $this->get_binary_packet();
             } catch (TimeoutException $e) {
-                if ($client_channel == self::CHANNEL_EXEC && !$this->request_pty) {
-                    $this->close_channel($client_channel);
-=======
-            if ($this->binary_packet_buffer !== false) {
-                $response = $this->binary_packet_buffer;
-                $this->binary_packet_buffer = false;
-            } else {
-                $response = $this->_get_binary_packet(true);
-                if ($response === true && $this->is_timeout) {
-                    return true;
-                }
-                if ($response === false) {
-                    $this->bitmap = 0;
-                    user_error('Connection closed by server');
-                    return false;
->>>>>>> 43af71e5
-                }
                 return true;
             }
             list($type) = Strings::unpackSSH2('C', $response);
