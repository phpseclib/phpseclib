--- conflicted
+++ resolved
@@ -70,11 +70,8 @@
 use phpseclib3\Exception\LengthException;
 use phpseclib3\Exception\LogicException;
 use phpseclib3\Exception\NoSupportedAlgorithmsException;
-<<<<<<< HEAD
 use phpseclib3\Exception\RuntimeException;
-=======
 use phpseclib3\Exception\TimeoutException;
->>>>>>> 38b61721
 use phpseclib3\Exception\UnableToConnectException;
 use phpseclib3\Exception\UnexpectedValueException;
 use phpseclib3\Exception\UnsupportedAlgorithmException;
@@ -113,20 +110,11 @@
     /**#@-*/
 
     // Execution Bitmap Masks
-<<<<<<< HEAD
     public const MASK_CONSTRUCTOR   = 0x00000001;
     public const MASK_CONNECTED     = 0x00000002;
     public const MASK_LOGIN_REQ     = 0x00000004;
     public const MASK_LOGIN         = 0x00000008;
     public const MASK_SHELL         = 0x00000010;
-    public const MASK_WINDOW_ADJUST = 0x00000020;
-=======
-    const MASK_CONSTRUCTOR   = 0x00000001;
-    const MASK_CONNECTED     = 0x00000002;
-    const MASK_LOGIN_REQ     = 0x00000004;
-    const MASK_LOGIN         = 0x00000008;
-    const MASK_SHELL         = 0x00000010;
->>>>>>> 38b61721
 
     /*
      * Channel constants
@@ -1219,17 +1207,7 @@
         }
 
         if (!$this->send_kex_first) {
-<<<<<<< HEAD
-            $response = $this->get_binary_packet();
-
-            if (is_bool($response) || !strlen($response) || ord($response[0]) != MessageType::KEXINIT) {
-                $this->bitmap = 0;
-                throw new UnexpectedValueException('Expected SSH_MSG_KEXINIT');
-            }
-
-=======
-            $response = $this->get_binary_packet_or_close(NET_SSH2_MSG_KEXINIT);
->>>>>>> 38b61721
+            $response = $this->get_binary_packet_or_close(MessageType::KEXINIT);
             $this->key_exchange($response);
         }
 
@@ -1360,21 +1338,7 @@
             $this->send_binary_packet($kexinit_payload_client);
 
             $this->extra_packets = 0;
-<<<<<<< HEAD
-            $kexinit_payload_server = $this->get_binary_packet();
-
-            if (
-                is_bool($kexinit_payload_server)
-                || !strlen($kexinit_payload_server)
-                || ord($kexinit_payload_server[0]) != MessageType::KEXINIT
-            ) {
-                $this->disconnect_helper(DisconnectReason::PROTOCOL_ERROR);
-                throw new UnexpectedValueException('Expected SSH_MSG_KEXINIT');
-            }
-
-=======
-            $kexinit_payload_server = $this->get_binary_packet_or_close(NET_SSH2_MSG_KEXINIT);
->>>>>>> 38b61721
+            $kexinit_payload_server = $this->get_binary_packet_or_close(MessageType::KEXINIT);
             $send_kex = false;
         }
 
@@ -1518,20 +1482,10 @@
                 $this->send_binary_packet($packet);
                 $this->updateLogHistory('UNKNOWN (34)', 'SSH_MSG_KEXDH_GEX_REQUEST');
 
-<<<<<<< HEAD
-                $response = $this->get_binary_packet();
-
-                [$type, $primeBytes, $gBytes] = Strings::unpackSSH2('Css', $response);
-                if ($type != MessageTypeExtra::KEXDH_GEX_GROUP) {
-                    $this->disconnect_helper(DisconnectReason::PROTOCOL_ERROR);
-                    throw new UnexpectedValueException('Expected SSH_MSG_KEX_DH_GEX_GROUP');
-                }
+                $response = $this->get_binary_packet_or_close(MessageTypeExtra::KEXDH_GEX_GROUP);
+                list($type, $primeBytes, $gBytes) = Strings::unpackSSH2('Css', $response);
                 $this->updateLogHistory('UNKNOWN (31)', 'SSH_MSG_KEXDH_GEX_GROUP');
-=======
-                $response = $this->get_binary_packet_or_close(NET_SSH2_MSG_KEXDH_GEX_GROUP);
-                list($type, $primeBytes, $gBytes) = Strings::unpackSSH2('Css', $response);
-                $this->updateLogHistory('NET_SSH2_MSG_KEXDH_REPLY', 'NET_SSH2_MSG_KEXDH_GEX_GROUP');
->>>>>>> 38b61721
+
                 $prime = new BigInteger($primeBytes, -256);
                 $g = new BigInteger($gBytes, -256);
 
@@ -1578,13 +1532,6 @@
             $this->signature
         ] = Strings::unpackSSH2('Csss', $response);
 
-<<<<<<< HEAD
-        if ($type != $serverKexReplyMessage) {
-            $this->disconnect_helper(DisconnectReason::PROTOCOL_ERROR);
-            throw new UnexpectedValueException("Expected $serverKexReplyMessage");
-        }
-=======
->>>>>>> 38b61721
         switch ($serverKexReplyMessage) {
             case MessageTypeExtra::KEX_ECDH_REPLY:
                 $this->updateLogHistory('SSH_MSG_KEXDH_REPLY', 'SSH_MSG_KEX_ECDH_REPLY');
@@ -1651,23 +1598,8 @@
 
         $packet = pack('C', MessageType::NEWKEYS);
         $this->send_binary_packet($packet);
-<<<<<<< HEAD
-
-        $response = $this->get_binary_packet();
-
-        if ($response === false) {
-            $this->disconnect_helper(DisconnectReason::CONNECTION_LOST);
-            throw new ConnectionClosedException('Connection closed by server');
-        }
-
-        [$type] = Strings::unpackSSH2('C', $response);
-        if ($type != MessageType::NEWKEYS) {
-            $this->disconnect_helper(DisconnectReason::PROTOCOL_ERROR);
-            throw new UnexpectedValueException('Expected SSH_MSG_NEWKEYS');
-        }
-=======
-        $response = $this->get_binary_packet_or_close(NET_SSH2_MSG_NEWKEYS);
->>>>>>> 38b61721
+
+        $response = $this->get_binary_packet_or_close(MessageType::NEWKEYS);
 
         if (in_array('kex-strict-s-v00@openssh.com', $this->kex_algorithms)) {
             $this->get_seq_no = $this->send_seq_no = 0;
@@ -2114,7 +2046,7 @@
             $this->send_binary_packet($packet);
 
             try {
-                $response = $this->get_binary_packet_or_close(NET_SSH2_MSG_SERVICE_ACCEPT);
+                $response = $this->get_binary_packet_or_close(MessageType::SERVICE_ACCEPT);
             } catch (InvalidPacketLengthException $e) {
                 // the first opportunity to encounter the "bad key size" error
                 if (!$this->bad_key_size_fix && $this->decryptName != null && self::bad_algorithm_candidate($this->decryptName)) {
@@ -2125,27 +2057,14 @@
                     return $this->reconnect();
                 }
                 throw $e;
-<<<<<<< HEAD
-            } catch (\Exception $e) {
-                $this->disconnect_helper(DisconnectReason::CONNECTION_LOST);
-                throw $e;
             }
 
             [$type] = Strings::unpackSSH2('C', $response);
             [$service] = Strings::unpackSSH2('s', $response);
-            if ($type != MessageType::SERVICE_ACCEPT || $service != 'ssh-userauth') {
+
+            if ($service != 'ssh-userauth') {
                 $this->disconnect_helper(DisconnectReason::PROTOCOL_ERROR);
-                throw new UnexpectedValueException('Expected SSH_MSG_SERVICE_ACCEPT');
-=======
-            }
-
-            list($type) = Strings::unpackSSH2('C', $response);
-            list($service) = Strings::unpackSSH2('s', $response);
-
-            if ($service != 'ssh-userauth') {
-                $this->disconnect_helper(NET_SSH2_DISCONNECT_PROTOCOL_ERROR);
                 throw new \UnexpectedValueException('Expected SSH_MSG_SERVICE_ACCEPT');
->>>>>>> 38b61721
             }
             $this->bitmap |= self::MASK_LOGIN_REQ;
         }
@@ -2224,16 +2143,9 @@
 
         $this->send_binary_packet($packet, $logged);
 
-<<<<<<< HEAD
-        $response = $this->get_binary_packet();
-        if ($response === false) {
-            return false;
-        }
+        $response = $this->get_binary_packet_or_close();
         [$type] = Strings::unpackSSH2('C', $response);
-=======
-        $response = $this->get_binary_packet_or_close();
-        list($type) = Strings::unpackSSH2('C', $response);
->>>>>>> 38b61721
+
         switch ($type) {
             case MessageTypeExtra::USERAUTH_PASSWD_CHANGEREQ: // in theory, the password can be changed
                 $this->updateLogHistory('SSH_MSG_USERAUTH_INFO_REQUEST', 'SSH_MSG_USERAUTH_PASSWD_CHANGEREQ');
@@ -2480,9 +2392,9 @@
         $this->send_binary_packet($packet);
 
         $response = $this->get_binary_packet_or_close(
-            NET_SSH2_MSG_USERAUTH_SUCCESS,
-            NET_SSH2_MSG_USERAUTH_FAILURE,
-            NET_SSH2_MSG_USERAUTH_PK_OK
+            MessageType::USERAUTH_SUCCESS,
+            MessageType::USERAUTH_FAILURE,
+            MessageType::USERAUTH_PK_OK
         );
 
         [$type] = Strings::unpackSSH2('C', $response);
@@ -2504,12 +2416,6 @@
             case MessageType::USERAUTH_SUCCESS:
                 $this->bitmap |= self::MASK_LOGIN;
                 return true;
-<<<<<<< HEAD
-            default:
-                $this->disconnect_helper(DisconnectReason::BY_APPLICATION);
-                throw new ConnectionClosedException('Unexpected response to publickey authentication pt 1');
-=======
->>>>>>> 38b61721
         }
 
         $packet = $part1 . chr(1) . $part2;
@@ -2523,8 +2429,8 @@
         $this->send_binary_packet($packet);
 
         $response = $this->get_binary_packet_or_close(
-            NET_SSH2_MSG_USERAUTH_SUCCESS,
-            NET_SSH2_MSG_USERAUTH_FAILURE
+            MessageType::USERAUTH_SUCCESS,
+            MessageType::USERAUTH_FAILURE
         );
 
         [$type] = Strings::unpackSSH2('C', $response);
@@ -2538,12 +2444,6 @@
                 $this->bitmap |= self::MASK_LOGIN;
                 return true;
         }
-<<<<<<< HEAD
-
-        $this->disconnect_helper(DisconnectReason::BY_APPLICATION);
-        throw new ConnectionClosedException('Unexpected response to publickey authentication pt 2');
-=======
->>>>>>> 38b61721
     }
 
     /**
@@ -2957,11 +2857,8 @@
      * @param int|null $channel Channel id returned by self::getInteractiveChannelId()
      * @throws RuntimeException on connection error
      * @throws InsufficientSetupException on unexpected channel status, possibly due to closure
-<<<<<<< HEAD
+     * @throws TimeoutException if the write could not be completed within the requested self::setTimeout()
      * @see SSH2::read()
-=======
-     * @throws TimeoutException if the write could not be completed within the requested self::setTimeout()
->>>>>>> 38b61721
      */
     public function write(string $cmd, ?int $channel = null): void
     {
@@ -3268,13 +3165,13 @@
         try {
             $packet = $this->get_binary_packet();
             if (count($message_types) > 0 && !in_array(ord($packet[0]), $message_types)) {
-                $this->disconnect_helper(NET_SSH2_DISCONNECT_PROTOCOL_ERROR);
+                $this->disconnect_helper(DisconnectReason::PROTOCOL_ERROR);
                 throw new ConnectionClosedException('Bad message type. Expected: #'
                     . implode(', #', $message_types) . '. Got: #' . ord($packet[0]));
             }
             return $packet;
         } catch (TimeoutException $e) {
-            $this->disconnect_helper(NET_SSH2_DISCONNECT_BY_APPLICATION);
+            $this->disconnect_helper(DisconnectReason::BY_APPLICATION);
             throw new ConnectionClosedException('Connection closed due to timeout');
         }
     }
@@ -3284,17 +3181,11 @@
      *
      * See '6. Binary Packet Protocol' of rfc4253 for more info.
      *
-<<<<<<< HEAD
-     * @return bool|string
      * @see self::_send_binary_packet()
-=======
-     * @see self::_send_binary_packet()
-     * @return string
      * @throws TimeoutException If user requested timeout was reached while waiting for next packet
      * @throws ConnectionClosedException If an error has occurred preventing read of the next packet
->>>>>>> 38b61721
-     */
-    private function get_binary_packet()
+     */
+    private function get_binary_packet(): string
     {
         if (!is_resource($this->fsock)) {
             throw new InvalidArgumentException('fsock is not a resource.');
@@ -3553,33 +3444,18 @@
      *
      * Because some binary packets need to be ignored...
      *
-<<<<<<< HEAD
-     * @return string|bool
      * @see self::_get_binary_packet()
-=======
-     * @see self::_get_binary_packet()
-     * @param string $payload
-     * @return string
->>>>>>> 38b61721
-     */
-    private function filter(string $payload)
+     */
+    private function filter(string $payload): string
     {
         switch (ord($payload[0])) {
             case MessageType::DISCONNECT:
                 Strings::shift($payload, 1);
-<<<<<<< HEAD
                 [$reason_code, $message] = Strings::unpackSSH2('Ns', $payload);
                 $this->errors[] = 'SSH_MSG_DISCONNECT: SSH_DISCONNECT_' . DisconnectReason::getConstantNameByValue($reason_code) . "\r\n$message";
-                $this->bitmap = 0;
-                return false;
+                $this->disconnect_helper(DisconnectReason::CONNECTION_LOST);
+                throw new ConnectionClosedException('Connection closed by server');
             case MessageType::IGNORE:
-=======
-                list($reason_code, $message) = Strings::unpackSSH2('Ns', $payload);
-                $this->errors[] = 'SSH_MSG_DISCONNECT: ' . self::$disconnect_reasons[$reason_code] . "\r\n$message";
-                $this->disconnect_helper(NET_SSH2_DISCONNECT_CONNECTION_LOST);
-                throw new ConnectionClosedException('Connection closed by server');
-            case NET_SSH2_MSG_IGNORE:
->>>>>>> 38b61721
                 $this->extra_packets++;
                 $payload = $this->get_binary_packet();
                 break;
@@ -3590,15 +3466,9 @@
                 $this->errors[] = "SSH_MSG_DEBUG: $message";
                 $payload = $this->get_binary_packet();
                 break;
-<<<<<<< HEAD
             case MessageType::UNIMPLEMENTED:
-                return false;
+                break;
             case MessageType::KEXINIT:
-=======
-            case NET_SSH2_MSG_UNIMPLEMENTED:
-                break; // return payload
-            case NET_SSH2_MSG_KEXINIT:
->>>>>>> 38b61721
                 // this is here for key re-exchanges after the initial key exchange
                 if ($this->session_id !== false) {
                     if (!$this->key_exchange($payload)) {
@@ -3621,11 +3491,7 @@
         }
 
         // see http://tools.ietf.org/html/rfc4252#section-5.4; only called when the encryption has been activated and when we haven't already logged in
-<<<<<<< HEAD
-        if (($this->bitmap & self::MASK_CONNECTED) && !$this->isAuthenticated() && !is_bool($payload) && ord($payload[0]) == MessageType::USERAUTH_BANNER) {
-=======
-        if (($this->bitmap & self::MASK_CONNECTED) && !$this->isAuthenticated() && ord($payload[0]) == NET_SSH2_MSG_USERAUTH_BANNER) {
->>>>>>> 38b61721
+        if (($this->bitmap & self::MASK_CONNECTED) && !$this->isAuthenticated() && ord($payload[0]) == MessageType::USERAUTH_BANNER) {
             Strings::shift($payload, 1);
             [$this->banner_message] = Strings::unpackSSH2('s', $payload);
             $payload = $this->get_binary_packet();
@@ -3649,17 +3515,7 @@
                     Strings::shift($payload, 1);
                     [$request_name] = Strings::unpackSSH2('s', $payload);
                     $this->errors[] = "SSH_MSG_GLOBAL_REQUEST: $request_name";
-<<<<<<< HEAD
-
-                    try {
-                        $this->send_binary_packet(pack('C', MessageType::REQUEST_FAILURE));
-                    } catch (\RuntimeException $e) {
-                        return $this->disconnect_helper(DisconnectReason::BY_APPLICATION);
-                    }
-
-=======
-                    $this->send_binary_packet(pack('C', NET_SSH2_MSG_REQUEST_FAILURE));
->>>>>>> 38b61721
+                    $this->send_binary_packet(pack('C', MessageType::REQUEST_FAILURE));
                     $payload = $this->get_binary_packet();
                     break;
                 case MessageType::CHANNEL_OPEN: // see http://tools.ietf.org/html/rfc4254#section-5.1
@@ -3705,30 +3561,11 @@
                                 '', // description
                                 '' // language tag
                             );
-<<<<<<< HEAD
-
-                            try {
-                                $this->send_binary_packet($packet);
-                            } catch (\RuntimeException $e) {
-                                return $this->disconnect_helper(DisconnectReason::BY_APPLICATION);
-                            }
-=======
+
                             $this->send_binary_packet($packet);
->>>>>>> 38b61721
                     }
 
                     $payload = $this->get_binary_packet();
-                    break;
-<<<<<<< HEAD
-                case MessageType::CHANNEL_WINDOW_ADJUST:
-                    Strings::shift($payload, 1);
-                    [$channel, $window_size] = Strings::unpackSSH2('NN', $payload);
-
-                    $this->window_size_client_to_server[$channel] += $window_size;
-
-                    $payload = ($this->bitmap & self::MASK_WINDOW_ADJUST) ? true : $this->get_binary_packet();
-=======
->>>>>>> 38b61721
             }
         }
 
@@ -3812,17 +3649,13 @@
      *
      * - if the channel status is CHANNEL_REQUEST and the response was CHANNEL_FAILURE
      *
-<<<<<<< HEAD
-     * @throws RuntimeException on connection error
-=======
      * @param int $client_channel Specifies the channel to return data for, and data received
      *        on other channels is buffered. The respective negative value of a channel is
      *        also supported for the case that the caller is awaiting adjustment of the data
      *        window, and where data received on that respective channel is also buffered.
      * @param bool $skip_extended
      * @return mixed
-     * @throws \RuntimeException on connection error
->>>>>>> 38b61721
+     * @throws RuntimeException on connection error
      */
     protected function get_channel_packet(int $client_channel, bool $skip_extended = false)
     {
@@ -3852,21 +3685,10 @@
                 }
                 return true;
             }
-<<<<<<< HEAD
-            if ($response === false) {
-                $this->disconnect_helper(DisconnectReason::CONNECTION_LOST);
-                throw new ConnectionClosedException('Connection closed by server');
-            }
-            if ($client_channel == -1 && $response === true) {
-                return true;
-            }
-            [$type, $channel] = Strings::unpackSSH2('CN', $response);
-=======
-            list($type) = Strings::unpackSSH2('C', $response);
+            [$type] = Strings::unpackSSH2('C', $response);
             if (strlen($response) >= 4) {
-                list($channel) = Strings::unpackSSH2('N', $response);
-            }
->>>>>>> 38b61721
+                [$channel] = Strings::unpackSSH2('N', $response);
+            }
 
             // will not be setup yet on incoming channel open request
             if (isset($channel) && isset($this->channel_status[$channel]) && isset($this->window_size_server_to_client[$channel])) {
@@ -3882,19 +3704,15 @@
                 }
 
                 switch ($type) {
-<<<<<<< HEAD
-                    case MessageType::CHANNEL_EXTENDED_DATA:
-=======
-                    case NET_SSH2_MSG_CHANNEL_WINDOW_ADJUST:
-                        list($window_size) = Strings::unpackSSH2('N', $response);
+                    case MessageType::CHANNEL_WINDOW_ADJUST:
+                        [$window_size] = Strings::unpackSSH2('N', $response);
                         $this->window_size_client_to_server[$channel] += $window_size;
                         if ($channel == -$client_channel) {
                             return true;
                         }
 
                         continue 2;
-                    case NET_SSH2_MSG_CHANNEL_EXTENDED_DATA:
->>>>>>> 38b61721
+                    case MessageType::CHANNEL_EXTENDED_DATA:
                         /*
                         if ($client_channel == self::CHANNEL_EXEC) {
                             $this->send_channel_packet($client_channel, chr(0));
