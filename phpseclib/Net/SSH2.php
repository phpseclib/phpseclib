--- conflicted
+++ resolved
@@ -3189,16 +3189,16 @@
     private function get_binary_packet($skip_channel_filter = false)
     {
         if ($skip_channel_filter) {
-            $read = array($this->fsock);
+            $read = [$this->fsock];
             $write = $except = null;
 
             if ($this->curTimeout <= 0) {
                 if ($this->keepAlive <= 0) {
-                    @stream_select($read, $write, $except, null);
+                    stream_select($read, $write, $except, null);
                 } else {
-                    if (!@stream_select($read, $write, $except, $this->keepAlive) && !count($read)) {
-                        $this->_send_binary_packet(pack('CN', NET_SSH2_MSG_IGNORE, 0));
-                        return $this->_get_binary_packet(true);
+                    if (!stream_select($read, $write, $except, $this->keepAlive)) {
+                        $this->send_binary_packet(pack('CN', NET_SSH2_MSG_IGNORE, 0));
+                        return $this->get_binary_packet(true);
                     }
                 }
             } else {
@@ -3207,17 +3207,17 @@
                     return true;
                 }
 
-                $read = array($this->fsock);
+                $read = [$this->fsock];
                 $write = $except = null;
 
                 $start = microtime(true);
 
                 if ($this->keepAlive > 0 && $this->keepAlive < $this->curTimeout) {
-                    if (!@stream_select($read, $write, $except, $this->keepAlive) && !count($read)) {
-                        $this->_send_binary_packet(pack('CN', NET_SSH2_MSG_IGNORE, 0));
+                    if (!stream_select($read, $write, $except, $this->keepAlive)) {
+                        $this->send_binary_packet(pack('CN', NET_SSH2_MSG_IGNORE, 0));
                         $elapsed = microtime(true) - $start;
                         $this->curTimeout-= $elapsed;
-                        return $this->_get_binary_packet(true);
+                        return $this->get_binary_packet(true);
                     }
                     $elapsed = microtime(true) - $start;
                     $this->curTimeout-= $elapsed;
@@ -3227,10 +3227,10 @@
                 $usec = 1000000 * ($this->curTimeout - $sec);
 
                 // on windows this returns a "Warning: Invalid CRT parameters detected" error
-                if (!@stream_select($read, $write, $except, $sec, $usec) && !count($read)) {
+                if (!stream_select($read, $write, $except, $sec, $usec)) {
                     $this->is_timeout = true;
                     if ($client_channel == self::CHANNEL_EXEC && !$this->request_pty) {
-                        $this->_close_channel($client_channel);
+                        $this->close_channel($client_channel);
                     }
                     return true;
                 }
@@ -3500,9 +3500,9 @@
                         extract(unpack('cpacket_type/Nchannel/Nlength', $payload));
                         if (substr($payload, 9, $length) == 'keepalive@openssh.com' && isset($this->server_channels[$channel])) {
                             if (ord(substr($payload, 9 + $length))) { // want reply
-                                $this->_send_binary_packet(pack('CN', NET_SSH2_MSG_CHANNEL_SUCCESS, $this->server_channels[$channel]));
+                                $this->send_binary_packet(pack('CN', NET_SSH2_MSG_CHANNEL_SUCCESS, $this->server_channels[$channel]));
                             }
-                            $payload = $this->_get_binary_packet($skip_channel_filter);
+                            $payload = $this->get_binary_packet($skip_channel_filter);
                         }
                     }
                     break;
@@ -3691,39 +3691,7 @@
                 $response = $this->binary_packet_buffer;
                 $this->binary_packet_buffer = false;
             } else {
-<<<<<<< HEAD
-                $read = [$this->fsock];
-                $write = $except = null;
-
-                if (!$this->curTimeout) {
-                    stream_select($read, $write, $except, null);
-                } else {
-                    if ($this->curTimeout < 0) {
-                        $this->is_timeout = true;
-                        return true;
-                    }
-
-                    $read = [$this->fsock];
-                    $write = $except = null;
-
-                    $start = microtime(true);
-                    $sec = floor($this->curTimeout);
-                    $usec = 1000000 * ($this->curTimeout - $sec);
-                    if (!stream_select($read, $write, $except, $sec, $usec)) {
-                        $this->is_timeout = true;
-                        if ($client_channel == self::CHANNEL_EXEC && !$this->request_pty) {
-                            $this->close_channel($client_channel);
-                        }
-                        return true;
-                    }
-                    $elapsed = microtime(true) - $start;
-                    $this->curTimeout-= $elapsed;
-                }
-
                 $response = $this->get_binary_packet(true);
-=======
-                $response = $this->_get_binary_packet(true);
->>>>>>> d904f08a
                 if ($response === false) {
                     $this->disconnect_helper(NET_SSH2_DISCONNECT_CONNECTION_LOST);
                     throw new ConnectionClosedException('Connection closed by server');
