<?php

/**
 * Pure-PHP implementation of SSHv2.
 *
 * PHP version 5
 *
 * Here are some examples of how to use this library:
 * <code>
 * <?php
 *    include 'vendor/autoload.php';
 *
 *    $ssh = new \phpseclib3\Net\SSH2('www.domain.tld');
 *    if (!$ssh->login('username', 'password')) {
 *        exit('Login Failed');
 *    }
 *
 *    echo $ssh->exec('pwd');
 *    echo $ssh->exec('ls -la');
 * ?>
 * </code>
 *
 * <code>
 * <?php
 *    include 'vendor/autoload.php';
 *
 *    $key = \phpseclib3\Crypt\PublicKeyLoader::load('...', '(optional) password');
 *
 *    $ssh = new \phpseclib3\Net\SSH2('www.domain.tld');
 *    if (!$ssh->login('username', $key)) {
 *        exit('Login Failed');
 *    }
 *
 *    echo $ssh->read('username@username:~$');
 *    $ssh->write("ls -la\n");
 *    echo $ssh->read('username@username:~$');
 * ?>
 * </code>
 *
 * @author    Jim Wigginton <terrafrost@php.net>
 * @copyright 2007 Jim Wigginton
 * @license   http://www.opensource.org/licenses/mit-license.html  MIT License
 * @link      http://phpseclib.sourceforge.net
 */

declare(strict_types=1);

namespace phpseclib3\Net;

use phpseclib3\Common\Functions\Strings;
use phpseclib3\Crypt\Blowfish;
use phpseclib3\Crypt\ChaCha20;
use phpseclib3\Crypt\Common\PrivateKey;
use phpseclib3\Crypt\Common\PublicKey;
use phpseclib3\Crypt\Common\SymmetricKey;
use phpseclib3\Crypt\DH;
use phpseclib3\Crypt\DSA;
use phpseclib3\Crypt\EC;
use phpseclib3\Crypt\Hash;
use phpseclib3\Crypt\Random;
use phpseclib3\Crypt\RC4;
use phpseclib3\Crypt\Rijndael;
use phpseclib3\Crypt\RSA;
use phpseclib3\Crypt\TripleDES;
use phpseclib3\Crypt\Twofish;
use phpseclib3\Exception\ConnectionClosedException;
use phpseclib3\Exception\InsufficientSetupException;
use phpseclib3\Exception\InvalidArgumentException;
use phpseclib3\Exception\InvalidPacketLengthException;
use phpseclib3\Exception\LengthException;
use phpseclib3\Exception\LogicException;
use phpseclib3\Exception\NoSupportedAlgorithmsException;
use phpseclib3\Exception\RuntimeException;
use phpseclib3\Exception\TimeoutException;
use phpseclib3\Exception\UnableToConnectException;
use phpseclib3\Exception\UnexpectedValueException;
use phpseclib3\Exception\UnsupportedAlgorithmException;
use phpseclib3\Exception\UnsupportedCurveException;
use phpseclib3\Math\BigInteger;
use phpseclib3\Net\SSH2\ChannelConnectionFailureReason;
use phpseclib3\Net\SSH2\DisconnectReason;
use phpseclib3\Net\SSH2\MessageType;
use phpseclib3\Net\SSH2\MessageTypeExtra;
use phpseclib3\Net\SSH2\TerminalMode;
use phpseclib3\System\SSH\Agent;

/**
 * Pure-PHP implementation of SSHv2.
 *
 * @author  Jim Wigginton <terrafrost@php.net>
 */
class SSH2
{
    /**#@+
     * Compression Types
     *
     */
    /**
     * No compression
     */
    public const NET_SSH2_COMPRESSION_NONE = 1;
    /**
     * zlib compression
     */
    public const NET_SSH2_COMPRESSION_ZLIB = 2;
    /**
     * zlib@openssh.com
     */
    public const NET_SSH2_COMPRESSION_ZLIB_AT_OPENSSH = 3;
    /**#@-*/

    // Execution Bitmap Masks
    public const MASK_CONSTRUCTOR   = 0x00000001;
    public const MASK_CONNECTED     = 0x00000002;
    public const MASK_LOGIN_REQ     = 0x00000004;
    public const MASK_LOGIN         = 0x00000008;
    public const MASK_SHELL         = 0x00000010;

    /*
     * Channel constants
     *
     * RFC4254 refers not to client and server channels but rather to sender and recipient channels.  we don't refer
     * to them in that way because RFC4254 toggles the meaning. the client sends a SSH_MSG_CHANNEL_OPEN message with
     * a sender channel and the server sends a SSH_MSG_CHANNEL_OPEN_CONFIRMATION in response, with a sender and a
     * recipient channel.  at first glance, you might conclude that SSH_MSG_CHANNEL_OPEN_CONFIRMATION's sender channel
     * would be the same thing as SSH_MSG_CHANNEL_OPEN's sender channel, but it's not, per this snippet:
     *     The 'recipient channel' is the channel number given in the original
     *     open request, and 'sender channel' is the channel number allocated by
     *     the other side.
     *
     * @see \phpseclib3\Net\SSH2::send_channel_packet()
     * @see \phpseclib3\Net\SSH2::get_channel_packet()
     */
    public const CHANNEL_EXEC          = 1; // PuTTy uses 0x100
    public const CHANNEL_SHELL         = 2;
    public const CHANNEL_SUBSYSTEM     = 3;
    public const CHANNEL_AGENT_FORWARD = 4;
    public const CHANNEL_KEEP_ALIVE    = 5;

    /**
     * Returns the message numbers
     *
     * @see \phpseclib3\Net\SSH2::getLog()
     */
    public const LOG_SIMPLE = 1;
    /**
     * Returns the message content
     *
     * @see \phpseclib3\Net\SSH2::getLog()
     */
    public const LOG_COMPLEX = 2;
    /**
     * Outputs the content real-time
     */
    public const LOG_REALTIME = 3;
    /**
     * Dumps the content real-time to a file
     */
    public const LOG_REALTIME_FILE = 4;
    /**
     * Outputs the message numbers real-time
     */
    public const LOG_SIMPLE_REALTIME = 5;
    /**
     * Make sure that the log never gets larger than this
     *
     * @see \phpseclib3\Net\SSH2::getLog()
     */
    public const LOG_MAX_SIZE = 1048576; // 1024 * 1024

    /**
     * Returns when a string matching $expect exactly is found
     *
     * @see \phpseclib3\Net\SSH2::read()
     */
    public const READ_SIMPLE = 1;
    /**
     * Returns when a string matching the regular expression $expect is found
     *
     * @see \phpseclib3\Net\SSH2::read()
     */
    public const READ_REGEX = 2;
    /**
     * Returns whenever a data packet is received.
     *
     * Some data packets may only contain a single character so it may be necessary
     * to call read() multiple times when using this option
     *
     * @see \phpseclib3\Net\SSH2::read()
     */
    public const READ_NEXT = 3;

    /**
     * The SSH identifier
     */
    private string $identifier;

    /**
     * The Socket Object
     *
     * @var resource|closed-resource|null
     */
    public $fsock;

    /**
     * Execution Bitmap
     *
     * The bits that are set represent functions that have been called already.  This is used to determine
     * if a requisite function has been successfully executed.  If not, an error should be thrown.
     */
    protected int $bitmap = 0;

    /**
     * Error information
     *
     * @see self::getErrors()
     * @see self::getLastError()
     */
    private array $errors = [];

    /**
     * Server Identifier
     *
     * @see self::getServerIdentification()
     */
    protected string|false $server_identifier = false;

    /**
     * Key Exchange Algorithms
     *
     * @see self::getKexAlgorithims()
     */
    private array|false $kex_algorithms = false;

    /**
     * Key Exchange Algorithm
     *
     * @see self::getMethodsNegotiated()
     */
    private string|false $kex_algorithm = false;

    /**
     * Minimum Diffie-Hellman Group Bit Size in RFC 4419 Key Exchange Methods
     *
     * @see self::_key_exchange()
     */
    private int $kex_dh_group_size_min = 1536;

    /**
     * Preferred Diffie-Hellman Group Bit Size in RFC 4419 Key Exchange Methods
     *
     * @see self::_key_exchange()
     */
    private int $kex_dh_group_size_preferred = 2048;

    /**
     * Maximum Diffie-Hellman Group Bit Size in RFC 4419 Key Exchange Methods
     *
     * @see self::_key_exchange()
     */
    private int $kex_dh_group_size_max = 4096;

    /**
     * Server Host Key Algorithms
     *
     * @see self::getServerHostKeyAlgorithms()
     */
    private array|false $server_host_key_algorithms = false;

    /**
     * Supported Private Key Algorithms
     *
     * In theory this should be the same as the Server Host Key Algorithms but, in practice,
     * some servers (eg. Azure) will support rsa-sha2-512 as a server host key algorithm but
     * not a private key algorithm
     *
     * @see self::privatekey_login()
     * @var array|false
     */
    private $supported_private_key_algorithms = false;

    /**
     * Encryption Algorithms: Client to Server
     *
     * @see self::getEncryptionAlgorithmsClient2Server()
     */
    private array|false $encryption_algorithms_client_to_server = false;

    /**
     * Encryption Algorithms: Server to Client
     *
     * @see self::getEncryptionAlgorithmsServer2Client()
     */
    private array|false $encryption_algorithms_server_to_client = false;

    /**
     * MAC Algorithms: Client to Server
     *
     * @see self::getMACAlgorithmsClient2Server()
     */
    private array|false $mac_algorithms_client_to_server = false;

    /**
     * MAC Algorithms: Server to Client
     *
     * @see self::getMACAlgorithmsServer2Client()
     */
    private array|false $mac_algorithms_server_to_client = false;

    /**
     * Compression Algorithms: Client to Server
     *
     * @see self::getCompressionAlgorithmsClient2Server()
     */
    private array|false $compression_algorithms_client_to_server = false;

    /**
     * Compression Algorithms: Server to Client
     *
     * @see self::getCompressionAlgorithmsServer2Client()
     */
    private array|false $compression_algorithms_server_to_client = false;

    /**
     * Languages: Server to Client
     */
    private array|false $languages_server_to_client = false;

    /**
     * Languages: Client to Server
     */
    private array|false $languages_client_to_server = false;

    /**
     * Preferred Algorithms
     *
     * @see self::setPreferredAlgorithms()
     */
    private array $preferred = [];

    /**
     * Block Size for Server to Client Encryption
     *
     * "Note that the length of the concatenation of 'packet_length',
     *  'padding_length', 'payload', and 'random padding' MUST be a multiple
     *  of the cipher block size or 8, whichever is larger.  This constraint
     *  MUST be enforced, even when using stream ciphers."
     *
     *  -- http://tools.ietf.org/html/rfc4253#section-6
     *
     * @see self::__construct()
     * @see self::send_binary_packet()
     */
    private int $encrypt_block_size = 8;

    /**
     * Block Size for Client to Server Encryption
     *
     * @see self::__construct()
     * @see self::get_binary_packet()
     */
    private int $decrypt_block_size = 8;

    /**
     * Server to Client Encryption Object
     *
     * @see self::get_binary_packet()
     */
    private SymmetricKey|false $decrypt = false;

    /**
     * Decryption Algorithm Name
     */
    private string|null $decryptName;

    /**
     * Decryption Invocation Counter
     *
     * Used by GCM
     */
    private string|null $decryptInvocationCounter;

    /**
     * Fixed Part of Nonce
     *
     * Used by GCM
     */
    private string|null $decryptFixedPart;

    /**
     * Server to Client Length Encryption Object
     *
     * @see self::get_binary_packet()
     */
    private SymmetricKey|false $lengthDecrypt = false;

    /**
     * Client to Server Encryption Object
     *
     * @see self::send_binary_packet()
     */
    private SymmetricKey|false $encrypt = false;

    /**
     * Encryption Algorithm Name
     */
    private string|null $encryptName;

    /**
     * Encryption Invocation Counter
     *
     * Used by GCM
     */
    private string|null $encryptInvocationCounter;

    /**
     * Fixed Part of Nonce
     *
     * Used by GCM
     */
    private string|null $encryptFixedPart;

    /**
     * Client to Server Length Encryption Object
     *
     * @see self::send_binary_packet()
     */
    private SymmetricKey|false $lengthEncrypt = false;

    /**
     * Client to Server HMAC Object
     *
     * @see self::send_binary_packet()
     */
    private Hash|\stdClass|false $hmac_create = false;

    /**
     * Client to Server HMAC Name
     */
    private string|false $hmac_create_name;

    /**
     * Client to Server ETM
     */
    private int|false $hmac_create_etm;

    /**
     * Server to Client HMAC Object
     *
     * @see self::get_binary_packet()
     */
    private Hash|\stdClass|false $hmac_check = false;

    /**
     * Server to Client HMAC Name
     */
    private string|false $hmac_check_name;

    /**
     * Server to Client ETM
     */
    private int|false $hmac_check_etm;

    /**
     * Size of server to client HMAC
     *
     * We need to know how big the HMAC will be for the server to client direction so that we know how many bytes to read.
     * For the client to server side, the HMAC object will make the HMAC as long as it needs to be.  All we need to do is
     * append it.
     *
     * @see self::get_binary_packet()
     */
    private int|false $hmac_size = false;

    /**
     * Server Public Host Key
     *
     * @see self::getServerPublicHostKey()
     */
    private string $server_public_host_key;

    /**
     * Session identifier
     *
     * "The exchange hash H from the first key exchange is additionally
     *  used as the session identifier, which is a unique identifier for
     *  this connection."
     *
     *  -- http://tools.ietf.org/html/rfc4253#section-7.2
     *
     * @see self::key_exchange()
     */
    private string|false $session_id = false;

    /**
     * Exchange hash
     *
     * The current exchange hash
     *
     * @see self::key_exchange()
     */
    private string|false $exchange_hash = false;

    /**
     * Send Sequence Number
     *
     * See 'Section 6.4.  Data Integrity' of rfc4253 for more info.
     *
     * @see self::send_binary_packet()
     */
    private int $send_seq_no = 0;

    /**
     * Get Sequence Number
     *
     * See 'Section 6.4.  Data Integrity' of rfc4253 for more info.
     *
     * @see self::get_binary_packet()
     */
    private int $get_seq_no = 0;

    /**
     * Server Channels
     *
     * Maps client channels to server channels
     *
     * @see self::get_channel_packet()
     * @see self::exec()
     */
    protected array $server_channels = [];

    /**
     * Channel Read Buffers
     *
     * If a client requests a packet from one channel but receives two packets from another those packets should
     * be placed in a buffer
     *
     * @see self::get_channel_packet()
     * @see self::exec()
     */
    private array $channel_buffers = [];

    /**
     * Channel Write Buffers
     *
     * If a client sends a packet and receives a timeout error mid-transmission, buffer the data written so it
     * can be de-duplicated upon resuming write
     *
     * @see self::send_channel_packet()
     * @var array
     */
    private $channel_buffers_write = [];

    /**
     * Channel Status
     *
     * Contains the type of the last sent message
     *
     * @see self::get_channel_packet()
     */
    protected array $channel_status = [];

    /**
     * The identifier of the interactive channel which was opened most recently
     *
     * @see self::getInteractiveChannelId()
     */
    private int $channel_id_last_interactive = 0;

    /**
     * Packet Size
     *
     * Maximum packet size indexed by channel
     *
     * @see self::send_channel_packet()
     */
    private array $packet_size_client_to_server = [];

    /**
     * Message Number Log
     *
     * @see self::getLog()
     */
    private array $message_number_log = [];

    /**
     * Message Log
     *
     * @see self::getLog()
     */
    private array $message_log = [];

    /**
     * The Window Size
     *
     * Bytes the other party can send before it must wait for the window to be adjusted (0x7FFFFFFF = 2GB)
     *
     * @see self::send_channel_packet()
     * @see self::exec()
     */
    protected int $window_size = 0x7FFFFFFF;

    /**
     * What we resize the window to
     *
     * When PuTTY resizes the window it doesn't add an additional 0x7FFFFFFF bytes - it adds 0x40000000 bytes.
     * Some SFTP clients (GoAnywhere) don't support adding 0x7FFFFFFF to the window size after the fact so
     * we'll just do what PuTTY does
     *
     * @see self::_send_channel_packet()
     * @see self::exec()
     */
    private int $window_resize = 0x40000000;

    /**
     * Window size, server to client
     *
     * Window size indexed by channel
     *
     * @see self::send_channel_packet()
     */
    protected array $window_size_server_to_client = [];

    /**
     * Window size, client to server
     *
     * Window size indexed by channel
     *
     * @see self::get_channel_packet()
     */
    private array $window_size_client_to_server = [];

    /**
     * Server signature
     *
     * Verified against $this->session_id
     *
     * @see self::getServerPublicHostKey()
     */
    private string $signature = '';

    /**
     * Server signature format
     *
     * ssh-rsa or ssh-dss.
     *
     * @see self::getServerPublicHostKey()
     */
    private string $signature_format = '';

    /**
     * Interactive Buffer
     *
     * @see self::read()
     */
    private string $interactiveBuffer = '';

    /**
     * Current log size
     *
     * Should never exceed self::LOG_MAX_SIZE
     *
     * @see self::_send_binary_packet()
     * @see self::_get_binary_packet()
     */
    private int $log_size;

    /**
     * Timeout
     *
     * @see SSH2::setTimeout()
     */
    protected int|null $timeout = null;

    /**
     * Current Timeout
     *
     * @see SSH2::get_channel_packet()
     */
    protected int|float|null $curTimeout = null;

    /**
     * Keep Alive Interval
     *
     * @see self::setKeepAlive()
     */
    private int|null $keepAlive = null;

    /**
     * Real-time log file pointer
     *
     * @see self::_append_log()
     * @var resource|closed-resource
     */
    private $realtime_log_file;

    /**
     * Real-time log file size
     *
     * @see self::_append_log()
     */
    private int $realtime_log_size;

    /**
     * Has the signature been validated?
     *
     * @see self::getServerPublicHostKey()
     */
    private bool $signature_validated = false;

    /**
     * Real-time log file wrap boolean
     *
     * @see self::_append_log()
     */
    private bool $realtime_log_wrap;

    /**
     * Flag to suppress stderr from output
     *
     * @see self::enableQuietMode()
     */
    private bool $quiet_mode = false;

    /**
     * Time of last read/write network activity
     */
    private float|null $last_packet = null;

    /**
     * Exit status returned from ssh if any
     */
    private int|null $exit_status = null;

    /**
     * Flag to request a PTY when using exec()
     *
     * @see self::enablePTY()
     */
    private bool $request_pty = false;

    /**
     * Contents of stdError
     */
    private string $stdErrorLog;

    /**
     * The Last Interactive Response
     *
     * @see self::_keyboard_interactive_process()
     */
    private string $last_interactive_response = '';

    /**
     * Keyboard Interactive Request / Responses
     *
     * @see self::_keyboard_interactive_process()
     */
    private array $keyboard_requests_responses = [];

    /**
     * Banner Message
     *
     * Quoting from the RFC, "in some jurisdictions, sending a warning message before
     * authentication may be relevant for getting legal protection."
     *
     * @see self::_filter()
     * @see self::getBannerMessage()
     */
    private string $banner_message = '';

    /**
     * Did read() timeout or return normally?
     *
     * @see self::isTimeout()
     */
    protected bool $is_timeout = false;

    /**
     * Log Boundary
     *
     * @see self::_format_log()
     */
    private string $log_boundary = ':';

    /**
     * Log Long Width
     *
     * @see self::_format_log()
     */
    private int $log_long_width = 65;

    /**
     * Log Short Width
     *
     * @see self::_format_log()
     */
    private int $log_short_width = 16;

    /**
     * Hostname
     *
     * @see self::__construct()
     * @see self::_connect()
     */
    private string $host;

    /**
     * Port Number
     *
     * @see self::__construct()
     * @see self::connect()
     */
    private int $port;

    /**
     * Number of columns for terminal window size
     *
     * @see self::getWindowColumns()
     * @see self::setWindowColumns()
     * @see self::setWindowSize()
     */
    private int $windowColumns = 80;

    /**
     * Number of columns for terminal window size
     *
     * @see self::getWindowRows()
     * @see self::setWindowRows()
     * @see self::setWindowSize()
     */
    private int $windowRows = 24;

    /**
     * Crypto Engine
     *
     * @see self::setCryptoEngine()
     * @see self::_key_exchange()
     */
    private static int|false $crypto_engine = false;

    /**
     * A System_SSH_Agent for use in the SSH2 Agent Forwarding scenario
     */
    private Agent $agent;

    /**
     * Connection storage to replicates ssh2 extension functionality:
     * {@link http://php.net/manual/en/wrappers.ssh2.php#refsect1-wrappers.ssh2-examples}
     *
     * @var array<string, \WeakReference<SSH2>>
     */
    private static array $connections;

    /**
     * Send the identification string first?
     */
    private bool $send_id_string_first = true;

    /**
     * Send the key exchange initiation packet first?
     */
    private bool $send_kex_first = true;

    /**
     * Some versions of OpenSSH incorrectly calculate the key size
     */
    private bool $bad_key_size_fix = false;

    /**
     * Should we try to re-connect to re-establish keys?
     */
    private bool $login_credentials_finalized = false;

    /**
     * Binary Packet Buffer
     */
    private object|null $binary_packet_buffer = null;

    /**
     * Authentication Credentials
     */
    protected array $auth = [];

    /**
     * Terminal
     */
    private string $term = 'vt100';

    /**
     * The authentication methods that may productively continue authentication.
     *
     * @see https://tools.ietf.org/html/rfc4252#section-5.1
     */
    private array|null $auth_methods_to_continue = null;

    /**
     * Compression method
     */
    private int $compress = self::NET_SSH2_COMPRESSION_NONE;

    /**
     * Decompression method
     */
    private int $decompress = self::NET_SSH2_COMPRESSION_NONE;

    /**
     * Compression context
     *
     * @var resource|false|null
     */
    private $compress_context;

    /**
     * Decompression context
     *
     * @var resource|object
     */
    private $decompress_context;

    /**
     * Regenerate Compression Context
     */
    private bool $regenerate_compression_context = false;

    /**
     * Regenerate Decompression Context
     */
    private bool $regenerate_decompression_context = false;

    /**
     * Smart multi-factor authentication flag
     */
    private bool $smartMFA = true;

    /**
     * How many channels are currently opened
     *
     * @var int
     */
    private $channelCount = 0;

    /**
     * Does the server support multiple channels? If not then error out
     * when multiple channels are attempted to be opened
     *
     * @var bool
     */
    private $errorOnMultipleChannels;

    /**
     * Terrapin Countermeasure
     *
     * "During initial KEX, terminate the connection if any unexpected or out-of-sequence packet is received"
     * -- https://github.com/openssh/openssh-portable/commit/1edb00c58f8a6875fad6a497aa2bacf37f9e6cd5
     *
     * @var int
     */
    private $extra_packets;

    /**
     * Default Constructor.
     *
     * $host can either be a string, representing the host, or a stream resource.
     * If $host is a stream resource then $port doesn't do anything, altho $timeout
     * still will be used
     *
     * @see self::login()
     */
    public function __construct($host, int $port = 22, int $timeout = 10)
    {
        self::$connections[$this->getResourceId()] = \WeakReference::create($this);

        $this->timeout = $timeout;

        if (is_resource($host)) {
            $this->fsock = $host;
            return;
        }

        if (Strings::is_stringable($host)) {
            $this->host = $host;
            $this->port = $port;
        }
    }

    /**
     * Set Crypto Engine Mode
     *
     * Possible $engine values:
     * OpenSSL, Eval, PHP
     */
    public static function setCryptoEngine(int $engine): void
    {
        self::$crypto_engine = $engine;
    }

    /**
     * Send Identification String First
     *
     * https://tools.ietf.org/html/rfc4253#section-4.2 says "when the connection has been established,
     * both sides MUST send an identification string". It does not say which side sends it first. In
     * theory it shouldn't matter but it is a fact of life that some SSH servers are simply buggy
     */
    public function sendIdentificationStringFirst(): void
    {
        $this->send_id_string_first = true;
    }

    /**
     * Send Identification String Last
     *
     * https://tools.ietf.org/html/rfc4253#section-4.2 says "when the connection has been established,
     * both sides MUST send an identification string". It does not say which side sends it first. In
     * theory it shouldn't matter but it is a fact of life that some SSH servers are simply buggy
     */
    public function sendIdentificationStringLast(): void
    {
        $this->send_id_string_first = false;
    }

    /**
     * Send SSH_MSG_KEXINIT First
     *
     * https://tools.ietf.org/html/rfc4253#section-7.1 says "key exchange begins by each sending
     * sending the [SSH_MSG_KEXINIT] packet". It does not say which side sends it first. In theory
     * it shouldn't matter but it is a fact of life that some SSH servers are simply buggy
     */
    public function sendKEXINITFirst(): void
    {
        $this->send_kex_first = true;
    }

    /**
     * Send SSH_MSG_KEXINIT Last
     *
     * https://tools.ietf.org/html/rfc4253#section-7.1 says "key exchange begins by each sending
     * sending the [SSH_MSG_KEXINIT] packet". It does not say which side sends it first. In theory
     * it shouldn't matter but it is a fact of life that some SSH servers are simply buggy
     */
    public function sendKEXINITLast(): void
    {
        $this->send_kex_first = false;
    }

    /**
     * stream_select wrapper
     *
     * Quoting https://stackoverflow.com/a/14262151/569976,
     * "The general approach to `EINTR` is to simply handle the error and retry the operation again"
     *
     * This wrapper does that loop
     */
    private static function stream_select(&$read, &$write, &$except, $seconds, $microseconds = null)
    {
        $remaining = $seconds + $microseconds / 1000000;
        $start = microtime(true);
        while (true) {
            $result = @stream_select($read, $write, $except, $seconds, $microseconds);
            if ($result !== false) {
                return $result;
            }
            $elapsed = microtime(true) - $start;
            $seconds = (int) ($remaining - floor($elapsed));
            $microseconds = (int) (1000000 * ($remaining - $seconds));
            if ($elapsed >= $remaining) {
                return false;
            }
        }
    }

    /**
     * Connect to an SSHv2 server
     *
     * @throws UnexpectedValueException on receipt of unexpected packets
     * @throws RuntimeException on other errors
     */
    private function connect()
    {
        if ($this->bitmap & self::MASK_CONSTRUCTOR) {
            return;
        }

        $this->bitmap |= self::MASK_CONSTRUCTOR;

        $this->curTimeout = $this->timeout;

        if (!is_resource($this->fsock)) {
            $start = microtime(true);
            // with stream_select a timeout of 0 means that no timeout takes place;
            // with fsockopen a timeout of 0 means that you instantly timeout
            // to resolve this incompatibility a timeout of 100,000 will be used for fsockopen if timeout is 0
            $this->fsock = @fsockopen($this->host, $this->port, $errno, $errstr, $this->curTimeout == 0 ? 100000 : $this->curTimeout);
            if (!$this->fsock) {
                $host = $this->host . ':' . $this->port;
                throw new UnableToConnectException(rtrim("Cannot connect to $host. Error $errno. $errstr"));
            }
            $elapsed = microtime(true) - $start;

            if ($this->curTimeout) {
                $this->curTimeout -= $elapsed;
                if ($this->curTimeout < 0) {
                    throw new RuntimeException('Connection timed out whilst attempting to open socket connection');
                }
            }

           if (defined('NET_SSH2_LOGGING')) {
               $this->append_log('(fsockopen took ' . round($elapsed, 4) . 's)', '');
           }
        }

        $this->identifier = $this->generate_identifier();

        if ($this->send_id_string_first) {
<<<<<<< HEAD
            fwrite($this->fsock, $this->identifier . "\r\n");
=======
            $start = microtime(true);
            fputs($this->fsock, $this->identifier . "\r\n");
            $elapsed = round(microtime(true) - $start, 4);
            if (defined('NET_SSH2_LOGGING')) {
                $this->append_log("-> (network: $elapsed)", $this->identifier . "\r\n");
            }
>>>>>>> 25761222
        }

        /* According to the SSH2 specs,

          "The server MAY send other lines of data before sending the version
           string.  Each line SHOULD be terminated by a Carriage Return and Line
           Feed.  Such lines MUST NOT begin with "SSH-", and SHOULD be encoded
           in ISO-10646 UTF-8 [RFC3629] (language is not specified).  Clients
           MUST be able to process such lines." */
        $data = '';
        $totalElapsed = 0;
        while (!feof($this->fsock) && !preg_match('#(.*)^(SSH-(\d\.\d+).*)#ms', $data, $matches)) {
            $line = '';
            while (true) {
                if ($this->curTimeout) {
                    if ($this->curTimeout < 0) {
                        throw new RuntimeException('Connection timed out whilst receiving server identification string');
                    }
                    $read = [$this->fsock];
                    $write = $except = null;
                    $start = microtime(true);
                    $sec = (int) floor($this->curTimeout);
                    $usec = (int) (1000000 * ($this->curTimeout - $sec));
                    if (static::stream_select($read, $write, $except, $sec, $usec) === false) {
                        throw new RuntimeException('Connection timed out whilst receiving server identification string');
                    }
                    $elapsed = microtime(true) - $start;
                    $totalElapsed+= $elapsed;
                    $this->curTimeout -= $elapsed;
                }

                $temp = stream_get_line($this->fsock, 255, "\n");
                if ($temp === false) {
                    throw new RuntimeException('Error reading from socket');
                }
                if (strlen($temp) == 255) {
                    continue;
                }

                $line .= "$temp\n";

                // quoting RFC4253, "Implementers who wish to maintain
                // compatibility with older, undocumented versions of this protocol may
                // want to process the identification string without expecting the
                // presence of the carriage return character for reasons described in
                // Section 5 of this document."

                //if (substr($line, -2) == "\r\n") {
                //    break;
                //}

                break;
            }

            $data .= $line;
        }

        if (defined('NET_SSH2_LOGGING')) {
            $this->append_log('<- (network: ' . round($totalElapsed, 4) . ')', $line);
        }

        if (feof($this->fsock)) {
            $this->bitmap = 0;
            throw new ConnectionClosedException('Connection closed by server');
        }

        $extra = $matches[1];

        $this->server_identifier = trim($temp, "\r\n");
        if (strlen($extra)) {
            $this->errors[] = $data;
        }

        if (version_compare($matches[3], '1.99', '<')) {
            $this->bitmap = 0;
            throw new UnableToConnectException("Cannot connect to SSH $matches[3] servers");
        }

        // Ubuntu's OpenSSH from 5.8 to 6.9 didn't work with multiple channels. see
        // https://bugs.launchpad.net/ubuntu/+source/openssh/+bug/1334916 for more info.
        // https://lists.ubuntu.com/archives/oneiric-changes/2011-July/005772.html discusses
        // when consolekit was incorporated.
        // https://marc.info/?l=openssh-unix-dev&m=163409903417589&w=2 discusses some of the
        // issues with how Ubuntu incorporated consolekit
        $pattern = '#^SSH-2\.0-OpenSSH_([\d.]+)[^ ]* Ubuntu-.*$#';
        $match = preg_match($pattern, $this->server_identifier, $matches);
        $match = $match && version_compare('5.8', $matches[1], '<=');
        $match = $match && version_compare('6.9', $matches[1], '>=');
        $this->errorOnMultipleChannels = $match;

        if (!$this->send_id_string_first) {
<<<<<<< HEAD
            fwrite($this->fsock, $this->identifier . "\r\n");
=======
            $start = microtime(true);
            fputs($this->fsock, $this->identifier . "\r\n");
            $elapsed = round(microtime(true) - $start, 4);
            if (defined('NET_SSH2_LOGGING')) {
                $this->append_log("-> (network: $elapsed)", $this->identifier . "\r\n");
            }
>>>>>>> 25761222
        }

        $this->last_packet = microtime(true);

        if (!$this->send_kex_first) {
            $response = $this->get_binary_packet_or_close(MessageType::KEXINIT);
            $this->key_exchange($response);
        }

        if ($this->send_kex_first) {
            $this->key_exchange();
        }

        $this->bitmap |= self::MASK_CONNECTED;

        return true;
    }

    /**
     * Generates the SSH identifier
     *
     * You should overwrite this method in your own class if you want to use another identifier
     */
    private function generate_identifier(): string
    {
        $identifier = 'SSH-2.0-phpseclib_3.0';

        $ext = [];
        if (extension_loaded('sodium')) {
            $ext[] = 'libsodium';
        }

        if (extension_loaded('openssl')) {
            $ext[] = 'openssl';
        }

        if (extension_loaded('gmp')) {
            $ext[] = 'gmp';
        } elseif (extension_loaded('bcmath')) {
            $ext[] = 'bcmath';
        }

        if (!empty($ext)) {
            $identifier .= ' (' . implode(', ', $ext) . ')';
        }

        return $identifier;
    }

    /**
     * Key Exchange
     *
     * @param string|bool $kexinit_payload_server optional
     * @throws UnexpectedValueException on receipt of unexpected packets
     * @throws RuntimeException on other errors
     * @throws NoSupportedAlgorithmsException when none of the algorithms phpseclib has loaded are compatible
     */
    private function key_exchange($kexinit_payload_server = false): bool
    {
        $preferred = $this->preferred;
        $send_kex = true;

        $kex_algorithms = $preferred['kex'] ??
            SSH2::getSupportedKEXAlgorithms();
        $server_host_key_algorithms = $preferred['hostkey'] ??
            SSH2::getSupportedHostKeyAlgorithms();
        $s2c_encryption_algorithms = $preferred['server_to_client']['crypt'] ??
            SSH2::getSupportedEncryptionAlgorithms();
        $c2s_encryption_algorithms = $preferred['client_to_server']['crypt'] ??
            SSH2::getSupportedEncryptionAlgorithms();
        $s2c_mac_algorithms = $preferred['server_to_client']['mac'] ??
            SSH2::getSupportedMACAlgorithms();
        $c2s_mac_algorithms = $preferred['client_to_server']['mac'] ??
            SSH2::getSupportedMACAlgorithms();
        $s2c_compression_algorithms = $preferred['server_to_client']['comp'] ??
            SSH2::getSupportedCompressionAlgorithms();
        $c2s_compression_algorithms = $preferred['client_to_server']['comp'] ??
            SSH2::getSupportedCompressionAlgorithms();

        $kex_algorithms = array_merge($kex_algorithms, ['ext-info-c', 'kex-strict-c-v00@openssh.com']);

        // some SSH servers have buggy implementations of some of the above algorithms
        switch (true) {
            case $this->server_identifier == 'SSH-2.0-SSHD':
            case substr($this->server_identifier, 0, 13) == 'SSH-2.0-DLINK':
                if (!isset($preferred['server_to_client']['mac'])) {
                    $s2c_mac_algorithms = array_values(array_diff(
                        $s2c_mac_algorithms,
                        ['hmac-sha1-96', 'hmac-md5-96']
                    ));
                }
                if (!isset($preferred['client_to_server']['mac'])) {
                    $c2s_mac_algorithms = array_values(array_diff(
                        $c2s_mac_algorithms,
                        ['hmac-sha1-96', 'hmac-md5-96']
                    ));
                }
                break;
            case substr($this->server_identifier, 0, 24) == 'SSH-2.0-TurboFTP_SERVER_':
                if (!isset($preferred['server_to_client']['crypt'])) {
                    $s2c_encryption_algorithms = array_values(array_diff(
                        $s2c_encryption_algorithms,
                        ['aes128-gcm@openssh.com', 'aes256-gcm@openssh.com']
                    ));
                }
                if (!isset($preferred['client_to_server']['crypt'])) {
                    $c2s_encryption_algorithms = array_values(array_diff(
                        $c2s_encryption_algorithms,
                        ['aes128-gcm@openssh.com', 'aes256-gcm@openssh.com']
                    ));
                }
        }

        $client_cookie = Random::string(16);

        $kexinit_payload_client = pack('Ca*', MessageType::KEXINIT, $client_cookie);
        $kexinit_payload_client .= Strings::packSSH2(
            'L10bN',
            $kex_algorithms,
            $server_host_key_algorithms,
            $c2s_encryption_algorithms,
            $s2c_encryption_algorithms,
            $c2s_mac_algorithms,
            $s2c_mac_algorithms,
            $c2s_compression_algorithms,
            $s2c_compression_algorithms,
            [], // language, client to server
            [], // language, server to client
            false, // first_kex_packet_follows
            0 // reserved for future extension
        );

        if ($kexinit_payload_server === false) {
            $this->send_binary_packet($kexinit_payload_client);

            $this->extra_packets = 0;
            $kexinit_payload_server = $this->get_binary_packet_or_close(MessageType::KEXINIT);
            $send_kex = false;
        }

        $response = $kexinit_payload_server;
        Strings::shift($response, 1); // skip past the message number (it should be SSH_MSG_KEXINIT)
        $server_cookie = Strings::shift($response, 16);

        [
            $this->kex_algorithms,
            $this->server_host_key_algorithms,
            $this->encryption_algorithms_client_to_server,
            $this->encryption_algorithms_server_to_client,
            $this->mac_algorithms_client_to_server,
            $this->mac_algorithms_server_to_client,
            $this->compression_algorithms_client_to_server,
            $this->compression_algorithms_server_to_client,
            $this->languages_client_to_server,
            $this->languages_server_to_client,
            $first_kex_packet_follows
        ] = Strings::unpackSSH2('L10C', $response);
        if (in_array('kex-strict-s-v00@openssh.com', $this->kex_algorithms)) {
            if ($this->session_id === false && $this->extra_packets) {
                throw new \UnexpectedValueException('Possible Terrapin Attack detected');
            }
        }

        $this->supported_private_key_algorithms = $this->server_host_key_algorithms;

        if ($send_kex) {
            $this->send_binary_packet($kexinit_payload_client);
        }

        // we need to decide upon the symmetric encryption algorithms before we do the diffie-hellman key exchange

        // we don't initialize any crypto-objects, yet - we do that, later. for now, we need the lengths to make the
        // diffie-hellman key exchange as fast as possible
        $decrypt = self::array_intersect_first($s2c_encryption_algorithms, $this->encryption_algorithms_server_to_client);
        if (!$decrypt || ($decryptKeyLength = $this->encryption_algorithm_to_key_size($decrypt)) === null) {
            $this->disconnect_helper(DisconnectReason::KEY_EXCHANGE_FAILED);
            throw new NoSupportedAlgorithmsException('No compatible server to client encryption algorithms found');
        }

        $encrypt = self::array_intersect_first($c2s_encryption_algorithms, $this->encryption_algorithms_client_to_server);
        if (!$encrypt || ($encryptKeyLength = $this->encryption_algorithm_to_key_size($encrypt)) === null) {
            $this->disconnect_helper(DisconnectReason::KEY_EXCHANGE_FAILED);
            throw new NoSupportedAlgorithmsException('No compatible client to server encryption algorithms found');
        }

        // through diffie-hellman key exchange a symmetric key is obtained
        $this->kex_algorithm = self::array_intersect_first($kex_algorithms, $this->kex_algorithms);
        if ($this->kex_algorithm === false) {
            $this->disconnect_helper(DisconnectReason::KEY_EXCHANGE_FAILED);
            throw new NoSupportedAlgorithmsException('No compatible key exchange algorithms found');
        }

        $server_host_key_algorithm = self::array_intersect_first($server_host_key_algorithms, $this->server_host_key_algorithms);
        if ($server_host_key_algorithm === false) {
            $this->disconnect_helper(DisconnectReason::KEY_EXCHANGE_FAILED);
            throw new NoSupportedAlgorithmsException('No compatible server host key algorithms found');
        }

        $mac_algorithm_out = self::array_intersect_first($c2s_mac_algorithms, $this->mac_algorithms_client_to_server);
        if ($mac_algorithm_out === false) {
            $this->disconnect_helper(DisconnectReason::KEY_EXCHANGE_FAILED);
            throw new NoSupportedAlgorithmsException('No compatible client to server message authentication algorithms found');
        }

        $mac_algorithm_in = self::array_intersect_first($s2c_mac_algorithms, $this->mac_algorithms_server_to_client);
        if ($mac_algorithm_in === false) {
            $this->disconnect_helper(DisconnectReason::KEY_EXCHANGE_FAILED);
            throw new NoSupportedAlgorithmsException('No compatible server to client message authentication algorithms found');
        }

        $compression_map = [
            'none' => self::NET_SSH2_COMPRESSION_NONE,
            'zlib' => self::NET_SSH2_COMPRESSION_ZLIB,
            'zlib@openssh.com' => self::NET_SSH2_COMPRESSION_ZLIB_AT_OPENSSH,
        ];

        $compression_algorithm_in = self::array_intersect_first($s2c_compression_algorithms, $this->compression_algorithms_server_to_client);
        if ($compression_algorithm_in === false) {
            $this->disconnect_helper(DisconnectReason::KEY_EXCHANGE_FAILED);
            throw new NoSupportedAlgorithmsException('No compatible server to client compression algorithms found');
        }
        $this->decompress = $compression_map[$compression_algorithm_in];

        $compression_algorithm_out = self::array_intersect_first($c2s_compression_algorithms, $this->compression_algorithms_client_to_server);
        if ($compression_algorithm_out === false) {
            $this->disconnect_helper(DisconnectReason::KEY_EXCHANGE_FAILED);
            throw new NoSupportedAlgorithmsException('No compatible client to server compression algorithms found');
        }
        $this->compress = $compression_map[$compression_algorithm_out];

        switch ($this->kex_algorithm) {
            case 'diffie-hellman-group15-sha512':
            case 'diffie-hellman-group16-sha512':
            case 'diffie-hellman-group17-sha512':
            case 'diffie-hellman-group18-sha512':
            case 'ecdh-sha2-nistp521':
                $kexHash = new Hash('sha512');
                break;
            case 'ecdh-sha2-nistp384':
                $kexHash = new Hash('sha384');
                break;
            case 'diffie-hellman-group-exchange-sha256':
            case 'diffie-hellman-group14-sha256':
            case 'ecdh-sha2-nistp256':
            case 'curve25519-sha256@libssh.org':
            case 'curve25519-sha256':
                $kexHash = new Hash('sha256');
                break;
            default:
                $kexHash = new Hash('sha1');
        }

        // Only relevant in diffie-hellman-group-exchange-sha{1,256}, otherwise empty.

        $exchange_hash_rfc4419 = '';

        if (str_starts_with($this->kex_algorithm, 'curve25519-sha256') || str_starts_with($this->kex_algorithm, 'ecdh-sha2-nistp')) {
            $curve = str_starts_with($this->kex_algorithm, 'curve25519-sha256') ?
                'Curve25519' :
                substr($this->kex_algorithm, 10);
            $ourPrivate = EC::createKey($curve);
            $ourPublicBytes = $ourPrivate->getPublicKey()->getEncodedCoordinates();
            $clientKexInitMessage = MessageTypeExtra::KEX_ECDH_INIT;
            $serverKexReplyMessage = MessageTypeExtra::KEX_ECDH_REPLY;
        } else {
            if (str_starts_with($this->kex_algorithm, 'diffie-hellman-group-exchange')) {
                $dh_group_sizes_packed = pack(
                    'NNN',
                    $this->kex_dh_group_size_min,
                    $this->kex_dh_group_size_preferred,
                    $this->kex_dh_group_size_max
                );
                $packet = pack(
                    'Ca*',
                    MessageTypeExtra::KEXDH_GEX_REQUEST,
                    $dh_group_sizes_packed
                );
                $this->send_binary_packet($packet);
                $this->updateLogHistory('UNKNOWN (34)', 'SSH_MSG_KEXDH_GEX_REQUEST');

                $response = $this->get_binary_packet_or_close(MessageTypeExtra::KEXDH_GEX_GROUP);
                [$type, $primeBytes, $gBytes] = Strings::unpackSSH2('Css', $response);
                $this->updateLogHistory('UNKNOWN (31)', 'SSH_MSG_KEXDH_GEX_GROUP');

                $prime = new BigInteger($primeBytes, -256);
                $g = new BigInteger($gBytes, -256);

                $exchange_hash_rfc4419 = $dh_group_sizes_packed . Strings::packSSH2(
                    'ss',
                    $primeBytes,
                    $gBytes
                );

                $params = DH::createParameters($prime, $g);
                $clientKexInitMessage = MessageTypeExtra::KEXDH_GEX_INIT;
                $serverKexReplyMessage = MessageTypeExtra::KEXDH_GEX_REPLY;
            } else {
                $params = DH::createParameters($this->kex_algorithm);
                $clientKexInitMessage = MessageType::KEXDH_INIT;
                $serverKexReplyMessage = MessageType::KEXDH_REPLY;
            }

            $keyLength = min($kexHash->getLengthInBytes(), max($encryptKeyLength, $decryptKeyLength));

            $ourPrivate = DH::createKey($params, 16 * $keyLength); // 2 * 8 * $keyLength
            $ourPublic = $ourPrivate->getPublicKey()->toBigInteger();
            $ourPublicBytes = $ourPublic->toBytes(true);
        }

        $data = pack('CNa*', $clientKexInitMessage, strlen($ourPublicBytes), $ourPublicBytes);

        $this->send_binary_packet($data);

        switch ($clientKexInitMessage) {
            case MessageTypeExtra::KEX_ECDH_INIT:
                $this->updateLogHistory('SSH_MSG_KEXDH_INIT', 'SSH_MSG_KEX_ECDH_INIT');
                break;
            case MessageTypeExtra::KEXDH_GEX_INIT:
                $this->updateLogHistory('UNKNOWN (32)', 'SSH_MSG_KEXDH_GEX_INIT');
        }

        $response = $this->get_binary_packet_or_close($serverKexReplyMessage);

        [
            $type,
            $server_public_host_key,
            $theirPublicBytes,
            $this->signature
        ] = Strings::unpackSSH2('Csss', $response);

        switch ($serverKexReplyMessage) {
            case MessageTypeExtra::KEX_ECDH_REPLY:
                $this->updateLogHistory('SSH_MSG_KEXDH_REPLY', 'SSH_MSG_KEX_ECDH_REPLY');
                break;
            case MessageTypeExtra::KEXDH_GEX_REPLY:
                $this->updateLogHistory('UNKNOWN (33)', 'SSH_MSG_KEXDH_GEX_REPLY');
        }

        $this->server_public_host_key = $server_public_host_key;
        [$public_key_format] = Strings::unpackSSH2('s', $server_public_host_key);
        if (strlen($this->signature) < 4) {
            throw new LengthException('The signature needs at least four bytes');
        }
        $temp = unpack('Nlength', substr($this->signature, 0, 4));
        $this->signature_format = substr($this->signature, 4, $temp['length']);

        $keyBytes = DH::computeSecret($ourPrivate, $theirPublicBytes);
        if (($keyBytes & "\xFF\x80") === "\x00\x00") {
            $keyBytes = substr($keyBytes, 1);
        } elseif (($keyBytes[0] & "\x80") === "\x80") {
            $keyBytes = "\0$keyBytes";
        }

        $this->exchange_hash = Strings::packSSH2(
            's5',
            $this->identifier,
            $this->server_identifier,
            $kexinit_payload_client,
            $kexinit_payload_server,
            $this->server_public_host_key
        );
        $this->exchange_hash .= $exchange_hash_rfc4419;
        $this->exchange_hash .= Strings::packSSH2(
            's3',
            $ourPublicBytes,
            $theirPublicBytes,
            $keyBytes
        );

        $this->exchange_hash = $kexHash->hash($this->exchange_hash);

        if ($this->session_id === false) {
            $this->session_id = $this->exchange_hash;
        }

        switch ($server_host_key_algorithm) {
            case 'rsa-sha2-256':
            case 'rsa-sha2-512':
            //case 'ssh-rsa':
                $expected_key_format = 'ssh-rsa';
                break;
            default:
                $expected_key_format = $server_host_key_algorithm;
        }
        if ($public_key_format != $expected_key_format || $this->signature_format != $server_host_key_algorithm) {
            switch (true) {
                case $this->signature_format == $server_host_key_algorithm:
                case $server_host_key_algorithm != 'rsa-sha2-256' && $server_host_key_algorithm != 'rsa-sha2-512':
                case $this->signature_format != 'ssh-rsa':
                    $this->disconnect_helper(DisconnectReason::HOST_KEY_NOT_VERIFIABLE);
                    throw new RuntimeException('Server Host Key Algorithm Mismatch (' . $this->signature_format . ' vs ' . $server_host_key_algorithm . ')');
            }
        }

        $packet = pack('C', MessageType::NEWKEYS);
        $this->send_binary_packet($packet);

        $response = $this->get_binary_packet_or_close(MessageType::NEWKEYS);

        if (in_array('kex-strict-s-v00@openssh.com', $this->kex_algorithms)) {
            $this->get_seq_no = $this->send_seq_no = 0;
        }

        $keyBytes = pack('Na*', strlen($keyBytes), $keyBytes);

        $this->encrypt = self::encryption_algorithm_to_crypt_instance($encrypt);
        if ($this->encrypt) {
            if (self::$crypto_engine) {
                $this->encrypt->setPreferredEngine(self::$crypto_engine);
            }
            if ($this->encrypt->getBlockLengthInBytes()) {
                $this->encrypt_block_size = $this->encrypt->getBlockLengthInBytes();
            }
            $this->encrypt->disablePadding();

            if ($this->encrypt->usesIV()) {
                $iv = $kexHash->hash($keyBytes . $this->exchange_hash . 'A' . $this->session_id);
                while ($this->encrypt_block_size > strlen($iv)) {
                    $iv .= $kexHash->hash($keyBytes . $this->exchange_hash . $iv);
                }
                $this->encrypt->setIV(substr($iv, 0, $this->encrypt_block_size));
            }

            switch ($encrypt) {
                case 'aes128-gcm@openssh.com':
                case 'aes256-gcm@openssh.com':
                    $nonce = $kexHash->hash($keyBytes . $this->exchange_hash . 'A' . $this->session_id);
                    $this->encryptFixedPart = substr($nonce, 0, 4);
                    $this->encryptInvocationCounter = substr($nonce, 4, 8);
                    // fall-through
                case 'chacha20-poly1305@openssh.com':
                    break;
                default:
                    $this->encrypt->enableContinuousBuffer();
            }

            $key = $kexHash->hash($keyBytes . $this->exchange_hash . 'C' . $this->session_id);
            while ($encryptKeyLength > strlen($key)) {
                $key .= $kexHash->hash($keyBytes . $this->exchange_hash . $key);
            }
            switch ($encrypt) {
                case 'chacha20-poly1305@openssh.com':
                    $encryptKeyLength = 32;
                    $this->lengthEncrypt = self::encryption_algorithm_to_crypt_instance($encrypt);
                    $this->lengthEncrypt->setKey(substr($key, 32, 32));
            }
            $this->encrypt->setKey(substr($key, 0, $encryptKeyLength));
            $this->encryptName = $encrypt;
        }

        $this->decrypt = self::encryption_algorithm_to_crypt_instance($decrypt);
        if ($this->decrypt) {
            if (self::$crypto_engine) {
                $this->decrypt->setPreferredEngine(self::$crypto_engine);
            }
            if ($this->decrypt->getBlockLengthInBytes()) {
                $this->decrypt_block_size = $this->decrypt->getBlockLengthInBytes();
            }
            $this->decrypt->disablePadding();

            if ($this->decrypt->usesIV()) {
                $iv = $kexHash->hash($keyBytes . $this->exchange_hash . 'B' . $this->session_id);
                while ($this->decrypt_block_size > strlen($iv)) {
                    $iv .= $kexHash->hash($keyBytes . $this->exchange_hash . $iv);
                }
                $this->decrypt->setIV(substr($iv, 0, $this->decrypt_block_size));
            }

            switch ($decrypt) {
                case 'aes128-gcm@openssh.com':
                case 'aes256-gcm@openssh.com':
                    // see https://tools.ietf.org/html/rfc5647#section-7.1
                    $nonce = $kexHash->hash($keyBytes . $this->exchange_hash . 'B' . $this->session_id);
                    $this->decryptFixedPart = substr($nonce, 0, 4);
                    $this->decryptInvocationCounter = substr($nonce, 4, 8);
                    // fall-through
                case 'chacha20-poly1305@openssh.com':
                    break;
                default:
                    $this->decrypt->enableContinuousBuffer();
            }

            $key = $kexHash->hash($keyBytes . $this->exchange_hash . 'D' . $this->session_id);
            while ($decryptKeyLength > strlen($key)) {
                $key .= $kexHash->hash($keyBytes . $this->exchange_hash . $key);
            }
            switch ($decrypt) {
                case 'chacha20-poly1305@openssh.com':
                    $decryptKeyLength = 32;
                    $this->lengthDecrypt = self::encryption_algorithm_to_crypt_instance($decrypt);
                    $this->lengthDecrypt->setKey(substr($key, 32, 32));
            }
            $this->decrypt->setKey(substr($key, 0, $decryptKeyLength));
            $this->decryptName = $decrypt;
        }

        /* The "arcfour128" algorithm is the RC4 cipher, as described in
           [SCHNEIER], using a 128-bit key.  The first 1536 bytes of keystream
           generated by the cipher MUST be discarded, and the first byte of the
           first encrypted packet MUST be encrypted using the 1537th byte of
           keystream.

           -- http://tools.ietf.org/html/rfc4345#section-4 */
        if ($encrypt == 'arcfour128' || $encrypt == 'arcfour256') {
            $this->encrypt->encrypt(str_repeat("\0", 1536));
        }
        if ($decrypt == 'arcfour128' || $decrypt == 'arcfour256') {
            $this->decrypt->decrypt(str_repeat("\0", 1536));
        }

        if (!$this->encrypt->usesNonce()) {
            [$this->hmac_create, $createKeyLength] = self::mac_algorithm_to_hash_instance($mac_algorithm_out);
        } else {
            $this->hmac_create = new \stdClass();
            $this->hmac_create_name = $mac_algorithm_out;
            //$mac_algorithm_out = 'none';
            $createKeyLength = 0;
        }

        if ($this->hmac_create instanceof Hash) {
            $key = $kexHash->hash($keyBytes . $this->exchange_hash . 'E' . $this->session_id);
            while ($createKeyLength > strlen($key)) {
                $key .= $kexHash->hash($keyBytes . $this->exchange_hash . $key);
            }
            $this->hmac_create->setKey(substr($key, 0, $createKeyLength));
            $this->hmac_create_name = $mac_algorithm_out;
            $this->hmac_create_etm = preg_match('#-etm@openssh\.com$#', $mac_algorithm_out);
        }

        if (!$this->decrypt->usesNonce()) {
            [$this->hmac_check, $checkKeyLength] = self::mac_algorithm_to_hash_instance($mac_algorithm_in);
            $this->hmac_size = $this->hmac_check->getLengthInBytes();
        } else {
            $this->hmac_check = new \stdClass();
            $this->hmac_check_name = $mac_algorithm_in;
            //$mac_algorithm_in = 'none';
            $checkKeyLength = 0;
            $this->hmac_size = 0;
        }

        if ($this->hmac_check instanceof Hash) {
            $key = $kexHash->hash($keyBytes . $this->exchange_hash . 'F' . $this->session_id);
            while ($checkKeyLength > strlen($key)) {
                $key .= $kexHash->hash($keyBytes . $this->exchange_hash . $key);
            }
            $this->hmac_check->setKey(substr($key, 0, $checkKeyLength));
            $this->hmac_check_name = $mac_algorithm_in;
            $this->hmac_check_etm = preg_match('#-etm@openssh\.com$#', $mac_algorithm_in);
        }

        $this->regenerate_compression_context = $this->regenerate_decompression_context = true;

        return true;
    }

    /**
     * Maps an encryption algorithm name to the number of key bytes.
     *
     * @param string $algorithm Name of the encryption algorithm
     * @return int|null Number of bytes as an integer or null for unknown
     */
    private function encryption_algorithm_to_key_size(string $algorithm): ?int
    {
        if ($this->bad_key_size_fix && self::bad_algorithm_candidate($algorithm)) {
            return 16;
        }

        switch ($algorithm) {
            case 'none':
                return 0;
            case 'aes128-gcm@openssh.com':
            case 'aes128-cbc':
            case 'aes128-ctr':
            case 'arcfour':
            case 'arcfour128':
            case 'blowfish-cbc':
            case 'blowfish-ctr':
            case 'twofish128-cbc':
            case 'twofish128-ctr':
                return 16;
            case '3des-cbc':
            case '3des-ctr':
            case 'aes192-cbc':
            case 'aes192-ctr':
            case 'twofish192-cbc':
            case 'twofish192-ctr':
                return 24;
            case 'aes256-gcm@openssh.com':
            case 'aes256-cbc':
            case 'aes256-ctr':
            case 'arcfour256':
            case 'twofish-cbc':
            case 'twofish256-cbc':
            case 'twofish256-ctr':
                return 32;
            case 'chacha20-poly1305@openssh.com':
                return 64;
        }
        return null;
    }

    /**
     * Maps an encryption algorithm name to an instance of a subclass of
     * \phpseclib3\Crypt\Common\SymmetricKey.
     *
     * @param string $algorithm Name of the encryption algorithm
     * @return SymmetricKey|null
     */
    private static function encryption_algorithm_to_crypt_instance(string $algorithm)
    {
        switch ($algorithm) {
            case '3des-cbc':
                return new TripleDES('cbc');
            case '3des-ctr':
                return new TripleDES('ctr');
            case 'aes256-cbc':
            case 'aes192-cbc':
            case 'aes128-cbc':
                return new Rijndael('cbc');
            case 'aes256-ctr':
            case 'aes192-ctr':
            case 'aes128-ctr':
                return new Rijndael('ctr');
            case 'blowfish-cbc':
                return new Blowfish('cbc');
            case 'blowfish-ctr':
                return new Blowfish('ctr');
            case 'twofish128-cbc':
            case 'twofish192-cbc':
            case 'twofish256-cbc':
            case 'twofish-cbc':
                return new Twofish('cbc');
            case 'twofish128-ctr':
            case 'twofish192-ctr':
            case 'twofish256-ctr':
                return new Twofish('ctr');
            case 'arcfour':
            case 'arcfour128':
            case 'arcfour256':
                return new RC4();
            case 'aes128-gcm@openssh.com':
            case 'aes256-gcm@openssh.com':
                return new Rijndael('gcm');
            case 'chacha20-poly1305@openssh.com':
                return new ChaCha20();
        }
        return null;
    }

    /**
     * Maps an encryption algorithm name to an instance of a subclass of
     * \phpseclib3\Crypt\Hash.
     *
     * @param string $algorithm Name of the encryption algorithm
     * @return array{Hash, int}|null
     */
    private static function mac_algorithm_to_hash_instance(string $algorithm): ?array
    {
        switch ($algorithm) {
            case 'umac-64@openssh.com':
            case 'umac-64-etm@openssh.com':
                return [new Hash('umac-64'), 16];
            case 'umac-128@openssh.com':
            case 'umac-128-etm@openssh.com':
                return [new Hash('umac-128'), 16];
            case 'hmac-sha2-512':
            case 'hmac-sha2-512-etm@openssh.com':
                return [new Hash('sha512'), 64];
            case 'hmac-sha2-256':
            case 'hmac-sha2-256-etm@openssh.com':
                return [new Hash('sha256'), 32];
            case 'hmac-sha1':
            case 'hmac-sha1-etm@openssh.com':
                return [new Hash('sha1'), 20];
            case 'hmac-sha1-96':
                return [new Hash('sha1-96'), 20];
            case 'hmac-md5':
                return [new Hash('md5'), 16];
            case 'hmac-md5-96':
                return [new Hash('md5-96'), 16];
        }
    }

    /**
     * Tests whether or not proposed algorithm has a potential for issues
     *
     * @link https://www.chiark.greenend.org.uk/~sgtatham/putty/wishlist/ssh2-aesctr-openssh.html
     * @link https://bugzilla.mindrot.org/show_bug.cgi?id=1291
     * @param string $algorithm Name of the encryption algorithm
     */
    private static function bad_algorithm_candidate($algorithm): bool
    {
        switch ($algorithm) {
            case 'arcfour256':
            case 'aes192-ctr':
            case 'aes256-ctr':
                return true;
        }

        return false;
    }

    /**
     * Login
     *
     * The $password parameter can be a plaintext password, a \phpseclib3\Crypt\RSA|EC|DSA object, a \phpseclib3\System\SSH\Agent object or an array
     *
     * @param string|PrivateKey|array[]|Agent|null ...$args
     * @see self::_login()
     */
    public function login(string $username, ...$args): bool
    {
        if (!$this->login_credentials_finalized) {
            $this->auth[] = func_get_args();
        }

        // try logging with 'none' as an authentication method first since that's what
        // PuTTY does
        if (
            substr($this->server_identifier ?: '', 0, 15) !== 'SSH-2.0-CoreFTP' &&
            $this->auth_methods_to_continue === null
        ) {
            if ($this->sublogin($username)) {
                return true;
            }
            if (!count($args)) {
                return false;
            }
        }
        return $this->sublogin($username, ...$args);
    }

    /**
     * Login Helper
     *
     * @param string|PrivateKey|array[]|Agent|null ...$args
     * @see self::_login_helper()
     */
    protected function sublogin(string $username, ...$args): bool
    {
        if (!($this->bitmap & self::MASK_CONSTRUCTOR)) {
            $this->connect();
        }

        if (empty($args)) {
            return $this->login_helper($username);
        }

        foreach ($args as $arg) {
            switch (true) {
                case $arg instanceof PublicKey:
                    throw new UnexpectedValueException('A PublicKey object was passed to the login method instead of a PrivateKey object');
                case $arg instanceof PrivateKey:
                case $arg instanceof Agent:
                case is_array($arg):
                case Strings::is_stringable($arg):
                    break;
                default:
                    throw new UnexpectedValueException('$password needs to either be an instance of \phpseclib3\Crypt\Common\PrivateKey, \System\SSH\Agent, an array or a string');
            }
        }

        while (count($args)) {
            if (!$this->auth_methods_to_continue || !$this->smartMFA) {
                $newargs = $args;
                $args = [];
            } else {
                $newargs = [];
                foreach ($this->auth_methods_to_continue as $method) {
                    switch ($method) {
                        case 'publickey':
                            foreach ($args as $key => $arg) {
                                if ($arg instanceof PrivateKey || $arg instanceof Agent) {
                                    $newargs[] = $arg;
                                    unset($args[$key]);
                                    break;
                                }
                            }
                            break;
                        case 'keyboard-interactive':
                            $hasArray = $hasString = false;
                            foreach ($args as $arg) {
                                if ($hasArray || is_array($arg)) {
                                    $hasArray = true;
                                    break;
                                }
                                if ($hasString || Strings::is_stringable($arg)) {
                                    $hasString = true;
                                    break;
                                }
                            }
                            if ($hasArray && $hasString) {
                                foreach ($args as $key => $arg) {
                                    if (is_array($arg)) {
                                        $newargs[] = $arg;
                                        break 2;
                                    }
                                }
                            }
                            // fall-through
                        case 'password':
                            foreach ($args as $key => $arg) {
                                $newargs[] = $arg;
                                unset($args[$key]);
                                break;
                            }
                    }
                }
            }

            if (!count($newargs)) {
                return false;
            }

            foreach ($newargs as $arg) {
                if ($this->login_helper($username, $arg)) {
                    $this->login_credentials_finalized = true;
                    return true;
                }
            }
        }
        return false;
    }

    /**
     * Login Helper
     *
     * {@internal It might be worthwhile, at some point, to protect against {@link http://tools.ietf.org/html/rfc4251#section-9.3.9 traffic analysis}
     *           by sending dummy SSH_MSG_IGNORE messages.}
     *
     * @throws UnexpectedValueException on receipt of unexpected packets
     * @throws RuntimeException on other errors
     */
    private function login_helper(string $username, $password = null): bool
    {
        if (!($this->bitmap & self::MASK_CONNECTED)) {
            return false;
        }

        if (!($this->bitmap & self::MASK_LOGIN_REQ)) {
            $packet = Strings::packSSH2('Cs', MessageType::SERVICE_REQUEST, 'ssh-userauth');
            $this->send_binary_packet($packet);

            try {
                $response = $this->get_binary_packet_or_close(MessageType::SERVICE_ACCEPT);
            } catch (InvalidPacketLengthException $e) {
                // the first opportunity to encounter the "bad key size" error
                if (!$this->bad_key_size_fix && $this->decryptName != null && self::bad_algorithm_candidate($this->decryptName)) {
                    // bad_key_size_fix is only ever re-assigned to true here
                    // retry the connection with that new setting but we'll
                    // only try it once.
                    $this->bad_key_size_fix = true;
                    return $this->reconnect();
                }
                throw $e;
            }

            [$type] = Strings::unpackSSH2('C', $response);
            [$service] = Strings::unpackSSH2('s', $response);

            if ($service != 'ssh-userauth') {
                $this->disconnect_helper(DisconnectReason::PROTOCOL_ERROR);
                throw new \UnexpectedValueException('Expected SSH_MSG_SERVICE_ACCEPT');
            }
            $this->bitmap |= self::MASK_LOGIN_REQ;
        }

        if (strlen($this->last_interactive_response)) {
            return !Strings::is_stringable($password) && !is_array($password) ? false : $this->keyboard_interactive_process($password);
        }

        if ($password instanceof PrivateKey) {
            return $this->privatekey_login($username, $password);
        }

        if ($password instanceof Agent) {
            return $this->ssh_agent_login($username, $password);
        }

        if (is_array($password)) {
            if ($this->keyboard_interactive_login($username, $password)) {
                $this->bitmap |= self::MASK_LOGIN;
                return true;
            }
            return false;
        }

        if (!isset($password)) {
            $packet = Strings::packSSH2(
                'Cs3',
                MessageType::USERAUTH_REQUEST,
                $username,
                'ssh-connection',
                'none'
            );

            $this->send_binary_packet($packet);

            $response = $this->get_binary_packet_or_close();

            [$type] = Strings::unpackSSH2('C', $response);
            switch ($type) {
                case MessageType::USERAUTH_SUCCESS:
                    $this->bitmap |= self::MASK_LOGIN;
                    return true;
                case MessageType::USERAUTH_FAILURE:
                    [$auth_methods] = Strings::unpackSSH2('L', $response);
                    $this->auth_methods_to_continue = $auth_methods;
                    // fall-through
                default:
                    return false;
            }
        }

        $packet = Strings::packSSH2(
            'Cs3bs',
            MessageType::USERAUTH_REQUEST,
            $username,
            'ssh-connection',
            'password',
            false,
            $password
        );

        // remove the username and password from the logged packet
        if (!defined('NET_SSH2_LOGGING')) {
            $logged = null;
        } else {
            $logged = Strings::packSSH2(
                'Cs3bs',
                MessageType::USERAUTH_REQUEST,
                $username,
                'ssh-connection',
                'password',
                false,
                'password'
            );
        }

        $this->send_binary_packet($packet, $logged);

        $response = $this->get_binary_packet_or_close();
        [$type] = Strings::unpackSSH2('C', $response);

        switch ($type) {
            case MessageTypeExtra::USERAUTH_PASSWD_CHANGEREQ: // in theory, the password can be changed
                $this->updateLogHistory('SSH_MSG_USERAUTH_INFO_REQUEST', 'SSH_MSG_USERAUTH_PASSWD_CHANGEREQ');

                [$message] = Strings::unpackSSH2('s', $response);
                $this->errors[] = 'SSH_MSG_USERAUTH_PASSWD_CHANGEREQ: ' . $message;

                return $this->disconnect_helper(DisconnectReason::AUTH_CANCELLED_BY_USER);
            case MessageType::USERAUTH_FAILURE:
                // can we use keyboard-interactive authentication?  if not then either the login is bad or the server employees
                // multi-factor authentication
                [$auth_methods, $partial_success] = Strings::unpackSSH2('Lb', $response);
                $this->auth_methods_to_continue = $auth_methods;
                if (!$partial_success && in_array('keyboard-interactive', $auth_methods)) {
                    if ($this->keyboard_interactive_login($username, $password)) {
                        $this->bitmap |= self::MASK_LOGIN;
                        return true;
                    }
                    return false;
                }
                return false;
            case MessageType::USERAUTH_SUCCESS:
                $this->bitmap |= self::MASK_LOGIN;
                return true;
        }

        return false;
    }

    /**
     * Login via keyboard-interactive authentication
     *
     * See {@link http://tools.ietf.org/html/rfc4256 RFC4256} for details.  This is not a full-featured keyboard-interactive authenticator.
     *
     * @param string|array $password
     */
    private function keyboard_interactive_login(string $username, $password): bool
    {
        $packet = Strings::packSSH2(
            'Cs5',
            MessageType::USERAUTH_REQUEST,
            $username,
            'ssh-connection',
            'keyboard-interactive',
            '', // language tag
            '' // submethods
        );
        $this->send_binary_packet($packet);

        return $this->keyboard_interactive_process($password);
    }

    /**
     * Handle the keyboard-interactive requests / responses.
     *
     * @throws RuntimeException on connection error
     */
    private function keyboard_interactive_process(...$responses)
    {
        if (strlen($this->last_interactive_response)) {
            $response = $this->last_interactive_response;
        } else {
            $orig = $response = $this->get_binary_packet_or_close();
        }

        [$type] = Strings::unpackSSH2('C', $response);
        switch ($type) {
            case MessageType::USERAUTH_INFO_REQUEST:
                [
                    , // name; may be empty
                    , // instruction; may be empty
                    , // language tag; may be empty
                    $num_prompts
                ] = Strings::unpackSSH2('s3N', $response);

                for ($i = 0; $i < count($responses); $i++) {
                    if (is_array($responses[$i])) {
                        foreach ($responses[$i] as $key => $value) {
                            $this->keyboard_requests_responses[$key] = $value;
                        }
                        unset($responses[$i]);
                    }
                }
                $responses = array_values($responses);

                if (isset($this->keyboard_requests_responses)) {
                    for ($i = 0; $i < $num_prompts; $i++) {
                        [
                            $prompt, // prompt - ie. "Password: "; must not be empty
                            // echo
                        ] = Strings::unpackSSH2('sC', $response);
                        foreach ($this->keyboard_requests_responses as $key => $value) {
                            if (substr($prompt, 0, strlen($key)) == $key) {
                                $responses[] = $value;
                                break;
                            }
                        }
                    }
                }

                // see http://tools.ietf.org/html/rfc4256#section-3.2
                if (strlen($this->last_interactive_response)) {
                    $this->last_interactive_response = '';
                } else {
                    $this->updateLogHistory('UNKNOWN (60)', 'SSH_MSG_USERAUTH_INFO_REQUEST');
                }

                if (!count($responses) && $num_prompts) {
                    $this->last_interactive_response = $orig;
                    return false;
                }

                /*
                   After obtaining the requested information from the user, the client
                   MUST respond with an SSH_MSG_USERAUTH_INFO_RESPONSE message.
                */
                // see http://tools.ietf.org/html/rfc4256#section-3.4
                $packet = $logged = pack('CN', MessageType::USERAUTH_INFO_RESPONSE, count($responses));
                for ($i = 0; $i < count($responses); $i++) {
                    $packet .= Strings::packSSH2('s', $responses[$i]);
                    $logged .= Strings::packSSH2('s', 'dummy-answer');
                }

                $this->send_binary_packet($packet, $logged);

                $this->updateLogHistory('UNKNOWN (61)', 'SSH_MSG_USERAUTH_INFO_RESPONSE');

                /*
                   After receiving the response, the server MUST send either an
                   SSH_MSG_USERAUTH_SUCCESS, SSH_MSG_USERAUTH_FAILURE, or another
                   SSH_MSG_USERAUTH_INFO_REQUEST message.
                */
                // maybe phpseclib should force close the connection after x request / responses?  unless something like that is done
                // there could be an infinite loop of request / responses.
                return $this->keyboard_interactive_process();
            case MessageType::USERAUTH_SUCCESS:
                return true;
            case MessageType::USERAUTH_FAILURE:
                [$auth_methods] = Strings::unpackSSH2('L', $response);
                $this->auth_methods_to_continue = $auth_methods;
                return false;
        }

        return false;
    }

    /**
     * Login with an ssh-agent provided key
     */
    private function ssh_agent_login(string $username, Agent $agent): bool
    {
        $this->agent = $agent;
        $keys = $agent->requestIdentities();
        $orig_algorithms = $this->supported_private_key_algorithms;
        foreach ($keys as $key) {
            if ($this->privatekey_login($username, $key)) {
                return true;
            }
            $this->supported_private_key_algorithms = $orig_algorithms;
        }

        return false;
    }

    /**
     * Login with an RSA private key
     *
     * {@internal It might be worthwhile, at some point, to protect against {@link http://tools.ietf.org/html/rfc4251#section-9.3.9 traffic analysis}
     *           by sending dummy SSH_MSG_IGNORE messages.}
     *
     * @throws RuntimeException on connection error
     */
    private function privatekey_login(string $username, PrivateKey $privatekey): bool
    {
        $publickey = $privatekey->getPublicKey();

        if ($publickey instanceof RSA) {
            $privatekey = $privatekey->withPadding(RSA::SIGNATURE_PKCS1);
            $algos = ['rsa-sha2-256', 'rsa-sha2-512', 'ssh-rsa'];
            if (isset($this->preferred['hostkey'])) {
                $algos = array_intersect($algos, $this->preferred['hostkey']);
            }
            $algo = self::array_intersect_first($algos, $this->supported_private_key_algorithms);
            switch ($algo) {
                case 'rsa-sha2-512':
                    $hash = 'sha512';
                    $signatureType = 'rsa-sha2-512';
                    break;
                case 'rsa-sha2-256':
                    $hash = 'sha256';
                    $signatureType = 'rsa-sha2-256';
                    break;
                //case 'ssh-rsa':
                default:
                    $hash = 'sha1';
                    $signatureType = 'ssh-rsa';
            }
        } elseif ($publickey instanceof EC) {
            $privatekey = $privatekey->withSignatureFormat('SSH2');
            $curveName = $privatekey->getCurve();
            switch ($curveName) {
                case 'Ed25519':
                    $hash = 'sha512';
                    $signatureType = 'ssh-ed25519';
                    break;
                case 'secp256r1': // nistp256
                    $hash = 'sha256';
                    $signatureType = 'ecdsa-sha2-nistp256';
                    break;
                case 'secp384r1': // nistp384
                    $hash = 'sha384';
                    $signatureType = 'ecdsa-sha2-nistp384';
                    break;
                case 'secp521r1': // nistp521
                    $hash = 'sha512';
                    $signatureType = 'ecdsa-sha2-nistp521';
                    break;
                default:
                    if (is_array($curveName)) {
                        throw new UnsupportedCurveException('Specified Curves are not supported by SSH2');
                    }
                    throw new UnsupportedCurveException('Named Curve of ' . $curveName . ' is not supported by phpseclib3\'s SSH2 implementation');
            }
        } elseif ($publickey instanceof DSA) {
            $privatekey = $privatekey->withSignatureFormat('SSH2');
            $hash = 'sha1';
            $signatureType = 'ssh-dss';
        } else {
            throw new UnsupportedAlgorithmException('Please use either an RSA key, an EC one or a DSA key');
        }

        $publickeyStr = $publickey->toString('OpenSSH', ['binary' => true]);

        $part1 = Strings::packSSH2(
            'Csss',
            MessageType::USERAUTH_REQUEST,
            $username,
            'ssh-connection',
            'publickey'
        );
        $part2 = Strings::packSSH2('ss', $signatureType, $publickeyStr);

        $packet = $part1 . chr(0) . $part2;
        $this->send_binary_packet($packet);

        $response = $this->get_binary_packet_or_close(
            MessageType::USERAUTH_SUCCESS,
            MessageType::USERAUTH_FAILURE,
            MessageTypeExtra::USERAUTH_PK_OK
        );

        [$type] = Strings::unpackSSH2('C', $response);
        switch ($type) {
            case MessageType::USERAUTH_FAILURE:
                [$auth_methods] = Strings::unpackSSH2('L', $response);
                if (in_array('publickey', $auth_methods) && substr($signatureType, 0, 9) == 'rsa-sha2-') {
                    $this->supported_private_key_algorithms = array_diff($this->supported_private_key_algorithms, ['rsa-sha2-256', 'rsa-sha2-512']);
                    return $this->privatekey_login($username, $privatekey);
                }
                $this->auth_methods_to_continue = $auth_methods;
                $this->errors[] = 'SSH_MSG_USERAUTH_FAILURE';
                return false;
            case MessageTypeExtra::USERAUTH_PK_OK:
                // we'll just take it on faith that the public key blob and the public key algorithm name are as
                // they should be
                $this->updateLogHistory('SSH_MSG_USERAUTH_INFO_REQUEST', 'SSH_MSG_USERAUTH_PK_OK');
                break;
            case MessageType::USERAUTH_SUCCESS:
                $this->bitmap |= self::MASK_LOGIN;
                return true;
        }

        $packet = $part1 . chr(1) . $part2;
        $privatekey = $privatekey->withHash($hash);
        $signature = $privatekey->sign(Strings::packSSH2('s', $this->session_id) . $packet);
        if ($publickey instanceof RSA) {
            $signature = Strings::packSSH2('ss', $signatureType, $signature);
        }
        $packet .= Strings::packSSH2('s', $signature);

        $this->send_binary_packet($packet);

        $response = $this->get_binary_packet_or_close(
            MessageType::USERAUTH_SUCCESS,
            MessageType::USERAUTH_FAILURE
        );

        [$type] = Strings::unpackSSH2('C', $response);
        switch ($type) {
            case MessageType::USERAUTH_FAILURE:
                // either the login is bad or the server employs multi-factor authentication
                [$auth_methods] = Strings::unpackSSH2('L', $response);
                $this->auth_methods_to_continue = $auth_methods;
                return false;
            case MessageType::USERAUTH_SUCCESS:
                $this->bitmap |= self::MASK_LOGIN;
                return true;
        }
    }

    /**
     * Return the currently configured timeout
     */
    public function getTimeout(): int
    {
        return $this->timeout;
    }

    /**
     * Set Timeout
     *
     * $ssh->exec('ping 127.0.0.1'); on a Linux host will never return and will run indefinitely.  setTimeout() makes it so it'll timeout.
     * Setting $timeout to false or 0 will revert to the default socket timeout.
     */
    public function setTimeout(int $timeout): void
    {
        $this->timeout = $this->curTimeout = $timeout;
    }

    /**
     * Set Keep Alive
     *
     * Sends an SSH2_MSG_IGNORE message every x seconds, if x is a positive non-zero number.
     */
    public function setKeepAlive(int $interval): void
    {
        $this->keepAlive = $interval;
    }

    /**
     * Get the output from stdError
     */
    public function getStdError(): string
    {
        return $this->stdErrorLog;
    }

    /**
     * Execute Command
     *
     * If $callback is set to false then \phpseclib3\Net\SSH2::get_channel_packet(self::CHANNEL_EXEC) will need to be called manually.
     * In all likelihood, this is not a feature you want to be taking advantage of.
     *
     * @return string|bool
     * @psalm-return ($callback is callable ? bool : string|bool)
     * @throws RuntimeException on connection error
     */
    public function exec(string $command, ?callable $callback = null)
    {
        $this->curTimeout = $this->timeout;
        $this->is_timeout = false;
        $this->stdErrorLog = '';

        if (!$this->isAuthenticated()) {
            return false;
        }

        //if ($this->isPTYOpen()) {
        //    throw new RuntimeException('If you want to run multiple exec()\'s you will need to disable (and re-enable if appropriate) a PTY for each one.');
        //}

        $this->open_channel(self::CHANNEL_EXEC);

        if ($this->request_pty === true) {
            $terminal_modes = pack('C', TerminalMode::TTY_OP_END);
            $packet = Strings::packSSH2(
                'CNsCsN4s',
                MessageType::CHANNEL_REQUEST,
                $this->server_channels[self::CHANNEL_EXEC],
                'pty-req',
                1,
                $this->term,
                $this->windowColumns,
                $this->windowRows,
                0,
                0,
                $terminal_modes
            );

            $this->send_binary_packet($packet);

            $this->channel_status[self::CHANNEL_EXEC] = MessageType::CHANNEL_REQUEST;
            if (!$this->get_channel_packet(self::CHANNEL_EXEC)) {
                $this->disconnect_helper(DisconnectReason::BY_APPLICATION);
                throw new RuntimeException('Unable to request pseudo-terminal');
            }
        }

        // sending a pty-req SSH_MSG_CHANNEL_REQUEST message is unnecessary and, in fact, in most cases, slows things
        // down.  the one place where it might be desirable is if you're doing something like \phpseclib3\Net\SSH2::exec('ping localhost &').
        // with a pty-req SSH_MSG_CHANNEL_REQUEST, exec() will return immediately and the ping process will then
        // then immediately terminate.  without such a request exec() will loop indefinitely.  the ping process won't end but
        // neither will your script.

        // although, in theory, the size of SSH_MSG_CHANNEL_REQUEST could exceed the maximum packet size established by
        // SSH_MSG_CHANNEL_OPEN_CONFIRMATION, RFC4254#section-5.1 states that the "maximum packet size" refers to the
        // "maximum size of an individual data packet". ie. SSH_MSG_CHANNEL_DATA.  RFC4254#section-5.2 corroborates.
        $packet = Strings::packSSH2(
            'CNsCs',
            MessageType::CHANNEL_REQUEST,
            $this->server_channels[self::CHANNEL_EXEC],
            'exec',
            1,
            $command
        );
        $this->send_binary_packet($packet);

        $this->channel_status[self::CHANNEL_EXEC] = MessageType::CHANNEL_REQUEST;

        if (!$this->get_channel_packet(self::CHANNEL_EXEC)) {
            return false;
        }

        $this->channel_status[self::CHANNEL_EXEC] = MessageType::CHANNEL_DATA;

        if ($this->request_pty === true) {
            $this->channel_id_last_interactive = self::CHANNEL_EXEC;
            return true;
        }

        $output = '';
        while (true) {
            $temp = $this->get_channel_packet(self::CHANNEL_EXEC);
            switch (true) {
                case $temp === true:
                    return is_callable($callback) ? true : $output;
                case $temp === false:
                    return false;
                default:
                    if (is_callable($callback)) {
                        if ($callback($temp) === true) {
                            $this->close_channel(self::CHANNEL_EXEC);
                            return true;
                        }
                    } else {
                        $output .= $temp;
                    }
            }
        }
    }

    /**
     * How many channels are currently open?
     *
     * @return int
     */
    public function getOpenChannelCount()
    {
        return $this->channelCount;
    }

    /**
     * Opens a channel
     */
    protected function open_channel(int $channel, bool $skip_extended = false): bool
    {
        if (isset($this->channel_status[$channel]) && $this->channel_status[$channel] != MessageType::CHANNEL_CLOSE) {
            throw new RuntimeException('Please close the channel (' . $channel . ') before trying to open it again');
        }

        $this->channelCount++;

        if ($this->channelCount > 1 && $this->errorOnMultipleChannels) {
            throw new RuntimeException("Ubuntu's OpenSSH from 5.8 to 6.9 doesn't work with multiple channels");
        }

        // RFC4254 defines the (client) window size as "bytes the other party can send before it must wait for the window to
        // be adjusted".  0x7FFFFFFF is, at 2GB, the max size.  technically, it should probably be decremented, but,
        // honestly, if you're transferring more than 2GB, you probably shouldn't be using phpseclib, anyway.
        // see http://tools.ietf.org/html/rfc4254#section-5.2 for more info
        $this->window_size_server_to_client[$channel] = $this->window_size;
        // 0x8000 is the maximum max packet size, per http://tools.ietf.org/html/rfc4253#section-6.1, although since PuTTy
        // uses 0x4000, that's what will be used here, as well.
        $packet_size = 0x4000;

        $packet = Strings::packSSH2(
            'CsN3',
            MessageType::CHANNEL_OPEN,
            'session',
            $channel,
            $this->window_size_server_to_client[$channel],
            $packet_size
        );

        $this->send_binary_packet($packet);

        $this->channel_status[$channel] = MessageType::CHANNEL_OPEN;

        return $this->get_channel_packet($channel, $skip_extended);
    }

    /**
     * Creates an interactive shell
     *
     * Returns bool(true) if the shell was opened.
     * Returns bool(false) if the shell was already open.
     *
     * @throws InsufficientSetupException if not authenticated
     * @throws UnexpectedValueException on receipt of unexpected packets
     * @throws RuntimeException on other errors
     * @see self::isShellOpen()
     * @see self::read()
     * @see self::write()
     */
    public function openShell(): bool
    {
        if (!$this->isAuthenticated()) {
            throw new InsufficientSetupException('Operation disallowed prior to login()');
        }

        $this->open_channel(self::CHANNEL_SHELL);

        $terminal_modes = pack('C', TerminalMode::TTY_OP_END);
        $packet = Strings::packSSH2(
            'CNsbsN4s',
            MessageType::CHANNEL_REQUEST,
            $this->server_channels[self::CHANNEL_SHELL],
            'pty-req',
            true, // want reply
            $this->term,
            $this->windowColumns,
            $this->windowRows,
            0,
            0,
            $terminal_modes
        );

        $this->send_binary_packet($packet);

        $this->channel_status[self::CHANNEL_SHELL] = MessageType::CHANNEL_REQUEST;

        if (!$this->get_channel_packet(self::CHANNEL_SHELL)) {
            throw new RuntimeException('Unable to request pty');
        }

        $packet = Strings::packSSH2(
            'CNsb',
            MessageType::CHANNEL_REQUEST,
            $this->server_channels[self::CHANNEL_SHELL],
            'shell',
            true // want reply
        );
        $this->send_binary_packet($packet);

        $response = $this->get_channel_packet(self::CHANNEL_SHELL);
        if ($response === false) {
            throw new RuntimeException('Unable to request shell');
        }

        $this->channel_status[self::CHANNEL_SHELL] = MessageType::CHANNEL_DATA;

        $this->channel_id_last_interactive = self::CHANNEL_SHELL;

        $this->bitmap |= self::MASK_SHELL;

        return true;
    }

    /**
     * Return the channel to be used with read(), write(), and reset(), if none were specified
     * @deprecated for lack of transparency in intended channel target, to be potentially replaced
     *             with method which guarantees open-ness of all yielded channels and throws
     *             error for multiple open channels
     * @see self::read()
     * @see self::write()
     */
    private function get_interactive_channel(): int
    {
        switch (true) {
            case $this->is_channel_status_data(self::CHANNEL_SUBSYSTEM):
                return self::CHANNEL_SUBSYSTEM;
            case $this->is_channel_status_data(self::CHANNEL_EXEC):
                return self::CHANNEL_EXEC;
            default:
                return self::CHANNEL_SHELL;
        }
    }

    /**
     * Indicates the DATA status on the given channel
     */
    private function is_channel_status_data(int $channel): bool
    {
        return isset($this->channel_status[$channel]) && $this->channel_status[$channel] == MessageType::CHANNEL_DATA;
    }

    /**
     * Return an available open channel
     *
     * @return int
     */
    private function get_open_channel()
    {
        $channel = self::CHANNEL_EXEC;
        do {
            if (isset($this->channel_status[$channel]) && $this->channel_status[$channel] == MessageType::CHANNEL_OPEN) {
                return $channel;
            }
        } while ($channel++ < self::CHANNEL_SUBSYSTEM);

        return false;
    }

    /**
     * Request agent forwarding of remote server
     */
    public function requestAgentForwarding(): bool
    {
        $request_channel = $this->get_open_channel();
        if ($request_channel === false) {
            return false;
        }

        $packet = Strings::packSSH2(
            'CNsC',
            MessageType::CHANNEL_REQUEST,
            $this->server_channels[$request_channel],
            'auth-agent-req@openssh.com',
            1
        );

        $this->channel_status[$request_channel] = MessageType::CHANNEL_REQUEST;

        $this->send_binary_packet($packet);

        if (!$this->get_channel_packet($request_channel)) {
            return false;
        }

        $this->channel_status[$request_channel] = MessageType::CHANNEL_OPEN;

        return true;
    }

    /**
     * Returns the output of an interactive shell
     *
     * Returns when there's a match for $expect, which can take the form of a string literal or,
     * if $mode == self::READ_REGEX, a regular expression.
     *
     * If not specifying a channel, an open interactive channel will be selected, or, if there are
     * no open channels, an interactive shell will be created. If there are multiple open
     * interactive channels, a legacy behavior will apply in which channel selection prioritizes
     * an active subsystem, the exec pty, and, lastly, the shell. If using multiple interactive
     * channels, callers are discouraged from relying on this legacy behavior and should specify
     * the intended channel.
     *
     * @param int $mode One of the self::READ_* constants
     * @param int|null $channel Channel id returned by self::getInteractiveChannelId()
     * @return string|bool|null
     * @throws RuntimeException on connection error
     * @throws InsufficientSetupException on unexpected channel status, possibly due to closure
     * @see self::write()
     */
    public function read(string $expect = '', int $mode = self::READ_SIMPLE, ?int $channel = null)
    {
        if (!$this->isAuthenticated()) {
            throw new InsufficientSetupException('Operation disallowed prior to login()');
        }

        $this->curTimeout = $this->timeout;
        $this->is_timeout = false;

        if ($channel === null) {
            $channel = $this->get_interactive_channel();
        }

        if (!$this->is_channel_status_data($channel) && empty($this->channel_buffers[$channel])) {
            if ($channel != self::CHANNEL_SHELL) {
                throw new InsufficientSetupException('Data is not available on channel');
            } elseif (!$this->openShell()) {
                throw new RuntimeException('Unable to initiate an interactive shell session');
            }
        }

        if ($mode == self::READ_NEXT) {
            return $this->get_channel_packet($channel);
        }

        $match = $expect;
        while (true) {
            if ($mode == self::READ_REGEX) {
                preg_match($expect, substr($this->interactiveBuffer, -1024), $matches);
                $match = $matches[0] ?? '';
            }
            $pos = strlen($match) ? strpos($this->interactiveBuffer, $match) : false;
            if ($pos !== false) {
                return Strings::shift($this->interactiveBuffer, $pos + strlen($match));
            }
            $response = $this->get_channel_packet($channel);
            if ($response === true) {
                return Strings::shift($this->interactiveBuffer, strlen($this->interactiveBuffer));
            }

            $this->interactiveBuffer .= $response;
        }
    }

    /**
     * Inputs a command into an interactive shell.
     *
     * If not specifying a channel, an open interactive channel will be selected, or, if there are
     * no open channels, an interactive shell will be created. If there are multiple open
     * interactive channels, a legacy behavior will apply in which channel selection prioritizes
     * an active subsystem, the exec pty, and, lastly, the shell. If using multiple interactive
     * channels, callers are discouraged from relying on this legacy behavior and should specify
     * the intended channel.
     *
     * @param int|null $channel Channel id returned by self::getInteractiveChannelId()
     * @throws RuntimeException on connection error
     * @throws InsufficientSetupException on unexpected channel status, possibly due to closure
     * @throws TimeoutException if the write could not be completed within the requested self::setTimeout()
     * @see SSH2::read()
     */
    public function write(string $cmd, ?int $channel = null): void
    {
        if (!$this->isAuthenticated()) {
            throw new InsufficientSetupException('Operation disallowed prior to login()');
        }

        if ($channel === null) {
            $channel = $this->get_interactive_channel();
        }

        if (!$this->is_channel_status_data($channel)) {
            if ($channel != self::CHANNEL_SHELL) {
                throw new InsufficientSetupException('Data is not available on channel');
            } elseif (!$this->openShell()) {
                throw new RuntimeException('Unable to initiate an interactive shell session');
            }
        }

        $this->curTimeout = $this->timeout;
        $this->is_timeout = false;
        $this->send_channel_packet($channel, $cmd);
    }

    /**
     * Start a subsystem.
     *
     * Right now only one subsystem at a time is supported. To support multiple subsystem's stopSubsystem() could accept
     * a string that contained the name of the subsystem, but at that point, only one subsystem of each type could be opened.
     * To support multiple subsystem's of the same name maybe it'd be best if startSubsystem() generated a new channel id and
     * returns that and then that that was passed into stopSubsystem() but that'll be saved for a future date and implemented
     * if there's sufficient demand for such a feature.
     *
          * @see self::stopSubsystem()
     */
    public function startSubsystem(string $subsystem): bool
    {
        $this->open_channel(self::CHANNEL_SUBSYSTEM);

        $packet = Strings::packSSH2(
            'CNsCs',
            MessageType::CHANNEL_REQUEST,
            $this->server_channels[self::CHANNEL_SUBSYSTEM],
            'subsystem',
            1,
            $subsystem
        );
        $this->send_binary_packet($packet);

        $this->channel_status[self::CHANNEL_SUBSYSTEM] = MessageType::CHANNEL_REQUEST;

        if (!$this->get_channel_packet(self::CHANNEL_SUBSYSTEM)) {
            return false;
        }

        $this->channel_status[self::CHANNEL_SUBSYSTEM] = MessageType::CHANNEL_DATA;

        $this->channel_id_last_interactive = self::CHANNEL_SUBSYSTEM;

        return true;
    }

    /**
     * Stops a subsystem.
     *
     * @see self::startSubsystem()
     */
    public function stopSubsystem(): bool
    {
        if ($this->isInteractiveChannelOpen(self::CHANNEL_SUBSYSTEM)) {
            $this->close_channel(self::CHANNEL_SUBSYSTEM);
        }
        return true;
    }

    /**
     * Closes a channel
     *
     * If read() timed out you might want to just close the channel and have it auto-restart on the next read() call
     *
     * If not specifying a channel, an open interactive channel will be selected. If there are
     * multiple open interactive channels, a legacy behavior will apply in which channel selection
     * prioritizes an active subsystem, the exec pty, and, lastly, the shell. If using multiple
     * interactive channels, callers are discouraged from relying on this legacy behavior and
     * should specify the intended channel.
     *
     * @param int|null $channel Channel id returned by self::getInteractiveChannelId()
     */
    public function reset(?int $channel = null): void
    {
        if ($channel === null) {
            $channel = $this->get_interactive_channel();
        }
        if ($this->isInteractiveChannelOpen($channel)) {
            $this->close_channel($channel);
        }
    }

    /**
     * Is timeout?
     *
     * Did exec() or read() return because they timed out or because they encountered the end?
     */
    public function isTimeout(): bool
    {
        return $this->is_timeout;
    }

    /**
     * Disconnect
     */
    public function disconnect(): void
    {
        $this->disconnect_helper(DisconnectReason::BY_APPLICATION);
        if (isset($this->realtime_log_file) && is_resource($this->realtime_log_file)) {
            fclose($this->realtime_log_file);
        }
        unset(self::$connections[$this->getResourceId()]);
    }

    /**
     * Destructor.
     *
     * Will be called, automatically, if you're supporting just PHP5.  If you're supporting PHP4, you'll need to call
     * disconnect().
     */
    public function __destruct()
    {
        $this->disconnect();
    }

    /**
     * Is the connection still active?
     *
     * $level has 3x possible values:
     * 0 (default): phpseclib takes a passive approach to see if the connection is still active by calling feof()
     *    on the socket
     * 1: phpseclib takes an active approach to see if the connection is still active by sending an SSH_MSG_IGNORE
     *    packet that doesn't require a response
     * 2: phpseclib takes an active approach to see if the connection is still active by sending an SSH_MSG_CHANNEL_OPEN
     *    packet and imediately trying to close that channel. some routers, in particular, however, will only let you
     *    open one channel, so this approach could yield false positives
     */
    public function isConnected(int $level = 0): bool
    {
        if ($level < 0 || $level > 2) {
            throw new InvalidArgumentException('$level must be 0, 1 or 2');
        }

        if ($level == 0) {
            return ($this->bitmap & self::MASK_CONNECTED) && is_resource($this->fsock) && !feof($this->fsock);
        }
        try {
            if ($level == 1) {
                $this->send_binary_packet(pack('CN', MessageType::IGNORE, 0));
            } else {
                $this->open_channel(self::CHANNEL_KEEP_ALIVE);
                $this->close_channel(self::CHANNEL_KEEP_ALIVE);
            }
            return true;
        } catch (\Exception $e) {
            return false;
        }
    }

    /**
     * Have you successfully been logged in?
     */
    public function isAuthenticated(): bool
    {
        return (bool) ($this->bitmap & self::MASK_LOGIN);
    }

    /**
     * Is the interactive shell active?
     */
    public function isShellOpen(): bool
    {
        return $this->isInteractiveChannelOpen(self::CHANNEL_SHELL);
    }

    /**
     * Is the exec pty active?
     */
    public function isPTYOpen(): bool
    {
        return $this->isInteractiveChannelOpen(self::CHANNEL_EXEC);
    }

    /**
     * Is the given interactive channel active?
     *
     * @param int $channel Channel id returned by self::getInteractiveChannelId()
     */
    public function isInteractiveChannelOpen(int $channel): bool
    {
        return $this->isAuthenticated() && $this->is_channel_status_data($channel);
    }

    /**
     * Returns a channel identifier, presently of the last interactive channel opened, regardless of current status.
     * Returns 0 if no interactive channel has been opened.
     *
     * @see self::isInteractiveChannelOpen()
     */
    public function getInteractiveChannelId(): int
    {
        return $this->channel_id_last_interactive;
    }

    /**
     * Pings a server connection, or tries to reconnect if the connection has gone down
     *
     * Inspired by http://php.net/manual/en/mysqli.ping.php
     */
    public function ping(): bool
    {
        if (!$this->isAuthenticated()) {
            if (!empty($this->auth)) {
                return $this->reconnect();
            }
            return false;
        }

        try {
            $this->open_channel(self::CHANNEL_KEEP_ALIVE);
        } catch (\RuntimeException $e) {
            return $this->reconnect();
        }

        $this->close_channel(self::CHANNEL_KEEP_ALIVE);
        return true;
    }

    /**
     * In situ reconnect method
     *
     * @return boolean
     */
    private function reconnect(): bool
    {
        $this->disconnect_helper(DisconnectReason::BY_APPLICATION);
        $this->connect();
        foreach ($this->auth as $auth) {
            $result = $this->login(...$auth);
        }
        return $result;
    }

    /**
     * Resets a connection for re-use
     */
    protected function reset_connection(): void
    {
        if (is_resource($this->fsock) && get_resource_type($this->fsock) === 'stream') {
            fclose($this->fsock);
        }
        $this->fsock = null;
        $this->bitmap = 0;
        $this->binary_packet_buffer = null;
        $this->decrypt = $this->encrypt = false;
        $this->decrypt_block_size = $this->encrypt_block_size = 8;
        $this->hmac_check = $this->hmac_create = false;
        $this->hmac_size = false;
        $this->session_id = false;
        $this->get_seq_no = $this->send_seq_no = 0;
        $this->channel_status = [];
        $this->channel_id_last_interactive = 0;
        $this->channel_buffers = [];
        $this->channel_buffers_write = [];
    }

    /**
     * @return int[] second and microsecond stream timeout options based on user-requested timeout and keep-alive, or the default socket timeout by default, which mirrors PHP socket streams.
     */
    private function get_stream_timeout()
    {
        $sec = ini_get('default_socket_timeout');
        $usec = 0;
        if ($this->curTimeout > 0) {
            $sec = (int) floor($this->curTimeout);
            $usec = (int) (1000000 * ($this->curTimeout - $sec));
        }
        if ($this->keepAlive > 0) {
            $elapsed = microtime(true) - $this->last_packet;
            $timeout = max($this->keepAlive - $elapsed, 0);
            if (!$this->curTimeout || $timeout < $this->curTimeout) {
                $sec = (int) floor($timeout);
                $usec = (int) (1000000 * ($timeout - $sec));
            }
        }
        return [$sec, $usec];
    }

    /**
     * Retrieves the next packet with added timeout and type handling
     *
     * @param string $message_types Message types to enforce in response, closing if not met
     * @return string
     * @throws ConnectionClosedException If an error has occurred preventing read of the next packet
     */
    private function get_binary_packet_or_close(...$message_types)
    {
        try {
            $packet = $this->get_binary_packet();
            if (count($message_types) > 0 && !in_array(ord($packet[0]), $message_types)) {
                $this->disconnect_helper(DisconnectReason::PROTOCOL_ERROR);
                throw new ConnectionClosedException('Bad message type. Expected: #'
                    . implode(', #', $message_types) . '. Got: #' . ord($packet[0]));
            }
            return $packet;
        } catch (TimeoutException $e) {
            $this->disconnect_helper(DisconnectReason::BY_APPLICATION);
            throw new ConnectionClosedException('Connection closed due to timeout');
        }
    }

    /**
     * Gets Binary Packets
     *
     * See '6. Binary Packet Protocol' of rfc4253 for more info.
     *
     * @see self::_send_binary_packet()
     * @throws TimeoutException If user requested timeout was reached while waiting for next packet
     * @throws ConnectionClosedException If an error has occurred preventing read of the next packet
     */
    private function get_binary_packet(): string
    {
        if (!is_resource($this->fsock)) {
            throw new InvalidArgumentException('fsock is not a resource.');
        }
        if ($this->binary_packet_buffer == null) {
            // buffer the packet to permit continued reads across timeouts
            $this->binary_packet_buffer = (object) [
                'read_time' => 0, // the time to read the packet from the socket
                'raw' => '', // the raw payload read from the socket
                'plain' => '', // the packet in plain text, excluding packet_length header
                'packet_length' => null, // the packet_length value pulled from the payload
                'size' => $this->decrypt_block_size, // the total size of this packet to be read from the socket
                                                     // initialize to read single block until packet_length is available
            ];
        }
        $packet = $this->binary_packet_buffer;
        while (strlen($packet->raw) < $packet->size) {
            if (feof($this->fsock)) {
                $this->disconnect_helper(DisconnectReason::CONNECTION_LOST);
                throw new ConnectionClosedException('Connection closed by server');
            }
            if ($this->curTimeout < 0) {
                $this->is_timeout = true;
                throw new TimeoutException('Timed out waiting for server');
            }
            $this->send_keep_alive();

            [$sec, $usec] = $this->get_stream_timeout();
            stream_set_timeout($this->fsock, $sec, $usec);
            $start = microtime(true);
            $raw = stream_get_contents($this->fsock, $packet->size - strlen($packet->raw));
            $elapsed = microtime(true) - $start;
            $packet->read_time += $elapsed;
            if ($this->curTimeout > 0) {
                $this->curTimeout -= $elapsed;
            }
            if ($raw === false) {
                $this->disconnect_helper(DisconnectReason::CONNECTION_LOST);
                throw new ConnectionClosedException('Connection closed by server');
            } elseif (!strlen($raw)) {
                continue;
            }
            $packet->raw .= $raw;
            if (!$packet->packet_length) {
                $this->get_binary_packet_size($packet);
            }
        }

        if (strlen($packet->raw) != $packet->size) {
            throw new \RuntimeException('Size of packet was not expected length');
        }
        // destroy buffer as packet represents the entire payload and should be processed in full
        $this->binary_packet_buffer = null;
        // copy the raw payload, so as not to destroy original
        $raw = $packet->raw;
        if ($this->hmac_check instanceof Hash) {
            $hmac = Strings::pop($raw, $this->hmac_size);
        }
        $packet_length_header_size = 4;
        if ($this->decrypt) {
            switch ($this->decryptName) {
                case 'aes128-gcm@openssh.com':
                case 'aes256-gcm@openssh.com':
                    $this->decrypt->setNonce(
                        $this->decryptFixedPart .
                        $this->decryptInvocationCounter
                    );
                    Strings::increment_str($this->decryptInvocationCounter);
                    $this->decrypt->setAAD(Strings::shift($raw, $packet_length_header_size));
                    $this->decrypt->setTag(Strings::pop($raw, $this->decrypt_block_size));
                    $packet->plain = $this->decrypt->decrypt($raw);
                    break;
                case 'chacha20-poly1305@openssh.com':
                    // This should be impossible, but we are checking anyway to narrow the type for Psalm.
                    if (!($this->decrypt instanceof ChaCha20)) {
                        throw new LogicException('$this->decrypt is not a ' . ChaCha20::class);
                    }
                    $this->decrypt->setNonce(pack('N2', 0, $this->get_seq_no));
                    $this->decrypt->setCounter(0);
                    // this is the same approach that's implemented in Salsa20::createPoly1305Key()
                    // but we don't want to use the same AEAD construction that RFC8439 describes
                    // for ChaCha20-Poly1305 so we won't rely on it (see Salsa20::poly1305())
                    $this->decrypt->setPoly1305Key(
                        $this->decrypt->encrypt(str_repeat("\0", 32))
                    );
                    $this->decrypt->setAAD(Strings::shift($raw, $packet_length_header_size));
                    $this->decrypt->setCounter(1);
                    $this->decrypt->setTag(Strings::pop($raw, 16));
                    $packet->plain = $this->decrypt->decrypt($raw);
                    break;
                default:
                    if (!$this->hmac_check instanceof Hash || !$this->hmac_check_etm) {
                        // first block was already decrypted for contained packet_length header
                        Strings::shift($raw, $this->decrypt_block_size);
                        if (strlen($raw) > 0) {
                            $packet->plain .= $this->decrypt->decrypt($raw);
                        }
                    } else {
                        Strings::shift($raw, $packet_length_header_size);
                        $packet->plain = $this->decrypt->decrypt($raw);
                    }
                    break;
            }
        } else {
            Strings::shift($raw, $packet_length_header_size);
            $packet->plain = $raw;
        }
        if ($this->hmac_check instanceof Hash) {
            $reconstructed = !$this->hmac_check_etm ?
                pack('Na*', $packet->packet_length, $packet->plain) :
                substr($packet->raw, 0, -$this->hmac_size);
            if (($this->hmac_check->getHash() & "\xFF\xFF\xFF\xFF") == 'umac') {
                $this->hmac_check->setNonce("\0\0\0\0" . pack('N', $this->get_seq_no));
                if ($hmac != $this->hmac_check->hash($reconstructed)) {
                    $this->disconnect_helper(DisconnectReason::MAC_ERROR);
                    throw new ConnectionClosedException('Invalid UMAC');
                }
            } else {
                if ($hmac != $this->hmac_check->hash(pack('Na*', $this->get_seq_no, $reconstructed))) {
                    $this->disconnect_helper(DisconnectReason::MAC_ERROR);
                    throw new ConnectionClosedException('Invalid HMAC');
                }
            }
        }
        $padding_length = 0;
        $payload = $packet->plain;
        extract(unpack('Cpadding_length', Strings::shift($payload, 1)));
        if ($padding_length > 0) {
            Strings::pop($payload, $padding_length);
        }
        if (empty($payload)) {
            $this->disconnect_helper(DisconnectReason::PROTOCOL_ERROR);
            throw new ConnectionClosedException('Plaintext is too short');
        }

        switch ($this->decompress) {
            case self::NET_SSH2_COMPRESSION_ZLIB_AT_OPENSSH:
                if (!$this->isAuthenticated()) {
                    break;
                }
                // fall-through
            case self::NET_SSH2_COMPRESSION_ZLIB:
                if ($this->regenerate_decompression_context) {
                    $this->regenerate_decompression_context = false;

                    $cmf = ord($payload[0]);
                    $cm = $cmf & 0x0F;
                    if ($cm != 8) { // deflate
                        throw new UnsupportedAlgorithmException("Only CM = 8 ('deflate') is supported ($cm)");
                    }
                    $cinfo = ($cmf & 0xF0) >> 4;
                    if ($cinfo > 7) {
                        throw new RuntimeException("CINFO above 7 is not allowed ($cinfo)");
                    }
                    $windowSize = 1 << ($cinfo + 8);

                    $flg = ord($payload[1]);
                    //$fcheck = $flg && 0x0F;
                    if ((($cmf << 8) | $flg) % 31) {
                        throw new RuntimeException('fcheck failed');
                    }
                    $fdict = boolval($flg & 0x20);
                    $flevel = ($flg & 0xC0) >> 6;

                    $this->decompress_context = inflate_init(ZLIB_ENCODING_RAW, ['window' => $cinfo + 8]);
                    $payload = substr($payload, 2);
                }
                if ($this->decompress_context) {
                    $payload = inflate_add($this->decompress_context, $payload, ZLIB_PARTIAL_FLUSH);
                }
        }

        $this->get_seq_no++;

        if (defined('NET_SSH2_LOGGING')) {
            $current = microtime(true);
            $message_number = sprintf(
                '<- %s (since last: %s, network: %ss)',
                ($constantName = MessageType::findConstantNameByValue($value = ord($payload[0])))
                    ? "SSH_MSG_$constantName"
                    : "UNKNOWN ($value)",
                round($current - $this->last_packet, 4),
                round($packet->read_time, 4)
            );
            $this->append_log($message_number, $payload);
        }
        $this->last_packet = microtime(true);

        return $this->filter($payload);
    }

    /**
     * @param object $packet The packet object being constructed, passed by reference
     *        The size, packet_length, and plain properties of this object may be modified in processing
     * @throws InvalidPacketLengthException if the packet length header is invalid
     */
    private function get_binary_packet_size(object &$packet): void
    {
        $packet_length_header_size = 4;
        if (strlen($packet->raw) < $packet_length_header_size) {
            return;
        }
        $packet_length = 0;
        $added_validation_length = 0; // indicates when the packet length header is included when validating packet length against block size
        if ($this->decrypt) {
            switch ($this->decryptName) {
                case 'aes128-gcm@openssh.com':
                case 'aes256-gcm@openssh.com':
                    extract(unpack('Npacket_length', substr($packet->raw, 0, $packet_length_header_size)));
                    $packet->size = $packet_length_header_size + $packet_length + $this->decrypt_block_size; // expect tag
                    break;
                case 'chacha20-poly1305@openssh.com':
                    $this->lengthDecrypt->setNonce(pack('N2', 0, $this->get_seq_no));
                    $packet_length_header = $this->lengthDecrypt->decrypt(substr($packet->raw, 0, $packet_length_header_size));
                    extract(unpack('Npacket_length', $packet_length_header));
                    $packet->size = $packet_length_header_size + $packet_length + 16; // expect tag
                    break;
                default:
                    if (!$this->hmac_check instanceof Hash || !$this->hmac_check_etm) {
                        if (strlen($packet->raw) < $this->decrypt_block_size) {
                            return;
                        }
                        $packet->plain = $this->decrypt->decrypt(substr($packet->raw, 0, $this->decrypt_block_size));
                        extract(unpack('Npacket_length', Strings::shift($packet->plain, $packet_length_header_size)));
                        $packet->size = $packet_length_header_size + $packet_length;
                        $added_validation_length = $packet_length_header_size;
                    } else {
                        extract(unpack('Npacket_length', substr($packet->raw, 0, $packet_length_header_size)));
                        $packet->size = $packet_length_header_size + $packet_length;
                    }
                    break;
            }
        } else {
            extract(unpack('Npacket_length', substr($packet->raw, 0, $packet_length_header_size)));
            $packet->size = $packet_length_header_size + $packet_length;
            $added_validation_length = $packet_length_header_size;
        }
        // quoting <http://tools.ietf.org/html/rfc4253#section-6.1>,
        // "implementations SHOULD check that the packet length is reasonable"
        // PuTTY uses 0x9000 as the actual max packet size and so to shall we
        if (
            $packet_length <= 0 || $packet_length > 0x9000
            || ($packet_length + $added_validation_length) % $this->decrypt_block_size != 0
        ) {
            $this->disconnect_helper(DisconnectReason::PROTOCOL_ERROR);
            throw new InvalidPacketLengthException('Invalid packet length');
        }
        if ($this->hmac_check instanceof Hash) {
            $packet->size += $this->hmac_size;
        }
        $packet->packet_length = $packet_length;
    }

    /**
     * Filter Binary Packets
     *
     * Because some binary packets need to be ignored...
     *
     * @see self::_get_binary_packet()
     */
    private function filter(string $payload): string
    {
        switch (ord($payload[0])) {
            case MessageType::DISCONNECT:
                Strings::shift($payload, 1);
                [$reason_code, $message] = Strings::unpackSSH2('Ns', $payload);
                $this->errors[] = 'SSH_MSG_DISCONNECT: SSH_DISCONNECT_' . DisconnectReason::getConstantNameByValue($reason_code) . "\r\n$message";
                $this->disconnect_helper(DisconnectReason::CONNECTION_LOST);
                throw new ConnectionClosedException('Connection closed by server');
            case MessageType::IGNORE:
                $this->extra_packets++;
                $payload = $this->get_binary_packet();
                break;
            case MessageType::DEBUG:
                $this->extra_packets++;
                Strings::shift($payload, 2); // second byte is "always_display"
                [$message] = Strings::unpackSSH2('s', $payload);
                $this->errors[] = "SSH_MSG_DEBUG: $message";
                $payload = $this->get_binary_packet();
                break;
            case MessageType::UNIMPLEMENTED:
                break;
            case MessageType::KEXINIT:
                // this is here for key re-exchanges after the initial key exchange
                if ($this->session_id !== false) {
                    if (!$this->key_exchange($payload)) {
                        $this->disconnect_helper(NET_SSH2_DISCONNECT_KEY_EXCHANGE_FAILED);
                        throw new ConnectionClosedException('Key exchange failed');
                    }
                    $payload = $this->get_binary_packet();
                }
                break;
            case MessageType::EXT_INFO:
                Strings::shift($payload, 1);
                [$nr_extensions] = Strings::unpackSSH2('N', $payload);
                for ($i = 0; $i < $nr_extensions; $i++) {
                    [$extension_name, $extension_value] = Strings::unpackSSH2('ss', $payload);
                    if ($extension_name == 'server-sig-algs') {
                        $this->supported_private_key_algorithms = explode(',', $extension_value);
                    }
                }
                $payload = $this->get_binary_packet();
        }

        // see http://tools.ietf.org/html/rfc4252#section-5.4; only called when the encryption has been activated and when we haven't already logged in
        if (($this->bitmap & self::MASK_CONNECTED) && !$this->isAuthenticated() && ord($payload[0]) == MessageType::USERAUTH_BANNER) {
            Strings::shift($payload, 1);
            [$this->banner_message] = Strings::unpackSSH2('s', $payload);
            $payload = $this->get_binary_packet();
        }

        // only called when we've already logged in
        if (($this->bitmap & self::MASK_CONNECTED) && $this->isAuthenticated()) {
            switch (ord($payload[0])) {
                case MessageType::CHANNEL_REQUEST:
                    if (strlen($payload) == 31) {
                        extract(unpack('cpacket_type/Nchannel/Nlength', $payload));
                        if (substr($payload, 9, $length) == 'keepalive@openssh.com' && isset($this->server_channels[$channel])) {
                            if (ord(substr($payload, 9 + $length))) { // want reply
                                $this->send_binary_packet(pack('CN', MessageType::CHANNEL_SUCCESS, $this->server_channels[$channel]));
                            }
                            $payload = $this->get_binary_packet();
                        }
                    }
                    break;
                case MessageType::GLOBAL_REQUEST: // see http://tools.ietf.org/html/rfc4254#section-4
                    Strings::shift($payload, 1);
                    [$request_name] = Strings::unpackSSH2('s', $payload);
                    $this->errors[] = "SSH_MSG_GLOBAL_REQUEST: $request_name";
                    $this->send_binary_packet(pack('C', MessageType::REQUEST_FAILURE));
                    $payload = $this->get_binary_packet();
                    break;
                case MessageType::CHANNEL_OPEN: // see http://tools.ietf.org/html/rfc4254#section-5.1
                    Strings::shift($payload, 1);
                    [$data, $server_channel] = Strings::unpackSSH2('sN', $payload);
                    switch ($data) {
                        case 'auth-agent':
                        case 'auth-agent@openssh.com':
                            if (isset($this->agent)) {
                                $new_channel = self::CHANNEL_AGENT_FORWARD;

                                [
                                    $remote_window_size,
                                    $remote_maximum_packet_size
                                ] = Strings::unpackSSH2('NN', $payload);

                                $this->packet_size_client_to_server[$new_channel] = $remote_window_size;
                                $this->window_size_server_to_client[$new_channel] = $remote_maximum_packet_size;
                                $this->window_size_client_to_server[$new_channel] = $this->window_size;

                                $packet_size = 0x4000;

                                $packet = pack(
                                    'CN4',
                                    MessageType::CHANNEL_OPEN_CONFIRMATION,
                                    $server_channel,
                                    $new_channel,
                                    $packet_size,
                                    $packet_size
                                );

                                $this->server_channels[$new_channel] = $server_channel;
                                $this->channel_status[$new_channel] = MessageType::CHANNEL_OPEN_CONFIRMATION;
                                $this->send_binary_packet($packet);
                            }
                            break;
                        default:
                            $packet = Strings::packSSH2(
                                'CN2ss',
                                MessageType::CHANNEL_OPEN_FAILURE,
                                $server_channel,
                                ChannelConnectionFailureReason::ADMINISTRATIVELY_PROHIBITED,
                                '', // description
                                '' // language tag
                            );

                            $this->send_binary_packet($packet);
                    }

                    $payload = $this->get_binary_packet();
            }
        }

        return $payload;
    }

    /**
     * Enable Quiet Mode
     *
     * Suppress stderr from output
     */
    public function enableQuietMode(): void
    {
        $this->quiet_mode = true;
    }

    /**
     * Disable Quiet Mode
     *
     * Show stderr in output
     */
    public function disableQuietMode(): void
    {
        $this->quiet_mode = false;
    }

    /**
     * Returns whether Quiet Mode is enabled or not
     *
     * @see self::enableQuietMode()
     * @see self::disableQuietMode()
     */
    public function isQuietModeEnabled(): bool
    {
        return $this->quiet_mode;
    }

    /**
     * Enable request-pty when using exec()
     */
    public function enablePTY(): void
    {
        $this->request_pty = true;
    }

    /**
     * Disable request-pty when using exec()
     */
    public function disablePTY(): void
    {
        if ($this->isPTYOpen()) {
            $this->close_channel(self::CHANNEL_EXEC);
        }
        $this->request_pty = false;
    }

    /**
     * Returns whether request-pty is enabled or not
     *
     * @see self::enablePTY()
     * @see self::disablePTY()
     */
    public function isPTYEnabled(): bool
    {
        return $this->request_pty;
    }

    /**
     * Gets channel data
     *
     * Returns the data as a string. bool(true) is returned if:
     *
     * - the server closes the channel
     * - if the connection times out
     * - if a window adjust packet is received on the given negated client channel
     * - if the channel status is CHANNEL_OPEN and the response was CHANNEL_OPEN_CONFIRMATION
     * - if the channel status is CHANNEL_REQUEST and the response was CHANNEL_SUCCESS
     * - if the channel status is CHANNEL_CLOSE and the response was CHANNEL_CLOSE
     *
     * bool(false) is returned if:
     *
     * - if the channel status is CHANNEL_REQUEST and the response was CHANNEL_FAILURE
     *
     * @param int $client_channel Specifies the channel to return data for, and data received
     *        on other channels is buffered. The respective negative value of a channel is
     *        also supported for the case that the caller is awaiting adjustment of the data
     *        window, and where data received on that respective channel is also buffered.
     * @throws RuntimeException on connection error
     */
    protected function get_channel_packet(int $client_channel, bool $skip_extended = false)
    {
        if (!empty($this->channel_buffers[$client_channel])) {
            switch ($this->channel_status[$client_channel]) {
                case MessageType::CHANNEL_REQUEST:
                    foreach ($this->channel_buffers[$client_channel] as $i => $packet) {
                        switch (ord($packet[0])) {
                            case MessageType::CHANNEL_SUCCESS:
                            case MessageType::CHANNEL_FAILURE:
                                unset($this->channel_buffers[$client_channel][$i]);
                                return substr($packet, 1);
                        }
                    }
                    break;
                default:
                    return substr(array_shift($this->channel_buffers[$client_channel]), 1);
            }
        }

        while (true) {
            try {
                $response = $this->get_binary_packet();
            } catch (TimeoutException $e) {
                return true;
            }
            [$type] = Strings::unpackSSH2('C', $response);
            if (strlen($response) >= 4) {
                [$channel] = Strings::unpackSSH2('N', $response);
            }

            // will not be setup yet on incoming channel open request
            if (isset($channel) && isset($this->channel_status[$channel]) && isset($this->window_size_server_to_client[$channel])) {
                $this->window_size_server_to_client[$channel] -= strlen($response);

                // resize the window, if appropriate
                if ($this->window_size_server_to_client[$channel] < 0) {
                // PuTTY does something more analogous to the following:
                //if ($this->window_size_server_to_client[$channel] < 0x3FFFFFFF) {
                    $packet = pack('CNN', MessageType::CHANNEL_WINDOW_ADJUST, $this->server_channels[$channel], $this->window_resize);
                    $this->send_binary_packet($packet);
                    $this->window_size_server_to_client[$channel] += $this->window_resize;
                }

                switch ($type) {
                    case MessageType::CHANNEL_WINDOW_ADJUST:
                        [$window_size] = Strings::unpackSSH2('N', $response);
                        $this->window_size_client_to_server[$channel] += $window_size;
                        if ($channel == -$client_channel) {
                            return true;
                        }

                        continue 2;
                    case MessageType::CHANNEL_EXTENDED_DATA:
                        /*
                        if ($client_channel == self::CHANNEL_EXEC) {
                            $this->send_channel_packet($client_channel, chr(0));
                        }
                        */
                        // currently, there's only one possible value for $data_type_code: NET_SSH2_EXTENDED_DATA_STDERR
                        [$data_type_code, $data] = Strings::unpackSSH2('Ns', $response);
                        $this->stdErrorLog .= $data;
                        if ($skip_extended || $this->quiet_mode) {
                            continue 2;
                        }
                        if ($client_channel == $channel && $this->channel_status[$channel] == MessageType::CHANNEL_DATA) {
                            return $data;
                        }
                        $this->channel_buffers[$channel][] = chr($type) . $data;

                        continue 2;
                    case MessageType::CHANNEL_REQUEST:
                        if ($this->channel_status[$channel] == MessageType::CHANNEL_CLOSE) {
                            continue 2;
                        }
                        [$value] = Strings::unpackSSH2('s', $response);
                        switch ($value) {
                            case 'exit-signal':
                                [
                                    , // FALSE
                                    $signal_name,
                                    , // core dumped
                                    $error_message
                                ] = Strings::unpackSSH2('bsbs', $response);

                                $this->errors[] = "SSH_MSG_CHANNEL_REQUEST (exit-signal): $signal_name";
                                if (strlen($error_message)) {
                                    $this->errors[count($this->errors) - 1] .= "\r\n$error_message";
                                }

                                $this->send_binary_packet(pack('CN', MessageType::CHANNEL_EOF, $this->server_channels[$client_channel]));
                                $this->send_binary_packet(pack('CN', MessageType::CHANNEL_CLOSE, $this->server_channels[$channel]));

                                $this->channel_status[$channel] = MessageType::CHANNEL_EOF;

                                continue 3;
                            case 'exit-status':
                                [, $this->exit_status] = Strings::unpackSSH2('CN', $response);

                                // "The client MAY ignore these messages."
                                // -- http://tools.ietf.org/html/rfc4254#section-6.10

                                continue 3;
                            default:
                                // "Some systems may not implement signals, in which case they SHOULD ignore this message."
                                //  -- http://tools.ietf.org/html/rfc4254#section-6.9
                                continue 3;
                        }
                }

                switch ($this->channel_status[$channel]) {
                    case MessageType::CHANNEL_OPEN:
                        switch ($type) {
                            case MessageType::CHANNEL_OPEN_CONFIRMATION:
                                [
                                    $this->server_channels[$channel],
                                    $window_size,
                                    $this->packet_size_client_to_server[$channel]
                                ] = Strings::unpackSSH2('NNN', $response);

                                if ($window_size < 0) {
                                    $window_size &= 0x7FFFFFFF;
                                    $window_size += 0x80000000;
                                }
                                $this->window_size_client_to_server[$channel] = $window_size;
                                $result = $client_channel == $channel ? true : $this->get_channel_packet($client_channel, $skip_extended);
                                $this->on_channel_open();
                                return $result;
                            case MessageType::CHANNEL_OPEN_FAILURE:
                                $this->disconnect_helper(DisconnectReason::BY_APPLICATION);
                                throw new RuntimeException('Unable to open channel');
                            default:
                                if ($client_channel == $channel) {
                                    $this->disconnect_helper(DisconnectReason::BY_APPLICATION);
                                    throw new RuntimeException('Unexpected response to open request');
                                }
                                return $this->get_channel_packet($client_channel, $skip_extended);
                        }
                        break;
                    case MessageType::CHANNEL_REQUEST:
                        switch ($type) {
                            case MessageType::CHANNEL_SUCCESS:
                                return true;
                            case MessageType::CHANNEL_FAILURE:
                                return false;
                            case MessageType::CHANNEL_DATA:
                                [$data] = Strings::unpackSSH2('s', $response);
                                $this->channel_buffers[$channel][] = chr($type) . $data;
                                return $this->get_channel_packet($client_channel, $skip_extended);
                            default:
                                $this->disconnect_helper(DisconnectReason::BY_APPLICATION);
                                throw new RuntimeException('Unable to fulfill channel request');
                        }
                    case MessageType::CHANNEL_CLOSE:
                        if ($client_channel == $channel && $type == MessageType::CHANNEL_CLOSE) {
                            return true;
                        }
                        return $this->get_channel_packet($client_channel, $skip_extended);
                }
            }

            // ie. $this->channel_status[$channel] == MessageType::CHANNEL_DATA

            switch ($type) {
                case MessageType::CHANNEL_DATA:
                    /*
                    if ($channel == self::CHANNEL_EXEC) {
                        // SCP requires null packets, such as this, be sent.  further, in the case of the ssh.com SSH server
                        // this actually seems to make things twice as fast.  more to the point, the message right after
                        // SSH_MSG_CHANNEL_DATA (usually SSH_MSG_IGNORE) won't block for as long as it would have otherwise.
                        // in OpenSSH it slows things down but only by a couple thousandths of a second.
                        $this->send_channel_packet($channel, chr(0));
                    }
                    */
                    [$data] = Strings::unpackSSH2('s', $response);

                    if ($channel == self::CHANNEL_AGENT_FORWARD) {
                        $agent_response = $this->agent->forwardData($data);
                        if (!is_bool($agent_response)) {
                            $this->send_channel_packet($channel, $agent_response);
                        }
                        break;
                    }

                    if ($client_channel == $channel) {
                        return $data;
                    }
                    $this->channel_buffers[$channel][] = chr($type) . $data;
                    break;
                case MessageType::CHANNEL_CLOSE:
                    $this->curTimeout = 5;

                    $this->close_channel_bitmap($channel);

                    if ($this->channel_status[$channel] != MessageType::CHANNEL_EOF) {
                        $this->send_binary_packet(pack('CN', MessageType::CHANNEL_CLOSE, $this->server_channels[$channel]));
                    }

                    $this->channel_status[$channel] = MessageType::CHANNEL_CLOSE;
                    $this->channelCount--;

                    if ($client_channel == $channel) {
                        return true;
                    }
                    // fall-through
                case MessageType::CHANNEL_EOF:
                    break;
                default:
                    $this->disconnect_helper(DisconnectReason::BY_APPLICATION);
                    throw new RuntimeException("Error reading channel data ($type)");
            }
        }
    }

    /**
     * Sends Binary Packets
     *
     * See '6. Binary Packet Protocol' of rfc4253 for more info.
     *
     * @see self::_get_binary_packet()
     */
    protected function send_binary_packet(string $data, ?string $logged = null): void
    {
        if (!is_resource($this->fsock) || feof($this->fsock)) {
            $this->disconnect_helper(NET_SSH2_DISCONNECT_CONNECTION_LOST);
            throw new ConnectionClosedException('Connection closed prematurely');
        }

        if (!isset($logged)) {
            $logged = $data;
        }

        switch ($this->compress) {
            case self::NET_SSH2_COMPRESSION_ZLIB_AT_OPENSSH:
                if (!$this->isAuthenticated()) {
                    break;
                }
                // fall-through
            case self::NET_SSH2_COMPRESSION_ZLIB:
                if (!$this->regenerate_compression_context) {
                    $header = '';
                } else {
                    $this->regenerate_compression_context = false;
                    $this->compress_context = deflate_init(ZLIB_ENCODING_RAW, ['window' => 15]);
                    $header = "\x78\x9C";
                }
                if ($this->compress_context) {
                    $data = $header . deflate_add($this->compress_context, $data, ZLIB_PARTIAL_FLUSH);
                }
        }

        // 4 (packet length) + 1 (padding length) + 4 (minimal padding amount) == 9
        $packet_length = strlen($data) + 9;
        if ($this->encrypt && $this->encrypt->usesNonce()) {
            $packet_length -= 4;
        }
        // round up to the nearest $this->encrypt_block_size
        $packet_length += (($this->encrypt_block_size - 1) * $packet_length) % $this->encrypt_block_size;
        // subtracting strlen($data) is obvious - subtracting 5 is necessary because of packet_length and padding_length
        $padding_length = $packet_length - strlen($data) - 5;
        switch (true) {
            case $this->encrypt && $this->encrypt->usesNonce():
            case $this->hmac_create instanceof Hash && $this->hmac_create_etm:
                $padding_length += 4;
                $packet_length += 4;
        }

        $padding = Random::string($padding_length);

        // we subtract 4 from packet_length because the packet_length field isn't supposed to include itself
        $packet = pack('NCa*', $packet_length - 4, $padding_length, $data . $padding);

        $hmac = '';
        if ($this->hmac_create instanceof Hash && !$this->hmac_create_etm) {
            if (($this->hmac_create->getHash() & "\xFF\xFF\xFF\xFF") == 'umac') {
                $this->hmac_create->setNonce("\0\0\0\0" . pack('N', $this->send_seq_no));
                $hmac = $this->hmac_create->hash($packet);
            } else {
                $hmac = $this->hmac_create->hash(pack('Na*', $this->send_seq_no, $packet));
            }
        }

        if ($this->encrypt) {
            switch ($this->encryptName) {
                case 'aes128-gcm@openssh.com':
                case 'aes256-gcm@openssh.com':
                    $this->encrypt->setNonce(
                        $this->encryptFixedPart .
                        $this->encryptInvocationCounter
                    );
                    Strings::increment_str($this->encryptInvocationCounter);
                    $this->encrypt->setAAD($temp = ($packet & "\xFF\xFF\xFF\xFF"));
                    $packet = $temp . $this->encrypt->encrypt(substr($packet, 4));
                    break;
                case 'chacha20-poly1305@openssh.com':
                    // This should be impossible, but we are checking anyway to narrow the type for Psalm.
                    if (!($this->encrypt instanceof ChaCha20)) {
                        throw new LogicException('$this->encrypt is not a ' . ChaCha20::class);
                    }

                    $nonce = pack('N2', 0, $this->send_seq_no);

                    $this->encrypt->setNonce($nonce);
                    $this->lengthEncrypt->setNonce($nonce);

                    $length = $this->lengthEncrypt->encrypt($packet & "\xFF\xFF\xFF\xFF");

                    $this->encrypt->setCounter(0);
                    // this is the same approach that's implemented in Salsa20::createPoly1305Key()
                    // but we don't want to use the same AEAD construction that RFC8439 describes
                    // for ChaCha20-Poly1305 so we won't rely on it (see Salsa20::poly1305())
                    $this->encrypt->setPoly1305Key(
                        $this->encrypt->encrypt(str_repeat("\0", 32))
                    );
                    $this->encrypt->setAAD($length);
                    $this->encrypt->setCounter(1);
                    $packet = $length . $this->encrypt->encrypt(substr($packet, 4));
                    break;
                default:
                    $packet = $this->hmac_create instanceof Hash && $this->hmac_create_etm ?
                        ($packet & "\xFF\xFF\xFF\xFF") . $this->encrypt->encrypt(substr($packet, 4)) :
                        $this->encrypt->encrypt($packet);
            }
        }

        if ($this->hmac_create instanceof Hash && $this->hmac_create_etm) {
            if (($this->hmac_create->getHash() & "\xFF\xFF\xFF\xFF") == 'umac') {
                $this->hmac_create->setNonce("\0\0\0\0" . pack('N', $this->send_seq_no));
                $hmac = $this->hmac_create->hash($packet);
            } else {
                $hmac = $this->hmac_create->hash(pack('Na*', $this->send_seq_no, $packet));
            }
        }

        $this->send_seq_no++;

        $packet .= $this->encrypt && $this->encrypt->usesNonce() ? $this->encrypt->getTag() : $hmac;

        $start = microtime(true);
        $sent = @fwrite($this->fsock, $packet);
        $stop = microtime(true);

        if (defined('NET_SSH2_LOGGING')) {
            $current = microtime(true);
            $message_number = sprintf(
                '-> %s (since last: %s, network: %ss)',
                ($constantName = MessageType::findConstantNameByValue($value = ord($logged[0]), false))
                    ? "SSH_MSG_$constantName"
                    : "UNKNOWN ($value)",
                round($current - $this->last_packet, 4),
                round($stop - $start, 4)
            );
            $this->append_log($message_number, $logged);
        }
        $this->last_packet = microtime(true);

        if (strlen($packet) != $sent) {
            $this->disconnect_helper(NET_SSH2_DISCONNECT_BY_APPLICATION);
            $message = $sent === false ?
                'Unable to write ' . strlen($packet) . ' bytes' :
                "Only $sent of " . strlen($packet) . " bytes were sent";
            throw new RuntimeException($message);
        }
    }

    /**
     * Sends a keep-alive message, if keep-alive is enabled and interval is met
     */
    private function send_keep_alive(): void
    {
        if ($this->bitmap & self::MASK_CONNECTED) {
            $elapsed = microtime(true) - $this->last_packet;
            if ($this->keepAlive > 0 && $elapsed >= $this->keepAlive) {
                $this->send_binary_packet(pack('CN', MessageType::IGNORE, 0));
            }
        }
    }

    /**
     * Logs data packets
     *
     * Makes sure that only the last 1MB worth of packets will be logged
     */
    private function append_log(string $message_number, string $message): void
    {
        $this->append_log_helper(
            NET_SSH2_LOGGING,
            $message_number,
            $message,
            $this->message_number_log,
            $this->message_log,
            $this->log_size,
            $this->realtime_log_file,
            $this->realtime_log_wrap,
            $this->realtime_log_size
        );
    }

    /**
     * Logs data packet helper
     *
     * @param resource &$realtime_log_file
     */
    protected function append_log_helper(int $constant, string $message_number, string $message, array &$message_number_log, array &$message_log, int &$log_size, &$realtime_log_file, bool &$realtime_log_wrap, int &$realtime_log_size): void
    {
        // remove the byte identifying the message type from all but the first two messages (ie. the identification strings)
        if (strlen($message_number) > 2) {
            Strings::shift($message);
        }

        switch ($constant) {
            // useful for benchmarks
            case self::LOG_SIMPLE:
                $message_number_log[] = $message_number;
                break;
            case self::LOG_SIMPLE_REALTIME:
                echo $message_number;
                echo PHP_SAPI == 'cli' ? "\r\n" : '<br>';
                @flush();
                @ob_flush();
                break;
            // the most useful log for SSH2
            case self::LOG_COMPLEX:
                $message_number_log[] = $message_number;
                $log_size += strlen($message);
                $message_log[] = $message;
                while ($log_size > self::LOG_MAX_SIZE) {
                    $log_size -= strlen(array_shift($message_log));
                    array_shift($message_number_log);
                }
                break;
            // dump the output out realtime; packets may be interspersed with non packets,
            // passwords won't be filtered out and select other packets may not be correctly
            // identified
            case self::LOG_REALTIME:
                switch (PHP_SAPI) {
                    case 'cli':
                        $start = $stop = "\r\n";
                        break;
                    default:
                        $start = '<pre>';
                        $stop = '</pre>';
                }
                echo $start . $this->format_log([$message], [$message_number]) . $stop;
                @flush();
                @ob_flush();
                break;
            // basically the same thing as self::LOG_REALTIME with the caveat that NET_SSH2_LOG_REALTIME_FILENAME
            // needs to be defined and that the resultant log file will be capped out at self::LOG_MAX_SIZE.
            // the earliest part of the log file is denoted by the first <<< START >>> and is not going to necessarily
            // at the beginning of the file
            case self::LOG_REALTIME_FILE:
                if (!isset($realtime_log_file)) {
                    // PHP doesn't seem to like using constants in fopen()
                    $filename = NET_SSH2_LOG_REALTIME_FILENAME;
                    $fp = fopen($filename, 'w');
                    $realtime_log_file = $fp;
                }
                if (!is_resource($realtime_log_file)) {
                    break;
                }
                $entry = $this->format_log([$message], [$message_number]);
                if ($realtime_log_wrap) {
                    $temp = "<<< START >>>\r\n";
                    $entry .= $temp;
                    fseek($realtime_log_file, ftell($realtime_log_file) - strlen($temp));
                }
                $realtime_log_size += strlen($entry);
                if ($realtime_log_size > self::LOG_MAX_SIZE) {
                    fseek($realtime_log_file, 0);
                    $realtime_log_size = strlen($entry);
                    $realtime_log_wrap = true;
                }
                fwrite($realtime_log_file, $entry);
        }
    }

    /**
     * Sends channel data
     *
     * Spans multiple SSH_MSG_CHANNEL_DATAs if appropriate
     */
    protected function send_channel_packet(int $client_channel, string $data): void
    {
        if (
            isset($this->channel_buffers_write[$client_channel])
            && str_starts_with($data, $this->channel_buffers_write[$client_channel])
        ) {
            // if buffer holds identical initial data content, resume send from the unmatched data portion
            $data = substr($data, strlen($this->channel_buffers_write[$client_channel]));
        } else {
            $this->channel_buffers_write[$client_channel] = '';
        }
        while (strlen($data)) {
            if (!$this->window_size_client_to_server[$client_channel]) {
                // using an invalid channel will let the buffers be built up for the valid channels
                $this->get_channel_packet(-$client_channel);
                if ($this->isTimeout()) {
                    throw new TimeoutException('Timed out waiting for server');
                } elseif (!$this->window_size_client_to_server[$client_channel]) {
                    throw new \RuntimeException('Data window was not adjusted');
                }
            }

            /* The maximum amount of data allowed is determined by the maximum
               packet size for the channel, and the current window size, whichever
               is smaller.
                 -- http://tools.ietf.org/html/rfc4254#section-5.2 */
            $max_size = min(
                $this->packet_size_client_to_server[$client_channel],
                $this->window_size_client_to_server[$client_channel]
            );

            $temp = Strings::shift($data, $max_size);
            $packet = Strings::packSSH2(
                'CNs',
                MessageType::CHANNEL_DATA,
                $this->server_channels[$client_channel],
                $temp
            );
            $this->window_size_client_to_server[$client_channel] -= strlen($temp);
            $this->send_binary_packet($packet);
            $this->channel_buffers_write[$client_channel] .= $temp;
        }
        unset($this->channel_buffers_write[$client_channel]);
    }

    /**
     * Closes and flushes a channel
     *
     * \phpseclib3\Net\SSH2 doesn't properly close most channels.  For exec() channels are normally closed by the server
     * and for SFTP channels are presumably closed when the client disconnects.  This functions is intended
     * for SCP more than anything.
     */
    private function close_channel(int $client_channel, bool $want_reply = false): void
    {
        // see http://tools.ietf.org/html/rfc4254#section-5.3

        $this->send_binary_packet(pack('CN', MessageType::CHANNEL_EOF, $this->server_channels[$client_channel]));

        if (!$want_reply) {
            $this->send_binary_packet(pack('CN', MessageType::CHANNEL_CLOSE, $this->server_channels[$client_channel]));
        }

        $this->channel_status[$client_channel] = MessageType::CHANNEL_CLOSE;
        $this->channelCount--;

        $this->curTimeout = 5;

        while (!is_bool($this->get_channel_packet($client_channel))) {
        }

        if ($want_reply) {
            $this->send_binary_packet(pack('CN', MessageType::CHANNEL_CLOSE, $this->server_channels[$client_channel]));
        }

        $this->close_channel_bitmap($client_channel);
    }

    /**
     * Maintains execution state bitmap in response to channel closure
     */
    private function close_channel_bitmap(int $client_channel): void
    {
        switch ($client_channel) {
            case self::CHANNEL_SHELL:
                // Shell status has been maintained in the bitmap for backwards
                //  compatibility sake, but can be removed going forward
                if ($this->bitmap & self::MASK_SHELL) {
                    $this->bitmap &= ~self::MASK_SHELL;
                }
                break;
        }
    }

    /**
     * Disconnect
     *
     * @return false
     */
    protected function disconnect_helper(int $reason): bool
    {
        if ($this->bitmap & self::MASK_CONNECTED) {
            $data = Strings::packSSH2('CNss', MessageType::DISCONNECT, $reason, '', '');
            try {
                $this->send_binary_packet($data);
            } catch (\Exception $e) {
            }
        }

        $this->reset_connection();

        return false;
    }

    /**
     * Returns a log of the packets that have been sent and received.
     *
     * Returns a string if NET_SSH2_LOGGING == self::LOG_COMPLEX, an array if NET_SSH2_LOGGING == self::LOG_SIMPLE and false if !defined('NET_SSH2_LOGGING')
     *
     * @return array|false|string
     */
    public function getLog()
    {
        if (!defined('NET_SSH2_LOGGING')) {
            return false;
        }

        switch (NET_SSH2_LOGGING) {
            case self::LOG_SIMPLE:
                return $this->message_number_log;
            case self::LOG_COMPLEX:
                $log = $this->format_log($this->message_log, $this->message_number_log);
                return PHP_SAPI == 'cli' ? $log : '<pre>' . $log . '</pre>';
            default:
                return false;
        }
    }

    /**
     * Formats a log for printing
     */
    protected function format_log(array $message_log, array $message_number_log): string
    {
        $output = '';
        for ($i = 0; $i < count($message_log); $i++) {
            $output .= $message_number_log[$i];
            $current_log = $message_log[$i];
            $j = 0;
            if (strlen($current_log)) {
                $output .= "\r\n";
            }
            do {
                if (strlen($current_log)) {
                    $output .= str_pad(dechex($j), 7, '0', STR_PAD_LEFT) . '0  ';
                }
                $fragment = Strings::shift($current_log, $this->log_short_width);
                $hex = substr(preg_replace_callback('#.#s', fn ($matches) => $this->log_boundary . str_pad(dechex(ord($matches[0])), 2, '0', STR_PAD_LEFT), $fragment), strlen($this->log_boundary));
                // replace non ASCII printable characters with dots
                // http://en.wikipedia.org/wiki/ASCII#ASCII_printable_characters
                // also replace < with a . since < messes up the output on web browsers
                $raw = preg_replace('#[^\x20-\x7E]|<#', '.', $fragment);
                $output .= str_pad($hex, $this->log_long_width - $this->log_short_width, ' ') . $raw . "\r\n";
                $j++;
            } while (strlen($current_log));
            $output .= "\r\n";
        }

        return $output;
    }

    /**
     * Helper function for agent->on_channel_open()
     *
     * Used when channels are created to inform agent
     * of said channel opening. Must be called after
     * channel open confirmation received
     */
    private function on_channel_open(): void
    {
        if (isset($this->agent)) {
            $this->agent->registerChannelOpen($this);
        }
    }

    /**
     * Returns the first value of the intersection of two arrays or false if
     * the intersection is empty. The order is defined by the first parameter.
     *
     * @return mixed False if intersection is empty, else intersected value.
     */
    private static function array_intersect_first(array $array1, array $array2)
    {
        foreach ($array1 as $value) {
            if (in_array($value, $array2)) {
                return $value;
            }
        }
        return false;
    }

    /**
     * Returns all errors / debug messages on the SSH layer
     *
     * If you are looking for messages from the SFTP layer, please see SFTP::getSFTPErrors()
     *
     * @return string[]
     */
    public function getErrors(): array
    {
        return $this->errors;
    }

    /**
     * Returns the last error received on the SSH layer
     *
     * If you are looking for messages from the SFTP layer, please see SFTP::getLastSFTPError()
     */
    public function getLastError(): string
    {
        $count = count($this->errors);

        if ($count > 0) {
            return $this->errors[$count - 1];
        }
    }

    /**
     * Return the server identification.
     *
     * @return string|false
     */
    public function getServerIdentification()
    {
        $this->connect();

        return $this->server_identifier;
    }

    /**
     * Returns a list of algorithms the server supports
     */
    public function getServerAlgorithms(): array
    {
        $this->connect();

        return [
            'kex' => $this->kex_algorithms,
            'hostkey' => $this->server_host_key_algorithms,
            'client_to_server' => [
                'crypt' => $this->encryption_algorithms_client_to_server,
                'mac' => $this->mac_algorithms_client_to_server,
                'comp' => $this->compression_algorithms_client_to_server,
                'lang' => $this->languages_client_to_server,
            ],
            'server_to_client' => [
                'crypt' => $this->encryption_algorithms_server_to_client,
                'mac' => $this->mac_algorithms_server_to_client,
                'comp' => $this->compression_algorithms_server_to_client,
                'lang' => $this->languages_server_to_client,
            ],
        ];
    }

    /**
     * Returns a list of KEX algorithms that phpseclib supports
     */
    public static function getSupportedKEXAlgorithms(): array
    {
        $kex_algorithms = [
            // Elliptic Curve Diffie-Hellman Key Agreement (ECDH) using
            // Curve25519. See doc/curve25519-sha256@libssh.org.txt in the
            // libssh repository for more information.
            'curve25519-sha256',
            'curve25519-sha256@libssh.org',

            'ecdh-sha2-nistp256', // RFC 5656
            'ecdh-sha2-nistp384', // RFC 5656
            'ecdh-sha2-nistp521', // RFC 5656

            'diffie-hellman-group-exchange-sha256',// RFC 4419
            'diffie-hellman-group-exchange-sha1',  // RFC 4419

            // Diffie-Hellman Key Agreement (DH) using integer modulo prime
            // groups.
            'diffie-hellman-group14-sha256',
            'diffie-hellman-group14-sha1', // REQUIRED
            'diffie-hellman-group15-sha512',
            'diffie-hellman-group16-sha512',
            'diffie-hellman-group17-sha512',
            'diffie-hellman-group18-sha512',

            'diffie-hellman-group1-sha1', // REQUIRED
        ];

        return $kex_algorithms;
    }

    /**
     * Returns a list of host key algorithms that phpseclib supports
     */
    public static function getSupportedHostKeyAlgorithms(): array
    {
        return [
            'ssh-ed25519', // https://tools.ietf.org/html/draft-ietf-curdle-ssh-ed25519-02
            'ecdsa-sha2-nistp256', // RFC 5656
            'ecdsa-sha2-nistp384', // RFC 5656
            'ecdsa-sha2-nistp521', // RFC 5656
            'rsa-sha2-256', // RFC 8332
            'rsa-sha2-512', // RFC 8332
            'ssh-rsa', // RECOMMENDED  sign   Raw RSA Key
            'ssh-dss',  // REQUIRED     sign   Raw DSS Key
        ];
    }

    /**
     * Returns a list of symmetric key algorithms that phpseclib supports
     */
    public static function getSupportedEncryptionAlgorithms(): array
    {
        $algos = [
            // from <https://tools.ietf.org/html/rfc5647>:
            'aes128-gcm@openssh.com',
            'aes256-gcm@openssh.com',

            // from <http://tools.ietf.org/html/rfc4345#section-4>:
            'arcfour256',
            'arcfour128',

            //'arcfour',      // OPTIONAL          the ARCFOUR stream cipher with a 128-bit key

            // CTR modes from <http://tools.ietf.org/html/rfc4344#section-4>:
            'aes128-ctr',     // RECOMMENDED       AES (Rijndael) in SDCTR mode, with 128-bit key
            'aes192-ctr',     // RECOMMENDED       AES with 192-bit key
            'aes256-ctr',     // RECOMMENDED       AES with 256-bit key

            // from <https://github.com/openssh/openssh-portable/blob/001aa55/PROTOCOL.chacha20poly1305>:
            // one of the big benefits of chacha20-poly1305 is speed. the problem is...
            // libsodium doesn't generate the poly1305 keys in the way ssh does and openssl's PHP bindings don't even
            // seem to support poly1305 currently. so even if libsodium or openssl are being used for the chacha20
            // part, pure-PHP has to be used for the poly1305 part and that's gonna cause a big slow down.
            // speed-wise it winds up being faster to use AES (when openssl is available) and some HMAC
            // (which is always gonna be super fast to compute thanks to the hash extension, which
            // "is bundled and compiled into PHP by default")
            'chacha20-poly1305@openssh.com',

            'twofish128-ctr', // OPTIONAL          Twofish in SDCTR mode, with 128-bit key
            'twofish192-ctr', // OPTIONAL          Twofish with 192-bit key
            'twofish256-ctr', // OPTIONAL          Twofish with 256-bit key

            'aes128-cbc',     // RECOMMENDED       AES with a 128-bit key
            'aes192-cbc',     // OPTIONAL          AES with a 192-bit key
            'aes256-cbc',     // OPTIONAL          AES in CBC mode, with a 256-bit key

            'twofish128-cbc', // OPTIONAL          Twofish with a 128-bit key
            'twofish192-cbc', // OPTIONAL          Twofish with a 192-bit key
            'twofish256-cbc',
            'twofish-cbc',    // OPTIONAL          alias for "twofish256-cbc"
                              //                   (this is being retained for historical reasons)

            'blowfish-ctr',   // OPTIONAL          Blowfish in SDCTR mode

            'blowfish-cbc',   // OPTIONAL          Blowfish in CBC mode

            '3des-ctr',       // RECOMMENDED       Three-key 3DES in SDCTR mode

            '3des-cbc',       // REQUIRED          three-key 3DES in CBC mode

             //'none'           // OPTIONAL          no encryption; NOT RECOMMENDED
        ];

        if (self::$crypto_engine) {
            $engines = [self::$crypto_engine];
        } else {
            $engines = [
                'libsodium',
                'OpenSSL (GCM)',
                'OpenSSL',
                'Eval',
                'PHP',
            ];
        }

        $ciphers = [];

        foreach ($engines as $engine) {
            foreach ($algos as $algo) {
                $obj = self::encryption_algorithm_to_crypt_instance($algo);
                if ($obj instanceof Rijndael) {
                    $obj->setKeyLength((int) preg_replace('#[^\d]#', '', $algo));
                }
                switch ($algo) {
                    // Eval engines do not exist for ChaCha20 or RC4 because they would not benefit from one.
                    // to benefit from an Eval engine they'd need to loop a variable amount of times, they'd
                    // need to do table lookups (eg. sbox subsitutions). ChaCha20 doesn't do either because
                    // it's a so-called ARX cipher, meaning that the only operations it does are add (A), rotate (R)
                    // and XOR (X). RC4 does do table lookups but being a stream cipher it works differently than
                    // block ciphers. with RC4 you XOR the plaintext against a keystream and the keystream changes
                    // as you encrypt stuff. the only table lookups are made against this keystream and thus table
                    // lookups are kinda unavoidable. with AES and DES, however, the table lookups that are done
                    // are done against substitution boxes (sboxes), which are invariant.

                    // OpenSSL can't be used as an engine, either, because OpenSSL doesn't support continuous buffers
                    // as SSH2 uses and altho you can emulate a continuous buffer with block ciphers you can't do so
                    // with stream ciphers. As for ChaCha20...  for the ChaCha20 part OpenSSL could prob be used but
                    // the big slow down isn't with ChaCha20 - it's with Poly1305. SSH constructs the key for that
                    // differently than how OpenSSL does it (OpenSSL does it as the RFC describes, SSH doesn't).

                    // libsodium can't be used because it doesn't support RC4 and it doesn't construct the Poly1305
                    // keys in the same way that SSH does

                    // mcrypt could prob be used for RC4 but mcrypt hasn't been included in PHP core for yearss
                    case 'chacha20-poly1305@openssh.com':
                    case 'arcfour128':
                    case 'arcfour256':
                        if ($engine != 'PHP') {
                            continue 2;
                        }
                        break;
                    case 'aes128-gcm@openssh.com':
                    case 'aes256-gcm@openssh.com':
                        if ($engine == 'OpenSSL') {
                            continue 2;
                        }
                        $obj->setNonce('dummydummydu');
                }
                if ($obj->isValidEngine($engine)) {
                    $algos = array_diff($algos, [$algo]);
                    $ciphers[] = $algo;
                }
            }
        }

        return $ciphers;
    }

    /**
     * Returns a list of MAC algorithms that phpseclib supports
     */
    public static function getSupportedMACAlgorithms(): array
    {
        return [
            'hmac-sha2-256-etm@openssh.com',
            'hmac-sha2-512-etm@openssh.com',
            'umac-64-etm@openssh.com',
            'umac-128-etm@openssh.com',
            'hmac-sha1-etm@openssh.com',

            // from <http://www.ietf.org/rfc/rfc6668.txt>:
            'hmac-sha2-256',// RECOMMENDED     HMAC-SHA256 (digest length = key length = 32)
            'hmac-sha2-512',// OPTIONAL        HMAC-SHA512 (digest length = key length = 64)

            // from <https://tools.ietf.org/html/draft-miller-secsh-umac-01>:
            'umac-64@openssh.com',
            'umac-128@openssh.com',

            'hmac-sha1-96', // RECOMMENDED     first 96 bits of HMAC-SHA1 (digest length = 12, key length = 20)
            'hmac-sha1',    // REQUIRED        HMAC-SHA1 (digest length = key length = 20)
            'hmac-md5-96',  // OPTIONAL        first 96 bits of HMAC-MD5 (digest length = 12, key length = 16)
            'hmac-md5',     // OPTIONAL        HMAC-MD5 (digest length = key length = 16)
            //'none'          // OPTIONAL        no MAC; NOT RECOMMENDED
        ];
    }

    /**
     * Returns a list of compression algorithms that phpseclib supports
     */
    public static function getSupportedCompressionAlgorithms(): array
    {
        $algos = ['none']; // REQUIRED        no compression
        if (function_exists('deflate_init')) {
            $algos[] = 'zlib@openssh.com'; // https://datatracker.ietf.org/doc/html/draft-miller-secsh-compression-delayed
            $algos[] = 'zlib';
        }
        return $algos;
    }

    /**
     * Return list of negotiated algorithms
     *
     * Uses the same format as https://www.php.net/ssh2-methods-negotiated
     */
    public function getAlgorithmsNegotiated(): array
    {
        $this->connect();

        $compression_map = [
            self::NET_SSH2_COMPRESSION_NONE => 'none',
            self::NET_SSH2_COMPRESSION_ZLIB => 'zlib',
            self::NET_SSH2_COMPRESSION_ZLIB_AT_OPENSSH => 'zlib@openssh.com',
        ];

        return [
            'kex' => $this->kex_algorithm,
            'hostkey' => $this->signature_format,
            'client_to_server' => [
                'crypt' => $this->encryptName,
                'mac' => $this->hmac_create_name,
                'comp' => $compression_map[$this->compress],
            ],
            'server_to_client' => [
                'crypt' => $this->decryptName,
                'mac' => $this->hmac_check_name,
                'comp' => $compression_map[$this->decompress],
            ],
        ];
    }

    /**
     * Force multiple channels (even if phpseclib has decided to disable them)
     */
    public function forceMultipleChannels(): void
    {
        $this->errorOnMultipleChannels = false;
    }

    /**
     * Allows you to set the terminal
     */
    public function setTerminal(string $term): void
    {
        $this->term = $term;
    }

    /**
     * Accepts an associative array with up to four parameters as described at
     * <https://www.php.net/manual/en/function.ssh2-connect.php>
     */
    public function setPreferredAlgorithms(array $methods): void
    {
        $preferred = $methods;

        if (isset($preferred['kex'])) {
            $preferred['kex'] = array_intersect(
                $preferred['kex'],
                static::getSupportedKEXAlgorithms()
            );
        }

        if (isset($preferred['hostkey'])) {
            $preferred['hostkey'] = array_intersect(
                $preferred['hostkey'],
                static::getSupportedHostKeyAlgorithms()
            );
        }

        $keys = ['client_to_server', 'server_to_client'];
        foreach ($keys as $key) {
            if (isset($preferred[$key])) {
                $a = &$preferred[$key];
                if (isset($a['crypt'])) {
                    $a['crypt'] = array_intersect(
                        $a['crypt'],
                        static::getSupportedEncryptionAlgorithms()
                    );
                }
                if (isset($a['comp'])) {
                    $a['comp'] = array_intersect(
                        $a['comp'],
                        static::getSupportedCompressionAlgorithms()
                    );
                }
                if (isset($a['mac'])) {
                    $a['mac'] = array_intersect(
                        $a['mac'],
                        static::getSupportedMACAlgorithms()
                    );
                }
            }
        }

        $keys = [
            'kex',
            'hostkey',
            'client_to_server/crypt',
            'client_to_server/comp',
            'client_to_server/mac',
            'server_to_client/crypt',
            'server_to_client/comp',
            'server_to_client/mac',
        ];
        foreach ($keys as $key) {
            $p = $preferred;
            $m = $methods;

            $subkeys = explode('/', $key);
            foreach ($subkeys as $subkey) {
                if (!isset($p[$subkey])) {
                    continue 2;
                }
                $p = $p[$subkey];
                $m = $m[$subkey];
            }

            if (count($p) != count($m)) {
                $diff = array_diff($m, $p);
                $msg = count($diff) == 1 ?
                    ' is not a supported algorithm' :
                    ' are not supported algorithms';
                throw new UnsupportedAlgorithmException(implode(', ', $diff) . $msg);
            }
        }

        $this->preferred = $preferred;
    }

    /**
     * Returns the banner message.
     *
     * Quoting from the RFC, "in some jurisdictions, sending a warning message before
     * authentication may be relevant for getting legal protection."
     */
    public function getBannerMessage(): string
    {
        return $this->banner_message;
    }

    /**
     * Returns the server public host key.
     *
     * Caching this the first time you connect to a server and checking the result on subsequent connections
     * is recommended.  Returns false if the server signature is not signed correctly with the public host key.
     *
     * @return string|false
     * @throws RuntimeException on badly formatted keys
     * @throws NoSupportedAlgorithmsException when the key isn't in a supported format
     */
    public function getServerPublicHostKey()
    {
        if (!($this->bitmap & self::MASK_CONSTRUCTOR)) {
            $this->connect();
        }

        $signature = $this->signature;
        $server_public_host_key = base64_encode($this->server_public_host_key);

        if ($this->signature_validated) {
            return $this->bitmap ?
                $this->signature_format . ' ' . $server_public_host_key :
                false;
        }

        $this->signature_validated = true;

        switch ($this->signature_format) {
            case 'ssh-ed25519':
            case 'ecdsa-sha2-nistp256':
            case 'ecdsa-sha2-nistp384':
            case 'ecdsa-sha2-nistp521':
                $key = EC::loadFormat('OpenSSH', $server_public_host_key)
                    ->withSignatureFormat('SSH2');
                switch ($this->signature_format) {
                    case 'ssh-ed25519':
                        $hash = 'sha512';
                        break;
                    case 'ecdsa-sha2-nistp256':
                        $hash = 'sha256';
                        break;
                    case 'ecdsa-sha2-nistp384':
                        $hash = 'sha384';
                        break;
                    case 'ecdsa-sha2-nistp521':
                        $hash = 'sha512';
                }
                $key = $key->withHash($hash);
                break;
            case 'ssh-dss':
                $key = DSA::loadFormat('OpenSSH', $server_public_host_key)
                    ->withSignatureFormat('SSH2')
                    ->withHash('sha1');
                break;
            case 'ssh-rsa':
            case 'rsa-sha2-256':
            case 'rsa-sha2-512':
                // could be ssh-rsa, rsa-sha2-256, rsa-sha2-512
                // we don't check here because we already checked in key_exchange
                // some signatures have the type embedded within the message and some don't
                [, $signature] = Strings::unpackSSH2('ss', $signature);

                $key = RSA::loadFormat('OpenSSH', $server_public_host_key)
                    ->withPadding(RSA::SIGNATURE_PKCS1);
                switch ($this->signature_format) {
                    case 'rsa-sha2-512':
                        $hash = 'sha512';
                        break;
                    case 'rsa-sha2-256':
                        $hash = 'sha256';
                        break;
                    //case 'ssh-rsa':
                    default:
                        $hash = 'sha1';
                }
                $key = $key->withHash($hash);
                break;
            default:
                $this->disconnect_helper(DisconnectReason::HOST_KEY_NOT_VERIFIABLE);
                throw new NoSupportedAlgorithmsException('Unsupported signature format');
        }

        if (!$key->verify($this->exchange_hash, $signature)) {
            return $this->disconnect_helper(DisconnectReason::HOST_KEY_NOT_VERIFIABLE);
        };

        return $this->signature_format . ' ' . $server_public_host_key;
    }

    /**
     * Returns the exit status of an SSH command or false.
     *
     * @return false|int
     */
    public function getExitStatus()
    {
        if (is_null($this->exit_status)) {
            return false;
        }
        return $this->exit_status;
    }

    /**
     * Returns the number of columns for the terminal window size.
     */
    public function getWindowColumns(): int
    {
        return $this->windowColumns;
    }

    /**
     * Returns the number of rows for the terminal window size.
     */
    public function getWindowRows(): int
    {
        return $this->windowRows;
    }

    /**
     * Sets the number of columns for the terminal window size.
     */
    public function setWindowColumns(int $value): void
    {
        $this->windowColumns = $value;
    }

    /**
     * Sets the number of rows for the terminal window size.
     */
    public function setWindowRows(int $value): void
    {
        $this->windowRows = $value;
    }

    /**
     * Sets the number of columns and rows for the terminal window size.
     */
    public function setWindowSize(int $columns = 80, int $rows = 24): void
    {
        $this->windowColumns = $columns;
        $this->windowRows = $rows;
    }

    /**
     * To String Magic Method
     *
     * @return string
     */
    #[\ReturnTypeWillChange]
    public function __toString()
    {
        return $this->getResourceId();
    }

    /**
     * Get Resource ID
     *
     * We use {} because that symbols should not be in URL according to
     * {@link http://tools.ietf.org/html/rfc3986#section-2 RFC}.
     * It will safe us from any conflicts, because otherwise regexp will
     * match all alphanumeric domains.
     */
    public function getResourceId(): string
    {
        return '{' . spl_object_hash($this) . '}';
    }

    public static function getConnectionByResourceId(string $id): SSH2|null
    {
        if (array_key_exists($id, self::$connections)) {
            /**
             * @psalm-ignore-var
             * @var SSH2|null $ssh2
             */
            $ssh2 =  self::$connections[$id]->get();
            return $ssh2;
        }
        return null;
    }

    /**
     * Return all excising connections
     *
     * @return array<string, SSH2>
     */
    public static function getConnections(): array
    {
        if (!class_exists('WeakReference')) {
            /** @var array<string, SSH2> */
            return self::$connections;
        }
        $temp = [];
        foreach (self::$connections as $key => $ref) {
            $temp[$key] = $ref->get();
        }
        return $temp;
    }

    /**
     * Update packet types in log history
     */
    private function updateLogHistory(string $old, string $new): void
    {
        if (defined('NET_SSH2_LOGGING') && NET_SSH2_LOGGING == self::LOG_COMPLEX) {
            $this->message_number_log[count($this->message_number_log) - 1] = str_replace(
                $old,
                $new,
                $this->message_number_log[count($this->message_number_log) - 1]
            );
        }
    }

    /**
     * Return the list of authentication methods that may productively continue authentication.
     *
     * @see https://tools.ietf.org/html/rfc4252#section-5.1
     */
    public function getAuthMethodsToContinue(): ?array
    {
        return $this->auth_methods_to_continue;
    }

    /**
     * Enables "smart" multi-factor authentication (MFA)
     */
    public function enableSmartMFA(): void
    {
        $this->smartMFA = true;
    }

    /**
     * Disables "smart" multi-factor authentication (MFA)
     */
    public function disableSmartMFA(): void
    {
        $this->smartMFA = false;
    }
}<|MERGE_RESOLUTION|>--- conflicted
+++ resolved
@@ -1112,16 +1112,12 @@
         $this->identifier = $this->generate_identifier();
 
         if ($this->send_id_string_first) {
-<<<<<<< HEAD
+            $start = microtime(true);
             fwrite($this->fsock, $this->identifier . "\r\n");
-=======
-            $start = microtime(true);
-            fputs($this->fsock, $this->identifier . "\r\n");
             $elapsed = round(microtime(true) - $start, 4);
             if (defined('NET_SSH2_LOGGING')) {
                 $this->append_log("-> (network: $elapsed)", $this->identifier . "\r\n");
             }
->>>>>>> 25761222
         }
 
         /* According to the SSH2 specs,
@@ -1213,16 +1209,12 @@
         $this->errorOnMultipleChannels = $match;
 
         if (!$this->send_id_string_first) {
-<<<<<<< HEAD
+            $start = microtime(true);
             fwrite($this->fsock, $this->identifier . "\r\n");
-=======
-            $start = microtime(true);
-            fputs($this->fsock, $this->identifier . "\r\n");
             $elapsed = round(microtime(true) - $start, 4);
             if (defined('NET_SSH2_LOGGING')) {
                 $this->append_log("-> (network: $elapsed)", $this->identifier . "\r\n");
             }
->>>>>>> 25761222
         }
 
         $this->last_packet = microtime(true);
