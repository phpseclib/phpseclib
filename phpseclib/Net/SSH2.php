--- conflicted
+++ resolved
@@ -2038,10 +2038,7 @@
      * The $password parameter can be a plaintext password, a \phpseclib3\Crypt\RSA object or an array
      *
      * @param string $username
-<<<<<<< HEAD
-     * @param $args[] param mixed $password
-=======
->>>>>>> 05f6467b
+     * @param string[] ...$args
      * @return bool
      * @see self::_login()
      * @access public
@@ -2067,10 +2064,7 @@
      * Login Helper
      *
      * @param string $username
-<<<<<<< HEAD
-     * @param $args[] param mixed $password
-=======
->>>>>>> 05f6467b
+     * @param string[] ...$args
      * @return bool
      * @see self::_login_helper()
      * @access private
@@ -2281,10 +2275,7 @@
     /**
      * Handle the keyboard-interactive requests / responses.
      *
-<<<<<<< HEAD
-     * @param $responses[]
-=======
->>>>>>> 05f6467b
+     * @param mixed[] ...$responses
      * @return bool
      * @throws \RuntimeException on connection error
      * @access private
@@ -2405,11 +2396,7 @@
      * Login with an RSA private key
      *
      * @param string $username
-<<<<<<< HEAD
      * @param \phpseclib3\Crypt\Common\PrivateKey $privatekey
-=======
-     * @param \phpseclib\Crypt\RSA $privatekey
->>>>>>> 05f6467b
      * @return bool
      * @throws \RuntimeException on connection error
      * @access private
@@ -3174,7 +3161,7 @@
      * See '6. Binary Packet Protocol' of rfc4253 for more info.
      *
      * @see self::_send_binary_packet()
-     * @param bool $filter_channel_packets
+     * @param bool $skip_channel_filter
      * @return string
      * @access private
      */
@@ -3392,7 +3379,7 @@
      *
      * @see self::_get_binary_packet()
      * @param string $payload
-     * @param bool $filter_channel_packets
+     * @param bool $skip_channel_filter
      * @return string
      * @access private
      */
@@ -3607,12 +3594,8 @@
      *
      * @param int $client_channel
      * @param bool $skip_extended
-<<<<<<< HEAD
      * @return mixed
      * @throws \RuntimeException on connection error
-=======
-     * @return mixed|bool
->>>>>>> 05f6467b
      * @access private
      */
     protected function get_channel_packet($client_channel, $skip_extended = false)
@@ -4152,12 +4135,8 @@
      * named constants from it, using the value as the name of the constant and the index as the value of the constant.
      * If any of the constants that would be defined already exists, none of the constants will be defined.
      *
-<<<<<<< HEAD
-     * @param $args[]
+     * @param mixed[] ...$args
      * @access protected
-=======
-     * @access private
->>>>>>> 05f6467b
      */
     protected function define_array(...$args)
     {
