--- conflicted
+++ resolved
@@ -998,13 +998,7 @@
 
         $this->curTimeout = $this->timeout;
 
-<<<<<<< HEAD
-        $host = $this->host . ':' . $this->port;
-
         $this->last_packet = microtime(true);
-=======
-        $this->last_packet = strtok(microtime(), ' ') + strtok(''); // == microtime(true) in PHP5
->>>>>>> a19e2a0d
 
         if (!is_resource($this->fsock)) {
             $start = microtime(true);
