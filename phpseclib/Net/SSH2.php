<?php

/**
 * Pure-PHP implementation of SSHv2.
 *
 * PHP version 5
 *
 * Here are some examples of how to use this library:
 * <code>
 * <?php
 *    include 'vendor/autoload.php';
 *
 *    $ssh = new \phpseclib\Net\SSH2('www.domain.tld');
 *    if (!$ssh->login('username', 'password')) {
 *        exit('Login Failed');
 *    }
 *
 *    echo $ssh->exec('pwd');
 *    echo $ssh->exec('ls -la');
 * ?>
 * </code>
 *
 * <code>
 * <?php
 *    include 'vendor/autoload.php';
 *
 *    $key = new \phpseclib\Crypt\RSA();
 *    //$key->setPassword('whatever');
 *    $key->loadKey(file_get_contents('privatekey'));
 *
 *    $ssh = new \phpseclib\Net\SSH2('www.domain.tld');
 *    if (!$ssh->login('username', $key)) {
 *        exit('Login Failed');
 *    }
 *
 *    echo $ssh->read('username@username:~$');
 *    $ssh->write("ls -la\n");
 *    echo $ssh->read('username@username:~$');
 * ?>
 * </code>
 *
 * @category  Net
 * @package   SSH2
 * @author    Jim Wigginton <terrafrost@php.net>
 * @copyright 2007 Jim Wigginton
 * @license   http://www.opensource.org/licenses/mit-license.html  MIT License
 * @link      http://phpseclib.sourceforge.net
 */

namespace phpseclib\Net;

use phpseclib\Crypt\Base;
use phpseclib\Crypt\Blowfish;
use phpseclib\Crypt\Hash;
use phpseclib\Crypt\Random;
use phpseclib\Crypt\RC4;
use phpseclib\Crypt\Rijndael;
use phpseclib\Crypt\RSA;
use phpseclib\Crypt\TripleDES;
use phpseclib\Crypt\Twofish;
use phpseclib\Math\BigInteger; // Used to do Diffie-Hellman key exchange and DSA/RSA signature verification.
use phpseclib\System\SSH\Agent;

/**
 * Pure-PHP implementation of SSHv2.
 *
 * @package SSH2
 * @author  Jim Wigginton <terrafrost@php.net>
 * @access  public
 */
class SSH2
{
    /**#@+
     * Execution Bitmap Masks
     *
     * @see \phpseclib\Net\SSH2::bitmap
     * @access private
     */
    const MASK_CONSTRUCTOR   = 0x00000001;
    const MASK_CONNECTED     = 0x00000002;
    const MASK_LOGIN_REQ     = 0x00000004;
    const MASK_LOGIN         = 0x00000008;
    const MASK_SHELL         = 0x00000010;
    const MASK_WINDOW_ADJUST = 0x00000020;
    /**#@-*/

    /**#@+
     * Channel constants
     *
     * RFC4254 refers not to client and server channels but rather to sender and recipient channels.  we don't refer
     * to them in that way because RFC4254 toggles the meaning. the client sends a SSH_MSG_CHANNEL_OPEN message with
     * a sender channel and the server sends a SSH_MSG_CHANNEL_OPEN_CONFIRMATION in response, with a sender and a
     * recepient channel.  at first glance, you might conclude that SSH_MSG_CHANNEL_OPEN_CONFIRMATION's sender channel
     * would be the same thing as SSH_MSG_CHANNEL_OPEN's sender channel, but it's not, per this snipet:
     *     The 'recipient channel' is the channel number given in the original
     *     open request, and 'sender channel' is the channel number allocated by
     *     the other side.
     *
     * @see \phpseclib\Net\SSH2::_send_channel_packet()
     * @see \phpseclib\Net\SSH2::_get_channel_packet()
     * @access private
    */
    const CHANNEL_EXEC          = 1; // PuTTy uses 0x100
    const CHANNEL_SHELL         = 2;
    const CHANNEL_SUBSYSTEM     = 3;
    const CHANNEL_AGENT_FORWARD = 4;
    const CHANNEL_KEEP_ALIVE    = 5;
    /**#@-*/

    /**#@+
     * @access public
     * @see \phpseclib\Net\SSH2::getLog()
    */
    /**
     * Returns the message numbers
     */
    const LOG_SIMPLE = 1;
    /**
     * Returns the message content
     */
    const LOG_COMPLEX = 2;
    /**
     * Outputs the content real-time
     */
    const LOG_REALTIME = 3;
    /**
     * Dumps the content real-time to a file
     */
    const LOG_REALTIME_FILE = 4;
    /**
     * Make sure that the log never gets larger than this
     */
    const LOG_MAX_SIZE = 1048576; // 1024 * 1024
    /**#@-*/

    /**#@+
     * @access public
     * @see \phpseclib\Net\SSH2::read()
    */
    /**
     * Returns when a string matching $expect exactly is found
     */
    const READ_SIMPLE = 1;
    /**
     * Returns when a string matching the regular expression $expect is found
     */
    const READ_REGEX = 2;
    /**
     * Returns whenever a data packet is received.
     *
     * Some data packets may only contain a single character so it may be necessary
     * to call read() multiple times when using this option
     */
    const READ_NEXT = 3;
    /**#@-*/

    /**
     * The SSH identifier
     *
     * @var string
     * @access private
     */
    var $identifier;

    /**
     * The Socket Object
     *
     * @var object
     * @access private
     */
    var $fsock;

    /**
     * Execution Bitmap
     *
     * The bits that are set represent functions that have been called already.  This is used to determine
     * if a requisite function has been successfully executed.  If not, an error should be thrown.
     *
     * @var int
     * @access private
     */
    var $bitmap = 0;

    /**
     * Error information
     *
     * @see self::getErrors()
     * @see self::getLastError()
     * @var string
     * @access private
     */
    var $errors = array();

    /**
     * Server Identifier
     *
     * @see self::getServerIdentification()
     * @var array|false
     * @access private
     */
    var $server_identifier = false;

    /**
     * Key Exchange Algorithms
     *
     * @see self::getKexAlgorithims()
     * @var array|false
     * @access private
     */
    var $kex_algorithms = false;

    /**
     * Key Exchange Algorithm
     *
     * @see self::getMethodsNegotiated()
     * @var string|false
     * @access private
     */
    var $kex_algorithm = false;

    /**
     * Minimum Diffie-Hellman Group Bit Size in RFC 4419 Key Exchange Methods
     *
     * @see self::_key_exchange()
     * @var int
     * @access private
     */
    var $kex_dh_group_size_min = 1536;

    /**
     * Preferred Diffie-Hellman Group Bit Size in RFC 4419 Key Exchange Methods
     *
     * @see self::_key_exchange()
     * @var int
     * @access private
     */
    var $kex_dh_group_size_preferred = 2048;

    /**
     * Maximum Diffie-Hellman Group Bit Size in RFC 4419 Key Exchange Methods
     *
     * @see self::_key_exchange()
     * @var int
     * @access private
     */
    var $kex_dh_group_size_max = 4096;

    /**
     * Server Host Key Algorithms
     *
     * @see self::getServerHostKeyAlgorithms()
     * @var array|false
     * @access private
     */
    var $server_host_key_algorithms = false;

    /**
     * Encryption Algorithms: Client to Server
     *
     * @see self::getEncryptionAlgorithmsClient2Server()
     * @var array|false
     * @access private
     */
    var $encryption_algorithms_client_to_server = false;

    /**
     * Encryption Algorithms: Server to Client
     *
     * @see self::getEncryptionAlgorithmsServer2Client()
     * @var array|false
     * @access private
     */
    var $encryption_algorithms_server_to_client = false;

    /**
     * MAC Algorithms: Client to Server
     *
     * @see self::getMACAlgorithmsClient2Server()
     * @var array|false
     * @access private
     */
    var $mac_algorithms_client_to_server = false;

    /**
     * MAC Algorithms: Server to Client
     *
     * @see self::getMACAlgorithmsServer2Client()
     * @var array|false
     * @access private
     */
    var $mac_algorithms_server_to_client = false;

    /**
     * Compression Algorithms: Client to Server
     *
     * @see self::getCompressionAlgorithmsClient2Server()
     * @var array|false
     * @access private
     */
    var $compression_algorithms_client_to_server = false;

    /**
     * Compression Algorithms: Server to Client
     *
     * @see self::getCompressionAlgorithmsServer2Client()
     * @var array|false
     * @access private
     */
    var $compression_algorithms_server_to_client = false;

    /**
     * Languages: Server to Client
     *
     * @see self::getLanguagesServer2Client()
     * @var array|false
     * @access private
     */
    var $languages_server_to_client = false;

    /**
     * Languages: Client to Server
     *
     * @see self::getLanguagesClient2Server()
     * @var array|false
     * @access private
     */
    var $languages_client_to_server = false;

    /**
     * Preferred Algorithms
     *
     * @see self::setPreferredAlgorithms()
     * @var array
     * @access private
     */
    var $preferred = array();

    /**
     * Block Size for Server to Client Encryption
     *
     * "Note that the length of the concatenation of 'packet_length',
     *  'padding_length', 'payload', and 'random padding' MUST be a multiple
     *  of the cipher block size or 8, whichever is larger.  This constraint
     *  MUST be enforced, even when using stream ciphers."
     *
     *  -- http://tools.ietf.org/html/rfc4253#section-6
     *
     * @see self::__construct()
     * @see self::_send_binary_packet()
     * @var int
     * @access private
     */
    var $encrypt_block_size = 8;

    /**
     * Block Size for Client to Server Encryption
     *
     * @see self::__construct()
     * @see self::_get_binary_packet()
     * @var int
     * @access private
     */
    var $decrypt_block_size = 8;

    /**
     * Server to Client Encryption Object
     *
     * @see self::_get_binary_packet()
     * @var object
     * @access private
     */
    var $decrypt = false;

    /**
     * Client to Server Encryption Object
     *
     * @see self::_send_binary_packet()
     * @var object
     * @access private
     */
    var $encrypt = false;

    /**
     * Client to Server HMAC Object
     *
     * @see self::_send_binary_packet()
     * @var object
     * @access private
     */
    var $hmac_create = false;

    /**
     * Server to Client HMAC Object
     *
     * @see self::_get_binary_packet()
     * @var object
     * @access private
     */
    var $hmac_check = false;

    /**
     * Size of server to client HMAC
     *
     * We need to know how big the HMAC will be for the server to client direction so that we know how many bytes to read.
     * For the client to server side, the HMAC object will make the HMAC as long as it needs to be.  All we need to do is
     * append it.
     *
     * @see self::_get_binary_packet()
     * @var int
     * @access private
     */
    var $hmac_size = false;

    /**
     * Server Public Host Key
     *
     * @see self::getServerPublicHostKey()
     * @var string
     * @access private
     */
    var $server_public_host_key;

    /**
     * Session identifier
     *
     * "The exchange hash H from the first key exchange is additionally
     *  used as the session identifier, which is a unique identifier for
     *  this connection."
     *
     *  -- http://tools.ietf.org/html/rfc4253#section-7.2
     *
     * @see self::_key_exchange()
     * @var string
     * @access private
     */
    var $session_id = false;

    /**
     * Exchange hash
     *
     * The current exchange hash
     *
     * @see self::_key_exchange()
     * @var string
     * @access private
     */
    var $exchange_hash = false;

    /**
     * Message Numbers
     *
     * @see self::__construct()
     * @var array
     * @access private
     */
    var $message_numbers = array();

    /**
     * Disconnection Message 'reason codes' defined in RFC4253
     *
     * @see self::__construct()
     * @var array
     * @access private
     */
    var $disconnect_reasons = array();

    /**
     * SSH_MSG_CHANNEL_OPEN_FAILURE 'reason codes', defined in RFC4254
     *
     * @see self::__construct()
     * @var array
     * @access private
     */
    var $channel_open_failure_reasons = array();

    /**
     * Terminal Modes
     *
     * @link http://tools.ietf.org/html/rfc4254#section-8
     * @see self::__construct()
     * @var array
     * @access private
     */
    var $terminal_modes = array();

    /**
     * SSH_MSG_CHANNEL_EXTENDED_DATA's data_type_codes
     *
     * @link http://tools.ietf.org/html/rfc4254#section-5.2
     * @see self::__construct()
     * @var array
     * @access private
     */
    var $channel_extended_data_type_codes = array();

    /**
     * Send Sequence Number
     *
     * See 'Section 6.4.  Data Integrity' of rfc4253 for more info.
     *
     * @see self::_send_binary_packet()
     * @var int
     * @access private
     */
    var $send_seq_no = 0;

    /**
     * Get Sequence Number
     *
     * See 'Section 6.4.  Data Integrity' of rfc4253 for more info.
     *
     * @see self::_get_binary_packet()
     * @var int
     * @access private
     */
    var $get_seq_no = 0;

    /**
     * Server Channels
     *
     * Maps client channels to server channels
     *
     * @see self::_get_channel_packet()
     * @see self::exec()
     * @var array
     * @access private
     */
    var $server_channels = array();

    /**
     * Channel Buffers
     *
     * If a client requests a packet from one channel but receives two packets from another those packets should
     * be placed in a buffer
     *
     * @see self::_get_channel_packet()
     * @see self::exec()
     * @var array
     * @access private
     */
    var $channel_buffers = array();

    /**
     * Channel Status
     *
     * Contains the type of the last sent message
     *
     * @see self::_get_channel_packet()
     * @var array
     * @access private
     */
    var $channel_status = array();

    /**
     * Packet Size
     *
     * Maximum packet size indexed by channel
     *
     * @see self::_send_channel_packet()
     * @var array
     * @access private
     */
    var $packet_size_client_to_server = array();

    /**
     * Message Number Log
     *
     * @see self::getLog()
     * @var array
     * @access private
     */
    var $message_number_log = array();

    /**
     * Message Log
     *
     * @see self::getLog()
     * @var array
     * @access private
     */
    var $message_log = array();

    /**
     * The Window Size
     *
     * Bytes the other party can send before it must wait for the window to be adjusted (0x7FFFFFFF = 2GB)
     *
     * @var int
     * @see self::_send_channel_packet()
     * @see self::exec()
     * @access private
     */
    var $window_size = 0x7FFFFFFF;

    /**
     * Window size, server to client
     *
     * Window size indexed by channel
     *
     * @see self::_send_channel_packet()
     * @var array
     * @access private
     */
    var $window_size_server_to_client = array();

    /**
     * Window size, client to server
     *
     * Window size indexed by channel
     *
     * @see self::_get_channel_packet()
     * @var array
     * @access private
     */
    var $window_size_client_to_server = array();

    /**
     * Server signature
     *
     * Verified against $this->session_id
     *
     * @see self::getServerPublicHostKey()
     * @var string
     * @access private
     */
    var $signature = '';

    /**
     * Server signature format
     *
     * ssh-rsa or ssh-dss.
     *
     * @see self::getServerPublicHostKey()
     * @var string
     * @access private
     */
    var $signature_format = '';

    /**
     * Interactive Buffer
     *
     * @see self::read()
     * @var array
     * @access private
     */
    var $interactiveBuffer = '';

    /**
     * Current log size
     *
     * Should never exceed self::LOG_MAX_SIZE
     *
     * @see self::_send_binary_packet()
     * @see self::_get_binary_packet()
     * @var int
     * @access private
     */
    var $log_size;

    /**
     * Timeout
     *
     * @see self::setTimeout()
     * @access private
     */
    var $timeout;

    /**
     * Current Timeout
     *
     * @see self::_get_channel_packet()
     * @access private
     */
    var $curTimeout;

    /**
     * Real-time log file pointer
     *
     * @see self::_append_log()
     * @var resource
     * @access private
     */
    var $realtime_log_file;

    /**
     * Real-time log file size
     *
     * @see self::_append_log()
     * @var int
     * @access private
     */
    var $realtime_log_size;

    /**
     * Has the signature been validated?
     *
     * @see self::getServerPublicHostKey()
     * @var bool
     * @access private
     */
    var $signature_validated = false;

    /**
     * Real-time log file wrap boolean
     *
     * @see self::_append_log()
     * @access private
     */
    var $realtime_log_wrap;

    /**
     * Flag to suppress stderr from output
     *
     * @see self::enableQuietMode()
     * @access private
     */
    var $quiet_mode = false;

    /**
     * Time of first network activity
     *
     * @var int
     * @access private
     */
    var $last_packet;

    /**
     * Exit status returned from ssh if any
     *
     * @var int
     * @access private
     */
    var $exit_status;

    /**
     * Flag to request a PTY when using exec()
     *
     * @var bool
     * @see self::enablePTY()
     * @access private
     */
    var $request_pty = false;

    /**
     * Flag set while exec() is running when using enablePTY()
     *
     * @var bool
     * @access private
     */
    var $in_request_pty_exec = false;

    /**
     * Flag set after startSubsystem() is called
     *
     * @var bool
     * @access private
     */
    var $in_subsystem;

    /**
     * Contents of stdError
     *
     * @var string
     * @access private
     */
    var $stdErrorLog;

    /**
     * The Last Interactive Response
     *
     * @see self::_keyboard_interactive_process()
     * @var string
     * @access private
     */
    var $last_interactive_response = '';

    /**
     * Keyboard Interactive Request / Responses
     *
     * @see self::_keyboard_interactive_process()
     * @var array
     * @access private
     */
    var $keyboard_requests_responses = array();

    /**
     * Banner Message
     *
     * Quoting from the RFC, "in some jurisdictions, sending a warning message before
     * authentication may be relevant for getting legal protection."
     *
     * @see self::_filter()
     * @see self::getBannerMessage()
     * @var string
     * @access private
     */
    var $banner_message = '';

    /**
     * Did read() timeout or return normally?
     *
     * @see self::isTimeout()
     * @var bool
     * @access private
     */
    var $is_timeout = false;

    /**
     * Log Boundary
     *
     * @see self::_format_log()
     * @var string
     * @access private
     */
    var $log_boundary = ':';

    /**
     * Log Long Width
     *
     * @see self::_format_log()
     * @var int
     * @access private
     */
    var $log_long_width = 65;

    /**
     * Log Short Width
     *
     * @see self::_format_log()
     * @var int
     * @access private
     */
    var $log_short_width = 16;

    /**
     * Hostname
     *
     * @see self::__construct()
     * @see self::_connect()
     * @var string
     * @access private
     */
    var $host;

    /**
     * Port Number
     *
     * @see self::__construct()
     * @see self::_connect()
     * @var int
     * @access private
     */
    var $port;

    /**
     * Number of columns for terminal window size
     *
     * @see self::getWindowColumns()
     * @see self::setWindowColumns()
     * @see self::setWindowSize()
     * @var int
     * @access private
     */
    var $windowColumns = 80;

    /**
     * Number of columns for terminal window size
     *
     * @see self::getWindowRows()
     * @see self::setWindowRows()
     * @see self::setWindowSize()
     * @var int
     * @access private
     */
    var $windowRows = 24;

    /**
     * Crypto Engine
     *
     * @see self::setCryptoEngine()
     * @see self::_key_exchange()
     * @var int
     * @access private
     */
    var $crypto_engine = false;

    /**
     * A System_SSH_Agent for use in the SSH2 Agent Forwarding scenario
     *
     * @var System_SSH_Agent
     * @access private
     */
    var $agent;

    /**
     * Send the identification string first?
     *
     * @var bool
     * @access private
     */
    var $send_id_string_first = true;

    /**
     * Send the key exchange initiation packet first?
     *
     * @var bool
     * @access private
     */
    var $send_kex_first = true;

    /**
     * Some versions of OpenSSH incorrectly calculate the key size
     *
     * @var bool
     * @access private
     */
    var $bad_key_size_fix = false;

    /**
     * Should we try to re-connect to re-establish keys?
     *
     * @var bool
     * @access private
     */
    var $retry_connect = false;

    /**
     * Binary Packet Buffer
     *
     * @var string|false
     * @access private
     */
    var $binary_packet_buffer = false;

    /**
     * Preferred Signature Format
     *
     * @var string|false
     * @access private
     */
    var $preferred_signature_format = false;

    /**
     * Authentication Credentials
     *
     * @var array
     * @access private
     */
    var $auth = array();

    /**
     * Default Constructor.
     *
     * $host can either be a string, representing the host, or a stream resource.
     *
     * @param mixed $host
     * @param int $port
     * @param int $timeout
     * @see self::login()
     * @return \phpseclib\Net\SSH2
     * @access public
     */
    function __construct($host, $port = 22, $timeout = 10)
    {
        $this->message_numbers = array(
            1 => 'NET_SSH2_MSG_DISCONNECT',
            2 => 'NET_SSH2_MSG_IGNORE',
            3 => 'NET_SSH2_MSG_UNIMPLEMENTED',
            4 => 'NET_SSH2_MSG_DEBUG',
            5 => 'NET_SSH2_MSG_SERVICE_REQUEST',
            6 => 'NET_SSH2_MSG_SERVICE_ACCEPT',
            20 => 'NET_SSH2_MSG_KEXINIT',
            21 => 'NET_SSH2_MSG_NEWKEYS',
            30 => 'NET_SSH2_MSG_KEXDH_INIT',
            31 => 'NET_SSH2_MSG_KEXDH_REPLY',
            50 => 'NET_SSH2_MSG_USERAUTH_REQUEST',
            51 => 'NET_SSH2_MSG_USERAUTH_FAILURE',
            52 => 'NET_SSH2_MSG_USERAUTH_SUCCESS',
            53 => 'NET_SSH2_MSG_USERAUTH_BANNER',

            80 => 'NET_SSH2_MSG_GLOBAL_REQUEST',
            81 => 'NET_SSH2_MSG_REQUEST_SUCCESS',
            82 => 'NET_SSH2_MSG_REQUEST_FAILURE',
            90 => 'NET_SSH2_MSG_CHANNEL_OPEN',
            91 => 'NET_SSH2_MSG_CHANNEL_OPEN_CONFIRMATION',
            92 => 'NET_SSH2_MSG_CHANNEL_OPEN_FAILURE',
            93 => 'NET_SSH2_MSG_CHANNEL_WINDOW_ADJUST',
            94 => 'NET_SSH2_MSG_CHANNEL_DATA',
            95 => 'NET_SSH2_MSG_CHANNEL_EXTENDED_DATA',
            96 => 'NET_SSH2_MSG_CHANNEL_EOF',
            97 => 'NET_SSH2_MSG_CHANNEL_CLOSE',
            98 => 'NET_SSH2_MSG_CHANNEL_REQUEST',
            99 => 'NET_SSH2_MSG_CHANNEL_SUCCESS',
            100 => 'NET_SSH2_MSG_CHANNEL_FAILURE'
        );
        $this->disconnect_reasons = array(
            1 => 'NET_SSH2_DISCONNECT_HOST_NOT_ALLOWED_TO_CONNECT',
            2 => 'NET_SSH2_DISCONNECT_PROTOCOL_ERROR',
            3 => 'NET_SSH2_DISCONNECT_KEY_EXCHANGE_FAILED',
            4 => 'NET_SSH2_DISCONNECT_RESERVED',
            5 => 'NET_SSH2_DISCONNECT_MAC_ERROR',
            6 => 'NET_SSH2_DISCONNECT_COMPRESSION_ERROR',
            7 => 'NET_SSH2_DISCONNECT_SERVICE_NOT_AVAILABLE',
            8 => 'NET_SSH2_DISCONNECT_PROTOCOL_VERSION_NOT_SUPPORTED',
            9 => 'NET_SSH2_DISCONNECT_HOST_KEY_NOT_VERIFIABLE',
            10 => 'NET_SSH2_DISCONNECT_CONNECTION_LOST',
            11 => 'NET_SSH2_DISCONNECT_BY_APPLICATION',
            12 => 'NET_SSH2_DISCONNECT_TOO_MANY_CONNECTIONS',
            13 => 'NET_SSH2_DISCONNECT_AUTH_CANCELLED_BY_USER',
            14 => 'NET_SSH2_DISCONNECT_NO_MORE_AUTH_METHODS_AVAILABLE',
            15 => 'NET_SSH2_DISCONNECT_ILLEGAL_USER_NAME'
        );
        $this->channel_open_failure_reasons = array(
            1 => 'NET_SSH2_OPEN_ADMINISTRATIVELY_PROHIBITED'
        );
        $this->terminal_modes = array(
            0 => 'NET_SSH2_TTY_OP_END'
        );
        $this->channel_extended_data_type_codes = array(
            1 => 'NET_SSH2_EXTENDED_DATA_STDERR'
        );

        $this->_define_array(
            $this->message_numbers,
            $this->disconnect_reasons,
            $this->channel_open_failure_reasons,
            $this->terminal_modes,
            $this->channel_extended_data_type_codes,
            array(60 => 'NET_SSH2_MSG_USERAUTH_PASSWD_CHANGEREQ'),
            array(60 => 'NET_SSH2_MSG_USERAUTH_PK_OK'),
            array(60 => 'NET_SSH2_MSG_USERAUTH_INFO_REQUEST',
                  61 => 'NET_SSH2_MSG_USERAUTH_INFO_RESPONSE'),
            // RFC 4419 - diffie-hellman-group-exchange-sha{1,256}
            array(30 => 'NET_SSH2_MSG_KEXDH_GEX_REQUEST_OLD',
                  31 => 'NET_SSH2_MSG_KEXDH_GEX_GROUP',
                  32 => 'NET_SSH2_MSG_KEXDH_GEX_INIT',
                  33 => 'NET_SSH2_MSG_KEXDH_GEX_REPLY',
                  34 => 'NET_SSH2_MSG_KEXDH_GEX_REQUEST'),
            // RFC 5656 - Elliptic Curves (for curve25519-sha256@libssh.org)
            array(30 => 'NET_SSH2_MSG_KEX_ECDH_INIT',
                  31 => 'NET_SSH2_MSG_KEX_ECDH_REPLY')
        );

        if (is_resource($host)) {
            $this->fsock = $host;
            return;
        }

        if (is_string($host)) {
            $this->host = $host;
            $this->port = $port;
            $this->timeout = $timeout;
        }
    }

    /**
     * Set Crypto Engine Mode
     *
     * Possible $engine values:
     * CRYPT_MODE_INTERNAL, CRYPT_MODE_MCRYPT
     *
     * @param int $engine
     * @access public
     */
    function setCryptoEngine($engine)
    {
        $this->crypto_engine = $engine;
    }

    /**
     * Send Identification String First
     *
     * https://tools.ietf.org/html/rfc4253#section-4.2 says "when the connection has been established,
     * both sides MUST send an identification string". It does not say which side sends it first. In
     * theory it shouldn't matter but it is a fact of life that some SSH servers are simply buggy
     *
     * @access public
     */
    function sendIdentificationStringFirst()
    {
        $this->send_id_string_first = true;
    }

    /**
     * Send Identification String Last
     *
     * https://tools.ietf.org/html/rfc4253#section-4.2 says "when the connection has been established,
     * both sides MUST send an identification string". It does not say which side sends it first. In
     * theory it shouldn't matter but it is a fact of life that some SSH servers are simply buggy
     *
     * @access public
     */
    function sendIdentificationStringLast()
    {
        $this->send_id_string_first = false;
    }

    /**
     * Send SSH_MSG_KEXINIT First
     *
     * https://tools.ietf.org/html/rfc4253#section-7.1 says "key exchange begins by each sending
     * sending the [SSH_MSG_KEXINIT] packet". It does not say which side sends it first. In theory
     * it shouldn't matter but it is a fact of life that some SSH servers are simply buggy
     *
     * @access public
     */
    function sendKEXINITFirst()
    {
        $this->send_kex_first = true;
    }

    /**
     * Send SSH_MSG_KEXINIT Last
     *
     * https://tools.ietf.org/html/rfc4253#section-7.1 says "key exchange begins by each sending
     * sending the [SSH_MSG_KEXINIT] packet". It does not say which side sends it first. In theory
     * it shouldn't matter but it is a fact of life that some SSH servers are simply buggy
     *
     * @access public
     */
    function sendKEXINITLast()
    {
        $this->send_kex_first = false;
    }

    /**
     * Connect to an SSHv2 server
     *
     * @return bool
     * @access private
     */
    function _connect()
    {
        if ($this->bitmap & self::MASK_CONSTRUCTOR) {
            return false;
        }

        $this->bitmap |= self::MASK_CONSTRUCTOR;

        $this->curTimeout = $this->timeout;

        $this->last_packet = microtime(true);

        if (!is_resource($this->fsock)) {
            $start = microtime(true);
            // with stream_select a timeout of 0 means that no timeout takes place;
            // with fsockopen a timeout of 0 means that you instantly timeout
            // to resolve this incompatibility a timeout of 100,000 will be used for fsockopen if timeout is 0
            $this->fsock = @fsockopen($this->host, $this->port, $errno, $errstr, $this->curTimeout == 0 ? 100000 : $this->curTimeout);
            if (!$this->fsock) {
                $host = $this->host . ':' . $this->port;
                user_error(rtrim("Cannot connect to $host. Error $errno. $errstr"));
                return false;
            }
            $elapsed = microtime(true) - $start;

            if ($this->curTimeout) {
                $this->curTimeout-= $elapsed;
                if ($this->curTimeout < 0) {
                    $this->is_timeout = true;
                    return false;
                }
            }
        }

        $this->identifier = $this->_generate_identifier();

        if ($this->send_id_string_first) {
            fputs($this->fsock, $this->identifier . "\r\n");
        }

        /* According to the SSH2 specs,

          "The server MAY send other lines of data before sending the version
           string.  Each line SHOULD be terminated by a Carriage Return and Line
           Feed.  Such lines MUST NOT begin with "SSH-", and SHOULD be encoded
           in ISO-10646 UTF-8 [RFC3629] (language is not specified).  Clients
           MUST be able to process such lines." */
        $data = '';
        while (!feof($this->fsock) && !preg_match('#(.*)^(SSH-(\d\.\d+).*)#ms', $data, $matches)) {
            $line = '';
            while (true) {
                if ($this->curTimeout) {
                    if ($this->curTimeout < 0) {
                        $this->is_timeout = true;
                        return false;
                    }
                    $read = array($this->fsock);
                    $write = $except = null;
                    $start = microtime(true);
                    $sec = floor($this->curTimeout);
                    $usec = 1000000 * ($this->curTimeout - $sec);
                    // on windows this returns a "Warning: Invalid CRT parameters detected" error
                    // the !count() is done as a workaround for <https://bugs.php.net/42682>
                    if (!@stream_select($read, $write, $except, $sec, $usec) && !count($read)) {
                        $this->is_timeout = true;
                        return false;
                    }
                    $elapsed = microtime(true) - $start;
                    $this->curTimeout-= $elapsed;
                }

                $temp = stream_get_line($this->fsock, 255, "\n");
                if (strlen($temp) == 255) {
                    continue;
                }

                $line.= "$temp\n";

                // quoting RFC4253, "Implementers who wish to maintain
                // compatibility with older, undocumented versions of this protocol may
                // want to process the identification string without expecting the
                // presence of the carriage return character for reasons described in
                // Section 5 of this document."

                //if (substr($line, -2) == "\r\n") {
                //    break;
                //}

                break;
            }

            $data.= $line;
        }

        if (feof($this->fsock)) {
            $this->bitmap = 0;
            user_error('Connection closed by server');
            return false;
        }

        $extra = $matches[1];

        if (defined('NET_SSH2_LOGGING')) {
            $this->_append_log('<-', $matches[0]);
            $this->_append_log('->', $this->identifier . "\r\n");
        }

        $this->server_identifier = trim($temp, "\r\n");
        if (strlen($extra)) {
            $this->errors[] = $data;
        }

        if (version_compare($matches[3], '1.99', '<')) {
            user_error("Cannot connect to SSH $matches[3] servers");
            return false;
        }

        if (!$this->send_id_string_first) {
            fputs($this->fsock, $this->identifier . "\r\n");
        }

        if (!$this->send_kex_first) {
            $response = $this->_get_binary_packet();
            if ($response === false) {
                $this->bitmap = 0;
                user_error('Connection closed by server');
                return false;
            }

            if (!strlen($response) || ord($response[0]) != NET_SSH2_MSG_KEXINIT) {
                user_error('Expected SSH_MSG_KEXINIT');
                return false;
            }

            if (!$this->_key_exchange($response)) {
                return false;
            }
        }

        if ($this->send_kex_first && !$this->_key_exchange()) {
            return false;
        }

        $this->bitmap|= self::MASK_CONNECTED;

        return true;
    }

    /**
     * Generates the SSH identifier
     *
     * You should overwrite this method in your own class if you want to use another identifier
     *
     * @access protected
     * @return string
     */
    function _generate_identifier()
    {
        $identifier = 'SSH-2.0-phpseclib_2.0';

        $ext = array();
        if (function_exists('\\Sodium\\library_version_major')) {
            $ext[] = 'libsodium';
        }

        if (extension_loaded('openssl')) {
            $ext[] = 'openssl';
        } elseif (extension_loaded('mcrypt')) {
            $ext[] = 'mcrypt';
        }

        if (extension_loaded('gmp')) {
            $ext[] = 'gmp';
        } elseif (extension_loaded('bcmath')) {
            $ext[] = 'bcmath';
        }

        if (!empty($ext)) {
            $identifier .= ' (' . implode(', ', $ext) . ')';
        }

        return $identifier;
    }

    /**
     * Key Exchange
     *
     * @param string $kexinit_payload_server optional
     * @access private
     */
    function _key_exchange($kexinit_payload_server = false)
    {
<<<<<<< HEAD
        $kex_algorithms = array(
            // Elliptic Curve Diffie-Hellman Key Agreement (ECDH) using
            // Curve25519. See doc/curve25519-sha256@libssh.org.txt in the
            // libssh repository for more information.
            'curve25519-sha256@libssh.org',

            // Diffie-Hellman Key Agreement (DH) using integer modulo prime
            // groups.
            'diffie-hellman-group1-sha1', // REQUIRED
            'diffie-hellman-group14-sha1', // REQUIRED
            'diffie-hellman-group-exchange-sha1', // RFC 4419
            'diffie-hellman-group-exchange-sha256', // RFC 4419
        );
        if (!function_exists('\\Sodium\\library_version_major')) {
            $kex_algorithms = array_diff(
                $kex_algorithms,
                array('curve25519-sha256@libssh.org')
            );
        }

        $server_host_key_algorithms = array(
            'rsa-sha2-256', // RFC 8332
            'rsa-sha2-512', // RFC 8332
            'ssh-rsa', // RECOMMENDED  sign   Raw RSA Key
            'ssh-dss'  // REQUIRED     sign   Raw DSS Key
        );

        $encryption_algorithms = array(
            // from <http://tools.ietf.org/html/rfc4345#section-4>:
            'arcfour256',
            'arcfour128',

            //'arcfour',      // OPTIONAL          the ARCFOUR stream cipher with a 128-bit key

            // CTR modes from <http://tools.ietf.org/html/rfc4344#section-4>:
            'aes128-ctr',     // RECOMMENDED       AES (Rijndael) in SDCTR mode, with 128-bit key
            'aes192-ctr',     // RECOMMENDED       AES with 192-bit key
            'aes256-ctr',     // RECOMMENDED       AES with 256-bit key

            'twofish128-ctr', // OPTIONAL          Twofish in SDCTR mode, with 128-bit key
            'twofish192-ctr', // OPTIONAL          Twofish with 192-bit key
            'twofish256-ctr', // OPTIONAL          Twofish with 256-bit key

            'aes128-cbc',     // RECOMMENDED       AES with a 128-bit key
            'aes192-cbc',     // OPTIONAL          AES with a 192-bit key
            'aes256-cbc',     // OPTIONAL          AES in CBC mode, with a 256-bit key

            'twofish128-cbc', // OPTIONAL          Twofish with a 128-bit key
            'twofish192-cbc', // OPTIONAL          Twofish with a 192-bit key
            'twofish256-cbc',
            'twofish-cbc',    // OPTIONAL          alias for "twofish256-cbc"
                              //                   (this is being retained for historical reasons)

            'blowfish-ctr',   // OPTIONAL          Blowfish in SDCTR mode

            'blowfish-cbc',   // OPTIONAL          Blowfish in CBC mode

            '3des-ctr',       // RECOMMENDED       Three-key 3DES in SDCTR mode

            '3des-cbc',       // REQUIRED          three-key 3DES in CBC mode
                //'none'         // OPTIONAL          no encryption; NOT RECOMMENDED
        );

        if (extension_loaded('openssl') && !extension_loaded('mcrypt')) {
            // OpenSSL does not support arcfour256 in any capacity and arcfour128 / arcfour support is limited to
            // instances that do not use continuous buffers
            $encryption_algorithms = array_diff(
                $encryption_algorithms,
                array('arcfour256', 'arcfour128', 'arcfour')
            );
        }

        if (class_exists('\phpseclib\Crypt\RC4') === false) {
            $encryption_algorithms = array_diff(
                $encryption_algorithms,
                array('arcfour256', 'arcfour128', 'arcfour')
            );
        }
        if (class_exists('\phpseclib\Crypt\Rijndael') === false) {
            $encryption_algorithms = array_diff(
                $encryption_algorithms,
                array('aes128-ctr', 'aes192-ctr', 'aes256-ctr', 'aes128-cbc', 'aes192-cbc', 'aes256-cbc')
            );
        }
        if (class_exists('\phpseclib\Crypt\Twofish') === false) {
            $encryption_algorithms = array_diff(
                $encryption_algorithms,
                array('twofish128-ctr', 'twofish192-ctr', 'twofish256-ctr', 'twofish128-cbc', 'twofish192-cbc', 'twofish256-cbc', 'twofish-cbc')
            );
        }
        if (class_exists('\phpseclib\Crypt\Blowfish') === false) {
            $encryption_algorithms = array_diff(
                $encryption_algorithms,
                array('blowfish-ctr', 'blowfish-cbc')
            );
        }
        if (class_exists('\phpseclib\Crypt\TripleDES') === false) {
            $encryption_algorithms = array_diff(
                $encryption_algorithms,
                array('3des-ctr', '3des-cbc')
            );
        }
        $encryption_algorithms = array_values($encryption_algorithms);

        $mac_algorithms = array(
            // from <http://www.ietf.org/rfc/rfc6668.txt>:
            'hmac-sha2-256',// RECOMMENDED     HMAC-SHA256 (digest length = key length = 32)

            'hmac-sha1-96', // RECOMMENDED     first 96 bits of HMAC-SHA1 (digest length = 12, key length = 20)
            'hmac-sha1',    // REQUIRED        HMAC-SHA1 (digest length = key length = 20)
            'hmac-md5-96',  // OPTIONAL        first 96 bits of HMAC-MD5 (digest length = 12, key length = 16)
            'hmac-md5',     // OPTIONAL        HMAC-MD5 (digest length = key length = 16)
            //'none'          // OPTIONAL        no MAC; NOT RECOMMENDED
        );

        $compression_algorithms = array(
            'none'   // REQUIRED        no compression
            //'zlib' // OPTIONAL        ZLIB (LZ77) compression
        );
=======
        $preferred = $this->preferred;

        $kex_algorithms = isset($preferred['kex']) ?
            $preferred['kex'] :
            $this->getSupportedKEXAlgorithms();
        $server_host_key_algorithms = isset($preferred['hostkey']) ?
            $preferred['hostkey'] :
            $this->getSupportedHostKeyAlgorithms();
        $s2c_encryption_algorithms = isset($preferred['server_to_client']['crypt']) ?
            $preferred['server_to_client']['crypt'] :
            $this->getSupportedEncryptionAlgorithms();
        $c2s_encryption_algorithms = isset($preferred['client_to_server']['crypt']) ?
            $preferred['client_to_server']['crypt'] :
            $this->getSupportedEncryptionAlgorithms();
        $s2c_mac_algorithms = isset($preferred['server_to_client']['mac']) ?
            $preferred['server_to_client']['mac'] :
            $this->getSupportedMACAlgorithms();
        $c2s_mac_algorithms = isset($preferred['client_to_server']['mac']) ?
            $preferred['client_to_server']['mac'] :
            $this->getSupportedMACAlgorithms();
        $s2c_compression_algorithms = isset($preferred['server_to_client']['comp']) ?
            $preferred['server_to_client']['comp'] :
            $this->getSupportedCompressionAlgorithms();
        $c2s_compression_algorithms = isset($preferred['client_to_server']['comp']) ?
            $preferred['client_to_server']['comp'] :
            $this->getSupportedCompressionAlgorithms();
>>>>>>> 3ad44cb3

        // some SSH servers have buggy implementations of some of the above algorithms
        switch (true) {
            case $this->server_identifier == 'SSH-2.0-SSHD':
            case substr($this->server_identifier, 0, 13) == 'SSH-2.0-DLINK':
                if (!isset($preferred['server_to_client']['mac'])) {
                    $s2c_mac_algorithms = array_values(array_diff(
                        $s2c_mac_algorithms,
                        array('hmac-sha1-96', 'hmac-md5-96')
                    ));
                }
                if (!isset($preferred['client_to_server']['mac'])) {
                    $c2s_mac_algorithms = array_values(array_diff(
                        $c2s_mac_algorithms,
                        array('hmac-sha1-96', 'hmac-md5-96')
                    ));
                }
        }

        $str_kex_algorithms = implode(',', $kex_algorithms);
        $str_server_host_key_algorithms = implode(',', $server_host_key_algorithms);
<<<<<<< HEAD
        $encryption_algorithms_server_to_client = $encryption_algorithms_client_to_server = implode(',', $encryption_algorithms);
        $mac_algorithms_server_to_client = $mac_algorithms_client_to_server = implode(',', $mac_algorithms);
        $compression_algorithms_server_to_client = $compression_algorithms_client_to_server = implode(',', $compression_algorithms);
=======
        $encryption_algorithms_server_to_client = implode(',', $s2c_encryption_algorithms);
        $encryption_algorithms_client_to_server = implode(',', $c2s_encryption_algorithms);
        $mac_algorithms_server_to_client = implode(',', $s2c_mac_algorithms);
        $mac_algorithms_client_to_server = implode(',', $c2s_mac_algorithms);
        $compression_algorithms_server_to_client = implode(',', $s2c_compression_algorithms);
        $compression_algorithms_client_to_server = implode(',', $c2s_compression_algorithms);
>>>>>>> 3ad44cb3

        $client_cookie = Random::string(16);

        $kexinit_payload_client = pack(
            'Ca*Na*Na*Na*Na*Na*Na*Na*Na*Na*Na*CN',
            NET_SSH2_MSG_KEXINIT,
            $client_cookie,
            strlen($str_kex_algorithms),
            $str_kex_algorithms,
            strlen($str_server_host_key_algorithms),
            $str_server_host_key_algorithms,
            strlen($encryption_algorithms_client_to_server),
            $encryption_algorithms_client_to_server,
            strlen($encryption_algorithms_server_to_client),
            $encryption_algorithms_server_to_client,
            strlen($mac_algorithms_client_to_server),
            $mac_algorithms_client_to_server,
            strlen($mac_algorithms_server_to_client),
            $mac_algorithms_server_to_client,
            strlen($compression_algorithms_client_to_server),
            $compression_algorithms_client_to_server,
            strlen($compression_algorithms_server_to_client),
            $compression_algorithms_server_to_client,
            0,
            '',
            0,
            '',
            0,
            0
        );

        if ($this->send_kex_first) {
            if (!$this->_send_binary_packet($kexinit_payload_client)) {
                return false;
            }

            $kexinit_payload_server = $this->_get_binary_packet();
            if ($kexinit_payload_server === false) {
                $this->bitmap = 0;
                user_error('Connection closed by server');
                return false;
            }

            if (!strlen($kexinit_payload_server) || ord($kexinit_payload_server[0]) != NET_SSH2_MSG_KEXINIT) {
                user_error('Expected SSH_MSG_KEXINIT');
                return false;
            }
        }

        $response = $kexinit_payload_server;
        $this->_string_shift($response, 1); // skip past the message number (it should be SSH_MSG_KEXINIT)
        $server_cookie = $this->_string_shift($response, 16);

        if (strlen($response) < 4) {
            return false;
        }
        $temp = unpack('Nlength', $this->_string_shift($response, 4));
        $this->kex_algorithms = explode(',', $this->_string_shift($response, $temp['length']));

        if (strlen($response) < 4) {
            return false;
        }
        $temp = unpack('Nlength', $this->_string_shift($response, 4));
        $this->server_host_key_algorithms = explode(',', $this->_string_shift($response, $temp['length']));

        if (strlen($response) < 4) {
            return false;
        }
        $temp = unpack('Nlength', $this->_string_shift($response, 4));
        $this->encryption_algorithms_client_to_server = explode(',', $this->_string_shift($response, $temp['length']));

        if (strlen($response) < 4) {
            return false;
        }
        $temp = unpack('Nlength', $this->_string_shift($response, 4));
        $this->encryption_algorithms_server_to_client = explode(',', $this->_string_shift($response, $temp['length']));

        if (strlen($response) < 4) {
            return false;
        }
        $temp = unpack('Nlength', $this->_string_shift($response, 4));
        $this->mac_algorithms_client_to_server = explode(',', $this->_string_shift($response, $temp['length']));

        if (strlen($response) < 4) {
            return false;
        }
        $temp = unpack('Nlength', $this->_string_shift($response, 4));
        $this->mac_algorithms_server_to_client = explode(',', $this->_string_shift($response, $temp['length']));

        if (strlen($response) < 4) {
            return false;
        }
        $temp = unpack('Nlength', $this->_string_shift($response, 4));
        $this->compression_algorithms_client_to_server = explode(',', $this->_string_shift($response, $temp['length']));

        if (strlen($response) < 4) {
            return false;
        }
        $temp = unpack('Nlength', $this->_string_shift($response, 4));
        $this->compression_algorithms_server_to_client = explode(',', $this->_string_shift($response, $temp['length']));

        if (strlen($response) < 4) {
            return false;
        }
        $temp = unpack('Nlength', $this->_string_shift($response, 4));
        $this->languages_client_to_server = explode(',', $this->_string_shift($response, $temp['length']));

        if (strlen($response) < 4) {
            return false;
        }
        $temp = unpack('Nlength', $this->_string_shift($response, 4));
        $this->languages_server_to_client = explode(',', $this->_string_shift($response, $temp['length']));

        if (!strlen($response)) {
            return false;
        }
        extract(unpack('Cfirst_kex_packet_follows', $this->_string_shift($response, 1)));
        $first_kex_packet_follows = $first_kex_packet_follows != 0;

        if (!$this->send_kex_first && !$this->_send_binary_packet($kexinit_payload_client)) {
            return false;
        }

        // we need to decide upon the symmetric encryption algorithms before we do the diffie-hellman key exchange
        // we don't initialize any crypto-objects, yet - we do that, later. for now, we need the lengths to make the
        // diffie-hellman key exchange as fast as possible
        $decrypt = $this->_array_intersect_first($s2c_encryption_algorithms, $this->encryption_algorithms_server_to_client);
        $decryptKeyLength = $this->_encryption_algorithm_to_key_size($decrypt);
        if ($decryptKeyLength === null) {
            user_error('No compatible server to client encryption algorithms found');
            return $this->_disconnect(NET_SSH2_DISCONNECT_KEY_EXCHANGE_FAILED);
        }

        $encrypt = $this->_array_intersect_first($c2s_encryption_algorithms, $this->encryption_algorithms_client_to_server);
        $encryptKeyLength = $this->_encryption_algorithm_to_key_size($encrypt);
        if ($encryptKeyLength === null) {
            user_error('No compatible client to server encryption algorithms found');
            return $this->_disconnect(NET_SSH2_DISCONNECT_KEY_EXCHANGE_FAILED);
        }

        // through diffie-hellman key exchange a symmetric key is obtained
        $this->kex_algorithm = $kex_algorithm = $this->_array_intersect_first($kex_algorithms, $this->kex_algorithms);
        if ($kex_algorithm === false) {
            user_error('No compatible key exchange algorithms found');
            return $this->_disconnect(NET_SSH2_DISCONNECT_KEY_EXCHANGE_FAILED);
        }

        // Only relevant in diffie-hellman-group-exchange-sha{1,256}, otherwise empty.
        $exchange_hash_rfc4419 = '';

        if ($kex_algorithm === 'curve25519-sha256@libssh.org') {
            $x = Random::string(32);
            $eBytes = \Sodium\crypto_box_publickey_from_secretkey($x);
            $clientKexInitMessage = NET_SSH2_MSG_KEX_ECDH_INIT;
            $serverKexReplyMessage = NET_SSH2_MSG_KEX_ECDH_REPLY;
            $kexHash = new Hash('sha256');
        } else {
            if (strpos($kex_algorithm, 'diffie-hellman-group-exchange') === 0) {
                $dh_group_sizes_packed = pack(
                    'NNN',
                    $this->kex_dh_group_size_min,
                    $this->kex_dh_group_size_preferred,
                    $this->kex_dh_group_size_max
                );
                $packet = pack(
                    'Ca*',
                    NET_SSH2_MSG_KEXDH_GEX_REQUEST,
                    $dh_group_sizes_packed
                );
                if (!$this->_send_binary_packet($packet)) {
                    return false;
                }

                $response = $this->_get_binary_packet();
                if ($response === false) {
                    $this->bitmap = 0;
                    user_error('Connection closed by server');
                    return false;
                }
                extract(unpack('Ctype', $this->_string_shift($response, 1)));
                if ($type != NET_SSH2_MSG_KEXDH_GEX_GROUP) {
                    user_error('Expected SSH_MSG_KEX_DH_GEX_GROUP');
                    return false;
                }

                if (strlen($response) < 4) {
                    return false;
                }
                extract(unpack('NprimeLength', $this->_string_shift($response, 4)));
                $primeBytes = $this->_string_shift($response, $primeLength);
                $prime = new BigInteger($primeBytes, -256);

                if (strlen($response) < 4) {
                    return false;
                }
                extract(unpack('NgLength', $this->_string_shift($response, 4)));
                $gBytes = $this->_string_shift($response, $gLength);
                $g = new BigInteger($gBytes, -256);

                $exchange_hash_rfc4419 = pack(
                    'a*Na*Na*',
                    $dh_group_sizes_packed,
                    $primeLength,
                    $primeBytes,
                    $gLength,
                    $gBytes
                );

                $clientKexInitMessage = NET_SSH2_MSG_KEXDH_GEX_INIT;
                $serverKexReplyMessage = NET_SSH2_MSG_KEXDH_GEX_REPLY;
            } else {
                switch ($kex_algorithm) {
                    // see http://tools.ietf.org/html/rfc2409#section-6.2 and
                    // http://tools.ietf.org/html/rfc2412, appendex E
                    case 'diffie-hellman-group1-sha1':
                        $prime = 'FFFFFFFFFFFFFFFFC90FDAA22168C234C4C6628B80DC1CD129024E088A67CC74' .
                                '020BBEA63B139B22514A08798E3404DDEF9519B3CD3A431B302B0A6DF25F1437' .
                                '4FE1356D6D51C245E485B576625E7EC6F44C42E9A637ED6B0BFF5CB6F406B7ED' .
                                'EE386BFB5A899FA5AE9F24117C4B1FE649286651ECE65381FFFFFFFFFFFFFFFF';
                        break;
                    // see http://tools.ietf.org/html/rfc3526#section-3
                    case 'diffie-hellman-group14-sha1':
                        $prime = 'FFFFFFFFFFFFFFFFC90FDAA22168C234C4C6628B80DC1CD129024E088A67CC74' .
                                '020BBEA63B139B22514A08798E3404DDEF9519B3CD3A431B302B0A6DF25F1437' .
                                '4FE1356D6D51C245E485B576625E7EC6F44C42E9A637ED6B0BFF5CB6F406B7ED' .
                                'EE386BFB5A899FA5AE9F24117C4B1FE649286651ECE45B3DC2007CB8A163BF05' .
                                '98DA48361C55D39A69163FA8FD24CF5F83655D23DCA3AD961C62F356208552BB' .
                                '9ED529077096966D670C354E4ABC9804F1746C08CA18217C32905E462E36CE3B' .
                                'E39E772C180E86039B2783A2EC07A28FB5C55DF06F4C52C9DE2BCBF695581718' .
                                '3995497CEA956AE515D2261898FA051015728E5A8AACAA68FFFFFFFFFFFFFFFF';
                        break;
                }
                // For both diffie-hellman-group1-sha1 and diffie-hellman-group14-sha1
                // the generator field element is 2 (decimal) and the hash function is sha1.
                $g = new BigInteger(2);
                $prime = new BigInteger($prime, 16);
                $clientKexInitMessage = NET_SSH2_MSG_KEXDH_INIT;
                $serverKexReplyMessage = NET_SSH2_MSG_KEXDH_REPLY;
            }

            switch ($kex_algorithm) {
                case 'diffie-hellman-group-exchange-sha256':
                    $kexHash = new Hash('sha256');
                    break;
                default:
                    $kexHash = new Hash('sha1');
            }

            /* To increase the speed of the key exchange, both client and server may
            reduce the size of their private exponents.  It should be at least
            twice as long as the key material that is generated from the shared
            secret.  For more details, see the paper by van Oorschot and Wiener
            [VAN-OORSCHOT].

            -- http://tools.ietf.org/html/rfc4419#section-6.2 */
            $one = new BigInteger(1);
            $keyLength = min($kexHash->getLength(), max($encryptKeyLength, $decryptKeyLength));
            $max = $one->bitwise_leftShift(16 * $keyLength); // 2 * 8 * $keyLength
            $max = $max->subtract($one);

            $x = $one->random($one, $max);
            $e = $g->modPow($x, $prime);

            $eBytes = $e->toBytes(true);
        }
        $data = pack('CNa*', $clientKexInitMessage, strlen($eBytes), $eBytes);

        if (!$this->_send_binary_packet($data)) {
            $this->bitmap = 0;
            user_error('Connection closed by server');
            return false;
        }

        $response = $this->_get_binary_packet();
        if ($response === false) {
            $this->bitmap = 0;
            user_error('Connection closed by server');
            return false;
        }
        if (!strlen($response)) {
            return false;
        }
        extract(unpack('Ctype', $this->_string_shift($response, 1)));

        if ($type != $serverKexReplyMessage) {
            user_error('Expected SSH_MSG_KEXDH_REPLY');
            return false;
        }

        if (strlen($response) < 4) {
            return false;
        }
        $temp = unpack('Nlength', $this->_string_shift($response, 4));
        $this->server_public_host_key = $server_public_host_key = $this->_string_shift($response, $temp['length']);

        if (strlen($server_public_host_key) < 4) {
            return false;
        }
        $temp = unpack('Nlength', $this->_string_shift($server_public_host_key, 4));
        $public_key_format = $this->_string_shift($server_public_host_key, $temp['length']);

        if (strlen($response) < 4) {
            return false;
        }
        $temp = unpack('Nlength', $this->_string_shift($response, 4));
        $fBytes = $this->_string_shift($response, $temp['length']);

        if (strlen($response) < 4) {
            return false;
        }
        $temp = unpack('Nlength', $this->_string_shift($response, 4));
        $this->signature = $this->_string_shift($response, $temp['length']);

        if (strlen($this->signature) < 4) {
            return false;
        }
        $temp = unpack('Nlength', $this->_string_shift($this->signature, 4));
        $this->signature_format = $this->_string_shift($this->signature, $temp['length']);

        if ($kex_algorithm === 'curve25519-sha256@libssh.org') {
            if (strlen($fBytes) !== 32) {
                user_error('Received curve25519 public key of invalid length.');
                return false;
            }
            $key = new BigInteger(\Sodium\crypto_scalarmult($x, $fBytes), 256);
            \Sodium\memzero($x);
        } else {
            $f = new BigInteger($fBytes, -256);
            $key = $f->modPow($x, $prime);
        }
        $keyBytes = $key->toBytes(true);

        $this->exchange_hash = pack(
            'Na*Na*Na*Na*Na*a*Na*Na*Na*',
            strlen($this->identifier),
            $this->identifier,
            strlen($this->server_identifier),
            $this->server_identifier,
            strlen($kexinit_payload_client),
            $kexinit_payload_client,
            strlen($kexinit_payload_server),
            $kexinit_payload_server,
            strlen($this->server_public_host_key),
            $this->server_public_host_key,
            $exchange_hash_rfc4419,
            strlen($eBytes),
            $eBytes,
            strlen($fBytes),
            $fBytes,
            strlen($keyBytes),
            $keyBytes
        );

        $this->exchange_hash = $kexHash->hash($this->exchange_hash);

        if ($this->session_id === false) {
            $this->session_id = $this->exchange_hash;
        }

        $server_host_key_algorithm = $this->_array_intersect_first($server_host_key_algorithms, $this->server_host_key_algorithms);
        if ($server_host_key_algorithm === false) {
            user_error('No compatible server host key algorithms found');
            return $this->_disconnect(NET_SSH2_DISCONNECT_KEY_EXCHANGE_FAILED);
        }

        switch ($server_host_key_algorithm) {
            case 'ssh-dss':
                $expected_key_format = 'ssh-dss';
                break;
            //case 'rsa-sha2-256':
            //case 'rsa-sha2-512':
            //case 'ssh-rsa':
            default:
                $expected_key_format = 'ssh-rsa';
        }

        if ($public_key_format != $expected_key_format || $this->signature_format != $server_host_key_algorithm) {
            switch (true) {
                case $this->signature_format == $server_host_key_algorithm:
                case $server_host_key_algorithm != 'rsa-sha2-256' && $server_host_key_algorithm != 'rsa-sha2-512':
                case $this->signature_format != 'ssh-rsa':
                    user_error('Server Host Key Algorithm Mismatch');
                    return $this->_disconnect(NET_SSH2_DISCONNECT_KEY_EXCHANGE_FAILED);
            }
        }

        $packet = pack(
            'C',
            NET_SSH2_MSG_NEWKEYS
        );

        if (!$this->_send_binary_packet($packet)) {
            return false;
        }

        $response = $this->_get_binary_packet();

        if ($response === false) {
            $this->bitmap = 0;
            user_error('Connection closed by server');
            return false;
        }

        if (!strlen($response)) {
            return false;
        }
        extract(unpack('Ctype', $this->_string_shift($response, 1)));

        if ($type != NET_SSH2_MSG_NEWKEYS) {
            user_error('Expected SSH_MSG_NEWKEYS');
            return false;
        }

<<<<<<< HEAD
        $this->decrypt_algorithm = $decrypt;
=======
        $this->encrypt = $this->_encryption_algorithm_to_crypt_instance($encrypt);
        $this->decrypt = $this->_encryption_algorithm_to_crypt_instance($decrypt);
>>>>>>> 3ad44cb3

        $keyBytes = pack('Na*', strlen($keyBytes), $keyBytes);

        $this->encrypt = $this->_encryption_algorithm_to_crypt_instance($encrypt);
        if ($this->encrypt) {
            if ($this->crypto_engine) {
                $this->encrypt->setPreferredEngine($this->crypto_engine);
            }
            if ($this->encrypt->block_size) {
                $this->encrypt_block_size = $this->encrypt->block_size;
            }
            $this->encrypt->enableContinuousBuffer();
            $this->encrypt->disablePadding();

            if ($this->encrypt->getBlockLength()) {
                $this->encrypt_block_size = $this->encrypt->getBlockLength() >> 3;
            }

            $iv = $kexHash->hash($keyBytes . $this->exchange_hash . 'A' . $this->session_id);
            while ($this->encrypt_block_size > strlen($iv)) {
                $iv.= $kexHash->hash($keyBytes . $this->exchange_hash . $iv);
            }
            $this->encrypt->setIV(substr($iv, 0, $this->encrypt_block_size));

            $key = $kexHash->hash($keyBytes . $this->exchange_hash . 'C' . $this->session_id);
            while ($encryptKeyLength > strlen($key)) {
                $key.= $kexHash->hash($keyBytes . $this->exchange_hash . $key);
            }
            $this->encrypt->setKey(substr($key, 0, $encryptKeyLength));

            $this->encrypt->name = $decrypt;
        }

        $this->decrypt = $this->_encryption_algorithm_to_crypt_instance($decrypt);
        if ($this->decrypt) {
            if ($this->crypto_engine) {
                $this->decrypt->setPreferredEngine($this->crypto_engine);
            }
            if ($this->decrypt->block_size) {
                $this->decrypt_block_size = $this->decrypt->block_size;
            }
            $this->decrypt->enableContinuousBuffer();
            $this->decrypt->disablePadding();

            if ($this->decrypt->getBlockLength()) {
                $this->decrypt_block_size = $this->decrypt->getBlockLength() >> 3;
            }

            $iv = $kexHash->hash($keyBytes . $this->exchange_hash . 'B' . $this->session_id);
            while ($this->decrypt_block_size > strlen($iv)) {
                $iv.= $kexHash->hash($keyBytes . $this->exchange_hash . $iv);
            }
            $this->decrypt->setIV(substr($iv, 0, $this->decrypt_block_size));

            $key = $kexHash->hash($keyBytes . $this->exchange_hash . 'D' . $this->session_id);
            while ($decryptKeyLength > strlen($key)) {
                $key.= $kexHash->hash($keyBytes . $this->exchange_hash . $key);
            }
            $this->decrypt->setKey(substr($key, 0, $decryptKeyLength));

            $this->decrypt->name = $decrypt;
        }

        /* The "arcfour128" algorithm is the RC4 cipher, as described in
           [SCHNEIER], using a 128-bit key.  The first 1536 bytes of keystream
           generated by the cipher MUST be discarded, and the first byte of the
           first encrypted packet MUST be encrypted using the 1537th byte of
           keystream.

           -- http://tools.ietf.org/html/rfc4345#section-4 */
        if ($encrypt == 'arcfour128' || $encrypt == 'arcfour256') {
            $this->encrypt->encrypt(str_repeat("\0", 1536));
        }
        if ($decrypt == 'arcfour128' || $decrypt == 'arcfour256') {
            $this->decrypt->decrypt(str_repeat("\0", 1536));
        }

        $mac_algorithm = $this->_array_intersect_first($c2s_mac_algorithms, $this->mac_algorithms_client_to_server);
        if ($mac_algorithm === false) {
            user_error('No compatible client to server message authentication algorithms found');
            return $this->_disconnect(NET_SSH2_DISCONNECT_KEY_EXCHANGE_FAILED);
        }

        $createKeyLength = 0; // ie. $mac_algorithm == 'none'
        switch ($mac_algorithm) {
            case 'hmac-sha2-256':
                $this->hmac_create = new Hash('sha256');
                $createKeyLength = 32;
                break;
            case 'hmac-sha1':
                $this->hmac_create = new Hash('sha1');
                $createKeyLength = 20;
                break;
            case 'hmac-sha1-96':
                $this->hmac_create = new Hash('sha1-96');
                $createKeyLength = 20;
                break;
            case 'hmac-md5':
                $this->hmac_create = new Hash('md5');
                $createKeyLength = 16;
                break;
            case 'hmac-md5-96':
                $this->hmac_create = new Hash('md5-96');
                $createKeyLength = 16;
        }
        $this->hmac_create->name = $mac_algorithm;

        $mac_algorithm = $this->_array_intersect_first($s2c_mac_algorithms, $this->mac_algorithms_server_to_client);
        if ($mac_algorithm === false) {
            user_error('No compatible server to client message authentication algorithms found');
            return $this->_disconnect(NET_SSH2_DISCONNECT_KEY_EXCHANGE_FAILED);
        }

        $checkKeyLength = 0;
        $this->hmac_size = 0;
        switch ($mac_algorithm) {
            case 'hmac-sha2-256':
                $this->hmac_check = new Hash('sha256');
                $checkKeyLength = 32;
                $this->hmac_size = 32;
                break;
            case 'hmac-sha1':
                $this->hmac_check = new Hash('sha1');
                $checkKeyLength = 20;
                $this->hmac_size = 20;
                break;
            case 'hmac-sha1-96':
                $this->hmac_check = new Hash('sha1-96');
                $checkKeyLength = 20;
                $this->hmac_size = 12;
                break;
            case 'hmac-md5':
                $this->hmac_check = new Hash('md5');
                $checkKeyLength = 16;
                $this->hmac_size = 16;
                break;
            case 'hmac-md5-96':
                $this->hmac_check = new Hash('md5-96');
                $checkKeyLength = 16;
                $this->hmac_size = 12;
        }
        $this->hmac_check->name = $mac_algorithm;

        $key = $kexHash->hash($keyBytes . $this->exchange_hash . 'E' . $this->session_id);
        while ($createKeyLength > strlen($key)) {
            $key.= $kexHash->hash($keyBytes . $this->exchange_hash . $key);
        }
        $this->hmac_create->setKey(substr($key, 0, $createKeyLength));

        $key = $kexHash->hash($keyBytes . $this->exchange_hash . 'F' . $this->session_id);
        while ($checkKeyLength > strlen($key)) {
            $key.= $kexHash->hash($keyBytes . $this->exchange_hash . $key);
        }
        $this->hmac_check->setKey(substr($key, 0, $checkKeyLength));

        $compression_algorithm = $this->_array_intersect_first($c2s_compression_algorithms, $this->compression_algorithms_client_to_server);
        if ($compression_algorithm === false) {
            user_error('No compatible client to server compression algorithms found');
            return $this->_disconnect(NET_SSH2_DISCONNECT_KEY_EXCHANGE_FAILED);
        }
        //$this->decompress = $compression_algorithm == 'zlib';

        $compression_algorithm = $this->_array_intersect_first($s2c_compression_algorithms, $this->compression_algorithms_client_to_server);
        if ($compression_algorithm === false) {
            user_error('No compatible server to client compression algorithms found');
            return $this->_disconnect(NET_SSH2_DISCONNECT_KEY_EXCHANGE_FAILED);
        }
        //$this->compress = $compression_algorithm == 'zlib';

        return true;
    }

    /**
     * Maps an encryption algorithm name to the number of key bytes.
     *
     * @param string $algorithm Name of the encryption algorithm
     * @return int|null Number of bytes as an integer or null for unknown
     * @access private
     */
    function _encryption_algorithm_to_key_size($algorithm)
    {
        if ($this->bad_key_size_fix && $this->_bad_algorithm_candidate($algorithm)) {
            return 16;
        }

        switch ($algorithm) {
            case 'none':
                return 0;
            case 'aes128-cbc':
            case 'aes128-ctr':
            case 'arcfour':
            case 'arcfour128':
            case 'blowfish-cbc':
            case 'blowfish-ctr':
            case 'twofish128-cbc':
            case 'twofish128-ctr':
                return 16;
            case '3des-cbc':
            case '3des-ctr':
            case 'aes192-cbc':
            case 'aes192-ctr':
            case 'twofish192-cbc':
            case 'twofish192-ctr':
                return 24;
            case 'aes256-cbc':
            case 'aes256-ctr':
            case 'arcfour256':
            case 'twofish-cbc':
            case 'twofish256-cbc':
            case 'twofish256-ctr':
                return 32;
        }
        return null;
    }

    /**
     * Maps an encryption algorithm name to an instance of a subclass of
     * \phpseclib\Crypt\Base.
     *
     * @param string $algorithm Name of the encryption algorithm
     * @return mixed Instance of \phpseclib\Crypt\Base or null for unknown
     * @access private
     */
    function _encryption_algorithm_to_crypt_instance($algorithm)
    {
        switch ($algorithm) {
            case '3des-cbc':
<<<<<<< HEAD
                return new TripleDES();
            case '3des-ctr':
                return new TripleDES(Base::MODE_CTR);
            case 'aes256-cbc':
            case 'aes192-cbc':
            case 'aes128-cbc':
                return new Rijndael();
            case 'aes256-ctr':
            case 'aes192-ctr':
            case 'aes128-ctr':
                return new Rijndael(Base::MODE_CTR);
            case 'blowfish-cbc':
                return new Blowfish();
            case 'blowfish-ctr':
                return new Blowfish(Base::MODE_CTR);
=======
                if (!class_exists('Crypt_TripleDES')) {
                    include_once 'Crypt/TripleDES.php';
                }
                return new Crypt_TripleDES();
                break;
            case '3des-ctr':
                if (!class_exists('Crypt_TripleDES')) {
                    include_once 'Crypt/TripleDES.php';
                }
                return new Crypt_TripleDES(CRYPT_DES_MODE_CTR);
                break;
            case 'aes256-cbc':
            case 'aes192-cbc':
            case 'aes128-cbc':
                if (!class_exists('Crypt_Rijndael')) {
                    include_once 'Crypt/Rijndael.php';
                }
                return new Crypt_Rijndael();
                break;
            case 'aes256-ctr':
            case 'aes192-ctr':
            case 'aes128-ctr':
                if (!class_exists('Crypt_Rijndael')) {
                    include_once 'Crypt/Rijndael.php';
                }
                return new Crypt_Rijndael(CRYPT_RIJNDAEL_MODE_CTR);
                $this->encrypt_block_size = 16; // eg. 128 / 8
                break;
            case 'blowfish-cbc':
                if (!class_exists('Crypt_Blowfish')) {
                    include_once 'Crypt/Blowfish.php';
                }
                return new Crypt_Blowfish();
                break;
            case 'blowfish-ctr':
                if (!class_exists('Crypt_Blowfish')) {
                    include_once 'Crypt/Blowfish.php';
                }
                return new Crypt_Blowfish(CRYPT_BLOWFISH_MODE_CTR);
                break;
>>>>>>> 3ad44cb3
            case 'twofish128-cbc':
            case 'twofish192-cbc':
            case 'twofish256-cbc':
            case 'twofish-cbc':
<<<<<<< HEAD
                return new Twofish();
            case 'twofish128-ctr':
            case 'twofish192-ctr':
            case 'twofish256-ctr':
                return new Twofish(Base::MODE_CTR);
            case 'arcfour':
            case 'arcfour128':
            case 'arcfour256':
                return new RC4();
=======
                if (!class_exists('Crypt_Twofish')) {
                    include_once 'Crypt/Twofish.php';
                }
                return new Crypt_Twofish();
                break;
            case 'twofish128-ctr':
            case 'twofish192-ctr':
            case 'twofish256-ctr':
                if (!class_exists('Crypt_Twofish')) {
                    include_once 'Crypt/Twofish.php';
                }
                return new Crypt_Twofish(CRYPT_TWOFISH_MODE_CTR);
                break;
            case 'arcfour':
            case 'arcfour128':
            case 'arcfour256':
                if (!class_exists('Crypt_RC4')) {
                    include_once 'Crypt/RC4.php';
                }
                return new Crypt_RC4();
                break;
            case 'none':
                //return new Crypt_Null();
>>>>>>> 3ad44cb3
        }
        return null;
    }

<<<<<<< HEAD
    /*
=======
    /**
>>>>>>> 3ad44cb3
     * Tests whether or not proposed algorithm has a potential for issues
     *
     * @link https://www.chiark.greenend.org.uk/~sgtatham/putty/wishlist/ssh2-aesctr-openssh.html
     * @link https://bugzilla.mindrot.org/show_bug.cgi?id=1291
     * @param string $algorithm Name of the encryption algorithm
     * @return bool
     * @access private
     */
    function _bad_algorithm_candidate($algorithm)
    {
        switch ($algorithm) {
            case 'arcfour256':
            case 'aes192-ctr':
            case 'aes256-ctr':
                return true;
        }

        return false;
    }

    /**
     * Login
     *
     * The $password parameter can be a plaintext password, a \phpseclib\Crypt\RSA object or an array
     *
     * @param string $username
     * @param mixed $password
     * @param mixed $...
     * @return bool
     * @see self::_login()
     * @access public
     */
    function login($username)
    {
        $args = func_get_args();
        $this->auth[] = $args;
        return call_user_func_array(array(&$this, '_login'), $args);
    }

    /**
     * Login Helper
     *
     * @param string $username
     * @param mixed $password
     * @param mixed $...
     * @return bool
     * @see self::_login_helper()
     * @access private
     */
    function _login($username)
    {
        if (!($this->bitmap & self::MASK_CONSTRUCTOR)) {
            if (!$this->_connect()) {
                return false;
            }
        }

        $args = array_slice(func_get_args(), 1);
        if (empty($args)) {
            return $this->_login_helper($username);
        }

        foreach ($args as $arg) {
            if ($this->_login_helper($username, $arg)) {
                return true;
            }
        }
        return false;
    }

    /**
     * Login Helper
     *
     * @param string $username
     * @param string $password
     * @return bool
     * @access private
     * @internal It might be worthwhile, at some point, to protect against {@link http://tools.ietf.org/html/rfc4251#section-9.3.9 traffic analysis}
     *           by sending dummy SSH_MSG_IGNORE messages.
     */
    function _login_helper($username, $password = null)
    {
        if (!($this->bitmap & self::MASK_CONNECTED)) {
            return false;
        }

        if (!($this->bitmap & self::MASK_LOGIN_REQ)) {
            $packet = pack(
                'CNa*',
                NET_SSH2_MSG_SERVICE_REQUEST,
                strlen('ssh-userauth'),
                'ssh-userauth'
            );

            if (!$this->_send_binary_packet($packet)) {
                return false;
            }

            $response = $this->_get_binary_packet();
            if ($response === false) {
                if ($this->retry_connect) {
                    $this->retry_connect = false;
                    if (!$this->_connect()) {
                        return false;
                    }
                    return $this->_login_helper($username, $password);
                }
                $this->bitmap = 0;
                user_error('Connection closed by server');
                return false;
            }

            if (strlen($response) < 4) {
                return false;
            }
            extract(unpack('Ctype', $this->_string_shift($response, 1)));

            if ($type != NET_SSH2_MSG_SERVICE_ACCEPT) {
                user_error('Expected SSH_MSG_SERVICE_ACCEPT');
                return false;
            }
            $this->bitmap |= self::MASK_LOGIN_REQ;
        }

        if (strlen($this->last_interactive_response)) {
            return !is_string($password) && !is_array($password) ? false : $this->_keyboard_interactive_process($password);
        }

        if ($password instanceof RSA) {
            return $this->_privatekey_login($username, $password);
        } elseif ($password instanceof Agent) {
            return $this->_ssh_agent_login($username, $password);
        }

        if (is_array($password)) {
            if ($this->_keyboard_interactive_login($username, $password)) {
                $this->bitmap |= self::MASK_LOGIN;
                return true;
            }
            return false;
        }

        if (!isset($password)) {
            $packet = pack(
                'CNa*Na*Na*',
                NET_SSH2_MSG_USERAUTH_REQUEST,
                strlen($username),
                $username,
                strlen('ssh-connection'),
                'ssh-connection',
                strlen('none'),
                'none'
            );

            if (!$this->_send_binary_packet($packet)) {
                return false;
            }

            $response = $this->_get_binary_packet();
            if ($response === false) {
                $this->bitmap = 0;
                user_error('Connection closed by server');
                return false;
            }

            if (!strlen($response)) {
                return false;
            }
            extract(unpack('Ctype', $this->_string_shift($response, 1)));

            switch ($type) {
                case NET_SSH2_MSG_USERAUTH_SUCCESS:
                    $this->bitmap |= self::MASK_LOGIN;
                    return true;
                //case NET_SSH2_MSG_USERAUTH_FAILURE:
                default:
                    return false;
            }
        }

        $packet = pack(
            'CNa*Na*Na*CNa*',
            NET_SSH2_MSG_USERAUTH_REQUEST,
            strlen($username),
            $username,
            strlen('ssh-connection'),
            'ssh-connection',
            strlen('password'),
            'password',
            0,
            strlen($password),
            $password
        );

        // remove the username and password from the logged packet
        if (!defined('NET_SSH2_LOGGING')) {
            $logged = null;
        } else {
            $logged = pack(
                'CNa*Na*Na*CNa*',
                NET_SSH2_MSG_USERAUTH_REQUEST,
                strlen('username'),
                'username',
                strlen('ssh-connection'),
                'ssh-connection',
                strlen('password'),
                'password',
                0,
                strlen('password'),
                'password'
            );
        }

        if (!$this->_send_binary_packet($packet, $logged)) {
            return false;
        }

        $response = $this->_get_binary_packet();
        if ($response === false) {
            $this->bitmap = 0;
            user_error('Connection closed by server');
            return false;
        }

        if (!strlen($response)) {
            return false;
        }
        extract(unpack('Ctype', $this->_string_shift($response, 1)));

        switch ($type) {
            case NET_SSH2_MSG_USERAUTH_PASSWD_CHANGEREQ: // in theory, the password can be changed
                if (defined('NET_SSH2_LOGGING')) {
                    $this->message_number_log[count($this->message_number_log) - 1] = 'NET_SSH2_MSG_USERAUTH_PASSWD_CHANGEREQ';
                }
                if (strlen($response) < 4) {
                    return false;
                }
                extract(unpack('Nlength', $this->_string_shift($response, 4)));
                $this->errors[] = 'SSH_MSG_USERAUTH_PASSWD_CHANGEREQ: ' . $this->_string_shift($response, $length);
                return $this->_disconnect(NET_SSH2_DISCONNECT_AUTH_CANCELLED_BY_USER);
            case NET_SSH2_MSG_USERAUTH_FAILURE:
                // can we use keyboard-interactive authentication?  if not then either the login is bad or the server employees
                // multi-factor authentication
                if (strlen($response) < 4) {
                    return false;
                }
                extract(unpack('Nlength', $this->_string_shift($response, 4)));
                $auth_methods = explode(',', $this->_string_shift($response, $length));
                if (!strlen($response)) {
                    return false;
                }
                extract(unpack('Cpartial_success', $this->_string_shift($response, 1)));
                $partial_success = $partial_success != 0;

                if (!$partial_success && in_array('keyboard-interactive', $auth_methods)) {
                    if ($this->_keyboard_interactive_login($username, $password)) {
                        $this->bitmap |= self::MASK_LOGIN;
                        return true;
                    }
                    return false;
                }
                return false;
            case NET_SSH2_MSG_USERAUTH_SUCCESS:
                $this->bitmap |= self::MASK_LOGIN;
                return true;
        }

        return false;
    }

    /**
     * Login via keyboard-interactive authentication
     *
     * See {@link http://tools.ietf.org/html/rfc4256 RFC4256} for details.  This is not a full-featured keyboard-interactive authenticator.
     *
     * @param string $username
     * @param string $password
     * @return bool
     * @access private
     */
    function _keyboard_interactive_login($username, $password)
    {
        $packet = pack(
            'CNa*Na*Na*Na*Na*',
            NET_SSH2_MSG_USERAUTH_REQUEST,
            strlen($username),
            $username,
            strlen('ssh-connection'),
            'ssh-connection',
            strlen('keyboard-interactive'),
            'keyboard-interactive',
            0,
            '',
            0,
            ''
        );

        if (!$this->_send_binary_packet($packet)) {
            return false;
        }

        return $this->_keyboard_interactive_process($password);
    }

    /**
     * Handle the keyboard-interactive requests / responses.
     *
     * @param string $responses...
     * @return bool
     * @access private
     */
    function _keyboard_interactive_process()
    {
        $responses = func_get_args();

        if (strlen($this->last_interactive_response)) {
            $response = $this->last_interactive_response;
        } else {
            $orig = $response = $this->_get_binary_packet();
            if ($response === false) {
                $this->bitmap = 0;
                user_error('Connection closed by server');
                return false;
            }
        }

        if (!strlen($response)) {
            return false;
        }
        extract(unpack('Ctype', $this->_string_shift($response, 1)));

        switch ($type) {
            case NET_SSH2_MSG_USERAUTH_INFO_REQUEST:
                if (strlen($response) < 4) {
                    return false;
                }
                extract(unpack('Nlength', $this->_string_shift($response, 4)));
                $this->_string_shift($response, $length); // name; may be empty
                if (strlen($response) < 4) {
                    return false;
                }
                extract(unpack('Nlength', $this->_string_shift($response, 4)));
                $this->_string_shift($response, $length); // instruction; may be empty
                if (strlen($response) < 4) {
                    return false;
                }
                extract(unpack('Nlength', $this->_string_shift($response, 4)));
                $this->_string_shift($response, $length); // language tag; may be empty
                if (strlen($response) < 4) {
                    return false;
                }
                extract(unpack('Nnum_prompts', $this->_string_shift($response, 4)));

                for ($i = 0; $i < count($responses); $i++) {
                    if (is_array($responses[$i])) {
                        foreach ($responses[$i] as $key => $value) {
                            $this->keyboard_requests_responses[$key] = $value;
                        }
                        unset($responses[$i]);
                    }
                }
                $responses = array_values($responses);

                if (isset($this->keyboard_requests_responses)) {
                    for ($i = 0; $i < $num_prompts; $i++) {
                        if (strlen($response) < 4) {
                            return false;
                        }
                        extract(unpack('Nlength', $this->_string_shift($response, 4)));
                        // prompt - ie. "Password: "; must not be empty
                        $prompt = $this->_string_shift($response, $length);
                        //$echo = $this->_string_shift($response) != chr(0);
                        foreach ($this->keyboard_requests_responses as $key => $value) {
                            if (substr($prompt, 0, strlen($key)) == $key) {
                                $responses[] = $value;
                                break;
                            }
                        }
                    }
                }

                // see http://tools.ietf.org/html/rfc4256#section-3.2
                if (strlen($this->last_interactive_response)) {
                    $this->last_interactive_response = '';
                } elseif (defined('NET_SSH2_LOGGING')) {
                    $this->message_number_log[count($this->message_number_log) - 1] = str_replace(
                        'UNKNOWN',
                        'NET_SSH2_MSG_USERAUTH_INFO_REQUEST',
                        $this->message_number_log[count($this->message_number_log) - 1]
                    );
                }

                if (!count($responses) && $num_prompts) {
                    $this->last_interactive_response = $orig;
                    return false;
                }

                /*
                   After obtaining the requested information from the user, the client
                   MUST respond with an SSH_MSG_USERAUTH_INFO_RESPONSE message.
                */
                // see http://tools.ietf.org/html/rfc4256#section-3.4
                $packet = $logged = pack('CN', NET_SSH2_MSG_USERAUTH_INFO_RESPONSE, count($responses));
                for ($i = 0; $i < count($responses); $i++) {
                    $packet.= pack('Na*', strlen($responses[$i]), $responses[$i]);
                    $logged.= pack('Na*', strlen('dummy-answer'), 'dummy-answer');
                }

                if (!$this->_send_binary_packet($packet, $logged)) {
                    return false;
                }

                if (defined('NET_SSH2_LOGGING') && NET_SSH2_LOGGING == self::LOG_COMPLEX) {
                    $this->message_number_log[count($this->message_number_log) - 1] = str_replace(
                        'UNKNOWN',
                        'NET_SSH2_MSG_USERAUTH_INFO_RESPONSE',
                        $this->message_number_log[count($this->message_number_log) - 1]
                    );
                }

                /*
                   After receiving the response, the server MUST send either an
                   SSH_MSG_USERAUTH_SUCCESS, SSH_MSG_USERAUTH_FAILURE, or another
                   SSH_MSG_USERAUTH_INFO_REQUEST message.
                */
                // maybe phpseclib should force close the connection after x request / responses?  unless something like that is done
                // there could be an infinite loop of request / responses.
                return $this->_keyboard_interactive_process();
            case NET_SSH2_MSG_USERAUTH_SUCCESS:
                return true;
            case NET_SSH2_MSG_USERAUTH_FAILURE:
                return false;
        }

        return false;
    }

    /**
     * Login with an ssh-agent provided key
     *
     * @param string $username
     * @param \phpseclib\System\SSH\Agent $agent
     * @return bool
     * @access private
     */
    function _ssh_agent_login($username, $agent)
    {
        $this->agent = $agent;
        $keys = $agent->requestIdentities();
        foreach ($keys as $key) {
            if ($this->_privatekey_login($username, $key)) {
                return true;
            }
        }

        return false;
    }

    /**
     * Login with an RSA private key
     *
     * @param string $username
     * @param \phpseclib\Crypt\RSA $password
     * @return bool
     * @access private
     * @internal It might be worthwhile, at some point, to protect against {@link http://tools.ietf.org/html/rfc4251#section-9.3.9 traffic analysis}
     *           by sending dummy SSH_MSG_IGNORE messages.
     */
    function _privatekey_login($username, $privatekey)
    {
        // see http://tools.ietf.org/html/rfc4253#page-15
        $publickey = $privatekey->getPublicKey(RSA::PUBLIC_FORMAT_RAW);
        if ($publickey === false) {
            return false;
        }

        $publickey = array(
            'e' => $publickey['e']->toBytes(true),
            'n' => $publickey['n']->toBytes(true)
        );
        $publickey = pack(
            'Na*Na*Na*',
            strlen('ssh-rsa'),
            'ssh-rsa',
            strlen($publickey['e']),
            $publickey['e'],
            strlen($publickey['n']),
            $publickey['n']
        );

        switch ($this->signature_format) {
            case 'rsa-sha2-512':
                $hash = 'sha512';
                $signatureType = 'rsa-sha2-512';
                break;
            case 'rsa-sha2-256':
                $hash = 'sha256';
                $signatureType = 'rsa-sha2-256';
                break;
            //case 'ssh-rsa':
            default:
                $hash = 'sha1';
                $signatureType = 'ssh-rsa';
        }

        $part1 = pack(
            'CNa*Na*Na*',
            NET_SSH2_MSG_USERAUTH_REQUEST,
            strlen($username),
            $username,
            strlen('ssh-connection'),
            'ssh-connection',
            strlen('publickey'),
            'publickey'
        );
        $part2 = pack('Na*Na*', strlen($signatureType), $signatureType, strlen($publickey), $publickey);

        $packet = $part1 . chr(0) . $part2;
        if (!$this->_send_binary_packet($packet)) {
            return false;
        }

        $response = $this->_get_binary_packet();
        if ($response === false) {
            $this->bitmap = 0;
            user_error('Connection closed by server');
            return false;
        }

        if (!strlen($response)) {
            return false;
        }
        extract(unpack('Ctype', $this->_string_shift($response, 1)));

        switch ($type) {
            case NET_SSH2_MSG_USERAUTH_FAILURE:
                if (strlen($response) < 4) {
                    return false;
                }
                extract(unpack('Nlength', $this->_string_shift($response, 4)));
                $this->errors[] = 'SSH_MSG_USERAUTH_FAILURE: ' . $this->_string_shift($response, $length);
                return false;
            case NET_SSH2_MSG_USERAUTH_PK_OK:
                // we'll just take it on faith that the public key blob and the public key algorithm name are as
                // they should be
                if (defined('NET_SSH2_LOGGING') && NET_SSH2_LOGGING == self::LOG_COMPLEX) {
                    $this->message_number_log[count($this->message_number_log) - 1] = str_replace(
                        'UNKNOWN',
                        'NET_SSH2_MSG_USERAUTH_PK_OK',
                        $this->message_number_log[count($this->message_number_log) - 1]
                    );
                }
        }

        $packet = $part1 . chr(1) . $part2;
        $privatekey->setSignatureMode(RSA::SIGNATURE_PKCS1);
        $privatekey->setHash($hash);
        $signature = $privatekey->sign(pack('Na*a*', strlen($this->session_id), $this->session_id, $packet));
        $signature = pack('Na*Na*', strlen($signatureType), $signatureType, strlen($signature), $signature);
        $packet.= pack('Na*', strlen($signature), $signature);

        if (!$this->_send_binary_packet($packet)) {
            return false;
        }

        $response = $this->_get_binary_packet();
        if ($response === false) {
            $this->bitmap = 0;
            user_error('Connection closed by server');
            return false;
        }

        if (!strlen($response)) {
            return false;
        }
        extract(unpack('Ctype', $this->_string_shift($response, 1)));

        switch ($type) {
            case NET_SSH2_MSG_USERAUTH_FAILURE:
                // either the login is bad or the server employs multi-factor authentication
                return false;
            case NET_SSH2_MSG_USERAUTH_SUCCESS:
                $this->bitmap |= self::MASK_LOGIN;
                return true;
        }

        return false;
    }

    /**
     * Set Timeout
     *
     * $ssh->exec('ping 127.0.0.1'); on a Linux host will never return and will run indefinitely.  setTimeout() makes it so it'll timeout.
     * Setting $timeout to false or 0 will mean there is no timeout.
     *
     * @param mixed $timeout
     * @access public
     */
    function setTimeout($timeout)
    {
        $this->timeout = $this->curTimeout = $timeout;
    }

    /**
     * Get the output from stdError
     *
     * @access public
     */
    function getStdError()
    {
        return $this->stdErrorLog;
    }

    /**
     * Execute Command
     *
     * If $callback is set to false then \phpseclib\Net\SSH2::_get_channel_packet(self::CHANNEL_EXEC) will need to be called manually.
     * In all likelihood, this is not a feature you want to be taking advantage of.
     *
     * @param string $command
     * @param Callback $callback
     * @return string
     * @access public
     */
    function exec($command, $callback = null)
    {
        $this->curTimeout = $this->timeout;
        $this->is_timeout = false;
        $this->stdErrorLog = '';

        if (!$this->isAuthenticated()) {
            return false;
        }

        if ($this->in_request_pty_exec) {
            user_error('If you want to run multiple exec()\'s you will need to disable (and re-enable if appropriate) a PTY for each one.');
            return false;
        }

        // RFC4254 defines the (client) window size as "bytes the other party can send before it must wait for the window to
        // be adjusted".  0x7FFFFFFF is, at 2GB, the max size.  technically, it should probably be decremented, but,
        // honestly, if you're transferring more than 2GB, you probably shouldn't be using phpseclib, anyway.
        // see http://tools.ietf.org/html/rfc4254#section-5.2 for more info
        $this->window_size_server_to_client[self::CHANNEL_EXEC] = $this->window_size;
        // 0x8000 is the maximum max packet size, per http://tools.ietf.org/html/rfc4253#section-6.1, although since PuTTy
        // uses 0x4000, that's what will be used here, as well.
        $packet_size = 0x4000;

        $packet = pack(
            'CNa*N3',
            NET_SSH2_MSG_CHANNEL_OPEN,
            strlen('session'),
            'session',
            self::CHANNEL_EXEC,
            $this->window_size_server_to_client[self::CHANNEL_EXEC],
            $packet_size
        );

        if (!$this->_send_binary_packet($packet)) {
            return false;
        }

        $this->channel_status[self::CHANNEL_EXEC] = NET_SSH2_MSG_CHANNEL_OPEN;

        $response = $this->_get_channel_packet(self::CHANNEL_EXEC);
        if ($response === false) {
            return false;
        }

        if ($this->request_pty === true) {
            $terminal_modes = pack('C', NET_SSH2_TTY_OP_END);
            $packet = pack(
                'CNNa*CNa*N5a*',
                NET_SSH2_MSG_CHANNEL_REQUEST,
                $this->server_channels[self::CHANNEL_EXEC],
                strlen('pty-req'),
                'pty-req',
                1,
                strlen('vt100'),
                'vt100',
                $this->windowColumns,
                $this->windowRows,
                0,
                0,
                strlen($terminal_modes),
                $terminal_modes
            );

            if (!$this->_send_binary_packet($packet)) {
                return false;
            }

            $response = $this->_get_binary_packet();
            if ($response === false) {
                $this->bitmap = 0;
                user_error('Connection closed by server');
                return false;
            }

            if (!strlen($response)) {
                return false;
            }
            list(, $type) = unpack('C', $this->_string_shift($response, 1));

            switch ($type) {
                case NET_SSH2_MSG_CHANNEL_SUCCESS:
                    break;
                case NET_SSH2_MSG_CHANNEL_FAILURE:
                default:
                    user_error('Unable to request pseudo-terminal');
                    return $this->_disconnect(NET_SSH2_DISCONNECT_BY_APPLICATION);
            }
            $this->in_request_pty_exec = true;
        }

        // sending a pty-req SSH_MSG_CHANNEL_REQUEST message is unnecessary and, in fact, in most cases, slows things
        // down.  the one place where it might be desirable is if you're doing something like \phpseclib\Net\SSH2::exec('ping localhost &').
        // with a pty-req SSH_MSG_CHANNEL_REQUEST, exec() will return immediately and the ping process will then
        // then immediately terminate.  without such a request exec() will loop indefinitely.  the ping process won't end but
        // neither will your script.

        // although, in theory, the size of SSH_MSG_CHANNEL_REQUEST could exceed the maximum packet size established by
        // SSH_MSG_CHANNEL_OPEN_CONFIRMATION, RFC4254#section-5.1 states that the "maximum packet size" refers to the
        // "maximum size of an individual data packet". ie. SSH_MSG_CHANNEL_DATA.  RFC4254#section-5.2 corroborates.
        $packet = pack(
            'CNNa*CNa*',
            NET_SSH2_MSG_CHANNEL_REQUEST,
            $this->server_channels[self::CHANNEL_EXEC],
            strlen('exec'),
            'exec',
            1,
            strlen($command),
            $command
        );
        if (!$this->_send_binary_packet($packet)) {
            return false;
        }

        $this->channel_status[self::CHANNEL_EXEC] = NET_SSH2_MSG_CHANNEL_REQUEST;

        $response = $this->_get_channel_packet(self::CHANNEL_EXEC);
        if ($response === false) {
            return false;
        }

        $this->channel_status[self::CHANNEL_EXEC] = NET_SSH2_MSG_CHANNEL_DATA;

        if ($callback === false || $this->in_request_pty_exec) {
            return true;
        }

        $output = '';
        while (true) {
            $temp = $this->_get_channel_packet(self::CHANNEL_EXEC);
            switch (true) {
                case $temp === true:
                    return is_callable($callback) ? true : $output;
                case $temp === false:
                    return false;
                default:
                    if (is_callable($callback)) {
                        if (call_user_func($callback, $temp) === true) {
                            $this->_close_channel(self::CHANNEL_EXEC);
                            return true;
                        }
                    } else {
                        $output.= $temp;
                    }
            }
        }
    }

    /**
     * Creates an interactive shell
     *
     * @see self::read()
     * @see self::write()
     * @return bool
     * @access private
     */
    function _initShell()
    {
        if ($this->in_request_pty_exec === true) {
            return true;
        }

        $this->window_size_server_to_client[self::CHANNEL_SHELL] = $this->window_size;
        $packet_size = 0x4000;

        $packet = pack(
            'CNa*N3',
            NET_SSH2_MSG_CHANNEL_OPEN,
            strlen('session'),
            'session',
            self::CHANNEL_SHELL,
            $this->window_size_server_to_client[self::CHANNEL_SHELL],
            $packet_size
        );

        if (!$this->_send_binary_packet($packet)) {
            return false;
        }

        $this->channel_status[self::CHANNEL_SHELL] = NET_SSH2_MSG_CHANNEL_OPEN;

        $response = $this->_get_channel_packet(self::CHANNEL_SHELL);
        if ($response === false) {
            return false;
        }

        $terminal_modes = pack('C', NET_SSH2_TTY_OP_END);
        $packet = pack(
            'CNNa*CNa*N5a*',
            NET_SSH2_MSG_CHANNEL_REQUEST,
            $this->server_channels[self::CHANNEL_SHELL],
            strlen('pty-req'),
            'pty-req',
            1,
            strlen('vt100'),
            'vt100',
            $this->windowColumns,
            $this->windowRows,
            0,
            0,
            strlen($terminal_modes),
            $terminal_modes
        );

        if (!$this->_send_binary_packet($packet)) {
            return false;
        }

        $response = $this->_get_binary_packet();
        if ($response === false) {
            $this->bitmap = 0;
            user_error('Connection closed by server');
            return false;
        }

        if (!strlen($response)) {
            return false;
        }
        list(, $type) = unpack('C', $this->_string_shift($response, 1));

        switch ($type) {
            case NET_SSH2_MSG_CHANNEL_SUCCESS:
            // if a pty can't be opened maybe commands can still be executed
            case NET_SSH2_MSG_CHANNEL_FAILURE:
                break;
            default:
                user_error('Unable to request pseudo-terminal');
                return $this->_disconnect(NET_SSH2_DISCONNECT_BY_APPLICATION);
        }

        $packet = pack(
            'CNNa*C',
            NET_SSH2_MSG_CHANNEL_REQUEST,
            $this->server_channels[self::CHANNEL_SHELL],
            strlen('shell'),
            'shell',
            1
        );
        if (!$this->_send_binary_packet($packet)) {
            return false;
        }

        $this->channel_status[self::CHANNEL_SHELL] = NET_SSH2_MSG_CHANNEL_REQUEST;

        $response = $this->_get_channel_packet(self::CHANNEL_SHELL);
        if ($response === false) {
            return false;
        }

        $this->channel_status[self::CHANNEL_SHELL] = NET_SSH2_MSG_CHANNEL_DATA;

        $this->bitmap |= self::MASK_SHELL;

        return true;
    }

    /**
     * Return the channel to be used with read() / write()
     *
     * @see self::read()
     * @see self::write()
     * @return int
     * @access public
     */
    function _get_interactive_channel()
    {
        switch (true) {
            case $this->in_subsystem:
                return self::CHANNEL_SUBSYSTEM;
            case $this->in_request_pty_exec:
                return self::CHANNEL_EXEC;
            default:
                return self::CHANNEL_SHELL;
        }
    }

    /**
     * Return an available open channel
     *
     * @return int
     * @access public
     */
    function _get_open_channel()
    {
        $channel = self::CHANNEL_EXEC;
        do {
            if (isset($this->channel_status[$channel]) && $this->channel_status[$channel] == NET_SSH2_MSG_CHANNEL_OPEN) {
                return $channel;
            }
        } while ($channel++ < self::CHANNEL_SUBSYSTEM);

        return false;
    }

    /**
     * Returns the output of an interactive shell
     *
     * Returns when there's a match for $expect, which can take the form of a string literal or,
     * if $mode == self::READ_REGEX, a regular expression.
     *
     * @see self::write()
     * @param string $expect
     * @param int $mode
     * @return string
     * @access public
     */
    function read($expect = '', $mode = self::READ_SIMPLE)
    {
        $this->curTimeout = $this->timeout;
        $this->is_timeout = false;

        if (!$this->isAuthenticated()) {
            user_error('Operation disallowed prior to login()');
            return false;
        }

        if (!($this->bitmap & self::MASK_SHELL) && !$this->_initShell()) {
            user_error('Unable to initiate an interactive shell session');
            return false;
        }

        $channel = $this->_get_interactive_channel();

        if ($mode == self::READ_NEXT) {
            return $this->_get_channel_packet($channel);
        }

        $match = $expect;
        while (true) {
            if ($mode == self::READ_REGEX) {
                preg_match($expect, substr($this->interactiveBuffer, -1024), $matches);
                $match = isset($matches[0]) ? $matches[0] : '';
            }
            $pos = strlen($match) ? strpos($this->interactiveBuffer, $match) : false;
            if ($pos !== false) {
                return $this->_string_shift($this->interactiveBuffer, $pos + strlen($match));
            }
            $response = $this->_get_channel_packet($channel);
            if (is_bool($response)) {
                $this->in_request_pty_exec = false;
                return $response ? $this->_string_shift($this->interactiveBuffer, strlen($this->interactiveBuffer)) : false;
            }

            $this->interactiveBuffer.= $response;
        }
    }

    /**
     * Inputs a command into an interactive shell.
     *
     * @see self::read()
     * @param string $cmd
     * @return bool
     * @access public
     */
    function write($cmd)
    {
        if (!$this->isAuthenticated()) {
            user_error('Operation disallowed prior to login()');
            return false;
        }

        if (!($this->bitmap & self::MASK_SHELL) && !$this->_initShell()) {
            user_error('Unable to initiate an interactive shell session');
            return false;
        }

        return $this->_send_channel_packet($this->_get_interactive_channel(), $cmd);
    }

    /**
     * Start a subsystem.
     *
     * Right now only one subsystem at a time is supported. To support multiple subsystem's stopSubsystem() could accept
     * a string that contained the name of the subsystem, but at that point, only one subsystem of each type could be opened.
     * To support multiple subsystem's of the same name maybe it'd be best if startSubsystem() generated a new channel id and
     * returns that and then that that was passed into stopSubsystem() but that'll be saved for a future date and implemented
     * if there's sufficient demand for such a feature.
     *
     * @see self::stopSubsystem()
     * @param string $subsystem
     * @return bool
     * @access public
     */
    function startSubsystem($subsystem)
    {
        $this->window_size_server_to_client[self::CHANNEL_SUBSYSTEM] = $this->window_size;

        $packet = pack(
            'CNa*N3',
            NET_SSH2_MSG_CHANNEL_OPEN,
            strlen('session'),
            'session',
            self::CHANNEL_SUBSYSTEM,
            $this->window_size,
            0x4000
        );

        if (!$this->_send_binary_packet($packet)) {
            return false;
        }

        $this->channel_status[self::CHANNEL_SUBSYSTEM] = NET_SSH2_MSG_CHANNEL_OPEN;

        $response = $this->_get_channel_packet(self::CHANNEL_SUBSYSTEM);
        if ($response === false) {
            return false;
        }

        $packet = pack(
            'CNNa*CNa*',
            NET_SSH2_MSG_CHANNEL_REQUEST,
            $this->server_channels[self::CHANNEL_SUBSYSTEM],
            strlen('subsystem'),
            'subsystem',
            1,
            strlen($subsystem),
            $subsystem
        );
        if (!$this->_send_binary_packet($packet)) {
            return false;
        }

        $this->channel_status[self::CHANNEL_SUBSYSTEM] = NET_SSH2_MSG_CHANNEL_REQUEST;

        $response = $this->_get_channel_packet(self::CHANNEL_SUBSYSTEM);

        if ($response === false) {
            return false;
        }

        $this->channel_status[self::CHANNEL_SUBSYSTEM] = NET_SSH2_MSG_CHANNEL_DATA;

        $this->bitmap |= self::MASK_SHELL;
        $this->in_subsystem = true;

        return true;
    }

    /**
     * Stops a subsystem.
     *
     * @see self::startSubsystem()
     * @return bool
     * @access public
     */
    function stopSubsystem()
    {
        $this->in_subsystem = false;
        $this->_close_channel(self::CHANNEL_SUBSYSTEM);
        return true;
    }

    /**
     * Closes a channel
     *
     * If read() timed out you might want to just close the channel and have it auto-restart on the next read() call
     *
     * @access public
     */
    function reset()
    {
        $this->_close_channel($this->_get_interactive_channel());
    }

    /**
     * Is timeout?
     *
     * Did exec() or read() return because they timed out or because they encountered the end?
     *
     * @access public
     */
    function isTimeout()
    {
        return $this->is_timeout;
    }

    /**
     * Disconnect
     *
     * @access public
     */
    function disconnect()
    {
        $this->_disconnect(NET_SSH2_DISCONNECT_BY_APPLICATION);
        if (isset($this->realtime_log_file) && is_resource($this->realtime_log_file)) {
            fclose($this->realtime_log_file);
        }
    }

    /**
     * Destructor.
     *
     * Will be called, automatically, if you're supporting just PHP5.  If you're supporting PHP4, you'll need to call
     * disconnect().
     *
     * @access public
     */
    function __destruct()
    {
        $this->disconnect();
    }

    /**
     * Is the connection still active?
     *
     * @return bool
     * @access public
     */
    function isConnected()
    {
        return (bool) ($this->bitmap & self::MASK_CONNECTED);
    }

    /**
     * Have you successfully been logged in?
     *
     * @return bool
     * @access public
     */
    function isAuthenticated()
    {
        return (bool) ($this->bitmap & self::MASK_LOGIN);
    }

    /**
     * Pings a server connection, or tries to reconnect if the connection has gone down
     *
     * Inspired by http://php.net/manual/en/mysqli.ping.php
     *
     * @return bool
     * @access public
     */
    function ping()
    {
        if (!$this->isAuthenticated()) {
            return false;
        }

        $this->window_size_server_to_client[self::CHANNEL_KEEP_ALIVE] = $this->window_size;
        $packet_size = 0x4000;
        $packet = pack(
            'CNa*N3',
            NET_SSH2_MSG_CHANNEL_OPEN,
            strlen('session'),
            'session',
            self::CHANNEL_KEEP_ALIVE,
            $this->window_size_server_to_client[self::CHANNEL_KEEP_ALIVE],
            $packet_size
        );

        if (!@$this->_send_binary_packet($packet)) {
            return $this->_reconnect();
        }

        $this->channel_status[self::CHANNEL_KEEP_ALIVE] = NET_SSH2_MSG_CHANNEL_OPEN;

        $response = @$this->_get_channel_packet(self::CHANNEL_KEEP_ALIVE);
        if ($response !== false) {
            $this->_close_channel(self::CHANNEL_KEEP_ALIVE);
            return true;
        }

        return $this->_reconnect();
    }

    /**
     * In situ reconnect method
     *
     * @return boolean
     * @access private
     */
    function _reconnect()
    {
        $this->_reset_connection(NET_SSH2_DISCONNECT_CONNECTION_LOST);
        $this->retry_connect = true;
        if (!$this->_connect()) {
            return false;
        }
        foreach ($this->auth as $auth) {
            $result = call_user_func_array(array(&$this, 'login'), $auth);
        }
        return $result;
    }

    /**
     * Resets a connection for re-use
     *
     * @param int $reason
     * @access private
     */
    function _reset_connection($reason)
    {
        $this->_disconnect($reason);
        $this->decrypt = $this->encrypt = false;
        $this->decrypt_block_size = $this->encrypt_block_size = 8;
        $this->hmac_check = $this->hmac_create = false;
        $this->hmac_size = false;
        $this->session_id = false;
        $this->retry_connect = true;
        $this->get_seq_no = $this->send_seq_no = 0;
    }

    /**
     * Gets Binary Packets
     *
     * See '6. Binary Packet Protocol' of rfc4253 for more info.
     *
     * @see self::_send_binary_packet()
     * @return string
     * @access private
     */
    function _get_binary_packet($skip_channel_filter = false)
    {
        if (!is_resource($this->fsock) || feof($this->fsock)) {
            $this->bitmap = 0;
            user_error('Connection closed prematurely');
            return false;
        }

        $start = microtime(true);
        $raw = stream_get_contents($this->fsock, $this->decrypt_block_size);

        if (!strlen($raw)) {
            return '';
        }

        if ($this->decrypt !== false) {
            $raw = $this->decrypt->decrypt($raw);
        }
        if ($raw === false) {
            user_error('Unable to decrypt content');
            return false;
        }

        if (strlen($raw) < 5) {
            return false;
        }
        extract(unpack('Npacket_length/Cpadding_length', $this->_string_shift($raw, 5)));

        $remaining_length = $packet_length + 4 - $this->decrypt_block_size;

        // quoting <http://tools.ietf.org/html/rfc4253#section-6.1>,
        // "implementations SHOULD check that the packet length is reasonable"
        // PuTTY uses 0x9000 as the actual max packet size and so to shall we
        if ($remaining_length < -$this->decrypt_block_size || $remaining_length > 0x9000 || $remaining_length % $this->decrypt_block_size != 0) {
<<<<<<< HEAD
            if (!$this->bad_key_size_fix && $this->_bad_algorithm_candidate($this->decrypt_algorithm) && !($this->bitmap & SSH2::MASK_LOGIN)) {
=======
            if (!$this->bad_key_size_fix && $this->_bad_algorithm_candidate($this->decrypt->name) && !($this->bitmap & NET_SSH2_MASK_LOGIN)) {
>>>>>>> 3ad44cb3
                $this->bad_key_size_fix = true;
                $this->_reset_connection(NET_SSH2_DISCONNECT_KEY_EXCHANGE_FAILED);
                return false;
            }
            user_error('Invalid size');
            return false;
        }

        $buffer = '';
        while ($remaining_length > 0) {
            $temp = stream_get_contents($this->fsock, $remaining_length);
            if ($temp === false || feof($this->fsock)) {
                $this->bitmap = 0;
                user_error('Error reading from socket');
                return false;
            }
            $buffer.= $temp;
            $remaining_length-= strlen($temp);
        }

        $stop = microtime(true);
        if (strlen($buffer)) {
            $raw.= $this->decrypt !== false ? $this->decrypt->decrypt($buffer) : $buffer;
        }

        $payload = $this->_string_shift($raw, $packet_length - $padding_length - 1);
        $padding = $this->_string_shift($raw, $padding_length); // should leave $raw empty

        if ($this->hmac_check !== false) {
            $hmac = stream_get_contents($this->fsock, $this->hmac_size);
            if ($hmac === false || strlen($hmac) != $this->hmac_size) {
                $this->bitmap = 0;
                user_error('Error reading socket');
                return false;
            } elseif ($hmac != $this->hmac_check->hash(pack('NNCa*', $this->get_seq_no, $packet_length, $padding_length, $payload . $padding))) {
                user_error('Invalid HMAC');
                return false;
            }
        }

        //if ($this->decompress) {
        //    $payload = gzinflate(substr($payload, 2));
        //}

        $this->get_seq_no++;

        if (defined('NET_SSH2_LOGGING')) {
            $current = microtime(true);
            $message_number = isset($this->message_numbers[ord($payload[0])]) ? $this->message_numbers[ord($payload[0])] : 'UNKNOWN (' . ord($payload[0]) . ')';
            $message_number = '<- ' . $message_number .
                              ' (since last: ' . round($current - $this->last_packet, 4) . ', network: ' . round($stop - $start, 4) . 's)';
            $this->_append_log($message_number, $payload);
            $this->last_packet = $current;
        }

        return $this->_filter($payload, $skip_channel_filter);
    }

    /**
     * Filter Binary Packets
     *
     * Because some binary packets need to be ignored...
     *
     * @see self::_get_binary_packet()
     * @return string
     * @access private
     */
    function _filter($payload, $skip_channel_filter)
    {
        switch (ord($payload[0])) {
            case NET_SSH2_MSG_DISCONNECT:
                $this->_string_shift($payload, 1);
                if (strlen($payload) < 8) {
                    return false;
                }
                extract(unpack('Nreason_code/Nlength', $this->_string_shift($payload, 8)));
                $this->errors[] = 'SSH_MSG_DISCONNECT: ' . $this->disconnect_reasons[$reason_code] . "\r\n" . $this->_string_shift($payload, $length);
                $this->bitmap = 0;
                return false;
            case NET_SSH2_MSG_IGNORE:
                $payload = $this->_get_binary_packet($skip_channel_filter);
                break;
            case NET_SSH2_MSG_DEBUG:
                $this->_string_shift($payload, 2);
                if (strlen($payload) < 4) {
                    return false;
                }
                extract(unpack('Nlength', $this->_string_shift($payload, 4)));
                $this->errors[] = 'SSH_MSG_DEBUG: ' . $this->_string_shift($payload, $length);
                $payload = $this->_get_binary_packet($skip_channel_filter);
                break;
            case NET_SSH2_MSG_UNIMPLEMENTED:
                return false;
            case NET_SSH2_MSG_KEXINIT:
                if ($this->session_id !== false) {
                    $this->send_kex_first = false;
                    if (!$this->_key_exchange($payload)) {
                        $this->bitmap = 0;
                        return false;
                    }
                    $payload = $this->_get_binary_packet($skip_channel_filter);
                }
        }

        // see http://tools.ietf.org/html/rfc4252#section-5.4; only called when the encryption has been activated and when we haven't already logged in
        if (($this->bitmap & self::MASK_CONNECTED) && !$this->isAuthenticated() && ord($payload[0]) == NET_SSH2_MSG_USERAUTH_BANNER) {
            $this->_string_shift($payload, 1);
            if (strlen($payload) < 4) {
                return false;
            }
            extract(unpack('Nlength', $this->_string_shift($payload, 4)));
            $this->banner_message = $this->_string_shift($payload, $length);
            $payload = $this->_get_binary_packet();
        }

        // only called when we've already logged in
        if (($this->bitmap & self::MASK_CONNECTED) && $this->isAuthenticated()) {
            switch (ord($payload[0])) {
                case NET_SSH2_MSG_CHANNEL_DATA:
                case NET_SSH2_MSG_CHANNEL_EXTENDED_DATA:
                case NET_SSH2_MSG_CHANNEL_REQUEST:
                case NET_SSH2_MSG_CHANNEL_CLOSE:
                case NET_SSH2_MSG_CHANNEL_EOF:
                    if (!$skip_channel_filter && !empty($this->server_channels)) {
                        $this->binary_packet_buffer = $payload;
                        $this->_get_channel_packet(true);
                        $payload = $this->_get_binary_packet();
                    }
                    break;
                case NET_SSH2_MSG_GLOBAL_REQUEST: // see http://tools.ietf.org/html/rfc4254#section-4
                    if (strlen($payload) < 4) {
                        return false;
                    }
                    extract(unpack('Nlength', $this->_string_shift($payload, 4)));
                    $this->errors[] = 'SSH_MSG_GLOBAL_REQUEST: ' . $this->_string_shift($payload, $length);

                    if (!$this->_send_binary_packet(pack('C', NET_SSH2_MSG_REQUEST_FAILURE))) {
                        return $this->_disconnect(NET_SSH2_DISCONNECT_BY_APPLICATION);
                    }

                    $payload = $this->_get_binary_packet($skip_channel_filter);
                    break;
                case NET_SSH2_MSG_CHANNEL_OPEN: // see http://tools.ietf.org/html/rfc4254#section-5.1
                    $this->_string_shift($payload, 1);
                    if (strlen($payload) < 4) {
                        return false;
                    }
                    extract(unpack('Nlength', $this->_string_shift($payload, 4)));
                    $data = $this->_string_shift($payload, $length);
                    if (strlen($payload) < 4) {
                        return false;
                    }
                    extract(unpack('Nserver_channel', $this->_string_shift($payload, 4)));
                    switch ($data) {
                        case 'auth-agent':
                        case 'auth-agent@openssh.com':
                            if (isset($this->agent)) {
                                $new_channel = self::CHANNEL_AGENT_FORWARD;

                                if (strlen($payload) < 8) {
                                    return false;
                                }
                                extract(unpack('Nremote_window_size', $this->_string_shift($payload, 4)));
                                extract(unpack('Nremote_maximum_packet_size', $this->_string_shift($payload, 4)));

                                $this->packet_size_client_to_server[$new_channel] = $remote_window_size;
                                $this->window_size_server_to_client[$new_channel] = $remote_maximum_packet_size;
                                $this->window_size_client_to_server[$new_channel] = $this->window_size;

                                $packet_size = 0x4000;

                                $packet = pack(
                                    'CN4',
                                    NET_SSH2_MSG_CHANNEL_OPEN_CONFIRMATION,
                                    $server_channel,
                                    $new_channel,
                                    $packet_size,
                                    $packet_size
                                );

                                $this->server_channels[$new_channel] = $server_channel;
                                $this->channel_status[$new_channel] = NET_SSH2_MSG_CHANNEL_OPEN_CONFIRMATION;
                                if (!$this->_send_binary_packet($packet)) {
                                    return false;
                                }
                            }
                            break;
                        default:
                            $packet = pack(
                                'CN3a*Na*',
                                NET_SSH2_MSG_REQUEST_FAILURE,
                                $server_channel,
                                NET_SSH2_OPEN_ADMINISTRATIVELY_PROHIBITED,
                                0,
                                '',
                                0,
                                ''
                            );

                            if (!$this->_send_binary_packet($packet)) {
                                return $this->_disconnect(NET_SSH2_DISCONNECT_BY_APPLICATION);
                            }
                    }
                    $payload = $this->_get_binary_packet($skip_channel_filter);
                    break;
                case NET_SSH2_MSG_CHANNEL_WINDOW_ADJUST:
                    $this->_string_shift($payload, 1);
                    if (strlen($payload) < 8) {
                        return false;
                    }
                    extract(unpack('Nchannel', $this->_string_shift($payload, 4)));
                    extract(unpack('Nwindow_size', $this->_string_shift($payload, 4)));
                    $this->window_size_client_to_server[$channel]+= $window_size;

                    $payload = ($this->bitmap & self::MASK_WINDOW_ADJUST) ? true : $this->_get_binary_packet($skip_channel_filter);
            }
        }

        return $payload;
    }

    /**
     * Enable Quiet Mode
     *
     * Suppress stderr from output
     *
     * @access public
     */
    function enableQuietMode()
    {
        $this->quiet_mode = true;
    }

    /**
     * Disable Quiet Mode
     *
     * Show stderr in output
     *
     * @access public
     */
    function disableQuietMode()
    {
        $this->quiet_mode = false;
    }

    /**
     * Returns whether Quiet Mode is enabled or not
     *
     * @see self::enableQuietMode()
     * @see self::disableQuietMode()
     * @access public
     * @return bool
     */
    function isQuietModeEnabled()
    {
        return $this->quiet_mode;
    }

    /**
     * Enable request-pty when using exec()
     *
     * @access public
     */
    function enablePTY()
    {
        $this->request_pty = true;
    }

    /**
     * Disable request-pty when using exec()
     *
     * @access public
     */
    function disablePTY()
    {
        if ($this->in_request_pty_exec) {
            $this->_close_channel(self::CHANNEL_EXEC);
            $this->in_request_pty_exec = false;
        }
        $this->request_pty = false;
    }

    /**
     * Returns whether request-pty is enabled or not
     *
     * @see self::enablePTY()
     * @see self::disablePTY()
     * @access public
     * @return bool
     */
    function isPTYEnabled()
    {
        return $this->request_pty;
    }

    /**
     * Gets channel data
     *
     * Returns the data as a string if it's available and false if not.
     *
     * @param $client_channel
     * @return mixed
     * @access private
     */
    function _get_channel_packet($client_channel, $skip_extended = false)
    {
        if (!empty($this->channel_buffers[$client_channel])) {
            return array_shift($this->channel_buffers[$client_channel]);
        }

        while (true) {
            if ($this->binary_packet_buffer !== false) {
                $response = $this->binary_packet_buffer;
                $this->binary_packet_buffer = false;
            } else {
                $read = array($this->fsock);
                $write = $except = null;

                if (!$this->curTimeout) {
                    @stream_select($read, $write, $except, null);
                } else {
                    if ($this->curTimeout < 0) {
                        $this->is_timeout = true;
                        return true;
                    }

                    $read = array($this->fsock);
                    $write = $except = null;

                    $start = microtime(true);
                    $sec = floor($this->curTimeout);
                    $usec = 1000000 * ($this->curTimeout - $sec);
                    // on windows this returns a "Warning: Invalid CRT parameters detected" error
                    if (!@stream_select($read, $write, $except, $sec, $usec) && !count($read)) {
                        $this->is_timeout = true;
                        if ($client_channel == self::CHANNEL_EXEC && !$this->request_pty) {
                            $this->_close_channel($client_channel);
                        }
                        return true;
                    }
                    $elapsed = microtime(true) - $start;
                    $this->curTimeout-= $elapsed;
                }

                $response = $this->_get_binary_packet(true);
                if ($response === false) {
                    $this->bitmap = 0;
                    user_error('Connection closed by server');
                    return false;
                }
            }

            if ($client_channel == -1 && $response === true) {
                return true;
            }
            if (!strlen($response)) {
                return false;
            }
            extract(unpack('Ctype', $this->_string_shift($response, 1)));

            if (strlen($response) < 4) {
                return false;
            }
            if ($type == NET_SSH2_MSG_CHANNEL_OPEN) {
                extract(unpack('Nlength', $this->_string_shift($response, 4)));
            } else {
                extract(unpack('Nchannel', $this->_string_shift($response, 4)));
            }

            // will not be setup yet on incoming channel open request
            if (isset($channel) && isset($this->channel_status[$channel]) && isset($this->window_size_server_to_client[$channel])) {
                $this->window_size_server_to_client[$channel]-= strlen($response);

                // resize the window, if appropriate
                if ($this->window_size_server_to_client[$channel] < 0) {
                    $packet = pack('CNN', NET_SSH2_MSG_CHANNEL_WINDOW_ADJUST, $this->server_channels[$channel], $this->window_size);
                    if (!$this->_send_binary_packet($packet)) {
                        return false;
                    }
                    $this->window_size_server_to_client[$channel]+= $this->window_size;
                }

                switch ($type) {
                    case NET_SSH2_MSG_CHANNEL_EXTENDED_DATA:
                        /*
                        if ($client_channel == self::CHANNEL_EXEC) {
                            $this->_send_channel_packet($client_channel, chr(0));
                        }
                        */
                        // currently, there's only one possible value for $data_type_code: NET_SSH2_EXTENDED_DATA_STDERR
                        if (strlen($response) < 8) {
                            return false;
                        }
                        extract(unpack('Ndata_type_code/Nlength', $this->_string_shift($response, 8)));
                        $data = $this->_string_shift($response, $length);
                        $this->stdErrorLog.= $data;
                        if ($skip_extended || $this->quiet_mode) {
                            continue 2;
                        }
                        if ($client_channel == $channel && $this->channel_status[$channel] == NET_SSH2_MSG_CHANNEL_DATA) {
                            return $data;
                        }
                        if (!isset($this->channel_buffers[$channel])) {
                            $this->channel_buffers[$channel] = array();
                        }
                        $this->channel_buffers[$channel][] = $data;

                        continue 2;
                    case NET_SSH2_MSG_CHANNEL_REQUEST:
                        if ($this->channel_status[$channel] == NET_SSH2_MSG_CHANNEL_CLOSE) {
                            continue 2;
                        }
                        if (strlen($response) < 4) {
                            return false;
                        }
                        extract(unpack('Nlength', $this->_string_shift($response, 4)));
                        $value = $this->_string_shift($response, $length);
                        switch ($value) {
                            case 'exit-signal':
                                $this->_string_shift($response, 1);
                                if (strlen($response) < 4) {
                                    return false;
                                }
                                extract(unpack('Nlength', $this->_string_shift($response, 4)));
                                $this->errors[] = 'SSH_MSG_CHANNEL_REQUEST (exit-signal): ' . $this->_string_shift($response, $length);
                                $this->_string_shift($response, 1);
                                if (strlen($response) < 4) {
                                    return false;
                                }
                                extract(unpack('Nlength', $this->_string_shift($response, 4)));
                                if ($length) {
                                    $this->errors[count($this->errors)].= "\r\n" . $this->_string_shift($response, $length);
                                }

                                $this->_send_binary_packet(pack('CN', NET_SSH2_MSG_CHANNEL_EOF, $this->server_channels[$client_channel]));
                                $this->_send_binary_packet(pack('CN', NET_SSH2_MSG_CHANNEL_CLOSE, $this->server_channels[$channel]));

                                $this->channel_status[$channel] = NET_SSH2_MSG_CHANNEL_EOF;

                                continue 3;
                            case 'exit-status':
                                if (strlen($response) < 5) {
                                    return false;
                                }
                                extract(unpack('Cfalse/Nexit_status', $this->_string_shift($response, 5)));
                                $this->exit_status = $exit_status;

                                // "The client MAY ignore these messages."
                                // -- http://tools.ietf.org/html/rfc4254#section-6.10

                                continue 3;
                            default:
                                // "Some systems may not implement signals, in which case they SHOULD ignore this message."
                                //  -- http://tools.ietf.org/html/rfc4254#section-6.9
                                continue 3;
                        }
                }

                switch ($this->channel_status[$channel]) {
                    case NET_SSH2_MSG_CHANNEL_OPEN:
                        switch ($type) {
                            case NET_SSH2_MSG_CHANNEL_OPEN_CONFIRMATION:
                                if (strlen($response) < 4) {
                                    return false;
                                }
                                extract(unpack('Nserver_channel', $this->_string_shift($response, 4)));
                                $this->server_channels[$channel] = $server_channel;
                                if (strlen($response) < 4) {
                                    return false;
                                }
                                extract(unpack('Nwindow_size', $this->_string_shift($response, 4)));
                                if ($window_size < 0) {
                                    $window_size&= 0x7FFFFFFF;
                                    $window_size+= 0x80000000;
                                }
                                $this->window_size_client_to_server[$channel] = $window_size;
                                if (strlen($response) < 4) {
                                     return false;
                                }
                                $temp = unpack('Npacket_size_client_to_server', $this->_string_shift($response, 4));
                                $this->packet_size_client_to_server[$channel] = $temp['packet_size_client_to_server'];
                                $result = $client_channel == $channel ? true : $this->_get_channel_packet($client_channel, $skip_extended);
                                $this->_on_channel_open();
                                return $result;
                            //case NET_SSH2_MSG_CHANNEL_OPEN_FAILURE:
                            default:
                                user_error('Unable to open channel');
                                return $this->_disconnect(NET_SSH2_DISCONNECT_BY_APPLICATION);
                        }
                        break;
                    case NET_SSH2_MSG_CHANNEL_REQUEST:
                        switch ($type) {
                            case NET_SSH2_MSG_CHANNEL_SUCCESS:
                                return true;
                            case NET_SSH2_MSG_CHANNEL_FAILURE:
                                return false;
                            default:
                                user_error('Unable to fulfill channel request');
                                return $this->_disconnect(NET_SSH2_DISCONNECT_BY_APPLICATION);
                        }
                    case NET_SSH2_MSG_CHANNEL_CLOSE:
                        return $type == NET_SSH2_MSG_CHANNEL_CLOSE ? true : $this->_get_channel_packet($client_channel, $skip_extended);
                }
            }

            // ie. $this->channel_status[$channel] == NET_SSH2_MSG_CHANNEL_DATA

            switch ($type) {
                case NET_SSH2_MSG_CHANNEL_DATA:
                    /*
                    if ($channel == self::CHANNEL_EXEC) {
                        // SCP requires null packets, such as this, be sent.  further, in the case of the ssh.com SSH server
                        // this actually seems to make things twice as fast.  more to the point, the message right after
                        // SSH_MSG_CHANNEL_DATA (usually SSH_MSG_IGNORE) won't block for as long as it would have otherwise.
                        // in OpenSSH it slows things down but only by a couple thousandths of a second.
                        $this->_send_channel_packet($channel, chr(0));
                    }
                    */
                    if (strlen($response) < 4) {
                        return false;
                    }
                    extract(unpack('Nlength', $this->_string_shift($response, 4)));
                    $data = $this->_string_shift($response, $length);

                    if ($channel == self::CHANNEL_AGENT_FORWARD) {
                        $agent_response = $this->agent->_forward_data($data);
                        if (!is_bool($agent_response)) {
                            $this->_send_channel_packet($channel, $agent_response);
                        }
                        break;
                    }

                    if ($client_channel == $channel) {
                        return $data;
                    }
                    if (!isset($this->channel_buffers[$channel])) {
                        $this->channel_buffers[$channel] = array();
                    }
                    $this->channel_buffers[$channel][] = $data;
                    break;
                case NET_SSH2_MSG_CHANNEL_CLOSE:
                    $this->curTimeout = 0;

                    if ($this->bitmap & self::MASK_SHELL) {
                        $this->bitmap&= ~self::MASK_SHELL;
                    }
                    if ($this->channel_status[$channel] != NET_SSH2_MSG_CHANNEL_EOF) {
                        $this->_send_binary_packet(pack('CN', NET_SSH2_MSG_CHANNEL_CLOSE, $this->server_channels[$channel]));
                    }

                    $this->channel_status[$channel] = NET_SSH2_MSG_CHANNEL_CLOSE;
                    if ($client_channel == $channel) {
                        return true;
                    }
                case NET_SSH2_MSG_CHANNEL_EOF:
                    break;
                default:
                    user_error('Error reading channel data');
                    return $this->_disconnect(NET_SSH2_DISCONNECT_BY_APPLICATION);
            }
        }
    }

    /**
     * Sends Binary Packets
     *
     * See '6. Binary Packet Protocol' of rfc4253 for more info.
     *
     * @param string $data
     * @param string $logged
     * @see self::_get_binary_packet()
     * @return bool
     * @access private
     */
    function _send_binary_packet($data, $logged = null)
    {
        if (!is_resource($this->fsock) || feof($this->fsock)) {
            $this->bitmap = 0;
            user_error('Connection closed prematurely');
            return false;
        }

        //if ($this->compress) {
        //    // the -4 removes the checksum:
        //    // http://php.net/function.gzcompress#57710
        //    $data = substr(gzcompress($data), 0, -4);
        //}

        // 4 (packet length) + 1 (padding length) + 4 (minimal padding amount) == 9
        $packet_length = strlen($data) + 9;
        // round up to the nearest $this->encrypt_block_size
        $packet_length+= (($this->encrypt_block_size - 1) * $packet_length) % $this->encrypt_block_size;
        // subtracting strlen($data) is obvious - subtracting 5 is necessary because of packet_length and padding_length
        $padding_length = $packet_length - strlen($data) - 5;
        $padding = Random::string($padding_length);

        // we subtract 4 from packet_length because the packet_length field isn't supposed to include itself
        $packet = pack('NCa*', $packet_length - 4, $padding_length, $data . $padding);

        $hmac = $this->hmac_create !== false ? $this->hmac_create->hash(pack('Na*', $this->send_seq_no, $packet)) : '';
        $this->send_seq_no++;

        if ($this->encrypt !== false) {
            $packet = $this->encrypt->encrypt($packet);
        }

        $packet.= $hmac;

        $start = microtime(true);
        $result = strlen($packet) == fputs($this->fsock, $packet);
        $stop = microtime(true);

        if (defined('NET_SSH2_LOGGING')) {
            $current = microtime(true);
            $message_number = isset($this->message_numbers[ord($data[0])]) ? $this->message_numbers[ord($data[0])] : 'UNKNOWN (' . ord($data[0]) . ')';
            $message_number = '-> ' . $message_number .
                              ' (since last: ' . round($current - $this->last_packet, 4) . ', network: ' . round($stop - $start, 4) . 's)';
            $this->_append_log($message_number, isset($logged) ? $logged : $data);
            $this->last_packet = $current;
        }

        return $result;
    }

    /**
     * Logs data packets
     *
     * Makes sure that only the last 1MB worth of packets will be logged
     *
     * @param string $data
     * @access private
     */
    function _append_log($message_number, $message)
    {
        // remove the byte identifying the message type from all but the first two messages (ie. the identification strings)
        if (strlen($message_number) > 2) {
            $this->_string_shift($message);
        }

        switch (NET_SSH2_LOGGING) {
            // useful for benchmarks
            case self::LOG_SIMPLE:
                $this->message_number_log[] = $message_number;
                break;
            // the most useful log for SSH2
            case self::LOG_COMPLEX:
                $this->message_number_log[] = $message_number;
                $this->log_size+= strlen($message);
                $this->message_log[] = $message;
                while ($this->log_size > self::LOG_MAX_SIZE) {
                    $this->log_size-= strlen(array_shift($this->message_log));
                    array_shift($this->message_number_log);
                }
                break;
            // dump the output out realtime; packets may be interspersed with non packets,
            // passwords won't be filtered out and select other packets may not be correctly
            // identified
            case self::LOG_REALTIME:
                switch (PHP_SAPI) {
                    case 'cli':
                        $start = $stop = "\r\n";
                        break;
                    default:
                        $start = '<pre>';
                        $stop = '</pre>';
                }
                echo $start . $this->_format_log(array($message), array($message_number)) . $stop;
                @flush();
                @ob_flush();
                break;
            // basically the same thing as self::LOG_REALTIME with the caveat that self::LOG_REALTIME_FILE
            // needs to be defined and that the resultant log file will be capped out at self::LOG_MAX_SIZE.
            // the earliest part of the log file is denoted by the first <<< START >>> and is not going to necessarily
            // at the beginning of the file
            case self::LOG_REALTIME_FILE:
                if (!isset($this->realtime_log_file)) {
                    // PHP doesn't seem to like using constants in fopen()
                    $filename = self::LOG_REALTIME_FILENAME;
                    $fp = fopen($filename, 'w');
                    $this->realtime_log_file = $fp;
                }
                if (!is_resource($this->realtime_log_file)) {
                    break;
                }
                $entry = $this->_format_log(array($message), array($message_number));
                if ($this->realtime_log_wrap) {
                    $temp = "<<< START >>>\r\n";
                    $entry.= $temp;
                    fseek($this->realtime_log_file, ftell($this->realtime_log_file) - strlen($temp));
                }
                $this->realtime_log_size+= strlen($entry);
                if ($this->realtime_log_size > self::LOG_MAX_SIZE) {
                    fseek($this->realtime_log_file, 0);
                    $this->realtime_log_size = strlen($entry);
                    $this->realtime_log_wrap = true;
                }
                fputs($this->realtime_log_file, $entry);
        }
    }

    /**
     * Sends channel data
     *
     * Spans multiple SSH_MSG_CHANNEL_DATAs if appropriate
     *
     * @param int $client_channel
     * @param string $data
     * @return bool
     * @access private
     */
    function _send_channel_packet($client_channel, $data)
    {
        while (strlen($data)) {
            if (!$this->window_size_client_to_server[$client_channel]) {
                $this->bitmap^= self::MASK_WINDOW_ADJUST;
                // using an invalid channel will let the buffers be built up for the valid channels
                $this->_get_channel_packet(-1);
                $this->bitmap^= self::MASK_WINDOW_ADJUST;
            }

            /* The maximum amount of data allowed is determined by the maximum
               packet size for the channel, and the current window size, whichever
               is smaller.
                 -- http://tools.ietf.org/html/rfc4254#section-5.2 */
            $max_size = min(
                $this->packet_size_client_to_server[$client_channel],
                $this->window_size_client_to_server[$client_channel]
            );

            $temp = $this->_string_shift($data, $max_size);
            $packet = pack(
                'CN2a*',
                NET_SSH2_MSG_CHANNEL_DATA,
                $this->server_channels[$client_channel],
                strlen($temp),
                $temp
            );
            $this->window_size_client_to_server[$client_channel]-= strlen($temp);
            if (!$this->_send_binary_packet($packet)) {
                return false;
            }
        }

        return true;
    }

    /**
     * Closes and flushes a channel
     *
     * \phpseclib\Net\SSH2 doesn't properly close most channels.  For exec() channels are normally closed by the server
     * and for SFTP channels are presumably closed when the client disconnects.  This functions is intended
     * for SCP more than anything.
     *
     * @param int $client_channel
     * @param bool $want_reply
     * @return bool
     * @access private
     */
    function _close_channel($client_channel, $want_reply = false)
    {
        // see http://tools.ietf.org/html/rfc4254#section-5.3

        $this->_send_binary_packet(pack('CN', NET_SSH2_MSG_CHANNEL_EOF, $this->server_channels[$client_channel]));

        if (!$want_reply) {
            $this->_send_binary_packet(pack('CN', NET_SSH2_MSG_CHANNEL_CLOSE, $this->server_channels[$client_channel]));
        }

        $this->channel_status[$client_channel] = NET_SSH2_MSG_CHANNEL_CLOSE;

        $this->curTimeout = 0;

        while (!is_bool($this->_get_channel_packet($client_channel))) {
        }

        if ($want_reply) {
            $this->_send_binary_packet(pack('CN', NET_SSH2_MSG_CHANNEL_CLOSE, $this->server_channels[$client_channel]));
        }

        if ($this->bitmap & self::MASK_SHELL) {
            $this->bitmap&= ~self::MASK_SHELL;
        }
    }

    /**
     * Disconnect
     *
     * @param int $reason
     * @return bool
     * @access private
     */
    function _disconnect($reason)
    {
        if ($this->bitmap & self::MASK_CONNECTED) {
            $data = pack('CNNa*Na*', NET_SSH2_MSG_DISCONNECT, $reason, 0, '', 0, '');
            $this->_send_binary_packet($data);
            $this->bitmap = 0;
            fclose($this->fsock);
            return false;
        }
    }

    /**
     * String Shift
     *
     * Inspired by array_shift
     *
     * @param string $string
     * @param int $index
     * @return string
     * @access private
     */
    function _string_shift(&$string, $index = 1)
    {
        $substr = substr($string, 0, $index);
        $string = substr($string, $index);
        return $substr;
    }

    /**
     * Define Array
     *
     * Takes any number of arrays whose indices are integers and whose values are strings and defines a bunch of
     * named constants from it, using the value as the name of the constant and the index as the value of the constant.
     * If any of the constants that would be defined already exists, none of the constants will be defined.
     *
     * @param array $array
     * @access private
     */
    function _define_array()
    {
        $args = func_get_args();
        foreach ($args as $arg) {
            foreach ($arg as $key => $value) {
                if (!defined($value)) {
                    define($value, $key);
                } else {
                    break 2;
                }
            }
        }
    }

    /**
     * Returns a log of the packets that have been sent and received.
     *
     * Returns a string if NET_SSH2_LOGGING == self::LOG_COMPLEX, an array if NET_SSH2_LOGGING == self::LOG_SIMPLE and false if !defined('NET_SSH2_LOGGING')
     *
     * @access public
     * @return array|false|string
     */
    function getLog()
    {
        if (!defined('NET_SSH2_LOGGING')) {
            return false;
        }

        switch (NET_SSH2_LOGGING) {
            case self::LOG_SIMPLE:
                return $this->message_number_log;
            case self::LOG_COMPLEX:
                $log = $this->_format_log($this->message_log, $this->message_number_log);
                return PHP_SAPI == 'cli' ? $log : '<pre>' . $log . '</pre>';
            default:
                return false;
        }
    }

    /**
     * Formats a log for printing
     *
     * @param array $message_log
     * @param array $message_number_log
     * @access private
     * @return string
     */
    function _format_log($message_log, $message_number_log)
    {
        $output = '';
        for ($i = 0; $i < count($message_log); $i++) {
            $output.= $message_number_log[$i] . "\r\n";
            $current_log = $message_log[$i];
            $j = 0;
            do {
                if (strlen($current_log)) {
                    $output.= str_pad(dechex($j), 7, '0', STR_PAD_LEFT) . '0  ';
                }
                $fragment = $this->_string_shift($current_log, $this->log_short_width);
                $hex = substr(preg_replace_callback('#.#s', array($this, '_format_log_helper'), $fragment), strlen($this->log_boundary));
                // replace non ASCII printable characters with dots
                // http://en.wikipedia.org/wiki/ASCII#ASCII_printable_characters
                // also replace < with a . since < messes up the output on web browsers
                $raw = preg_replace('#[^\x20-\x7E]|<#', '.', $fragment);
                $output.= str_pad($hex, $this->log_long_width - $this->log_short_width, ' ') . $raw . "\r\n";
                $j++;
            } while (strlen($current_log));
            $output.= "\r\n";
        }

        return $output;
    }

    /**
     * Helper function for _format_log
     *
     * For use with preg_replace_callback()
     *
     * @param array $matches
     * @access private
     * @return string
     */
    function _format_log_helper($matches)
    {
        return $this->log_boundary . str_pad(dechex(ord($matches[0])), 2, '0', STR_PAD_LEFT);
    }

    /**
     * Helper function for agent->_on_channel_open()
     *
     * Used when channels are created to inform agent
     * of said channel opening. Must be called after
     * channel open confirmation received
     *
     * @access private
     */
    function _on_channel_open()
    {
        if (isset($this->agent)) {
            $this->agent->_on_channel_open($this);
        }
    }

    /**
     * Returns the first value of the intersection of two arrays or false if
     * the intersection is empty. The order is defined by the first parameter.
     *
     * @param array $array1
     * @param array $array2
     * @return mixed False if intersection is empty, else intersected value.
     * @access private
     */
    function _array_intersect_first($array1, $array2)
    {
        foreach ($array1 as $value) {
            if (in_array($value, $array2)) {
                return $value;
            }
        }
        return false;
    }

    /**
     * Returns all errors
     *
     * @return string[]
     * @access public
     */
    function getErrors()
    {
        return $this->errors;
    }

    /**
     * Returns the last error
     *
     * @return string
     * @access public
     */
    function getLastError()
    {
        $count = count($this->errors);

        if ($count > 0) {
            return $this->errors[$count - 1];
        }
    }

    /**
     * Return the server identification.
     *
     * @return string
     * @access public
     */
    function getServerIdentification()
    {
        $this->_connect();

        return $this->server_identifier;
    }

    /**
     * Return a list of the key exchange algorithms the server supports.
     *
     * @return array
     * @access public
     */
    function getKexAlgorithms()
    {
        $this->_connect();

        return $this->kex_algorithms;
    }

    /**
     * Return a list of the host key (public key) algorithms the server supports.
     *
     * @return array
     * @access public
     */
    function getServerHostKeyAlgorithms()
    {
        $this->_connect();

        return $this->server_host_key_algorithms;
    }

    /**
     * Return a list of the (symmetric key) encryption algorithms the server supports, when receiving stuff from the client.
     *
     * @return array
     * @access public
     */
    function getEncryptionAlgorithmsClient2Server()
    {
        $this->_connect();

        return $this->encryption_algorithms_client_to_server;
    }

    /**
     * Return a list of the (symmetric key) encryption algorithms the server supports, when sending stuff to the client.
     *
     * @return array
     * @access public
     */
    function getEncryptionAlgorithmsServer2Client()
    {
        $this->_connect();

        return $this->encryption_algorithms_server_to_client;
    }

    /**
     * Return a list of the MAC algorithms the server supports, when receiving stuff from the client.
     *
     * @return array
     * @access public
     */
    function getMACAlgorithmsClient2Server()
    {
        $this->_connect();

        return $this->mac_algorithms_client_to_server;
    }

    /**
     * Return a list of the MAC algorithms the server supports, when sending stuff to the client.
     *
     * @return array
     * @access public
     */
    function getMACAlgorithmsServer2Client()
    {
        $this->_connect();

        return $this->mac_algorithms_server_to_client;
    }

    /**
     * Return a list of the compression algorithms the server supports, when receiving stuff from the client.
     *
     * @return array
     * @access public
     */
    function getCompressionAlgorithmsClient2Server()
    {
        $this->_connect();

        return $this->compression_algorithms_client_to_server;
    }

    /**
     * Return a list of the compression algorithms the server supports, when sending stuff to the client.
     *
     * @return array
     * @access public
     */
    function getCompressionAlgorithmsServer2Client()
    {
        $this->_connect();

        return $this->compression_algorithms_server_to_client;
    }

    /**
     * Return a list of the languages the server supports, when sending stuff to the client.
     *
     * @return array
     * @access public
     */
    function getLanguagesServer2Client()
    {
        $this->_connect();

        return $this->languages_server_to_client;
    }

    /**
     * Return a list of the languages the server supports, when receiving stuff from the client.
     *
     * @return array
     * @access public
     */
    function getLanguagesClient2Server()
    {
        $this->_connect();

        return $this->languages_client_to_server;
    }

    /**
     * Returns a list of algorithms the server supports
     *
     * @return array
     * @access public
     */
    public function getServerAlgorithms()
    {
        $this->_connect();

        return array(
            'kex' => $this->kex_algorithms,
            'hostkey' => $this->server_host_key_algorithms,
            'client_to_server' => array(
                'crypt' => $this->encryption_algorithms_client_to_server,
                'mac' => $this->mac_algorithms_client_to_server,
                'comp' => $this->compression_algorithms_client_to_server,
                'lang' => $this->languages_client_to_server
            ),
            'server_to_client' => array(
                'crypt' => $this->encryption_algorithms_server_to_client,
                'mac' => $this->mac_algorithms_server_to_client,
                'comp' => $this->compression_algorithms_server_to_client,
                'lang' => $this->languages_server_to_client
            )
        );
    }

    /**
     * Returns a list of KEX algorithms that phpseclib supports
     *
     * @return array
     * @access public
     */
    function getSupportedKEXAlgorithms()
    {
        $kex_algorithms = array(
            'diffie-hellman-group-exchange-sha256',// RFC 4419
            'diffie-hellman-group-exchange-sha1',  // RFC 4419

            // Diffie-Hellman Key Agreement (DH) using integer modulo prime
            // groups.
            'diffie-hellman-group14-sha1', // REQUIRED
            'diffie-hellman-group1-sha1', // REQUIRED
        );

        return $kex_algorithms;
    }

    /**
     * Returns a list of host key algorithms that phpseclib supports
     *
     * @return array
     * @access public
     */
    function getSupportedHostKeyAlgorithms()
    {
        return array(
            'rsa-sha2-256', // RFC 8332
            'rsa-sha2-512', // RFC 8332
            'ssh-rsa', // RECOMMENDED  sign   Raw RSA Key
            'ssh-dss'  // REQUIRED     sign   Raw DSS Key
        );
    }

    /**
     * Returns a list of symmetric key algorithms that phpseclib supports
     *
     * @return array
     * @access public
     */
    function getSupportedEncryptionAlgorithms()
    {
        $algos = array(
            // from <http://tools.ietf.org/html/rfc4345#section-4>:
            'arcfour256',
            'arcfour128',

            //'arcfour',      // OPTIONAL          the ARCFOUR stream cipher with a 128-bit key

            // CTR modes from <http://tools.ietf.org/html/rfc4344#section-4>:
            'aes128-ctr',     // RECOMMENDED       AES (Rijndael) in SDCTR mode, with 128-bit key
            'aes192-ctr',     // RECOMMENDED       AES with 192-bit key
            'aes256-ctr',     // RECOMMENDED       AES with 256-bit key

            'twofish128-ctr', // OPTIONAL          Twofish in SDCTR mode, with 128-bit key
            'twofish192-ctr', // OPTIONAL          Twofish with 192-bit key
            'twofish256-ctr', // OPTIONAL          Twofish with 256-bit key

            'aes128-cbc',     // RECOMMENDED       AES with a 128-bit key
            'aes192-cbc',     // OPTIONAL          AES with a 192-bit key
            'aes256-cbc',     // OPTIONAL          AES in CBC mode, with a 256-bit key

            'twofish128-cbc', // OPTIONAL          Twofish with a 128-bit key
            'twofish192-cbc', // OPTIONAL          Twofish with a 192-bit key
            'twofish256-cbc',
            'twofish-cbc',    // OPTIONAL          alias for "twofish256-cbc"
                              //                   (this is being retained for historical reasons)

            'blowfish-ctr',   // OPTIONAL          Blowfish in SDCTR mode

            'blowfish-cbc',   // OPTIONAL          Blowfish in CBC mode

            '3des-ctr',       // RECOMMENDED       Three-key 3DES in SDCTR mode

            '3des-cbc',       // REQUIRED          three-key 3DES in CBC mode

             //'none'           // OPTIONAL          no encryption; NOT RECOMMENDED
        );

        $engines = array(
            CRYPT_ENGINE_OPENSSL,
            CRYPT_ENGINE_MCRYPT,
            CRYPT_ENGINE_INTERNAL
        );

        $ciphers = array();
        foreach ($engines as $engine) {
            foreach ($algos as $algo) {
                $obj = $this->_encryption_algorithm_to_crypt_instance($algo);
                if (strtolower(get_class($obj)) == 'crypt_rijndael') {
                    $obj->setKeyLength(preg_replace('#[^\d]#', '', $algo));
                }
                switch ($algo) {
                    case 'arcfour128':
                    case 'arcfour256':
                        if ($engine == CRYPT_ENGINE_INTERNAL) {
                            $algos = array_diff($algos, array($algo));
                            $ciphers[] = $algo;
                        } else {
                            continue 2;
                        }
                }
                if ($obj->isValidEngine($engine)) {
                    $algos = array_diff($algos, array($algo));
                    $ciphers[] = $algo;
                }
            }
        }

        return $ciphers;
    }

    /**
     * Returns a list of MAC algorithms that phpseclib supports
     *
     * @return array
     * @access public
     */
    function getSupportedMACAlgorithms()
    {
        return array(
            // from <http://www.ietf.org/rfc/rfc6668.txt>:
            'hmac-sha2-256',// RECOMMENDED     HMAC-SHA256 (digest length = key length = 32)

            'hmac-sha1-96', // RECOMMENDED     first 96 bits of HMAC-SHA1 (digest length = 12, key length = 20)
            'hmac-sha1',    // REQUIRED        HMAC-SHA1 (digest length = key length = 20)
            'hmac-md5-96',  // OPTIONAL        first 96 bits of HMAC-MD5 (digest length = 12, key length = 16)
            'hmac-md5',     // OPTIONAL        HMAC-MD5 (digest length = key length = 16)
            //'none'          // OPTIONAL        no MAC; NOT RECOMMENDED
        );
    }

    /**
     * Returns a list of compression algorithms that phpseclib supports
     *
     * @return array
     * @access public
     */
    function getSupportedCompressionAlgorithms()
    {
        return array(
            'none'   // REQUIRED        no compression
            //'zlib' // OPTIONAL        ZLIB (LZ77) compression
        );
    }

    /**
     * Return list of negotiated algorithms
     *
     * Uses the same format as https://www.php.net/ssh2-methods-negotiated
     *
     * @return array
     * @access public
     */
    function getAlgorithmsNegotiated()
    {
        $this->_connect();

        return array(
            'kex' => $this->kex_algorithm,
            'hostkey' => $this->signature_format,
            'client_to_server' => array(
                'crypt' => $this->encrypt->name,
                'mac' => $this->hmac_create->name,
                'comp' => 'none',
            ),
            'server_to_client' => array(
                'crypt' => $this->decrypt->name,
                'mac' => $this->hmac_check->name,
                'comp' => 'none',
            )
        );
    }

    /**
     * Accepts an associative array with up to four parameters as described at
     * <https://www.php.net/manual/en/function.ssh2-connect.php>
     *
     * @param array $methods
     * @access public
     */
    function setPreferredAlgorithms($methods)
    {
        $preferred = $methods;

        if (isset($preferred['kex'])) {
            $preferred['kex'] = array_intersect(
                $preferred['kex'],
                $this->getSupportedKEXAlgorithms()
            );
        }

        if (isset($preferred['hostkey'])) {
            $preferred['hostkey'] = array_intersect(
                $preferred['hostkey'],
                $this->getSupportedHostKeyAlgorithms()
            );
        }

        $keys = array('client_to_server', 'server_to_client');
        foreach ($keys as $key) {
            if (isset($preferred[$key])) {
                $a = &$preferred[$key];
                if (isset($a['crypt'])) {
                    $a['crypt'] = array_intersect(
                        $a['crypt'],
                        $this->getSupportedEncryptionAlgorithms()
                    );
                }
                if (isset($a['comp'])) {
                    $a['comp'] = array_intersect(
                        $a['comp'],
                        $this->getSupportedCompressionAlgorithms()
                    );
                }
                if (isset($a['mac'])) {
                    $a['mac'] = array_intersect(
                        $a['mac'],
                        $this->getSupportedMACAlgorithms()
                    );
                }
            }
        }

        $keys = array(
            'kex',
            'hostkey',
            'client_to_server/crypt',
            'client_to_server/comp',
            'client_to_server/mac',
            'server_to_client/crypt',
            'server_to_client/comp',
            'server_to_client/mac',
        );
        foreach ($keys as $key) {
            $p = $preferred;
            $m = $methods;

            $subkeys = explode('/', $key);
            foreach ($subkeys as $subkey) {
                if (!isset($p[$subkey])) {
                    continue 2;
                }
                $p = $p[$subkey];
                $m = $m[$subkey];
            }

            if (count($p) != count($m)) {
                $diff = array_diff($m, $p);
                $msg = count($diff) == 1 ?
                    ' is not a supported algorithm' :
                    ' are not supported algorithms';
                user_error(implode(', ', $diff) . $msg);
                return false;
            }
        }

        $this->preferred = $preferred;
    }

    /**
     * Returns the banner message.
     *
     * Quoting from the RFC, "in some jurisdictions, sending a warning message before
     * authentication may be relevant for getting legal protection."
     *
     * @return string
     * @access public
     */
    function getBannerMessage()
    {
        return $this->banner_message;
    }

    /**
     * Returns the server public host key.
     *
     * Caching this the first time you connect to a server and checking the result on subsequent connections
     * is recommended.  Returns false if the server signature is not signed correctly with the public host key.
     *
     * @return mixed
     * @access public
     */
    function getServerPublicHostKey()
    {
        if (!($this->bitmap & self::MASK_CONSTRUCTOR)) {
            if (!$this->_connect()) {
                return false;
            }
        }

        $signature = $this->signature;
        $server_public_host_key = $this->server_public_host_key;

        if (strlen($server_public_host_key) < 4) {
            return false;
        }
        extract(unpack('Nlength', $this->_string_shift($server_public_host_key, 4)));
        $this->_string_shift($server_public_host_key, $length);

        if ($this->signature_validated) {
            return $this->bitmap ?
                $this->signature_format . ' ' . base64_encode($this->server_public_host_key) :
                false;
        }

        $this->signature_validated = true;

        switch ($this->signature_format) {
            case 'ssh-dss':
                $zero = new BigInteger();

                if (strlen($server_public_host_key) < 4) {
                    return false;
                }
                $temp = unpack('Nlength', $this->_string_shift($server_public_host_key, 4));
                $p = new BigInteger($this->_string_shift($server_public_host_key, $temp['length']), -256);

                if (strlen($server_public_host_key) < 4) {
                    return false;
                }
                $temp = unpack('Nlength', $this->_string_shift($server_public_host_key, 4));
                $q = new BigInteger($this->_string_shift($server_public_host_key, $temp['length']), -256);

                if (strlen($server_public_host_key) < 4) {
                    return false;
                }
                $temp = unpack('Nlength', $this->_string_shift($server_public_host_key, 4));
                $g = new BigInteger($this->_string_shift($server_public_host_key, $temp['length']), -256);

                if (strlen($server_public_host_key) < 4) {
                    return false;
                }
                $temp = unpack('Nlength', $this->_string_shift($server_public_host_key, 4));
                $y = new BigInteger($this->_string_shift($server_public_host_key, $temp['length']), -256);

                /* The value for 'dss_signature_blob' is encoded as a string containing
                   r, followed by s (which are 160-bit integers, without lengths or
                   padding, unsigned, and in network byte order). */
                $temp = unpack('Nlength', $this->_string_shift($signature, 4));
                if ($temp['length'] != 40) {
                    user_error('Invalid signature');
                    return $this->_disconnect(NET_SSH2_DISCONNECT_KEY_EXCHANGE_FAILED);
                }

                $r = new BigInteger($this->_string_shift($signature, 20), 256);
                $s = new BigInteger($this->_string_shift($signature, 20), 256);

                switch (true) {
                    case $r->equals($zero):
                    case $r->compare($q) >= 0:
                    case $s->equals($zero):
                    case $s->compare($q) >= 0:
                        user_error('Invalid signature');
                        return $this->_disconnect(NET_SSH2_DISCONNECT_KEY_EXCHANGE_FAILED);
                }

                $w = $s->modInverse($q);

                $u1 = $w->multiply(new BigInteger(sha1($this->exchange_hash), 16));
                list(, $u1) = $u1->divide($q);

                $u2 = $w->multiply($r);
                list(, $u2) = $u2->divide($q);

                $g = $g->modPow($u1, $p);
                $y = $y->modPow($u2, $p);

                $v = $g->multiply($y);
                list(, $v) = $v->divide($p);
                list(, $v) = $v->divide($q);

                if (!$v->equals($r)) {
                    user_error('Bad server signature');
                    return $this->_disconnect(NET_SSH2_DISCONNECT_HOST_KEY_NOT_VERIFIABLE);
                }

                break;
            case 'ssh-rsa':
            case 'rsa-sha2-256':
            case 'rsa-sha2-512':
                if (strlen($server_public_host_key) < 4) {
                    return false;
                }
                $temp = unpack('Nlength', $this->_string_shift($server_public_host_key, 4));
                $e = new BigInteger($this->_string_shift($server_public_host_key, $temp['length']), -256);

                if (strlen($server_public_host_key) < 4) {
                    return false;
                }
                $temp = unpack('Nlength', $this->_string_shift($server_public_host_key, 4));
                $rawN = $this->_string_shift($server_public_host_key, $temp['length']);
                $n = new BigInteger($rawN, -256);
                $nLength = strlen(ltrim($rawN, "\0"));

                /*
                if (strlen($signature) < 4) {
                    return false;
                }
                $temp = unpack('Nlength', $this->_string_shift($signature, 4));
                $signature = $this->_string_shift($signature, $temp['length']);

                $rsa = new RSA();
                switch ($this->signature_format) {
                    case 'rsa-sha2-512':
                        $hash = 'sha512';
                        break;
                    case 'rsa-sha2-256':
                        $hash = 'sha256';
                        break;
                    //case 'ssh-rsa':
                    default:
                        $hash = 'sha1';
                }
                $rsa->setHash($hash);
                $rsa->setSignatureMode(RSA::SIGNATURE_PKCS1);
                $rsa->loadKey(array('e' => $e, 'n' => $n), RSA::PUBLIC_FORMAT_RAW);

                if (!$rsa->verify($this->exchange_hash, $signature)) {
                    user_error('Bad server signature');
                    return $this->_disconnect(NET_SSH2_DISCONNECT_HOST_KEY_NOT_VERIFIABLE);
                }
                */

                if (strlen($signature) < 4) {
                    return false;
                }
                $temp = unpack('Nlength', $this->_string_shift($signature, 4));
                $s = new BigInteger($this->_string_shift($signature, $temp['length']), 256);

                // validate an RSA signature per "8.2 RSASSA-PKCS1-v1_5", "5.2.2 RSAVP1", and "9.1 EMSA-PSS" in the
                // following URL:
                // ftp://ftp.rsasecurity.com/pub/pkcs/pkcs-1/pkcs-1v2-1.pdf

                // also, see SSHRSA.c (rsa2_verifysig) in PuTTy's source.

                if ($s->compare(new BigInteger()) < 0 || $s->compare($n->subtract(new BigInteger(1))) > 0) {
                    user_error('Invalid signature');
                    return $this->_disconnect(NET_SSH2_DISCONNECT_KEY_EXCHANGE_FAILED);
                }

                $s = $s->modPow($e, $n);
                $s = $s->toBytes();

                switch ($this->signature_format) {
                    case 'rsa-sha2-512':
                        $hash = 'sha512';
                        break;
                    case 'rsa-sha2-256':
                        $hash = 'sha256';
                        break;
                    //case 'ssh-rsa':
                    default:
                        $hash = 'sha1';
                }
                $hashObj = new Hash($hash);
                switch ($this->signature_format) {
                    case 'rsa-sha2-512':
                        $h = pack('N5a*', 0x00305130, 0x0D060960, 0x86480165, 0x03040203, 0x05000440, $hashObj->hash($this->exchange_hash));
                        break;
                    case 'rsa-sha2-256':
                        $h = pack('N5a*', 0x00303130, 0x0D060960, 0x86480165, 0x03040201, 0x05000420, $hashObj->hash($this->exchange_hash));
                        break;
                    //case 'ssh-rsa':
                    default:
                        $hash = 'sha1';
                        $h = pack('N4a*', 0x00302130, 0x0906052B, 0x0E03021A, 0x05000414, $hashObj->hash($this->exchange_hash));
                }
                $h = chr(0x01) . str_repeat(chr(0xFF), $nLength - 2 - strlen($h)) . $h;

                if ($s != $h) {
                    user_error('Bad server signature');
                    return $this->_disconnect(NET_SSH2_DISCONNECT_HOST_KEY_NOT_VERIFIABLE);
                }
                break;
            default:
                user_error('Unsupported signature format');
                return $this->_disconnect(NET_SSH2_DISCONNECT_HOST_KEY_NOT_VERIFIABLE);
        }

        return $this->signature_format . ' ' . base64_encode($this->server_public_host_key);
    }

    /**
     * Returns the exit status of an SSH command or false.
     *
     * @return false|int
     * @access public
     */
    function getExitStatus()
    {
        if (is_null($this->exit_status)) {
            return false;
        }
        return $this->exit_status;
    }

    /**
     * Returns the number of columns for the terminal window size.
     *
     * @return int
     * @access public
     */
    function getWindowColumns()
    {
        return $this->windowColumns;
    }

    /**
     * Returns the number of rows for the terminal window size.
     *
     * @return int
     * @access public
     */
    function getWindowRows()
    {
        return $this->windowRows;
    }

    /**
     * Sets the number of columns for the terminal window size.
     *
     * @param int $value
     * @access public
     */
    function setWindowColumns($value)
    {
        $this->windowColumns = $value;
    }

    /**
     * Sets the number of rows for the terminal window size.
     *
     * @param int $value
     * @access public
     */
    function setWindowRows($value)
    {
        $this->windowRows = $value;
    }

    /**
     * Sets the number of columns and rows for the terminal window size.
     *
     * @param int $columns
     * @param int $rows
     * @access public
     */
    function setWindowSize($columns = 80, $rows = 24)
    {
        $this->windowColumns = $columns;
        $this->windowRows = $rows;
    }
}<|MERGE_RESOLUTION|>--- conflicted
+++ resolved
@@ -1321,127 +1321,6 @@
      */
     function _key_exchange($kexinit_payload_server = false)
     {
-<<<<<<< HEAD
-        $kex_algorithms = array(
-            // Elliptic Curve Diffie-Hellman Key Agreement (ECDH) using
-            // Curve25519. See doc/curve25519-sha256@libssh.org.txt in the
-            // libssh repository for more information.
-            'curve25519-sha256@libssh.org',
-
-            // Diffie-Hellman Key Agreement (DH) using integer modulo prime
-            // groups.
-            'diffie-hellman-group1-sha1', // REQUIRED
-            'diffie-hellman-group14-sha1', // REQUIRED
-            'diffie-hellman-group-exchange-sha1', // RFC 4419
-            'diffie-hellman-group-exchange-sha256', // RFC 4419
-        );
-        if (!function_exists('\\Sodium\\library_version_major')) {
-            $kex_algorithms = array_diff(
-                $kex_algorithms,
-                array('curve25519-sha256@libssh.org')
-            );
-        }
-
-        $server_host_key_algorithms = array(
-            'rsa-sha2-256', // RFC 8332
-            'rsa-sha2-512', // RFC 8332
-            'ssh-rsa', // RECOMMENDED  sign   Raw RSA Key
-            'ssh-dss'  // REQUIRED     sign   Raw DSS Key
-        );
-
-        $encryption_algorithms = array(
-            // from <http://tools.ietf.org/html/rfc4345#section-4>:
-            'arcfour256',
-            'arcfour128',
-
-            //'arcfour',      // OPTIONAL          the ARCFOUR stream cipher with a 128-bit key
-
-            // CTR modes from <http://tools.ietf.org/html/rfc4344#section-4>:
-            'aes128-ctr',     // RECOMMENDED       AES (Rijndael) in SDCTR mode, with 128-bit key
-            'aes192-ctr',     // RECOMMENDED       AES with 192-bit key
-            'aes256-ctr',     // RECOMMENDED       AES with 256-bit key
-
-            'twofish128-ctr', // OPTIONAL          Twofish in SDCTR mode, with 128-bit key
-            'twofish192-ctr', // OPTIONAL          Twofish with 192-bit key
-            'twofish256-ctr', // OPTIONAL          Twofish with 256-bit key
-
-            'aes128-cbc',     // RECOMMENDED       AES with a 128-bit key
-            'aes192-cbc',     // OPTIONAL          AES with a 192-bit key
-            'aes256-cbc',     // OPTIONAL          AES in CBC mode, with a 256-bit key
-
-            'twofish128-cbc', // OPTIONAL          Twofish with a 128-bit key
-            'twofish192-cbc', // OPTIONAL          Twofish with a 192-bit key
-            'twofish256-cbc',
-            'twofish-cbc',    // OPTIONAL          alias for "twofish256-cbc"
-                              //                   (this is being retained for historical reasons)
-
-            'blowfish-ctr',   // OPTIONAL          Blowfish in SDCTR mode
-
-            'blowfish-cbc',   // OPTIONAL          Blowfish in CBC mode
-
-            '3des-ctr',       // RECOMMENDED       Three-key 3DES in SDCTR mode
-
-            '3des-cbc',       // REQUIRED          three-key 3DES in CBC mode
-                //'none'         // OPTIONAL          no encryption; NOT RECOMMENDED
-        );
-
-        if (extension_loaded('openssl') && !extension_loaded('mcrypt')) {
-            // OpenSSL does not support arcfour256 in any capacity and arcfour128 / arcfour support is limited to
-            // instances that do not use continuous buffers
-            $encryption_algorithms = array_diff(
-                $encryption_algorithms,
-                array('arcfour256', 'arcfour128', 'arcfour')
-            );
-        }
-
-        if (class_exists('\phpseclib\Crypt\RC4') === false) {
-            $encryption_algorithms = array_diff(
-                $encryption_algorithms,
-                array('arcfour256', 'arcfour128', 'arcfour')
-            );
-        }
-        if (class_exists('\phpseclib\Crypt\Rijndael') === false) {
-            $encryption_algorithms = array_diff(
-                $encryption_algorithms,
-                array('aes128-ctr', 'aes192-ctr', 'aes256-ctr', 'aes128-cbc', 'aes192-cbc', 'aes256-cbc')
-            );
-        }
-        if (class_exists('\phpseclib\Crypt\Twofish') === false) {
-            $encryption_algorithms = array_diff(
-                $encryption_algorithms,
-                array('twofish128-ctr', 'twofish192-ctr', 'twofish256-ctr', 'twofish128-cbc', 'twofish192-cbc', 'twofish256-cbc', 'twofish-cbc')
-            );
-        }
-        if (class_exists('\phpseclib\Crypt\Blowfish') === false) {
-            $encryption_algorithms = array_diff(
-                $encryption_algorithms,
-                array('blowfish-ctr', 'blowfish-cbc')
-            );
-        }
-        if (class_exists('\phpseclib\Crypt\TripleDES') === false) {
-            $encryption_algorithms = array_diff(
-                $encryption_algorithms,
-                array('3des-ctr', '3des-cbc')
-            );
-        }
-        $encryption_algorithms = array_values($encryption_algorithms);
-
-        $mac_algorithms = array(
-            // from <http://www.ietf.org/rfc/rfc6668.txt>:
-            'hmac-sha2-256',// RECOMMENDED     HMAC-SHA256 (digest length = key length = 32)
-
-            'hmac-sha1-96', // RECOMMENDED     first 96 bits of HMAC-SHA1 (digest length = 12, key length = 20)
-            'hmac-sha1',    // REQUIRED        HMAC-SHA1 (digest length = key length = 20)
-            'hmac-md5-96',  // OPTIONAL        first 96 bits of HMAC-MD5 (digest length = 12, key length = 16)
-            'hmac-md5',     // OPTIONAL        HMAC-MD5 (digest length = key length = 16)
-            //'none'          // OPTIONAL        no MAC; NOT RECOMMENDED
-        );
-
-        $compression_algorithms = array(
-            'none'   // REQUIRED        no compression
-            //'zlib' // OPTIONAL        ZLIB (LZ77) compression
-        );
-=======
         $preferred = $this->preferred;
 
         $kex_algorithms = isset($preferred['kex']) ?
@@ -1468,7 +1347,6 @@
         $c2s_compression_algorithms = isset($preferred['client_to_server']['comp']) ?
             $preferred['client_to_server']['comp'] :
             $this->getSupportedCompressionAlgorithms();
->>>>>>> 3ad44cb3
 
         // some SSH servers have buggy implementations of some of the above algorithms
         switch (true) {
@@ -1490,18 +1368,12 @@
 
         $str_kex_algorithms = implode(',', $kex_algorithms);
         $str_server_host_key_algorithms = implode(',', $server_host_key_algorithms);
-<<<<<<< HEAD
-        $encryption_algorithms_server_to_client = $encryption_algorithms_client_to_server = implode(',', $encryption_algorithms);
-        $mac_algorithms_server_to_client = $mac_algorithms_client_to_server = implode(',', $mac_algorithms);
-        $compression_algorithms_server_to_client = $compression_algorithms_client_to_server = implode(',', $compression_algorithms);
-=======
         $encryption_algorithms_server_to_client = implode(',', $s2c_encryption_algorithms);
         $encryption_algorithms_client_to_server = implode(',', $c2s_encryption_algorithms);
         $mac_algorithms_server_to_client = implode(',', $s2c_mac_algorithms);
         $mac_algorithms_client_to_server = implode(',', $c2s_mac_algorithms);
         $compression_algorithms_server_to_client = implode(',', $s2c_compression_algorithms);
         $compression_algorithms_client_to_server = implode(',', $c2s_compression_algorithms);
->>>>>>> 3ad44cb3
 
         $client_cookie = Random::string(16);
 
@@ -1915,13 +1787,6 @@
             return false;
         }
 
-<<<<<<< HEAD
-        $this->decrypt_algorithm = $decrypt;
-=======
-        $this->encrypt = $this->_encryption_algorithm_to_crypt_instance($encrypt);
-        $this->decrypt = $this->_encryption_algorithm_to_crypt_instance($decrypt);
->>>>>>> 3ad44cb3
-
         $keyBytes = pack('Na*', strlen($keyBytes), $keyBytes);
 
         $this->encrypt = $this->_encryption_algorithm_to_crypt_instance($encrypt);
@@ -2148,7 +2013,6 @@
     {
         switch ($algorithm) {
             case '3des-cbc':
-<<<<<<< HEAD
                 return new TripleDES();
             case '3des-ctr':
                 return new TripleDES(Base::MODE_CTR);
@@ -2164,53 +2028,10 @@
                 return new Blowfish();
             case 'blowfish-ctr':
                 return new Blowfish(Base::MODE_CTR);
-=======
-                if (!class_exists('Crypt_TripleDES')) {
-                    include_once 'Crypt/TripleDES.php';
-                }
-                return new Crypt_TripleDES();
-                break;
-            case '3des-ctr':
-                if (!class_exists('Crypt_TripleDES')) {
-                    include_once 'Crypt/TripleDES.php';
-                }
-                return new Crypt_TripleDES(CRYPT_DES_MODE_CTR);
-                break;
-            case 'aes256-cbc':
-            case 'aes192-cbc':
-            case 'aes128-cbc':
-                if (!class_exists('Crypt_Rijndael')) {
-                    include_once 'Crypt/Rijndael.php';
-                }
-                return new Crypt_Rijndael();
-                break;
-            case 'aes256-ctr':
-            case 'aes192-ctr':
-            case 'aes128-ctr':
-                if (!class_exists('Crypt_Rijndael')) {
-                    include_once 'Crypt/Rijndael.php';
-                }
-                return new Crypt_Rijndael(CRYPT_RIJNDAEL_MODE_CTR);
-                $this->encrypt_block_size = 16; // eg. 128 / 8
-                break;
-            case 'blowfish-cbc':
-                if (!class_exists('Crypt_Blowfish')) {
-                    include_once 'Crypt/Blowfish.php';
-                }
-                return new Crypt_Blowfish();
-                break;
-            case 'blowfish-ctr':
-                if (!class_exists('Crypt_Blowfish')) {
-                    include_once 'Crypt/Blowfish.php';
-                }
-                return new Crypt_Blowfish(CRYPT_BLOWFISH_MODE_CTR);
-                break;
->>>>>>> 3ad44cb3
             case 'twofish128-cbc':
             case 'twofish192-cbc':
             case 'twofish256-cbc':
             case 'twofish-cbc':
-<<<<<<< HEAD
                 return new Twofish();
             case 'twofish128-ctr':
             case 'twofish192-ctr':
@@ -2220,40 +2041,11 @@
             case 'arcfour128':
             case 'arcfour256':
                 return new RC4();
-=======
-                if (!class_exists('Crypt_Twofish')) {
-                    include_once 'Crypt/Twofish.php';
-                }
-                return new Crypt_Twofish();
-                break;
-            case 'twofish128-ctr':
-            case 'twofish192-ctr':
-            case 'twofish256-ctr':
-                if (!class_exists('Crypt_Twofish')) {
-                    include_once 'Crypt/Twofish.php';
-                }
-                return new Crypt_Twofish(CRYPT_TWOFISH_MODE_CTR);
-                break;
-            case 'arcfour':
-            case 'arcfour128':
-            case 'arcfour256':
-                if (!class_exists('Crypt_RC4')) {
-                    include_once 'Crypt/RC4.php';
-                }
-                return new Crypt_RC4();
-                break;
-            case 'none':
-                //return new Crypt_Null();
->>>>>>> 3ad44cb3
         }
         return null;
     }
 
-<<<<<<< HEAD
-    /*
-=======
-    /**
->>>>>>> 3ad44cb3
+    /**
      * Tests whether or not proposed algorithm has a potential for issues
      *
      * @link https://www.chiark.greenend.org.uk/~sgtatham/putty/wishlist/ssh2-aesctr-openssh.html
@@ -3524,11 +3316,7 @@
         // "implementations SHOULD check that the packet length is reasonable"
         // PuTTY uses 0x9000 as the actual max packet size and so to shall we
         if ($remaining_length < -$this->decrypt_block_size || $remaining_length > 0x9000 || $remaining_length % $this->decrypt_block_size != 0) {
-<<<<<<< HEAD
-            if (!$this->bad_key_size_fix && $this->_bad_algorithm_candidate($this->decrypt_algorithm) && !($this->bitmap & SSH2::MASK_LOGIN)) {
-=======
-            if (!$this->bad_key_size_fix && $this->_bad_algorithm_candidate($this->decrypt->name) && !($this->bitmap & NET_SSH2_MASK_LOGIN)) {
->>>>>>> 3ad44cb3
+            if (!$this->bad_key_size_fix && $this->_bad_algorithm_candidate($this->decrypt->name) && !($this->bitmap & SSH2::MASK_LOGIN)) {
                 $this->bad_key_size_fix = true;
                 $this->_reset_connection(NET_SSH2_DISCONNECT_KEY_EXCHANGE_FAILED);
                 return false;
@@ -4686,6 +4474,11 @@
     function getSupportedKEXAlgorithms()
     {
         $kex_algorithms = array(
+            // Elliptic Curve Diffie-Hellman Key Agreement (ECDH) using
+            // Curve25519. See doc/curve25519-sha256@libssh.org.txt in the
+            // libssh repository for more information.
+            'curve25519-sha256@libssh.org',
+
             'diffie-hellman-group-exchange-sha256',// RFC 4419
             'diffie-hellman-group-exchange-sha1',  // RFC 4419
 
@@ -4694,6 +4487,13 @@
             'diffie-hellman-group14-sha1', // REQUIRED
             'diffie-hellman-group1-sha1', // REQUIRED
         );
+
+        if (!function_exists('\\Sodium\\library_version_major')) {
+            $kex_algorithms = array_diff(
+                $kex_algorithms,
+                array('curve25519-sha256@libssh.org')
+            );
+        }
 
         return $kex_algorithms;
     }
