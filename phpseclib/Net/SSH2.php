<?php

/**
 * Pure-PHP implementation of SSHv2.
 *
 * PHP version 5
 *
 * Here are some examples of how to use this library:
 * <code>
 * <?php
 *    include 'vendor/autoload.php';
 *
 *    $ssh = new \phpseclib3\Net\SSH2('www.domain.tld');
 *    if (!$ssh->login('username', 'password')) {
 *        exit('Login Failed');
 *    }
 *
 *    echo $ssh->exec('pwd');
 *    echo $ssh->exec('ls -la');
 * ?>
 * </code>
 *
 * <code>
 * <?php
 *    include 'vendor/autoload.php';
 *
 *    $key = \phpseclib3\Crypt\PublicKeyLoader::load('...', '(optional) password');
 *
 *    $ssh = new \phpseclib3\Net\SSH2('www.domain.tld');
 *    if (!$ssh->login('username', $key)) {
 *        exit('Login Failed');
 *    }
 *
 *    echo $ssh->read('username@username:~$');
 *    $ssh->write("ls -la\n");
 *    echo $ssh->read('username@username:~$');
 * ?>
 * </code>
 *
 * @author    Jim Wigginton <terrafrost@php.net>
 * @copyright 2007 Jim Wigginton
 * @license   http://www.opensource.org/licenses/mit-license.html  MIT License
 * @link      http://phpseclib.sourceforge.net
 */

declare(strict_types=1);

namespace phpseclib3\Net;

use phpseclib3\Common\Functions\Strings;
use phpseclib3\Crypt\Blowfish;
use phpseclib3\Crypt\ChaCha20;
use phpseclib3\Crypt\Common\PrivateKey;
use phpseclib3\Crypt\Common\PublicKey;
use phpseclib3\Crypt\Common\SymmetricKey;
use phpseclib3\Crypt\DH;
use phpseclib3\Crypt\DSA;
use phpseclib3\Crypt\EC;
use phpseclib3\Crypt\Hash;
use phpseclib3\Crypt\Random;
use phpseclib3\Crypt\RC4;
use phpseclib3\Crypt\Rijndael;
use phpseclib3\Crypt\RSA;
use phpseclib3\Crypt\TripleDES;
use phpseclib3\Crypt\Twofish;
use phpseclib3\Exception\ConnectionClosedException;
use phpseclib3\Exception\InsufficientSetupException;
use phpseclib3\Exception\InvalidArgumentException;
use phpseclib3\Exception\InvalidPacketLengthException;
use phpseclib3\Exception\LengthException;
use phpseclib3\Exception\LogicException;
use phpseclib3\Exception\NoSupportedAlgorithmsException;
use phpseclib3\Exception\RuntimeException;
use phpseclib3\Exception\TimeoutException;
use phpseclib3\Exception\UnableToConnectException;
use phpseclib3\Exception\UnexpectedValueException;
use phpseclib3\Exception\UnsupportedAlgorithmException;
use phpseclib3\Exception\UnsupportedCurveException;
use phpseclib3\Math\BigInteger;
use phpseclib3\Net\SSH2\ChannelConnectionFailureReason;
use phpseclib3\Net\SSH2\DisconnectReason;
use phpseclib3\Net\SSH2\MessageType;
use phpseclib3\Net\SSH2\MessageTypeExtra;
use phpseclib3\Net\SSH2\TerminalMode;
use phpseclib3\System\SSH\Agent;

/**
 * Pure-PHP implementation of SSHv2.
 *
 * @author  Jim Wigginton <terrafrost@php.net>
 */
class SSH2
{
    /**#@+
     * Compression Types
     *
     */
    /**
     * No compression
     */
    public const NET_SSH2_COMPRESSION_NONE = 1;
    /**
     * zlib compression
     */
    public const NET_SSH2_COMPRESSION_ZLIB = 2;
    /**
     * zlib@openssh.com
     */
    public const NET_SSH2_COMPRESSION_ZLIB_AT_OPENSSH = 3;
    /**#@-*/

    // Execution Bitmap Masks
<<<<<<< HEAD
    public const MASK_CONSTRUCTOR   = 0x00000001;
    public const MASK_CONNECTED     = 0x00000002;
    public const MASK_LOGIN_REQ     = 0x00000004;
    public const MASK_LOGIN         = 0x00000008;
    public const MASK_SHELL         = 0x00000010;
=======
    const MASK_CONSTRUCTOR   = 0x00000001;
    const MASK_CONNECTED     = 0x00000002;
    const MASK_LOGIN_REQ     = 0x00000004;
    const MASK_LOGIN         = 0x00000008;
    const MASK_SHELL         = 0x00000010;
    const MASK_DISCONNECT    = 0x00000020;
>>>>>>> dd2d8665

    /*
     * Channel constants
     *
     * RFC4254 refers not to client and server channels but rather to sender and recipient channels.  we don't refer
     * to them in that way because RFC4254 toggles the meaning. the client sends a SSH_MSG_CHANNEL_OPEN message with
     * a sender channel and the server sends a SSH_MSG_CHANNEL_OPEN_CONFIRMATION in response, with a sender and a
     * recipient channel.  at first glance, you might conclude that SSH_MSG_CHANNEL_OPEN_CONFIRMATION's sender channel
     * would be the same thing as SSH_MSG_CHANNEL_OPEN's sender channel, but it's not, per this snippet:
     *     The 'recipient channel' is the channel number given in the original
     *     open request, and 'sender channel' is the channel number allocated by
     *     the other side.
     *
     * @see \phpseclib3\Net\SSH2::send_channel_packet()
     * @see \phpseclib3\Net\SSH2::get_channel_packet()
     */
    public const CHANNEL_EXEC          = 1; // PuTTy uses 0x100
    public const CHANNEL_SHELL         = 2;
    public const CHANNEL_SUBSYSTEM     = 3;
    public const CHANNEL_AGENT_FORWARD = 4;
    public const CHANNEL_KEEP_ALIVE    = 5;

    /**
     * Returns the message numbers
     *
     * @see \phpseclib3\Net\SSH2::getLog()
     */
    public const LOG_SIMPLE = 1;
    /**
     * Returns the message content
     *
     * @see \phpseclib3\Net\SSH2::getLog()
     */
    public const LOG_COMPLEX = 2;
    /**
     * Outputs the content real-time
     */
    public const LOG_REALTIME = 3;
    /**
     * Dumps the content real-time to a file
     */
    public const LOG_REALTIME_FILE = 4;
    /**
     * Outputs the message numbers real-time
     */
    public const LOG_SIMPLE_REALTIME = 5;
    /**
     * Make sure that the log never gets larger than this
     *
     * @see \phpseclib3\Net\SSH2::getLog()
     */
    public const LOG_MAX_SIZE = 1048576; // 1024 * 1024

    /**
     * Returns when a string matching $expect exactly is found
     *
     * @see \phpseclib3\Net\SSH2::read()
     */
    public const READ_SIMPLE = 1;
    /**
     * Returns when a string matching the regular expression $expect is found
     *
     * @see \phpseclib3\Net\SSH2::read()
     */
    public const READ_REGEX = 2;
    /**
     * Returns whenever a data packet is received.
     *
     * Some data packets may only contain a single character so it may be necessary
     * to call read() multiple times when using this option
     *
     * @see \phpseclib3\Net\SSH2::read()
     */
    public const READ_NEXT = 3;

    /**
     * The SSH identifier
     */
    private string $identifier;

    /**
     * The Socket Object
     *
     * @var resource|closed-resource|null
     */
    public $fsock;

    /**
     * Execution Bitmap
     *
     * The bits that are set represent functions that have been called already.  This is used to determine
     * if a requisite function has been successfully executed.  If not, an error should be thrown.
     */
    protected int $bitmap = 0;

    /**
     * Error information
     *
     * @see self::getErrors()
     * @see self::getLastError()
     */
    private array $errors = [];

    /**
     * Server Identifier
     *
     * @see self::getServerIdentification()
     */
    protected string|false $server_identifier = false;

    /**
     * Key Exchange Algorithms
     *
     * @see self::getKexAlgorithims()
     */
    private array|false $kex_algorithms = false;

    /**
     * Key Exchange Algorithm
     *
     * @see self::getMethodsNegotiated()
     */
    private string|false $kex_algorithm = false;

    /**
     * Minimum Diffie-Hellman Group Bit Size in RFC 4419 Key Exchange Methods
     *
     * @see self::_key_exchange()
     */
    private int $kex_dh_group_size_min = 1536;

    /**
     * Preferred Diffie-Hellman Group Bit Size in RFC 4419 Key Exchange Methods
     *
     * @see self::_key_exchange()
     */
    private int $kex_dh_group_size_preferred = 2048;

    /**
     * Maximum Diffie-Hellman Group Bit Size in RFC 4419 Key Exchange Methods
     *
     * @see self::_key_exchange()
     */
    private int $kex_dh_group_size_max = 4096;

    /**
     * Server Host Key Algorithms
     *
     * @see self::getServerHostKeyAlgorithms()
     */
    private array|false $server_host_key_algorithms = false;

    /**
     * Supported Private Key Algorithms
     *
     * In theory this should be the same as the Server Host Key Algorithms but, in practice,
     * some servers (eg. Azure) will support rsa-sha2-512 as a server host key algorithm but
     * not a private key algorithm
     *
     * @see self::privatekey_login()
     * @var array|false
     */
    private $supported_private_key_algorithms = false;

    /**
     * Encryption Algorithms: Client to Server
     *
     * @see self::getEncryptionAlgorithmsClient2Server()
     */
    private array|false $encryption_algorithms_client_to_server = false;

    /**
     * Encryption Algorithms: Server to Client
     *
     * @see self::getEncryptionAlgorithmsServer2Client()
     */
    private array|false $encryption_algorithms_server_to_client = false;

    /**
     * MAC Algorithms: Client to Server
     *
     * @see self::getMACAlgorithmsClient2Server()
     */
    private array|false $mac_algorithms_client_to_server = false;

    /**
     * MAC Algorithms: Server to Client
     *
     * @see self::getMACAlgorithmsServer2Client()
     */
    private array|false $mac_algorithms_server_to_client = false;

    /**
     * Compression Algorithms: Client to Server
     *
     * @see self::getCompressionAlgorithmsClient2Server()
     */
    private array|false $compression_algorithms_client_to_server = false;

    /**
     * Compression Algorithms: Server to Client
     *
     * @see self::getCompressionAlgorithmsServer2Client()
     */
    private array|false $compression_algorithms_server_to_client = false;

    /**
     * Languages: Server to Client
     */
    private array|false $languages_server_to_client = false;

    /**
     * Languages: Client to Server
     */
    private array|false $languages_client_to_server = false;

    /**
     * Preferred Algorithms
     *
     * @see self::setPreferredAlgorithms()
     */
    private array $preferred = [];

    /**
     * Block Size for Server to Client Encryption
     *
     * "Note that the length of the concatenation of 'packet_length',
     *  'padding_length', 'payload', and 'random padding' MUST be a multiple
     *  of the cipher block size or 8, whichever is larger.  This constraint
     *  MUST be enforced, even when using stream ciphers."
     *
     *  -- http://tools.ietf.org/html/rfc4253#section-6
     *
     * @see self::__construct()
     * @see self::send_binary_packet()
     */
    private int $encrypt_block_size = 8;

    /**
     * Block Size for Client to Server Encryption
     *
     * @see self::__construct()
     * @see self::get_binary_packet()
     */
    private int $decrypt_block_size = 8;

    /**
     * Server to Client Encryption Object
     *
     * @see self::get_binary_packet()
     */
    private SymmetricKey|false $decrypt = false;

    /**
     * Decryption Algorithm Name
     */
    private string|null $decryptName;

    /**
     * Decryption Invocation Counter
     *
     * Used by GCM
     */
    private string|null $decryptInvocationCounter;

    /**
     * Fixed Part of Nonce
     *
     * Used by GCM
     */
    private string|null $decryptFixedPart;

    /**
     * Server to Client Length Encryption Object
     *
     * @see self::get_binary_packet()
     */
    private SymmetricKey|false $lengthDecrypt = false;

    /**
     * Client to Server Encryption Object
     *
     * @see self::send_binary_packet()
     */
    private SymmetricKey|false $encrypt = false;

    /**
     * Encryption Algorithm Name
     */
    private string|null $encryptName;

    /**
     * Encryption Invocation Counter
     *
     * Used by GCM
     */
    private string|null $encryptInvocationCounter;

    /**
     * Fixed Part of Nonce
     *
     * Used by GCM
     */
    private string|null $encryptFixedPart;

    /**
     * Client to Server Length Encryption Object
     *
     * @see self::send_binary_packet()
     */
    private SymmetricKey|false $lengthEncrypt = false;

    /**
     * Client to Server HMAC Object
     *
     * @see self::send_binary_packet()
     */
    private Hash|\stdClass|false $hmac_create = false;

    /**
     * Client to Server HMAC Name
     */
    private string|false $hmac_create_name;

    /**
     * Client to Server ETM
     */
    private int|false $hmac_create_etm;

    /**
     * Server to Client HMAC Object
     *
     * @see self::get_binary_packet()
     */
    private Hash|\stdClass|false $hmac_check = false;

    /**
     * Server to Client HMAC Name
     */
    private string|false $hmac_check_name;

    /**
     * Server to Client ETM
     */
    private int|false $hmac_check_etm;

    /**
     * Size of server to client HMAC
     *
     * We need to know how big the HMAC will be for the server to client direction so that we know how many bytes to read.
     * For the client to server side, the HMAC object will make the HMAC as long as it needs to be.  All we need to do is
     * append it.
     *
     * @see self::get_binary_packet()
     */
    private int|false $hmac_size = false;

    /**
     * Server Public Host Key
     *
     * @see self::getServerPublicHostKey()
     */
    private string $server_public_host_key;

    /**
     * Session identifier
     *
     * "The exchange hash H from the first key exchange is additionally
     *  used as the session identifier, which is a unique identifier for
     *  this connection."
     *
     *  -- http://tools.ietf.org/html/rfc4253#section-7.2
     *
     * @see self::key_exchange()
     */
    private string|false $session_id = false;

    /**
     * Exchange hash
     *
     * The current exchange hash
     *
     * @see self::key_exchange()
     */
    private string|false $exchange_hash = false;

    /**
     * Send Sequence Number
     *
     * See 'Section 6.4.  Data Integrity' of rfc4253 for more info.
     *
     * @see self::send_binary_packet()
     */
    private int $send_seq_no = 0;

    /**
     * Get Sequence Number
     *
     * See 'Section 6.4.  Data Integrity' of rfc4253 for more info.
     *
     * @see self::get_binary_packet()
     */
    private int $get_seq_no = 0;

    /**
     * Server Channels
     *
     * Maps client channels to server channels
     *
     * @see self::get_channel_packet()
     * @see self::exec()
     */
    protected array $server_channels = [];

    /**
     * Channel Read Buffers
     *
     * If a client requests a packet from one channel but receives two packets from another those packets should
     * be placed in a buffer
     *
     * @see self::get_channel_packet()
     * @see self::exec()
     */
    private array $channel_buffers = [];

    /**
     * Channel Write Buffers
     *
     * If a client sends a packet and receives a timeout error mid-transmission, buffer the data written so it
     * can be de-duplicated upon resuming write
     *
     * @see self::send_channel_packet()
     * @var array
     */
    private $channel_buffers_write = [];

    /**
     * Channel Status
     *
     * Contains the type of the last sent message
     *
     * @see self::get_channel_packet()
     */
    protected array $channel_status = [];

    /**
     * The identifier of the interactive channel which was opened most recently
     *
     * @see self::getInteractiveChannelId()
     */
    private int $channel_id_last_interactive = 0;

    /**
     * Packet Size
     *
     * Maximum packet size indexed by channel
     *
     * @see self::send_channel_packet()
     */
    private array $packet_size_client_to_server = [];

    /**
     * Message Number Log
     *
     * @see self::getLog()
     */
    private array $message_number_log = [];

    /**
     * Message Log
     *
     * @see self::getLog()
     */
    private array $message_log = [];

    /**
     * The Window Size
     *
     * Bytes the other party can send before it must wait for the window to be adjusted (0x7FFFFFFF = 2GB)
     *
     * @see self::send_channel_packet()
     * @see self::exec()
     */
    protected int $window_size = 0x7FFFFFFF;

    /**
     * What we resize the window to
     *
     * When PuTTY resizes the window it doesn't add an additional 0x7FFFFFFF bytes - it adds 0x40000000 bytes.
     * Some SFTP clients (GoAnywhere) don't support adding 0x7FFFFFFF to the window size after the fact so
     * we'll just do what PuTTY does
     *
     * @see self::_send_channel_packet()
     * @see self::exec()
     */
    private int $window_resize = 0x40000000;

    /**
     * Window size, server to client
     *
     * Window size indexed by channel
     *
     * @see self::send_channel_packet()
     */
    protected array $window_size_server_to_client = [];

    /**
     * Window size, client to server
     *
     * Window size indexed by channel
     *
     * @see self::get_channel_packet()
     */
    private array $window_size_client_to_server = [];

    /**
     * Server signature
     *
     * Verified against $this->session_id
     *
     * @see self::getServerPublicHostKey()
     */
    private string $signature = '';

    /**
     * Server signature format
     *
     * ssh-rsa or ssh-dss.
     *
     * @see self::getServerPublicHostKey()
     */
    private string $signature_format = '';

    /**
     * Interactive Buffer
     *
     * @see self::read()
     */
    private string $interactiveBuffer = '';

    /**
     * Current log size
     *
     * Should never exceed self::LOG_MAX_SIZE
     *
     * @see self::_send_binary_packet()
     * @see self::_get_binary_packet()
     */
    private int $log_size;

    /**
     * Timeout
     *
     * @see SSH2::setTimeout()
     */
    protected int|null $timeout = null;

    /**
     * Current Timeout
     *
     * @see SSH2::get_channel_packet()
     */
    protected int|float|null $curTimeout = null;

    /**
     * Keep Alive Interval
     *
     * @see self::setKeepAlive()
     */
    private int|null $keepAlive = null;

    /**
     * Real-time log file pointer
     *
     * @see self::_append_log()
     * @var resource|closed-resource
     */
    private $realtime_log_file;

    /**
     * Real-time log file size
     *
     * @see self::_append_log()
     */
    private int $realtime_log_size;

    /**
     * Has the signature been validated?
     *
     * @see self::getServerPublicHostKey()
     */
    private bool $signature_validated = false;

    /**
     * Real-time log file wrap boolean
     *
     * @see self::_append_log()
     */
    private bool $realtime_log_wrap;

    /**
     * Flag to suppress stderr from output
     *
     * @see self::enableQuietMode()
     */
    private bool $quiet_mode = false;

    /**
     * Time of last read/write network activity
     */
    private float|null $last_packet = null;

    /**
     * Exit status returned from ssh if any
     */
    private int|null $exit_status = null;

    /**
     * Flag to request a PTY when using exec()
     *
     * @see self::enablePTY()
     */
    private bool $request_pty = false;

    /**
     * Contents of stdError
     */
    private string $stdErrorLog;

    /**
     * The Last Interactive Response
     *
     * @see self::_keyboard_interactive_process()
     */
    private string $last_interactive_response = '';

    /**
     * Keyboard Interactive Request / Responses
     *
     * @see self::_keyboard_interactive_process()
     */
    private array $keyboard_requests_responses = [];

    /**
     * Banner Message
     *
     * Quoting from the RFC, "in some jurisdictions, sending a warning message before
     * authentication may be relevant for getting legal protection."
     *
     * @see self::_filter()
     * @see self::getBannerMessage()
     */
    private string $banner_message = '';

    /**
     * Did read() timeout or return normally?
     *
     * @see self::isTimeout()
     */
    protected bool $is_timeout = false;

    /**
     * Log Boundary
     *
     * @see self::_format_log()
     */
    private string $log_boundary = ':';

    /**
     * Log Long Width
     *
     * @see self::_format_log()
     */
    private int $log_long_width = 65;

    /**
     * Log Short Width
     *
     * @see self::_format_log()
     */
    private int $log_short_width = 16;

    /**
     * Hostname
     *
     * @see self::__construct()
     * @see self::_connect()
     */
    private string $host;

    /**
     * Port Number
     *
     * @see self::__construct()
     * @see self::connect()
     */
    private int $port;

    /**
     * Number of columns for terminal window size
     *
     * @see self::getWindowColumns()
     * @see self::setWindowColumns()
     * @see self::setWindowSize()
     */
    private int $windowColumns = 80;

    /**
     * Number of columns for terminal window size
     *
     * @see self::getWindowRows()
     * @see self::setWindowRows()
     * @see self::setWindowSize()
     */
    private int $windowRows = 24;

    /**
     * Crypto Engine
     *
     * @see self::setCryptoEngine()
     * @see self::_key_exchange()
     */
    private static int|false $crypto_engine = false;

    /**
     * A System_SSH_Agent for use in the SSH2 Agent Forwarding scenario
     */
    private Agent $agent;

    /**
     * Connection storage to replicates ssh2 extension functionality:
     * {@link http://php.net/manual/en/wrappers.ssh2.php#refsect1-wrappers.ssh2-examples}
     *
     * @var array<string, \WeakReference<SSH2>>
     */
    private static array $connections;

    /**
     * Send the identification string first?
     */
    private bool $send_id_string_first = true;

    /**
     * Send the key exchange initiation packet first?
     */
    private bool $send_kex_first = true;

    /**
     * Some versions of OpenSSH incorrectly calculate the key size
     */
    private bool $bad_key_size_fix = false;

    /**
     * Should we try to re-connect to re-establish keys?
     */
    private bool $login_credentials_finalized = false;

    /**
     * Binary Packet Buffer
     */
    private object|null $binary_packet_buffer = null;

    /**
     * Authentication Credentials
     */
    protected array $auth = [];

    /**
     * Terminal
     */
    private string $term = 'vt100';

    /**
     * The authentication methods that may productively continue authentication.
     *
     * @see https://tools.ietf.org/html/rfc4252#section-5.1
     */
    private array|null $auth_methods_to_continue = null;

    /**
     * Compression method
     */
    private int $compress = self::NET_SSH2_COMPRESSION_NONE;

    /**
     * Decompression method
     */
    private int $decompress = self::NET_SSH2_COMPRESSION_NONE;

    /**
     * Compression context
     *
     * @var resource|false|null
     */
    private $compress_context;

    /**
     * Decompression context
     *
     * @var resource|object
     */
    private $decompress_context;

    /**
     * Regenerate Compression Context
     */
    private bool $regenerate_compression_context = false;

    /**
     * Regenerate Decompression Context
     */
    private bool $regenerate_decompression_context = false;

    /**
     * Smart multi-factor authentication flag
     */
    private bool $smartMFA = true;

    /**
     * How many channels are currently opened
     *
     * @var int
     */
    private $channelCount = 0;

    /**
     * Does the server support multiple channels? If not then error out
     * when multiple channels are attempted to be opened
     *
     * @var bool
     */
    private $errorOnMultipleChannels;

    /**
     * Terrapin Countermeasure
     *
     * "During initial KEX, terminate the connection if any unexpected or out-of-sequence packet is received"
     * -- https://github.com/openssh/openssh-portable/commit/1edb00c58f8a6875fad6a497aa2bacf37f9e6cd5
     *
     * @var int
     */
    private $extra_packets;

    /**
     * Default Constructor.
     *
     * $host can either be a string, representing the host, or a stream resource.
     * If $host is a stream resource then $port doesn't do anything, altho $timeout
     * still will be used
     *
     * @see self::login()
     */
    public function __construct($host, int $port = 22, int $timeout = 10)
    {
        self::$connections[$this->getResourceId()] = \WeakReference::create($this);

        $this->timeout = $timeout;

        if (is_resource($host)) {
            $this->fsock = $host;
            return;
        }

        if (Strings::is_stringable($host)) {
            $this->host = $host;
            $this->port = $port;
        }
    }

    /**
     * Set Crypto Engine Mode
     *
     * Possible $engine values:
     * OpenSSL, Eval, PHP
     */
    public static function setCryptoEngine(int $engine): void
    {
        self::$crypto_engine = $engine;
    }

    /**
     * Send Identification String First
     *
     * https://tools.ietf.org/html/rfc4253#section-4.2 says "when the connection has been established,
     * both sides MUST send an identification string". It does not say which side sends it first. In
     * theory it shouldn't matter but it is a fact of life that some SSH servers are simply buggy
     */
    public function sendIdentificationStringFirst(): void
    {
        $this->send_id_string_first = true;
    }

    /**
     * Send Identification String Last
     *
     * https://tools.ietf.org/html/rfc4253#section-4.2 says "when the connection has been established,
     * both sides MUST send an identification string". It does not say which side sends it first. In
     * theory it shouldn't matter but it is a fact of life that some SSH servers are simply buggy
     */
    public function sendIdentificationStringLast(): void
    {
        $this->send_id_string_first = false;
    }

    /**
     * Send SSH_MSG_KEXINIT First
     *
     * https://tools.ietf.org/html/rfc4253#section-7.1 says "key exchange begins by each sending
     * sending the [SSH_MSG_KEXINIT] packet". It does not say which side sends it first. In theory
     * it shouldn't matter but it is a fact of life that some SSH servers are simply buggy
     */
    public function sendKEXINITFirst(): void
    {
        $this->send_kex_first = true;
    }

    /**
     * Send SSH_MSG_KEXINIT Last
     *
     * https://tools.ietf.org/html/rfc4253#section-7.1 says "key exchange begins by each sending
     * sending the [SSH_MSG_KEXINIT] packet". It does not say which side sends it first. In theory
     * it shouldn't matter but it is a fact of life that some SSH servers are simply buggy
     */
    public function sendKEXINITLast(): void
    {
        $this->send_kex_first = false;
    }

    /**
     * stream_select wrapper
     *
     * Quoting https://stackoverflow.com/a/14262151/569976,
     * "The general approach to `EINTR` is to simply handle the error and retry the operation again"
     *
     * This wrapper does that loop
     */
    private static function stream_select(&$read, &$write, &$except, $seconds, $microseconds = null)
    {
        $remaining = $seconds + $microseconds / 1000000;
        $start = microtime(true);
        while (true) {
            $result = @stream_select($read, $write, $except, $seconds, $microseconds);
            if ($result !== false) {
                return $result;
            }
            $elapsed = microtime(true) - $start;
            $seconds = (int) ($remaining - floor($elapsed));
            $microseconds = (int) (1000000 * ($remaining - $seconds));
            if ($elapsed >= $remaining) {
                return false;
            }
        }
    }

    /**
     * Connect to an SSHv2 server
     *
     * @throws UnexpectedValueException on receipt of unexpected packets
     * @throws RuntimeException on other errors
     */
    private function connect()
    {
        if ($this->bitmap & self::MASK_CONSTRUCTOR) {
            return;
        }

        $this->bitmap |= self::MASK_CONSTRUCTOR;

        $this->curTimeout = $this->timeout;

        if (!is_resource($this->fsock)) {
            $start = microtime(true);
            // with stream_select a timeout of 0 means that no timeout takes place;
            // with fsockopen a timeout of 0 means that you instantly timeout
            // to resolve this incompatibility a timeout of 100,000 will be used for fsockopen if timeout is 0
            $this->fsock = @fsockopen($this->host, $this->port, $errno, $errstr, $this->curTimeout == 0 ? 100000 : $this->curTimeout);
            if (!$this->fsock) {
                $host = $this->host . ':' . $this->port;
                throw new UnableToConnectException(rtrim("Cannot connect to $host. Error $errno. $errstr"));
            }
            $elapsed = microtime(true) - $start;

            if ($this->curTimeout) {
                $this->curTimeout -= $elapsed;
                if ($this->curTimeout < 0) {
                    throw new RuntimeException('Connection timed out whilst attempting to open socket connection');
                }
            }

            if (defined('NET_SSH2_LOGGING')) {
                $this->append_log('(fsockopen took ' . round($elapsed, 4) . 's)', '');
            }
        }

        $this->identifier = $this->generate_identifier();

        if ($this->send_id_string_first) {
            $start = microtime(true);
            fwrite($this->fsock, $this->identifier . "\r\n");
            $elapsed = round(microtime(true) - $start, 4);
            if (defined('NET_SSH2_LOGGING')) {
                $this->append_log("-> (network: $elapsed)", $this->identifier . "\r\n");
            }
        }

        /* According to the SSH2 specs,

          "The server MAY send other lines of data before sending the version
           string.  Each line SHOULD be terminated by a Carriage Return and Line
           Feed.  Such lines MUST NOT begin with "SSH-", and SHOULD be encoded
           in ISO-10646 UTF-8 [RFC3629] (language is not specified).  Clients
           MUST be able to process such lines." */
        $data = '';
        $totalElapsed = 0;
        while (!feof($this->fsock) && !preg_match('#(.*)^(SSH-(\d\.\d+).*)#ms', $data, $matches)) {
            $line = '';
            while (true) {
                if ($this->curTimeout) {
                    if ($this->curTimeout < 0) {
                        throw new RuntimeException('Connection timed out whilst receiving server identification string');
                    }
                    $read = [$this->fsock];
                    $write = $except = null;
                    $start = microtime(true);
                    $sec = (int) floor($this->curTimeout);
                    $usec = (int) (1000000 * ($this->curTimeout - $sec));
                    if (static::stream_select($read, $write, $except, $sec, $usec) === false) {
                        throw new RuntimeException('Connection timed out whilst receiving server identification string');
                    }
                    $elapsed = microtime(true) - $start;
                    $totalElapsed += $elapsed;
                    $this->curTimeout -= $elapsed;
                }

                $temp = stream_get_line($this->fsock, 255, "\n");
                if ($temp === false) {
                    throw new RuntimeException('Error reading from socket');
                }
                if (strlen($temp) == 255) {
                    continue;
                }

                $line .= "$temp\n";

                // quoting RFC4253, "Implementers who wish to maintain
                // compatibility with older, undocumented versions of this protocol may
                // want to process the identification string without expecting the
                // presence of the carriage return character for reasons described in
                // Section 5 of this document."

                //if (substr($line, -2) == "\r\n") {
                //    break;
                //}

                break;
            }

            $data .= $line;
        }

        if (defined('NET_SSH2_LOGGING')) {
            $this->append_log('<- (network: ' . round($totalElapsed, 4) . ')', $line);
        }

        if (feof($this->fsock)) {
            $this->bitmap = 0;
            throw new ConnectionClosedException('Connection closed by server');
        }

        $extra = $matches[1];

        $this->server_identifier = trim($temp, "\r\n");
        if (strlen($extra)) {
            $this->errors[] = $data;
        }

        if (version_compare($matches[3], '1.99', '<')) {
            $this->bitmap = 0;
            throw new UnableToConnectException("Cannot connect to SSH $matches[3] servers");
        }

        // Ubuntu's OpenSSH from 5.8 to 6.9 didn't work with multiple channels. see
        // https://bugs.launchpad.net/ubuntu/+source/openssh/+bug/1334916 for more info.
        // https://lists.ubuntu.com/archives/oneiric-changes/2011-July/005772.html discusses
        // when consolekit was incorporated.
        // https://marc.info/?l=openssh-unix-dev&m=163409903417589&w=2 discusses some of the
        // issues with how Ubuntu incorporated consolekit
        $pattern = '#^SSH-2\.0-OpenSSH_([\d.]+)[^ ]* Ubuntu-.*$#';
        $match = preg_match($pattern, $this->server_identifier, $matches);
        $match = $match && version_compare('5.8', $matches[1], '<=');
        $match = $match && version_compare('6.9', $matches[1], '>=');
        $this->errorOnMultipleChannels = $match;

        if (!$this->send_id_string_first) {
            $start = microtime(true);
            fwrite($this->fsock, $this->identifier . "\r\n");
            $elapsed = round(microtime(true) - $start, 4);
            if (defined('NET_SSH2_LOGGING')) {
                $this->append_log("-> (network: $elapsed)", $this->identifier . "\r\n");
            }
        }

        $this->last_packet = microtime(true);

        if (!$this->send_kex_first) {
            $response = $this->get_binary_packet_or_close(MessageType::KEXINIT);
            $this->key_exchange($response);
        }

        if ($this->send_kex_first) {
            $this->key_exchange();
        }

        $this->bitmap |= self::MASK_CONNECTED;

        return true;
    }

    /**
     * Generates the SSH identifier
     *
     * You should overwrite this method in your own class if you want to use another identifier
     */
    private function generate_identifier(): string
    {
        $identifier = 'SSH-2.0-phpseclib_3.0';

        $ext = [];
        if (extension_loaded('sodium')) {
            $ext[] = 'libsodium';
        }

        if (extension_loaded('openssl')) {
            $ext[] = 'openssl';
        }

        if (extension_loaded('gmp')) {
            $ext[] = 'gmp';
        } elseif (extension_loaded('bcmath')) {
            $ext[] = 'bcmath';
        }

        if (!empty($ext)) {
            $identifier .= ' (' . implode(', ', $ext) . ')';
        }

        return $identifier;
    }

    /**
     * Key Exchange
     *
     * @param string|bool $kexinit_payload_server optional
     * @throws UnexpectedValueException on receipt of unexpected packets
     * @throws RuntimeException on other errors
     * @throws NoSupportedAlgorithmsException when none of the algorithms phpseclib has loaded are compatible
     */
    private function key_exchange($kexinit_payload_server = false): bool
    {
        $preferred = $this->preferred;
        $send_kex = true;

        $kex_algorithms = $preferred['kex'] ??
            SSH2::getSupportedKEXAlgorithms();
        $server_host_key_algorithms = $preferred['hostkey'] ??
            SSH2::getSupportedHostKeyAlgorithms();
        $s2c_encryption_algorithms = $preferred['server_to_client']['crypt'] ??
            SSH2::getSupportedEncryptionAlgorithms();
        $c2s_encryption_algorithms = $preferred['client_to_server']['crypt'] ??
            SSH2::getSupportedEncryptionAlgorithms();
        $s2c_mac_algorithms = $preferred['server_to_client']['mac'] ??
            SSH2::getSupportedMACAlgorithms();
        $c2s_mac_algorithms = $preferred['client_to_server']['mac'] ??
            SSH2::getSupportedMACAlgorithms();
        $s2c_compression_algorithms = $preferred['server_to_client']['comp'] ??
            SSH2::getSupportedCompressionAlgorithms();
        $c2s_compression_algorithms = $preferred['client_to_server']['comp'] ??
            SSH2::getSupportedCompressionAlgorithms();

        $kex_algorithms = array_merge($kex_algorithms, ['ext-info-c', 'kex-strict-c-v00@openssh.com']);

        // some SSH servers have buggy implementations of some of the above algorithms
        switch (true) {
            case $this->server_identifier == 'SSH-2.0-SSHD':
            case substr($this->server_identifier, 0, 13) == 'SSH-2.0-DLINK':
                if (!isset($preferred['server_to_client']['mac'])) {
                    $s2c_mac_algorithms = array_values(array_diff(
                        $s2c_mac_algorithms,
                        ['hmac-sha1-96', 'hmac-md5-96']
                    ));
                }
                if (!isset($preferred['client_to_server']['mac'])) {
                    $c2s_mac_algorithms = array_values(array_diff(
                        $c2s_mac_algorithms,
                        ['hmac-sha1-96', 'hmac-md5-96']
                    ));
                }
                break;
            case substr($this->server_identifier, 0, 24) == 'SSH-2.0-TurboFTP_SERVER_':
                if (!isset($preferred['server_to_client']['crypt'])) {
                    $s2c_encryption_algorithms = array_values(array_diff(
                        $s2c_encryption_algorithms,
                        ['aes128-gcm@openssh.com', 'aes256-gcm@openssh.com']
                    ));
                }
                if (!isset($preferred['client_to_server']['crypt'])) {
                    $c2s_encryption_algorithms = array_values(array_diff(
                        $c2s_encryption_algorithms,
                        ['aes128-gcm@openssh.com', 'aes256-gcm@openssh.com']
                    ));
                }
        }

        $client_cookie = Random::string(16);

        $kexinit_payload_client = pack('Ca*', MessageType::KEXINIT, $client_cookie);
        $kexinit_payload_client .= Strings::packSSH2(
            'L10bN',
            $kex_algorithms,
            $server_host_key_algorithms,
            $c2s_encryption_algorithms,
            $s2c_encryption_algorithms,
            $c2s_mac_algorithms,
            $s2c_mac_algorithms,
            $c2s_compression_algorithms,
            $s2c_compression_algorithms,
            [], // language, client to server
            [], // language, server to client
            false, // first_kex_packet_follows
            0 // reserved for future extension
        );

        if ($kexinit_payload_server === false) {
            $this->send_binary_packet($kexinit_payload_client);

            $this->extra_packets = 0;
            $kexinit_payload_server = $this->get_binary_packet_or_close(MessageType::KEXINIT);
            $send_kex = false;
        }

        $response = $kexinit_payload_server;
        Strings::shift($response, 1); // skip past the message number (it should be SSH_MSG_KEXINIT)
        $server_cookie = Strings::shift($response, 16);

        [
            $this->kex_algorithms,
            $this->server_host_key_algorithms,
            $this->encryption_algorithms_client_to_server,
            $this->encryption_algorithms_server_to_client,
            $this->mac_algorithms_client_to_server,
            $this->mac_algorithms_server_to_client,
            $this->compression_algorithms_client_to_server,
            $this->compression_algorithms_server_to_client,
            $this->languages_client_to_server,
            $this->languages_server_to_client,
            $first_kex_packet_follows
        ] = Strings::unpackSSH2('L10C', $response);
        if (in_array('kex-strict-s-v00@openssh.com', $this->kex_algorithms)) {
            if ($this->session_id === false && $this->extra_packets) {
                throw new \UnexpectedValueException('Possible Terrapin Attack detected');
            }
        }

        $this->supported_private_key_algorithms = $this->server_host_key_algorithms;

        if ($send_kex) {
            $this->send_binary_packet($kexinit_payload_client);
        }

        // we need to decide upon the symmetric encryption algorithms before we do the diffie-hellman key exchange

        // we don't initialize any crypto-objects, yet - we do that, later. for now, we need the lengths to make the
        // diffie-hellman key exchange as fast as possible
        $decrypt = self::array_intersect_first($s2c_encryption_algorithms, $this->encryption_algorithms_server_to_client);
        if (!$decrypt || ($decryptKeyLength = $this->encryption_algorithm_to_key_size($decrypt)) === null) {
            $this->disconnect_helper(DisconnectReason::KEY_EXCHANGE_FAILED);
            throw new NoSupportedAlgorithmsException('No compatible server to client encryption algorithms found');
        }

        $encrypt = self::array_intersect_first($c2s_encryption_algorithms, $this->encryption_algorithms_client_to_server);
        if (!$encrypt || ($encryptKeyLength = $this->encryption_algorithm_to_key_size($encrypt)) === null) {
            $this->disconnect_helper(DisconnectReason::KEY_EXCHANGE_FAILED);
            throw new NoSupportedAlgorithmsException('No compatible client to server encryption algorithms found');
        }

        // through diffie-hellman key exchange a symmetric key is obtained
        $this->kex_algorithm = self::array_intersect_first($kex_algorithms, $this->kex_algorithms);
        if ($this->kex_algorithm === false) {
            $this->disconnect_helper(DisconnectReason::KEY_EXCHANGE_FAILED);
            throw new NoSupportedAlgorithmsException('No compatible key exchange algorithms found');
        }

        $server_host_key_algorithm = self::array_intersect_first($server_host_key_algorithms, $this->server_host_key_algorithms);
        if ($server_host_key_algorithm === false) {
            $this->disconnect_helper(DisconnectReason::KEY_EXCHANGE_FAILED);
            throw new NoSupportedAlgorithmsException('No compatible server host key algorithms found');
        }

        $mac_algorithm_out = self::array_intersect_first($c2s_mac_algorithms, $this->mac_algorithms_client_to_server);
        if ($mac_algorithm_out === false) {
            $this->disconnect_helper(DisconnectReason::KEY_EXCHANGE_FAILED);
            throw new NoSupportedAlgorithmsException('No compatible client to server message authentication algorithms found');
        }

        $mac_algorithm_in = self::array_intersect_first($s2c_mac_algorithms, $this->mac_algorithms_server_to_client);
        if ($mac_algorithm_in === false) {
            $this->disconnect_helper(DisconnectReason::KEY_EXCHANGE_FAILED);
            throw new NoSupportedAlgorithmsException('No compatible server to client message authentication algorithms found');
        }

        $compression_map = [
            'none' => self::NET_SSH2_COMPRESSION_NONE,
            'zlib' => self::NET_SSH2_COMPRESSION_ZLIB,
            'zlib@openssh.com' => self::NET_SSH2_COMPRESSION_ZLIB_AT_OPENSSH,
        ];

        $compression_algorithm_in = self::array_intersect_first($s2c_compression_algorithms, $this->compression_algorithms_server_to_client);
        if ($compression_algorithm_in === false) {
            $this->disconnect_helper(DisconnectReason::KEY_EXCHANGE_FAILED);
            throw new NoSupportedAlgorithmsException('No compatible server to client compression algorithms found');
        }
        $this->decompress = $compression_map[$compression_algorithm_in];

        $compression_algorithm_out = self::array_intersect_first($c2s_compression_algorithms, $this->compression_algorithms_client_to_server);
        if ($compression_algorithm_out === false) {
            $this->disconnect_helper(DisconnectReason::KEY_EXCHANGE_FAILED);
            throw new NoSupportedAlgorithmsException('No compatible client to server compression algorithms found');
        }
        $this->compress = $compression_map[$compression_algorithm_out];

        switch ($this->kex_algorithm) {
            case 'diffie-hellman-group15-sha512':
            case 'diffie-hellman-group16-sha512':
            case 'diffie-hellman-group17-sha512':
            case 'diffie-hellman-group18-sha512':
            case 'ecdh-sha2-nistp521':
                $kexHash = new Hash('sha512');
                break;
            case 'ecdh-sha2-nistp384':
                $kexHash = new Hash('sha384');
                break;
            case 'diffie-hellman-group-exchange-sha256':
            case 'diffie-hellman-group14-sha256':
            case 'ecdh-sha2-nistp256':
            case 'curve25519-sha256@libssh.org':
            case 'curve25519-sha256':
                $kexHash = new Hash('sha256');
                break;
            default:
                $kexHash = new Hash('sha1');
        }

        // Only relevant in diffie-hellman-group-exchange-sha{1,256}, otherwise empty.

        $exchange_hash_rfc4419 = '';

        if (str_starts_with($this->kex_algorithm, 'curve25519-sha256') || str_starts_with($this->kex_algorithm, 'ecdh-sha2-nistp')) {
            $curve = str_starts_with($this->kex_algorithm, 'curve25519-sha256') ?
                'Curve25519' :
                substr($this->kex_algorithm, 10);
            $ourPrivate = EC::createKey($curve);
            $ourPublicBytes = $ourPrivate->getPublicKey()->getEncodedCoordinates();
            $clientKexInitMessage = MessageTypeExtra::KEX_ECDH_INIT;
            $serverKexReplyMessage = MessageTypeExtra::KEX_ECDH_REPLY;
        } else {
            if (str_starts_with($this->kex_algorithm, 'diffie-hellman-group-exchange')) {
                $dh_group_sizes_packed = pack(
                    'NNN',
                    $this->kex_dh_group_size_min,
                    $this->kex_dh_group_size_preferred,
                    $this->kex_dh_group_size_max
                );
                $packet = pack(
                    'Ca*',
                    MessageTypeExtra::KEXDH_GEX_REQUEST,
                    $dh_group_sizes_packed
                );
                $this->send_binary_packet($packet);
                $this->updateLogHistory('UNKNOWN (34)', 'SSH_MSG_KEXDH_GEX_REQUEST');

                $response = $this->get_binary_packet_or_close(MessageTypeExtra::KEXDH_GEX_GROUP);
                [$type, $primeBytes, $gBytes] = Strings::unpackSSH2('Css', $response);
                $this->updateLogHistory('UNKNOWN (31)', 'SSH_MSG_KEXDH_GEX_GROUP');

                $prime = new BigInteger($primeBytes, -256);
                $g = new BigInteger($gBytes, -256);

                $exchange_hash_rfc4419 = $dh_group_sizes_packed . Strings::packSSH2(
                    'ss',
                    $primeBytes,
                    $gBytes
                );

                $params = DH::createParameters($prime, $g);
                $clientKexInitMessage = MessageTypeExtra::KEXDH_GEX_INIT;
                $serverKexReplyMessage = MessageTypeExtra::KEXDH_GEX_REPLY;
            } else {
                $params = DH::createParameters($this->kex_algorithm);
                $clientKexInitMessage = MessageType::KEXDH_INIT;
                $serverKexReplyMessage = MessageType::KEXDH_REPLY;
            }

            $keyLength = min($kexHash->getLengthInBytes(), max($encryptKeyLength, $decryptKeyLength));

            $ourPrivate = DH::createKey($params, 16 * $keyLength); // 2 * 8 * $keyLength
            $ourPublic = $ourPrivate->getPublicKey()->toBigInteger();
            $ourPublicBytes = $ourPublic->toBytes(true);
        }

        $data = pack('CNa*', $clientKexInitMessage, strlen($ourPublicBytes), $ourPublicBytes);

        $this->send_binary_packet($data);

        switch ($clientKexInitMessage) {
            case MessageTypeExtra::KEX_ECDH_INIT:
                $this->updateLogHistory('SSH_MSG_KEXDH_INIT', 'SSH_MSG_KEX_ECDH_INIT');
                break;
            case MessageTypeExtra::KEXDH_GEX_INIT:
                $this->updateLogHistory('UNKNOWN (32)', 'SSH_MSG_KEXDH_GEX_INIT');
        }

        $response = $this->get_binary_packet_or_close($serverKexReplyMessage);

        [
            $type,
            $server_public_host_key,
            $theirPublicBytes,
            $this->signature
        ] = Strings::unpackSSH2('Csss', $response);

        switch ($serverKexReplyMessage) {
            case MessageTypeExtra::KEX_ECDH_REPLY:
                $this->updateLogHistory('SSH_MSG_KEXDH_REPLY', 'SSH_MSG_KEX_ECDH_REPLY');
                break;
            case MessageTypeExtra::KEXDH_GEX_REPLY:
                $this->updateLogHistory('UNKNOWN (33)', 'SSH_MSG_KEXDH_GEX_REPLY');
        }

        $this->server_public_host_key = $server_public_host_key;
        [$public_key_format] = Strings::unpackSSH2('s', $server_public_host_key);
        if (strlen($this->signature) < 4) {
            throw new LengthException('The signature needs at least four bytes');
        }
        $temp = unpack('Nlength', substr($this->signature, 0, 4));
        $this->signature_format = substr($this->signature, 4, $temp['length']);

        $keyBytes = DH::computeSecret($ourPrivate, $theirPublicBytes);
        if (($keyBytes & "\xFF\x80") === "\x00\x00") {
            $keyBytes = substr($keyBytes, 1);
        } elseif (($keyBytes[0] & "\x80") === "\x80") {
            $keyBytes = "\0$keyBytes";
        }

        $this->exchange_hash = Strings::packSSH2(
            's5',
            $this->identifier,
            $this->server_identifier,
            $kexinit_payload_client,
            $kexinit_payload_server,
            $this->server_public_host_key
        );
        $this->exchange_hash .= $exchange_hash_rfc4419;
        $this->exchange_hash .= Strings::packSSH2(
            's3',
            $ourPublicBytes,
            $theirPublicBytes,
            $keyBytes
        );

        $this->exchange_hash = $kexHash->hash($this->exchange_hash);

        if ($this->session_id === false) {
            $this->session_id = $this->exchange_hash;
        }

        switch ($server_host_key_algorithm) {
            case 'rsa-sha2-256':
            case 'rsa-sha2-512':
            //case 'ssh-rsa':
                $expected_key_format = 'ssh-rsa';
                break;
            default:
                $expected_key_format = $server_host_key_algorithm;
        }
        if ($public_key_format != $expected_key_format || $this->signature_format != $server_host_key_algorithm) {
            switch (true) {
                case $this->signature_format == $server_host_key_algorithm:
                case $server_host_key_algorithm != 'rsa-sha2-256' && $server_host_key_algorithm != 'rsa-sha2-512':
                case $this->signature_format != 'ssh-rsa':
                    $this->disconnect_helper(DisconnectReason::HOST_KEY_NOT_VERIFIABLE);
                    throw new RuntimeException('Server Host Key Algorithm Mismatch (' . $this->signature_format . ' vs ' . $server_host_key_algorithm . ')');
            }
        }

        $packet = pack('C', MessageType::NEWKEYS);
        $this->send_binary_packet($packet);

        $response = $this->get_binary_packet_or_close(MessageType::NEWKEYS);

        if (in_array('kex-strict-s-v00@openssh.com', $this->kex_algorithms)) {
            $this->get_seq_no = $this->send_seq_no = 0;
        }

        $keyBytes = pack('Na*', strlen($keyBytes), $keyBytes);

        $this->encrypt = self::encryption_algorithm_to_crypt_instance($encrypt);
        if ($this->encrypt) {
            if (self::$crypto_engine) {
                $this->encrypt->setPreferredEngine(self::$crypto_engine);
            }
            if ($this->encrypt->getBlockLengthInBytes()) {
                $this->encrypt_block_size = $this->encrypt->getBlockLengthInBytes();
            }
            $this->encrypt->disablePadding();

            if ($this->encrypt->usesIV()) {
                $iv = $kexHash->hash($keyBytes . $this->exchange_hash . 'A' . $this->session_id);
                while ($this->encrypt_block_size > strlen($iv)) {
                    $iv .= $kexHash->hash($keyBytes . $this->exchange_hash . $iv);
                }
                $this->encrypt->setIV(substr($iv, 0, $this->encrypt_block_size));
            }

            switch ($encrypt) {
                case 'aes128-gcm@openssh.com':
                case 'aes256-gcm@openssh.com':
                    $nonce = $kexHash->hash($keyBytes . $this->exchange_hash . 'A' . $this->session_id);
                    $this->encryptFixedPart = substr($nonce, 0, 4);
                    $this->encryptInvocationCounter = substr($nonce, 4, 8);
                    // fall-through
                case 'chacha20-poly1305@openssh.com':
                    break;
                default:
                    $this->encrypt->enableContinuousBuffer();
            }

            $key = $kexHash->hash($keyBytes . $this->exchange_hash . 'C' . $this->session_id);
            while ($encryptKeyLength > strlen($key)) {
                $key .= $kexHash->hash($keyBytes . $this->exchange_hash . $key);
            }
            switch ($encrypt) {
                case 'chacha20-poly1305@openssh.com':
                    $encryptKeyLength = 32;
                    $this->lengthEncrypt = self::encryption_algorithm_to_crypt_instance($encrypt);
                    $this->lengthEncrypt->setKey(substr($key, 32, 32));
            }
            $this->encrypt->setKey(substr($key, 0, $encryptKeyLength));
            $this->encryptName = $encrypt;
        }

        $this->decrypt = self::encryption_algorithm_to_crypt_instance($decrypt);
        if ($this->decrypt) {
            if (self::$crypto_engine) {
                $this->decrypt->setPreferredEngine(self::$crypto_engine);
            }
            if ($this->decrypt->getBlockLengthInBytes()) {
                $this->decrypt_block_size = $this->decrypt->getBlockLengthInBytes();
            }
            $this->decrypt->disablePadding();

            if ($this->decrypt->usesIV()) {
                $iv = $kexHash->hash($keyBytes . $this->exchange_hash . 'B' . $this->session_id);
                while ($this->decrypt_block_size > strlen($iv)) {
                    $iv .= $kexHash->hash($keyBytes . $this->exchange_hash . $iv);
                }
                $this->decrypt->setIV(substr($iv, 0, $this->decrypt_block_size));
            }

            switch ($decrypt) {
                case 'aes128-gcm@openssh.com':
                case 'aes256-gcm@openssh.com':
                    // see https://tools.ietf.org/html/rfc5647#section-7.1
                    $nonce = $kexHash->hash($keyBytes . $this->exchange_hash . 'B' . $this->session_id);
                    $this->decryptFixedPart = substr($nonce, 0, 4);
                    $this->decryptInvocationCounter = substr($nonce, 4, 8);
                    // fall-through
                case 'chacha20-poly1305@openssh.com':
                    break;
                default:
                    $this->decrypt->enableContinuousBuffer();
            }

            $key = $kexHash->hash($keyBytes . $this->exchange_hash . 'D' . $this->session_id);
            while ($decryptKeyLength > strlen($key)) {
                $key .= $kexHash->hash($keyBytes . $this->exchange_hash . $key);
            }
            switch ($decrypt) {
                case 'chacha20-poly1305@openssh.com':
                    $decryptKeyLength = 32;
                    $this->lengthDecrypt = self::encryption_algorithm_to_crypt_instance($decrypt);
                    $this->lengthDecrypt->setKey(substr($key, 32, 32));
            }
            $this->decrypt->setKey(substr($key, 0, $decryptKeyLength));
            $this->decryptName = $decrypt;
        }

        /* The "arcfour128" algorithm is the RC4 cipher, as described in
           [SCHNEIER], using a 128-bit key.  The first 1536 bytes of keystream
           generated by the cipher MUST be discarded, and the first byte of the
           first encrypted packet MUST be encrypted using the 1537th byte of
           keystream.

           -- http://tools.ietf.org/html/rfc4345#section-4 */
        if ($encrypt == 'arcfour128' || $encrypt == 'arcfour256') {
            $this->encrypt->encrypt(str_repeat("\0", 1536));
        }
        if ($decrypt == 'arcfour128' || $decrypt == 'arcfour256') {
            $this->decrypt->decrypt(str_repeat("\0", 1536));
        }

        if (!$this->encrypt->usesNonce()) {
            [$this->hmac_create, $createKeyLength] = self::mac_algorithm_to_hash_instance($mac_algorithm_out);
        } else {
            $this->hmac_create = new \stdClass();
            $this->hmac_create_name = $mac_algorithm_out;
            //$mac_algorithm_out = 'none';
            $createKeyLength = 0;
        }

        if ($this->hmac_create instanceof Hash) {
            $key = $kexHash->hash($keyBytes . $this->exchange_hash . 'E' . $this->session_id);
            while ($createKeyLength > strlen($key)) {
                $key .= $kexHash->hash($keyBytes . $this->exchange_hash . $key);
            }
            $this->hmac_create->setKey(substr($key, 0, $createKeyLength));
            $this->hmac_create_name = $mac_algorithm_out;
            $this->hmac_create_etm = preg_match('#-etm@openssh\.com$#', $mac_algorithm_out);
        }

        if (!$this->decrypt->usesNonce()) {
            [$this->hmac_check, $checkKeyLength] = self::mac_algorithm_to_hash_instance($mac_algorithm_in);
            $this->hmac_size = $this->hmac_check->getLengthInBytes();
        } else {
            $this->hmac_check = new \stdClass();
            $this->hmac_check_name = $mac_algorithm_in;
            //$mac_algorithm_in = 'none';
            $checkKeyLength = 0;
            $this->hmac_size = 0;
        }

        if ($this->hmac_check instanceof Hash) {
            $key = $kexHash->hash($keyBytes . $this->exchange_hash . 'F' . $this->session_id);
            while ($checkKeyLength > strlen($key)) {
                $key .= $kexHash->hash($keyBytes . $this->exchange_hash . $key);
            }
            $this->hmac_check->setKey(substr($key, 0, $checkKeyLength));
            $this->hmac_check_name = $mac_algorithm_in;
            $this->hmac_check_etm = preg_match('#-etm@openssh\.com$#', $mac_algorithm_in);
        }

        $this->regenerate_compression_context = $this->regenerate_decompression_context = true;

        return true;
    }

    /**
     * Maps an encryption algorithm name to the number of key bytes.
     *
     * @param string $algorithm Name of the encryption algorithm
     * @return int|null Number of bytes as an integer or null for unknown
     */
    private function encryption_algorithm_to_key_size(string $algorithm): ?int
    {
        if ($this->bad_key_size_fix && self::bad_algorithm_candidate($algorithm)) {
            return 16;
        }

        switch ($algorithm) {
            case 'none':
                return 0;
            case 'aes128-gcm@openssh.com':
            case 'aes128-cbc':
            case 'aes128-ctr':
            case 'arcfour':
            case 'arcfour128':
            case 'blowfish-cbc':
            case 'blowfish-ctr':
            case 'twofish128-cbc':
            case 'twofish128-ctr':
                return 16;
            case '3des-cbc':
            case '3des-ctr':
            case 'aes192-cbc':
            case 'aes192-ctr':
            case 'twofish192-cbc':
            case 'twofish192-ctr':
                return 24;
            case 'aes256-gcm@openssh.com':
            case 'aes256-cbc':
            case 'aes256-ctr':
            case 'arcfour256':
            case 'twofish-cbc':
            case 'twofish256-cbc':
            case 'twofish256-ctr':
                return 32;
            case 'chacha20-poly1305@openssh.com':
                return 64;
        }
        return null;
    }

    /**
     * Maps an encryption algorithm name to an instance of a subclass of
     * \phpseclib3\Crypt\Common\SymmetricKey.
     *
     * @param string $algorithm Name of the encryption algorithm
     * @return SymmetricKey|null
     */
    private static function encryption_algorithm_to_crypt_instance(string $algorithm)
    {
        switch ($algorithm) {
            case '3des-cbc':
                return new TripleDES('cbc');
            case '3des-ctr':
                return new TripleDES('ctr');
            case 'aes256-cbc':
            case 'aes192-cbc':
            case 'aes128-cbc':
                return new Rijndael('cbc');
            case 'aes256-ctr':
            case 'aes192-ctr':
            case 'aes128-ctr':
                return new Rijndael('ctr');
            case 'blowfish-cbc':
                return new Blowfish('cbc');
            case 'blowfish-ctr':
                return new Blowfish('ctr');
            case 'twofish128-cbc':
            case 'twofish192-cbc':
            case 'twofish256-cbc':
            case 'twofish-cbc':
                return new Twofish('cbc');
            case 'twofish128-ctr':
            case 'twofish192-ctr':
            case 'twofish256-ctr':
                return new Twofish('ctr');
            case 'arcfour':
            case 'arcfour128':
            case 'arcfour256':
                return new RC4();
            case 'aes128-gcm@openssh.com':
            case 'aes256-gcm@openssh.com':
                return new Rijndael('gcm');
            case 'chacha20-poly1305@openssh.com':
                return new ChaCha20();
        }
        return null;
    }

    /**
     * Maps an encryption algorithm name to an instance of a subclass of
     * \phpseclib3\Crypt\Hash.
     *
     * @param string $algorithm Name of the encryption algorithm
     * @return array{Hash, int}|null
     */
    private static function mac_algorithm_to_hash_instance(string $algorithm): ?array
    {
        switch ($algorithm) {
            case 'umac-64@openssh.com':
            case 'umac-64-etm@openssh.com':
                return [new Hash('umac-64'), 16];
            case 'umac-128@openssh.com':
            case 'umac-128-etm@openssh.com':
                return [new Hash('umac-128'), 16];
            case 'hmac-sha2-512':
            case 'hmac-sha2-512-etm@openssh.com':
                return [new Hash('sha512'), 64];
            case 'hmac-sha2-256':
            case 'hmac-sha2-256-etm@openssh.com':
                return [new Hash('sha256'), 32];
            case 'hmac-sha1':
            case 'hmac-sha1-etm@openssh.com':
                return [new Hash('sha1'), 20];
            case 'hmac-sha1-96':
                return [new Hash('sha1-96'), 20];
            case 'hmac-md5':
                return [new Hash('md5'), 16];
            case 'hmac-md5-96':
                return [new Hash('md5-96'), 16];
        }
    }

    /**
     * Tests whether or not proposed algorithm has a potential for issues
     *
     * @link https://www.chiark.greenend.org.uk/~sgtatham/putty/wishlist/ssh2-aesctr-openssh.html
     * @link https://bugzilla.mindrot.org/show_bug.cgi?id=1291
     * @param string $algorithm Name of the encryption algorithm
     */
    private static function bad_algorithm_candidate($algorithm): bool
    {
        switch ($algorithm) {
            case 'arcfour256':
            case 'aes192-ctr':
            case 'aes256-ctr':
                return true;
        }

        return false;
    }

    /**
     * Login
     *
     * The $password parameter can be a plaintext password, a \phpseclib3\Crypt\RSA|EC|DSA object, a \phpseclib3\System\SSH\Agent object or an array
     *
     * @param string|PrivateKey|array[]|Agent|null ...$args
     * @see self::_login()
     */
    public function login(string $username, ...$args): bool
    {
        if (!$this->login_credentials_finalized) {
            $this->auth[] = func_get_args();
        }

        // try logging with 'none' as an authentication method first since that's what
        // PuTTY does
        if (
            substr($this->server_identifier ?: '', 0, 15) !== 'SSH-2.0-CoreFTP' &&
            $this->auth_methods_to_continue === null
        ) {
            if ($this->sublogin($username)) {
                return true;
            }
            if (!count($args)) {
                return false;
            }
        }
        return $this->sublogin($username, ...$args);
    }

    /**
     * Login Helper
     *
     * @param string|PrivateKey|array[]|Agent|null ...$args
     * @see self::_login_helper()
     */
    protected function sublogin(string $username, ...$args): bool
    {
        if (!($this->bitmap & self::MASK_CONSTRUCTOR)) {
            $this->connect();
        }

        if (empty($args)) {
            return $this->login_helper($username);
        }

        foreach ($args as $arg) {
            switch (true) {
                case $arg instanceof PublicKey:
                    throw new UnexpectedValueException('A PublicKey object was passed to the login method instead of a PrivateKey object');
                case $arg instanceof PrivateKey:
                case $arg instanceof Agent:
                case is_array($arg):
                case Strings::is_stringable($arg):
                    break;
                default:
                    throw new UnexpectedValueException('$password needs to either be an instance of \phpseclib3\Crypt\Common\PrivateKey, \System\SSH\Agent, an array or a string');
            }
        }

        while (count($args)) {
            if (!$this->auth_methods_to_continue || !$this->smartMFA) {
                $newargs = $args;
                $args = [];
            } else {
                $newargs = [];
                foreach ($this->auth_methods_to_continue as $method) {
                    switch ($method) {
                        case 'publickey':
                            foreach ($args as $key => $arg) {
                                if ($arg instanceof PrivateKey || $arg instanceof Agent) {
                                    $newargs[] = $arg;
                                    unset($args[$key]);
                                    break;
                                }
                            }
                            break;
                        case 'keyboard-interactive':
                            $hasArray = $hasString = false;
                            foreach ($args as $arg) {
                                if ($hasArray || is_array($arg)) {
                                    $hasArray = true;
                                    break;
                                }
                                if ($hasString || Strings::is_stringable($arg)) {
                                    $hasString = true;
                                    break;
                                }
                            }
                            if ($hasArray && $hasString) {
                                foreach ($args as $key => $arg) {
                                    if (is_array($arg)) {
                                        $newargs[] = $arg;
                                        break 2;
                                    }
                                }
                            }
                            // fall-through
                        case 'password':
                            foreach ($args as $key => $arg) {
                                $newargs[] = $arg;
                                unset($args[$key]);
                                break;
                            }
                    }
                }
            }

            if (!count($newargs)) {
                return false;
            }

            foreach ($newargs as $arg) {
                if ($this->login_helper($username, $arg)) {
                    $this->login_credentials_finalized = true;
                    return true;
                }
            }
        }
        return false;
    }

    /**
     * Login Helper
     *
     * {@internal It might be worthwhile, at some point, to protect against {@link http://tools.ietf.org/html/rfc4251#section-9.3.9 traffic analysis}
     *           by sending dummy SSH_MSG_IGNORE messages.}
     *
     * @throws UnexpectedValueException on receipt of unexpected packets
     * @throws RuntimeException on other errors
     */
    private function login_helper(string $username, $password = null): bool
    {
        if (!($this->bitmap & self::MASK_CONNECTED)) {
            return false;
        }

        if (!($this->bitmap & self::MASK_LOGIN_REQ)) {
            $packet = Strings::packSSH2('Cs', MessageType::SERVICE_REQUEST, 'ssh-userauth');
            $this->send_binary_packet($packet);

            try {
                $response = $this->get_binary_packet_or_close(MessageType::SERVICE_ACCEPT);
            } catch (InvalidPacketLengthException $e) {
                // the first opportunity to encounter the "bad key size" error
                if (!$this->bad_key_size_fix && $this->decryptName != null && self::bad_algorithm_candidate($this->decryptName)) {
                    // bad_key_size_fix is only ever re-assigned to true here
                    // retry the connection with that new setting but we'll
                    // only try it once.
                    $this->bad_key_size_fix = true;
                    return $this->reconnect();
                }
                throw $e;
            }

            [$type] = Strings::unpackSSH2('C', $response);
            [$service] = Strings::unpackSSH2('s', $response);

            if ($service != 'ssh-userauth') {
                $this->disconnect_helper(DisconnectReason::PROTOCOL_ERROR);
                throw new \UnexpectedValueException('Expected SSH_MSG_SERVICE_ACCEPT');
            }
            $this->bitmap |= self::MASK_LOGIN_REQ;
        }

        if (strlen($this->last_interactive_response)) {
            return !Strings::is_stringable($password) && !is_array($password) ? false : $this->keyboard_interactive_process($password);
        }

        if ($password instanceof PrivateKey) {
            return $this->privatekey_login($username, $password);
        }

        if ($password instanceof Agent) {
            return $this->ssh_agent_login($username, $password);
        }

        if (is_array($password)) {
            if ($this->keyboard_interactive_login($username, $password)) {
                $this->bitmap |= self::MASK_LOGIN;
                return true;
            }
            return false;
        }

        if (!isset($password)) {
            $packet = Strings::packSSH2(
                'Cs3',
                MessageType::USERAUTH_REQUEST,
                $username,
                'ssh-connection',
                'none'
            );

            $this->send_binary_packet($packet);

            $response = $this->get_binary_packet_or_close();

            [$type] = Strings::unpackSSH2('C', $response);
            switch ($type) {
                case MessageType::USERAUTH_SUCCESS:
                    $this->bitmap |= self::MASK_LOGIN;
                    return true;
                case MessageType::USERAUTH_FAILURE:
                    [$auth_methods] = Strings::unpackSSH2('L', $response);
                    $this->auth_methods_to_continue = $auth_methods;
                    // fall-through
                default:
                    return false;
            }
        }

        $packet = Strings::packSSH2(
            'Cs3bs',
            MessageType::USERAUTH_REQUEST,
            $username,
            'ssh-connection',
            'password',
            false,
            $password
        );

        // remove the username and password from the logged packet
        if (!defined('NET_SSH2_LOGGING')) {
            $logged = null;
        } else {
            $logged = Strings::packSSH2(
                'Cs3bs',
                MessageType::USERAUTH_REQUEST,
                $username,
                'ssh-connection',
                'password',
                false,
                'password'
            );
        }

        $this->send_binary_packet($packet, $logged);

        $response = $this->get_binary_packet_or_close();
        [$type] = Strings::unpackSSH2('C', $response);

        switch ($type) {
            case MessageTypeExtra::USERAUTH_PASSWD_CHANGEREQ: // in theory, the password can be changed
                $this->updateLogHistory('SSH_MSG_USERAUTH_INFO_REQUEST', 'SSH_MSG_USERAUTH_PASSWD_CHANGEREQ');

                [$message] = Strings::unpackSSH2('s', $response);
                $this->errors[] = 'SSH_MSG_USERAUTH_PASSWD_CHANGEREQ: ' . $message;

                return $this->disconnect_helper(DisconnectReason::AUTH_CANCELLED_BY_USER);
            case MessageType::USERAUTH_FAILURE:
                // can we use keyboard-interactive authentication?  if not then either the login is bad or the server employees
                // multi-factor authentication
                [$auth_methods, $partial_success] = Strings::unpackSSH2('Lb', $response);
                $this->auth_methods_to_continue = $auth_methods;
                if (!$partial_success && in_array('keyboard-interactive', $auth_methods)) {
                    if ($this->keyboard_interactive_login($username, $password)) {
                        $this->bitmap |= self::MASK_LOGIN;
                        return true;
                    }
                    return false;
                }
                return false;
            case MessageType::USERAUTH_SUCCESS:
                $this->bitmap |= self::MASK_LOGIN;
                return true;
        }

        return false;
    }

    /**
     * Login via keyboard-interactive authentication
     *
     * See {@link http://tools.ietf.org/html/rfc4256 RFC4256} for details.  This is not a full-featured keyboard-interactive authenticator.
     *
     * @param string|array $password
     */
    private function keyboard_interactive_login(string $username, $password): bool
    {
        $packet = Strings::packSSH2(
            'Cs5',
            MessageType::USERAUTH_REQUEST,
            $username,
            'ssh-connection',
            'keyboard-interactive',
            '', // language tag
            '' // submethods
        );
        $this->send_binary_packet($packet);

        return $this->keyboard_interactive_process($password);
    }

    /**
     * Handle the keyboard-interactive requests / responses.
     *
     * @throws RuntimeException on connection error
     */
    private function keyboard_interactive_process(...$responses)
    {
        if (strlen($this->last_interactive_response)) {
            $response = $this->last_interactive_response;
        } else {
            $orig = $response = $this->get_binary_packet_or_close();
        }

        [$type] = Strings::unpackSSH2('C', $response);
        switch ($type) {
            case MessageType::USERAUTH_INFO_REQUEST:
                [
                    , // name; may be empty
                    , // instruction; may be empty
                    , // language tag; may be empty
                    $num_prompts
                ] = Strings::unpackSSH2('s3N', $response);

                for ($i = 0; $i < count($responses); $i++) {
                    if (is_array($responses[$i])) {
                        foreach ($responses[$i] as $key => $value) {
                            $this->keyboard_requests_responses[$key] = $value;
                        }
                        unset($responses[$i]);
                    }
                }
                $responses = array_values($responses);

                if (isset($this->keyboard_requests_responses)) {
                    for ($i = 0; $i < $num_prompts; $i++) {
                        [
                            $prompt, // prompt - ie. "Password: "; must not be empty
                            // echo
                        ] = Strings::unpackSSH2('sC', $response);
                        foreach ($this->keyboard_requests_responses as $key => $value) {
                            if (substr($prompt, 0, strlen($key)) == $key) {
                                $responses[] = $value;
                                break;
                            }
                        }
                    }
                }

                // see http://tools.ietf.org/html/rfc4256#section-3.2
                if (strlen($this->last_interactive_response)) {
                    $this->last_interactive_response = '';
                } else {
                    $this->updateLogHistory('UNKNOWN (60)', 'SSH_MSG_USERAUTH_INFO_REQUEST');
                }

                if (!count($responses) && $num_prompts) {
                    $this->last_interactive_response = $orig;
                    return false;
                }

                /*
                   After obtaining the requested information from the user, the client
                   MUST respond with an SSH_MSG_USERAUTH_INFO_RESPONSE message.
                */
                // see http://tools.ietf.org/html/rfc4256#section-3.4
                $packet = $logged = pack('CN', MessageType::USERAUTH_INFO_RESPONSE, count($responses));
                for ($i = 0; $i < count($responses); $i++) {
                    $packet .= Strings::packSSH2('s', $responses[$i]);
                    $logged .= Strings::packSSH2('s', 'dummy-answer');
                }

                $this->send_binary_packet($packet, $logged);

                $this->updateLogHistory('UNKNOWN (61)', 'SSH_MSG_USERAUTH_INFO_RESPONSE');

                /*
                   After receiving the response, the server MUST send either an
                   SSH_MSG_USERAUTH_SUCCESS, SSH_MSG_USERAUTH_FAILURE, or another
                   SSH_MSG_USERAUTH_INFO_REQUEST message.
                */
                // maybe phpseclib should force close the connection after x request / responses?  unless something like that is done
                // there could be an infinite loop of request / responses.
                return $this->keyboard_interactive_process();
            case MessageType::USERAUTH_SUCCESS:
                return true;
            case MessageType::USERAUTH_FAILURE:
                [$auth_methods] = Strings::unpackSSH2('L', $response);
                $this->auth_methods_to_continue = $auth_methods;
                return false;
        }

        return false;
    }

    /**
     * Login with an ssh-agent provided key
     */
    private function ssh_agent_login(string $username, Agent $agent): bool
    {
        $this->agent = $agent;
        $keys = $agent->requestIdentities();
        $orig_algorithms = $this->supported_private_key_algorithms;
        foreach ($keys as $key) {
            if ($this->privatekey_login($username, $key)) {
                return true;
            }
            $this->supported_private_key_algorithms = $orig_algorithms;
        }

        return false;
    }

    /**
     * Login with an RSA private key
     *
     * {@internal It might be worthwhile, at some point, to protect against {@link http://tools.ietf.org/html/rfc4251#section-9.3.9 traffic analysis}
     *           by sending dummy SSH_MSG_IGNORE messages.}
     *
     * @throws RuntimeException on connection error
     */
    private function privatekey_login(string $username, PrivateKey $privatekey): bool
    {
        $publickey = $privatekey->getPublicKey();

        if ($publickey instanceof RSA) {
            $privatekey = $privatekey->withPadding(RSA::SIGNATURE_PKCS1);
            $algos = ['rsa-sha2-256', 'rsa-sha2-512', 'ssh-rsa'];
            if (isset($this->preferred['hostkey'])) {
                $algos = array_intersect($algos, $this->preferred['hostkey']);
            }
            $algo = self::array_intersect_first($algos, $this->supported_private_key_algorithms);
            switch ($algo) {
                case 'rsa-sha2-512':
                    $hash = 'sha512';
                    $signatureType = 'rsa-sha2-512';
                    break;
                case 'rsa-sha2-256':
                    $hash = 'sha256';
                    $signatureType = 'rsa-sha2-256';
                    break;
                //case 'ssh-rsa':
                default:
                    $hash = 'sha1';
                    $signatureType = 'ssh-rsa';
            }
        } elseif ($publickey instanceof EC) {
            $privatekey = $privatekey->withSignatureFormat('SSH2');
            $curveName = $privatekey->getCurve();
            switch ($curveName) {
                case 'Ed25519':
                    $hash = 'sha512';
                    $signatureType = 'ssh-ed25519';
                    break;
                case 'secp256r1': // nistp256
                    $hash = 'sha256';
                    $signatureType = 'ecdsa-sha2-nistp256';
                    break;
                case 'secp384r1': // nistp384
                    $hash = 'sha384';
                    $signatureType = 'ecdsa-sha2-nistp384';
                    break;
                case 'secp521r1': // nistp521
                    $hash = 'sha512';
                    $signatureType = 'ecdsa-sha2-nistp521';
                    break;
                default:
                    if (is_array($curveName)) {
                        throw new UnsupportedCurveException('Specified Curves are not supported by SSH2');
                    }
                    throw new UnsupportedCurveException('Named Curve of ' . $curveName . ' is not supported by phpseclib3\'s SSH2 implementation');
            }
        } elseif ($publickey instanceof DSA) {
            $privatekey = $privatekey->withSignatureFormat('SSH2');
            $hash = 'sha1';
            $signatureType = 'ssh-dss';
        } else {
            throw new UnsupportedAlgorithmException('Please use either an RSA key, an EC one or a DSA key');
        }

        $publickeyStr = $publickey->toString('OpenSSH', ['binary' => true]);

        $part1 = Strings::packSSH2(
            'Csss',
            MessageType::USERAUTH_REQUEST,
            $username,
            'ssh-connection',
            'publickey'
        );
        $part2 = Strings::packSSH2('ss', $signatureType, $publickeyStr);

        $packet = $part1 . chr(0) . $part2;
        $this->send_binary_packet($packet);

        $response = $this->get_binary_packet_or_close(
            MessageType::USERAUTH_SUCCESS,
            MessageType::USERAUTH_FAILURE,
            MessageTypeExtra::USERAUTH_PK_OK
        );

        [$type] = Strings::unpackSSH2('C', $response);
        switch ($type) {
            case MessageType::USERAUTH_FAILURE:
                [$auth_methods] = Strings::unpackSSH2('L', $response);
                if (in_array('publickey', $auth_methods) && substr($signatureType, 0, 9) == 'rsa-sha2-') {
                    $this->supported_private_key_algorithms = array_diff($this->supported_private_key_algorithms, ['rsa-sha2-256', 'rsa-sha2-512']);
                    return $this->privatekey_login($username, $privatekey);
                }
                $this->auth_methods_to_continue = $auth_methods;
                $this->errors[] = 'SSH_MSG_USERAUTH_FAILURE';
                return false;
            case MessageTypeExtra::USERAUTH_PK_OK:
                // we'll just take it on faith that the public key blob and the public key algorithm name are as
                // they should be
                $this->updateLogHistory('SSH_MSG_USERAUTH_INFO_REQUEST', 'SSH_MSG_USERAUTH_PK_OK');
                break;
            case MessageType::USERAUTH_SUCCESS:
                $this->bitmap |= self::MASK_LOGIN;
                return true;
        }

        $packet = $part1 . chr(1) . $part2;
        $privatekey = $privatekey->withHash($hash);
        $signature = $privatekey->sign(Strings::packSSH2('s', $this->session_id) . $packet);
        if ($publickey instanceof RSA) {
            $signature = Strings::packSSH2('ss', $signatureType, $signature);
        }
        $packet .= Strings::packSSH2('s', $signature);

        $this->send_binary_packet($packet);

        $response = $this->get_binary_packet_or_close(
            MessageType::USERAUTH_SUCCESS,
            MessageType::USERAUTH_FAILURE
        );

        [$type] = Strings::unpackSSH2('C', $response);
        switch ($type) {
            case MessageType::USERAUTH_FAILURE:
                // either the login is bad or the server employs multi-factor authentication
                [$auth_methods] = Strings::unpackSSH2('L', $response);
                $this->auth_methods_to_continue = $auth_methods;
                return false;
            case MessageType::USERAUTH_SUCCESS:
                $this->bitmap |= self::MASK_LOGIN;
                return true;
        }
    }

    /**
     * Return the currently configured timeout
     */
    public function getTimeout(): int
    {
        return $this->timeout;
    }

    /**
     * Set Timeout
     *
     * $ssh->exec('ping 127.0.0.1'); on a Linux host will never return and will run indefinitely.  setTimeout() makes it so it'll timeout.
     * Setting $timeout to false or 0 will revert to the default socket timeout.
     */
    public function setTimeout(int $timeout): void
    {
        $this->timeout = $this->curTimeout = $timeout;
    }

    /**
     * Set Keep Alive
     *
     * Sends an SSH2_MSG_IGNORE message every x seconds, if x is a positive non-zero number.
     */
    public function setKeepAlive(int $interval): void
    {
        $this->keepAlive = $interval;
    }

    /**
     * Get the output from stdError
     */
    public function getStdError(): string
    {
        return $this->stdErrorLog;
    }

    /**
     * Execute Command
     *
     * If $callback is set to false then \phpseclib3\Net\SSH2::get_channel_packet(self::CHANNEL_EXEC) will need to be called manually.
     * In all likelihood, this is not a feature you want to be taking advantage of.
     *
     * @return string|bool
     * @psalm-return ($callback is callable ? bool : string|bool)
     * @throws RuntimeException on connection error
     */
    public function exec(string $command, ?callable $callback = null)
    {
        $this->curTimeout = $this->timeout;
        $this->is_timeout = false;
        $this->stdErrorLog = '';

        if (!$this->isAuthenticated()) {
            return false;
        }

        //if ($this->isPTYOpen()) {
        //    throw new RuntimeException('If you want to run multiple exec()\'s you will need to disable (and re-enable if appropriate) a PTY for each one.');
        //}

        $this->open_channel(self::CHANNEL_EXEC);

        if ($this->request_pty === true) {
            $terminal_modes = pack('C', TerminalMode::TTY_OP_END);
            $packet = Strings::packSSH2(
                'CNsCsN4s',
                MessageType::CHANNEL_REQUEST,
                $this->server_channels[self::CHANNEL_EXEC],
                'pty-req',
                1,
                $this->term,
                $this->windowColumns,
                $this->windowRows,
                0,
                0,
                $terminal_modes
            );

            $this->send_binary_packet($packet);

            $this->channel_status[self::CHANNEL_EXEC] = MessageType::CHANNEL_REQUEST;
            if (!$this->get_channel_packet(self::CHANNEL_EXEC)) {
                $this->disconnect_helper(DisconnectReason::BY_APPLICATION);
                throw new RuntimeException('Unable to request pseudo-terminal');
            }
        }

        // sending a pty-req SSH_MSG_CHANNEL_REQUEST message is unnecessary and, in fact, in most cases, slows things
        // down.  the one place where it might be desirable is if you're doing something like \phpseclib3\Net\SSH2::exec('ping localhost &').
        // with a pty-req SSH_MSG_CHANNEL_REQUEST, exec() will return immediately and the ping process will then
        // then immediately terminate.  without such a request exec() will loop indefinitely.  the ping process won't end but
        // neither will your script.

        // although, in theory, the size of SSH_MSG_CHANNEL_REQUEST could exceed the maximum packet size established by
        // SSH_MSG_CHANNEL_OPEN_CONFIRMATION, RFC4254#section-5.1 states that the "maximum packet size" refers to the
        // "maximum size of an individual data packet". ie. SSH_MSG_CHANNEL_DATA.  RFC4254#section-5.2 corroborates.
        $packet = Strings::packSSH2(
            'CNsCs',
            MessageType::CHANNEL_REQUEST,
            $this->server_channels[self::CHANNEL_EXEC],
            'exec',
            1,
            $command
        );
        $this->send_binary_packet($packet);

        $this->channel_status[self::CHANNEL_EXEC] = MessageType::CHANNEL_REQUEST;

        if (!$this->get_channel_packet(self::CHANNEL_EXEC)) {
            return false;
        }

        $this->channel_status[self::CHANNEL_EXEC] = MessageType::CHANNEL_DATA;

        if ($this->request_pty === true) {
            $this->channel_id_last_interactive = self::CHANNEL_EXEC;
            return true;
        }

        $output = '';
        while (true) {
            $temp = $this->get_channel_packet(self::CHANNEL_EXEC);
            switch (true) {
                case $temp === true:
                    return is_callable($callback) ? true : $output;
                case $temp === false:
                    return false;
                default:
                    if (is_callable($callback)) {
                        if ($callback($temp) === true) {
                            $this->close_channel(self::CHANNEL_EXEC);
                            return true;
                        }
                    } else {
                        $output .= $temp;
                    }
            }
        }
    }

    /**
     * How many channels are currently open?
     *
     * @return int
     */
    public function getOpenChannelCount()
    {
        return $this->channelCount;
    }

    /**
     * Opens a channel
     */
    protected function open_channel(int $channel, bool $skip_extended = false): bool
    {
        if (isset($this->channel_status[$channel]) && $this->channel_status[$channel] != MessageType::CHANNEL_CLOSE) {
            throw new RuntimeException('Please close the channel (' . $channel . ') before trying to open it again');
        }

        $this->channelCount++;

        if ($this->channelCount > 1 && $this->errorOnMultipleChannels) {
            throw new RuntimeException("Ubuntu's OpenSSH from 5.8 to 6.9 doesn't work with multiple channels");
        }

        // RFC4254 defines the (client) window size as "bytes the other party can send before it must wait for the window to
        // be adjusted".  0x7FFFFFFF is, at 2GB, the max size.  technically, it should probably be decremented, but,
        // honestly, if you're transferring more than 2GB, you probably shouldn't be using phpseclib, anyway.
        // see http://tools.ietf.org/html/rfc4254#section-5.2 for more info
        $this->window_size_server_to_client[$channel] = $this->window_size;
        // 0x8000 is the maximum max packet size, per http://tools.ietf.org/html/rfc4253#section-6.1, although since PuTTy
        // uses 0x4000, that's what will be used here, as well.
        $packet_size = 0x4000;

        $packet = Strings::packSSH2(
            'CsN3',
            MessageType::CHANNEL_OPEN,
            'session',
            $channel,
            $this->window_size_server_to_client[$channel],
            $packet_size
        );

        $this->send_binary_packet($packet);

        $this->channel_status[$channel] = MessageType::CHANNEL_OPEN;

        return $this->get_channel_packet($channel, $skip_extended);
    }

    /**
     * Creates an interactive shell
     *
     * Returns bool(true) if the shell was opened.
     * Returns bool(false) if the shell was already open.
     *
     * @throws InsufficientSetupException if not authenticated
     * @throws UnexpectedValueException on receipt of unexpected packets
     * @throws RuntimeException on other errors
     * @see self::isShellOpen()
     * @see self::read()
     * @see self::write()
     */
    public function openShell(): bool
    {
        if (!$this->isAuthenticated()) {
            throw new InsufficientSetupException('Operation disallowed prior to login()');
        }

        $this->open_channel(self::CHANNEL_SHELL);

        $terminal_modes = pack('C', TerminalMode::TTY_OP_END);
        $packet = Strings::packSSH2(
            'CNsbsN4s',
            MessageType::CHANNEL_REQUEST,
            $this->server_channels[self::CHANNEL_SHELL],
            'pty-req',
            true, // want reply
            $this->term,
            $this->windowColumns,
            $this->windowRows,
            0,
            0,
            $terminal_modes
        );

        $this->send_binary_packet($packet);

        $this->channel_status[self::CHANNEL_SHELL] = MessageType::CHANNEL_REQUEST;

        if (!$this->get_channel_packet(self::CHANNEL_SHELL)) {
            throw new RuntimeException('Unable to request pty');
        }

        $packet = Strings::packSSH2(
            'CNsb',
            MessageType::CHANNEL_REQUEST,
            $this->server_channels[self::CHANNEL_SHELL],
            'shell',
            true // want reply
        );
        $this->send_binary_packet($packet);

        $response = $this->get_channel_packet(self::CHANNEL_SHELL);
        if ($response === false) {
            throw new RuntimeException('Unable to request shell');
        }

        $this->channel_status[self::CHANNEL_SHELL] = MessageType::CHANNEL_DATA;

        $this->channel_id_last_interactive = self::CHANNEL_SHELL;

        $this->bitmap |= self::MASK_SHELL;

        return true;
    }

    /**
     * Return the channel to be used with read(), write(), and reset(), if none were specified
     * @deprecated for lack of transparency in intended channel target, to be potentially replaced
     *             with method which guarantees open-ness of all yielded channels and throws
     *             error for multiple open channels
     * @see self::read()
     * @see self::write()
     */
    private function get_interactive_channel(): int
    {
        switch (true) {
            case $this->is_channel_status_data(self::CHANNEL_SUBSYSTEM):
                return self::CHANNEL_SUBSYSTEM;
            case $this->is_channel_status_data(self::CHANNEL_EXEC):
                return self::CHANNEL_EXEC;
            default:
                return self::CHANNEL_SHELL;
        }
    }

    /**
     * Indicates the DATA status on the given channel
     */
    private function is_channel_status_data(int $channel): bool
    {
        return isset($this->channel_status[$channel]) && $this->channel_status[$channel] == MessageType::CHANNEL_DATA;
    }

    /**
     * Return an available open channel
     *
     * @return int
     */
    private function get_open_channel()
    {
        $channel = self::CHANNEL_EXEC;
        do {
            if (isset($this->channel_status[$channel]) && $this->channel_status[$channel] == MessageType::CHANNEL_OPEN) {
                return $channel;
            }
        } while ($channel++ < self::CHANNEL_SUBSYSTEM);

        return false;
    }

    /**
     * Request agent forwarding of remote server
     */
    public function requestAgentForwarding(): bool
    {
        $request_channel = $this->get_open_channel();
        if ($request_channel === false) {
            return false;
        }

        $packet = Strings::packSSH2(
            'CNsC',
            MessageType::CHANNEL_REQUEST,
            $this->server_channels[$request_channel],
            'auth-agent-req@openssh.com',
            1
        );

        $this->channel_status[$request_channel] = MessageType::CHANNEL_REQUEST;

        $this->send_binary_packet($packet);

        if (!$this->get_channel_packet($request_channel)) {
            return false;
        }

        $this->channel_status[$request_channel] = MessageType::CHANNEL_OPEN;

        return true;
    }

    /**
     * Returns the output of an interactive shell
     *
     * Returns when there's a match for $expect, which can take the form of a string literal or,
     * if $mode == self::READ_REGEX, a regular expression.
     *
     * If not specifying a channel, an open interactive channel will be selected, or, if there are
     * no open channels, an interactive shell will be created. If there are multiple open
     * interactive channels, a legacy behavior will apply in which channel selection prioritizes
     * an active subsystem, the exec pty, and, lastly, the shell. If using multiple interactive
     * channels, callers are discouraged from relying on this legacy behavior and should specify
     * the intended channel.
     *
     * @param int $mode One of the self::READ_* constants
     * @param int|null $channel Channel id returned by self::getInteractiveChannelId()
     * @return string|bool|null
     * @throws RuntimeException on connection error
     * @throws InsufficientSetupException on unexpected channel status, possibly due to closure
     * @see self::write()
     */
    public function read(string $expect = '', int $mode = self::READ_SIMPLE, ?int $channel = null)
    {
        if (!$this->isAuthenticated()) {
            throw new InsufficientSetupException('Operation disallowed prior to login()');
        }

        $this->curTimeout = $this->timeout;
        $this->is_timeout = false;

        if ($channel === null) {
            $channel = $this->get_interactive_channel();
        }

        if (!$this->is_channel_status_data($channel) && empty($this->channel_buffers[$channel])) {
            if ($channel != self::CHANNEL_SHELL) {
                throw new InsufficientSetupException('Data is not available on channel');
            } elseif (!$this->openShell()) {
                throw new RuntimeException('Unable to initiate an interactive shell session');
            }
        }

        if ($mode == self::READ_NEXT) {
            return $this->get_channel_packet($channel);
        }

        $match = $expect;
        while (true) {
            if ($mode == self::READ_REGEX) {
                preg_match($expect, substr($this->interactiveBuffer, -1024), $matches);
                $match = $matches[0] ?? '';
            }
            $pos = strlen($match) ? strpos($this->interactiveBuffer, $match) : false;
            if ($pos !== false) {
                return Strings::shift($this->interactiveBuffer, $pos + strlen($match));
            }
            $response = $this->get_channel_packet($channel);
            if ($response === true) {
                return Strings::shift($this->interactiveBuffer, strlen($this->interactiveBuffer));
            }

            $this->interactiveBuffer .= $response;
        }
    }

    /**
     * Inputs a command into an interactive shell.
     *
     * If not specifying a channel, an open interactive channel will be selected, or, if there are
     * no open channels, an interactive shell will be created. If there are multiple open
     * interactive channels, a legacy behavior will apply in which channel selection prioritizes
     * an active subsystem, the exec pty, and, lastly, the shell. If using multiple interactive
     * channels, callers are discouraged from relying on this legacy behavior and should specify
     * the intended channel.
     *
     * @param int|null $channel Channel id returned by self::getInteractiveChannelId()
     * @throws RuntimeException on connection error
     * @throws InsufficientSetupException on unexpected channel status, possibly due to closure
     * @throws TimeoutException if the write could not be completed within the requested self::setTimeout()
     * @see SSH2::read()
     */
    public function write(string $cmd, ?int $channel = null): void
    {
        if (!$this->isAuthenticated()) {
            throw new InsufficientSetupException('Operation disallowed prior to login()');
        }

        if ($channel === null) {
            $channel = $this->get_interactive_channel();
        }

        if (!$this->is_channel_status_data($channel)) {
            if ($channel != self::CHANNEL_SHELL) {
                throw new InsufficientSetupException('Data is not available on channel');
            } elseif (!$this->openShell()) {
                throw new RuntimeException('Unable to initiate an interactive shell session');
            }
        }

        $this->curTimeout = $this->timeout;
        $this->is_timeout = false;
        $this->send_channel_packet($channel, $cmd);
    }

    /**
     * Start a subsystem.
     *
     * Right now only one subsystem at a time is supported. To support multiple subsystem's stopSubsystem() could accept
     * a string that contained the name of the subsystem, but at that point, only one subsystem of each type could be opened.
     * To support multiple subsystem's of the same name maybe it'd be best if startSubsystem() generated a new channel id and
     * returns that and then that that was passed into stopSubsystem() but that'll be saved for a future date and implemented
     * if there's sufficient demand for such a feature.
     *
          * @see self::stopSubsystem()
     */
    public function startSubsystem(string $subsystem): bool
    {
        $this->open_channel(self::CHANNEL_SUBSYSTEM);

        $packet = Strings::packSSH2(
            'CNsCs',
            MessageType::CHANNEL_REQUEST,
            $this->server_channels[self::CHANNEL_SUBSYSTEM],
            'subsystem',
            1,
            $subsystem
        );
        $this->send_binary_packet($packet);

        $this->channel_status[self::CHANNEL_SUBSYSTEM] = MessageType::CHANNEL_REQUEST;

        if (!$this->get_channel_packet(self::CHANNEL_SUBSYSTEM)) {
            return false;
        }

        $this->channel_status[self::CHANNEL_SUBSYSTEM] = MessageType::CHANNEL_DATA;

        $this->channel_id_last_interactive = self::CHANNEL_SUBSYSTEM;

        return true;
    }

    /**
     * Stops a subsystem.
     *
     * @see self::startSubsystem()
     */
    public function stopSubsystem(): bool
    {
        if ($this->isInteractiveChannelOpen(self::CHANNEL_SUBSYSTEM)) {
            $this->close_channel(self::CHANNEL_SUBSYSTEM);
        }
        return true;
    }

    /**
     * Closes a channel
     *
     * If read() timed out you might want to just close the channel and have it auto-restart on the next read() call
     *
     * If not specifying a channel, an open interactive channel will be selected. If there are
     * multiple open interactive channels, a legacy behavior will apply in which channel selection
     * prioritizes an active subsystem, the exec pty, and, lastly, the shell. If using multiple
     * interactive channels, callers are discouraged from relying on this legacy behavior and
     * should specify the intended channel.
     *
     * @param int|null $channel Channel id returned by self::getInteractiveChannelId()
     */
    public function reset(?int $channel = null): void
    {
        if ($channel === null) {
            $channel = $this->get_interactive_channel();
        }
        if ($this->isInteractiveChannelOpen($channel)) {
            $this->close_channel($channel);
        }
    }

    /**
     * Is timeout?
     *
     * Did exec() or read() return because they timed out or because they encountered the end?
     */
    public function isTimeout(): bool
    {
        return $this->is_timeout;
    }

    /**
     * Disconnect
     */
    public function disconnect(): void
    {
        $this->disconnect_helper(DisconnectReason::BY_APPLICATION);
        if (isset($this->realtime_log_file) && is_resource($this->realtime_log_file)) {
            fclose($this->realtime_log_file);
        }
        unset(self::$connections[$this->getResourceId()]);
    }

    /**
     * Destructor.
     *
     * Will be called, automatically, if you're supporting just PHP5.  If you're supporting PHP4, you'll need to call
     * disconnect().
     */
    public function __destruct()
    {
        $this->disconnect();
    }

    /**
     * Is the connection still active?
     *
     * $level has 3x possible values:
     * 0 (default): phpseclib takes a passive approach to see if the connection is still active by calling feof()
     *    on the socket
     * 1: phpseclib takes an active approach to see if the connection is still active by sending an SSH_MSG_IGNORE
     *    packet that doesn't require a response
     * 2: phpseclib takes an active approach to see if the connection is still active by sending an SSH_MSG_CHANNEL_OPEN
     *    packet and imediately trying to close that channel. some routers, in particular, however, will only let you
     *    open one channel, so this approach could yield false positives
     */
    public function isConnected(int $level = 0): bool
    {
        if ($level < 0 || $level > 2) {
            throw new InvalidArgumentException('$level must be 0, 1 or 2');
        }

        if ($level == 0) {
            return ($this->bitmap & self::MASK_CONNECTED) && is_resource($this->fsock) && !feof($this->fsock);
        }
        try {
            if ($level == 1) {
                $this->send_binary_packet(pack('CN', MessageType::IGNORE, 0));
            } else {
                $this->open_channel(self::CHANNEL_KEEP_ALIVE);
                $this->close_channel(self::CHANNEL_KEEP_ALIVE);
            }
            return true;
        } catch (\Exception $e) {
            return false;
        }
    }

    /**
     * Have you successfully been logged in?
     */
    public function isAuthenticated(): bool
    {
        return (bool) ($this->bitmap & self::MASK_LOGIN);
    }

    /**
     * Is the interactive shell active?
     */
    public function isShellOpen(): bool
    {
        return $this->isInteractiveChannelOpen(self::CHANNEL_SHELL);
    }

    /**
     * Is the exec pty active?
     */
    public function isPTYOpen(): bool
    {
        return $this->isInteractiveChannelOpen(self::CHANNEL_EXEC);
    }

    /**
     * Is the given interactive channel active?
     *
     * @param int $channel Channel id returned by self::getInteractiveChannelId()
     */
    public function isInteractiveChannelOpen(int $channel): bool
    {
        return $this->isAuthenticated() && $this->is_channel_status_data($channel);
    }

    /**
     * Returns a channel identifier, presently of the last interactive channel opened, regardless of current status.
     * Returns 0 if no interactive channel has been opened.
     *
     * @see self::isInteractiveChannelOpen()
     */
    public function getInteractiveChannelId(): int
    {
        return $this->channel_id_last_interactive;
    }

    /**
     * Pings a server connection, or tries to reconnect if the connection has gone down
     *
     * Inspired by http://php.net/manual/en/mysqli.ping.php
     */
    public function ping(): bool
    {
        if (!$this->isAuthenticated()) {
            if (!empty($this->auth)) {
                return $this->reconnect();
            }
            return false;
        }

        try {
            $this->open_channel(self::CHANNEL_KEEP_ALIVE);
        } catch (\RuntimeException $e) {
            return $this->reconnect();
        }

        $this->close_channel(self::CHANNEL_KEEP_ALIVE);
        return true;
    }

    /**
     * In situ reconnect method
     *
     * @return boolean
     */
    private function reconnect(): bool
    {
        $this->disconnect_helper(DisconnectReason::BY_APPLICATION);
        $this->connect();
        foreach ($this->auth as $auth) {
            $result = $this->login(...$auth);
        }
        return $result;
    }

    /**
     * Resets a connection for re-use
     */
    protected function reset_connection(): void
    {
        if (is_resource($this->fsock) && get_resource_type($this->fsock) === 'stream') {
            fclose($this->fsock);
        }
        $this->fsock = null;
        $this->bitmap = 0;
        $this->binary_packet_buffer = null;
        $this->decrypt = $this->encrypt = false;
        $this->decrypt_block_size = $this->encrypt_block_size = 8;
        $this->hmac_check = $this->hmac_create = false;
        $this->hmac_size = false;
        $this->session_id = false;
        $this->get_seq_no = $this->send_seq_no = 0;
        $this->channel_status = [];
        $this->channel_id_last_interactive = 0;
        $this->channel_buffers = [];
        $this->channel_buffers_write = [];
    }

    /**
     * @return int[] second and microsecond stream timeout options based on user-requested timeout and keep-alive, or the default socket timeout by default, which mirrors PHP socket streams.
     */
    private function get_stream_timeout()
    {
        $sec = ini_get('default_socket_timeout');
        $usec = 0;
        if ($this->curTimeout > 0) {
            $sec = (int) floor($this->curTimeout);
            $usec = (int) (1000000 * ($this->curTimeout - $sec));
        }
        if ($this->keepAlive > 0) {
            $elapsed = microtime(true) - $this->last_packet;
            $timeout = max($this->keepAlive - $elapsed, 0);
            if (!$this->curTimeout || $timeout < $this->curTimeout) {
                $sec = (int) floor($timeout);
                $usec = (int) (1000000 * ($timeout - $sec));
            }
        }
        return [$sec, $usec];
    }

    /**
     * Retrieves the next packet with added timeout and type handling
     *
     * @param string $message_types Message types to enforce in response, closing if not met
     * @return string
     * @throws ConnectionClosedException If an error has occurred preventing read of the next packet
     */
    private function get_binary_packet_or_close(...$message_types)
    {
        try {
            $packet = $this->get_binary_packet();
            if (count($message_types) > 0 && !in_array(ord($packet[0]), $message_types)) {
                $this->disconnect_helper(DisconnectReason::PROTOCOL_ERROR);
                throw new ConnectionClosedException('Bad message type. Expected: #'
                    . implode(', #', $message_types) . '. Got: #' . ord($packet[0]));
            }
            return $packet;
        } catch (TimeoutException $e) {
            $this->disconnect_helper(DisconnectReason::BY_APPLICATION);
            throw new ConnectionClosedException('Connection closed due to timeout');
        }
    }

    /**
     * Gets Binary Packets
     *
     * See '6. Binary Packet Protocol' of rfc4253 for more info.
     *
     * @see self::_send_binary_packet()
     * @throws TimeoutException If user requested timeout was reached while waiting for next packet
     * @throws ConnectionClosedException If an error has occurred preventing read of the next packet
     */
    private function get_binary_packet(): string
    {
        if (!is_resource($this->fsock)) {
            throw new InvalidArgumentException('fsock is not a resource.');
        }
        if ($this->binary_packet_buffer == null) {
            // buffer the packet to permit continued reads across timeouts
            $this->binary_packet_buffer = (object) [
                'read_time' => 0, // the time to read the packet from the socket
                'raw' => '', // the raw payload read from the socket
                'plain' => '', // the packet in plain text, excluding packet_length header
                'packet_length' => null, // the packet_length value pulled from the payload
                'size' => $this->decrypt_block_size, // the total size of this packet to be read from the socket
                                                     // initialize to read single block until packet_length is available
            ];
        }
        $packet = $this->binary_packet_buffer;
        while (strlen($packet->raw) < $packet->size) {
            if (feof($this->fsock)) {
                $this->disconnect_helper(DisconnectReason::CONNECTION_LOST);
                throw new ConnectionClosedException('Connection closed by server');
            }
            if ($this->curTimeout < 0) {
                $this->is_timeout = true;
                throw new TimeoutException('Timed out waiting for server');
            }
            $this->send_keep_alive();

            [$sec, $usec] = $this->get_stream_timeout();
            stream_set_timeout($this->fsock, $sec, $usec);
            $start = microtime(true);
            $raw = stream_get_contents($this->fsock, $packet->size - strlen($packet->raw));
            $elapsed = microtime(true) - $start;
            $packet->read_time += $elapsed;
            if ($this->curTimeout > 0) {
                $this->curTimeout -= $elapsed;
            }
            if ($raw === false) {
                $this->disconnect_helper(DisconnectReason::CONNECTION_LOST);
                throw new ConnectionClosedException('Connection closed by server');
            } elseif (!strlen($raw)) {
                continue;
            }
            $packet->raw .= $raw;
            if (!$packet->packet_length) {
                $this->get_binary_packet_size($packet);
            }
        }

        if (strlen($packet->raw) != $packet->size) {
            throw new \RuntimeException('Size of packet was not expected length');
        }
        // destroy buffer as packet represents the entire payload and should be processed in full
        $this->binary_packet_buffer = null;
        // copy the raw payload, so as not to destroy original
        $raw = $packet->raw;
        if ($this->hmac_check instanceof Hash) {
            $hmac = Strings::pop($raw, $this->hmac_size);
        }
        $packet_length_header_size = 4;
        if ($this->decrypt) {
            switch ($this->decryptName) {
                case 'aes128-gcm@openssh.com':
                case 'aes256-gcm@openssh.com':
                    $this->decrypt->setNonce(
                        $this->decryptFixedPart .
                        $this->decryptInvocationCounter
                    );
                    Strings::increment_str($this->decryptInvocationCounter);
                    $this->decrypt->setAAD(Strings::shift($raw, $packet_length_header_size));
                    $this->decrypt->setTag(Strings::pop($raw, $this->decrypt_block_size));
                    $packet->plain = $this->decrypt->decrypt($raw);
                    break;
                case 'chacha20-poly1305@openssh.com':
                    // This should be impossible, but we are checking anyway to narrow the type for Psalm.
                    if (!($this->decrypt instanceof ChaCha20)) {
                        throw new LogicException('$this->decrypt is not a ' . ChaCha20::class);
                    }
                    $this->decrypt->setNonce(pack('N2', 0, $this->get_seq_no));
                    $this->decrypt->setCounter(0);
                    // this is the same approach that's implemented in Salsa20::createPoly1305Key()
                    // but we don't want to use the same AEAD construction that RFC8439 describes
                    // for ChaCha20-Poly1305 so we won't rely on it (see Salsa20::poly1305())
                    $this->decrypt->setPoly1305Key(
                        $this->decrypt->encrypt(str_repeat("\0", 32))
                    );
                    $this->decrypt->setAAD(Strings::shift($raw, $packet_length_header_size));
                    $this->decrypt->setCounter(1);
                    $this->decrypt->setTag(Strings::pop($raw, 16));
                    $packet->plain = $this->decrypt->decrypt($raw);
                    break;
                default:
                    if (!$this->hmac_check instanceof Hash || !$this->hmac_check_etm) {
                        // first block was already decrypted for contained packet_length header
                        Strings::shift($raw, $this->decrypt_block_size);
                        if (strlen($raw) > 0) {
                            $packet->plain .= $this->decrypt->decrypt($raw);
                        }
                    } else {
                        Strings::shift($raw, $packet_length_header_size);
                        $packet->plain = $this->decrypt->decrypt($raw);
                    }
                    break;
            }
        } else {
            Strings::shift($raw, $packet_length_header_size);
            $packet->plain = $raw;
        }
        if ($this->hmac_check instanceof Hash) {
            $reconstructed = !$this->hmac_check_etm ?
                pack('Na*', $packet->packet_length, $packet->plain) :
                substr($packet->raw, 0, -$this->hmac_size);
            if (($this->hmac_check->getHash() & "\xFF\xFF\xFF\xFF") == 'umac') {
                $this->hmac_check->setNonce("\0\0\0\0" . pack('N', $this->get_seq_no));
                if ($hmac != $this->hmac_check->hash($reconstructed)) {
                    $this->disconnect_helper(DisconnectReason::MAC_ERROR);
                    throw new ConnectionClosedException('Invalid UMAC');
                }
            } else {
                if ($hmac != $this->hmac_check->hash(pack('Na*', $this->get_seq_no, $reconstructed))) {
                    $this->disconnect_helper(DisconnectReason::MAC_ERROR);
                    throw new ConnectionClosedException('Invalid HMAC');
                }
            }
        }
        $padding_length = 0;
        $payload = $packet->plain;
        extract(unpack('Cpadding_length', Strings::shift($payload, 1)));
        if ($padding_length > 0) {
            Strings::pop($payload, $padding_length);
        }
        if (empty($payload)) {
            $this->disconnect_helper(DisconnectReason::PROTOCOL_ERROR);
            throw new ConnectionClosedException('Plaintext is too short');
        }

        switch ($this->decompress) {
            case self::NET_SSH2_COMPRESSION_ZLIB_AT_OPENSSH:
                if (!$this->isAuthenticated()) {
                    break;
                }
                // fall-through
            case self::NET_SSH2_COMPRESSION_ZLIB:
                if ($this->regenerate_decompression_context) {
                    $this->regenerate_decompression_context = false;

                    $cmf = ord($payload[0]);
                    $cm = $cmf & 0x0F;
                    if ($cm != 8) { // deflate
                        throw new UnsupportedAlgorithmException("Only CM = 8 ('deflate') is supported ($cm)");
                    }
                    $cinfo = ($cmf & 0xF0) >> 4;
                    if ($cinfo > 7) {
                        throw new RuntimeException("CINFO above 7 is not allowed ($cinfo)");
                    }
                    $windowSize = 1 << ($cinfo + 8);

                    $flg = ord($payload[1]);
                    //$fcheck = $flg && 0x0F;
                    if ((($cmf << 8) | $flg) % 31) {
                        throw new RuntimeException('fcheck failed');
                    }
                    $fdict = boolval($flg & 0x20);
                    $flevel = ($flg & 0xC0) >> 6;

                    $this->decompress_context = inflate_init(ZLIB_ENCODING_RAW, ['window' => $cinfo + 8]);
                    $payload = substr($payload, 2);
                }
                if ($this->decompress_context) {
                    $payload = inflate_add($this->decompress_context, $payload, ZLIB_PARTIAL_FLUSH);
                }
        }

        $this->get_seq_no++;

        if (defined('NET_SSH2_LOGGING')) {
            $current = microtime(true);
            $message_number = sprintf(
                '<- %s (since last: %s, network: %ss)',
                ($constantName = MessageType::findConstantNameByValue($value = ord($payload[0])))
                    ? "SSH_MSG_$constantName"
                    : "UNKNOWN ($value)",
                round($current - $this->last_packet, 4),
                round($packet->read_time, 4)
            );
            $this->append_log($message_number, $payload);
        }
        $this->last_packet = microtime(true);

        return $this->filter($payload);
    }

    /**
     * @param object $packet The packet object being constructed, passed by reference
     *        The size, packet_length, and plain properties of this object may be modified in processing
     * @throws InvalidPacketLengthException if the packet length header is invalid
     */
    private function get_binary_packet_size(object &$packet): void
    {
        $packet_length_header_size = 4;
        if (strlen($packet->raw) < $packet_length_header_size) {
            return;
        }
        $packet_length = 0;
        $added_validation_length = 0; // indicates when the packet length header is included when validating packet length against block size
        if ($this->decrypt) {
            switch ($this->decryptName) {
                case 'aes128-gcm@openssh.com':
                case 'aes256-gcm@openssh.com':
                    extract(unpack('Npacket_length', substr($packet->raw, 0, $packet_length_header_size)));
                    $packet->size = $packet_length_header_size + $packet_length + $this->decrypt_block_size; // expect tag
                    break;
                case 'chacha20-poly1305@openssh.com':
                    $this->lengthDecrypt->setNonce(pack('N2', 0, $this->get_seq_no));
                    $packet_length_header = $this->lengthDecrypt->decrypt(substr($packet->raw, 0, $packet_length_header_size));
                    extract(unpack('Npacket_length', $packet_length_header));
                    $packet->size = $packet_length_header_size + $packet_length + 16; // expect tag
                    break;
                default:
                    if (!$this->hmac_check instanceof Hash || !$this->hmac_check_etm) {
                        if (strlen($packet->raw) < $this->decrypt_block_size) {
                            return;
                        }
                        $packet->plain = $this->decrypt->decrypt(substr($packet->raw, 0, $this->decrypt_block_size));
                        extract(unpack('Npacket_length', Strings::shift($packet->plain, $packet_length_header_size)));
                        $packet->size = $packet_length_header_size + $packet_length;
                        $added_validation_length = $packet_length_header_size;
                    } else {
                        extract(unpack('Npacket_length', substr($packet->raw, 0, $packet_length_header_size)));
                        $packet->size = $packet_length_header_size + $packet_length;
                    }
                    break;
            }
        } else {
            extract(unpack('Npacket_length', substr($packet->raw, 0, $packet_length_header_size)));
            $packet->size = $packet_length_header_size + $packet_length;
            $added_validation_length = $packet_length_header_size;
        }
        // quoting <http://tools.ietf.org/html/rfc4253#section-6.1>,
        // "implementations SHOULD check that the packet length is reasonable"
        // PuTTY uses 0x9000 as the actual max packet size and so to shall we
        if (
            $packet_length <= 0 || $packet_length > 0x9000
            || ($packet_length + $added_validation_length) % $this->decrypt_block_size != 0
        ) {
            $this->disconnect_helper(DisconnectReason::PROTOCOL_ERROR);
            throw new InvalidPacketLengthException('Invalid packet length');
        }
        if ($this->hmac_check instanceof Hash) {
            $packet->size += $this->hmac_size;
        }
        $packet->packet_length = $packet_length;
    }

    /**
     * Filter Binary Packets
     *
     * Because some binary packets need to be ignored...
     *
     * @see self::_get_binary_packet()
     */
    private function filter(string $payload): string
    {
        switch (ord($payload[0])) {
            case MessageType::DISCONNECT:
                Strings::shift($payload, 1);
                [$reason_code, $message] = Strings::unpackSSH2('Ns', $payload);
                $this->errors[] = 'SSH_MSG_DISCONNECT: SSH_DISCONNECT_' . DisconnectReason::getConstantNameByValue($reason_code) . "\r\n$message";
                $this->disconnect_helper(DisconnectReason::CONNECTION_LOST);
                throw new ConnectionClosedException('Connection closed by server');
            case MessageType::IGNORE:
                $this->extra_packets++;
                $payload = $this->get_binary_packet();
                break;
            case MessageType::DEBUG:
                $this->extra_packets++;
                Strings::shift($payload, 2); // second byte is "always_display"
                [$message] = Strings::unpackSSH2('s', $payload);
                $this->errors[] = "SSH_MSG_DEBUG: $message";
                $payload = $this->get_binary_packet();
                break;
            case MessageType::UNIMPLEMENTED:
                break;
            case MessageType::KEXINIT:
                // this is here for key re-exchanges after the initial key exchange
                if ($this->session_id !== false) {
                    if (!$this->key_exchange($payload)) {
                        $this->disconnect_helper(NET_SSH2_DISCONNECT_KEY_EXCHANGE_FAILED);
                        throw new ConnectionClosedException('Key exchange failed');
                    }
                    $payload = $this->get_binary_packet();
                }
                break;
            case MessageType::EXT_INFO:
                Strings::shift($payload, 1);
                [$nr_extensions] = Strings::unpackSSH2('N', $payload);
                for ($i = 0; $i < $nr_extensions; $i++) {
                    [$extension_name, $extension_value] = Strings::unpackSSH2('ss', $payload);
                    if ($extension_name == 'server-sig-algs') {
                        $this->supported_private_key_algorithms = explode(',', $extension_value);
                    }
                }
                $payload = $this->get_binary_packet();
        }

        // see http://tools.ietf.org/html/rfc4252#section-5.4; only called when the encryption has been activated and when we haven't already logged in
        if (($this->bitmap & self::MASK_CONNECTED) && !$this->isAuthenticated() && ord($payload[0]) == MessageType::USERAUTH_BANNER) {
            Strings::shift($payload, 1);
            [$this->banner_message] = Strings::unpackSSH2('s', $payload);
            $payload = $this->get_binary_packet();
        }

        // only called when we've already logged in
        if (($this->bitmap & self::MASK_CONNECTED) && $this->isAuthenticated()) {
            switch (ord($payload[0])) {
                case MessageType::CHANNEL_REQUEST:
                    if (strlen($payload) == 31) {
                        extract(unpack('cpacket_type/Nchannel/Nlength', $payload));
                        if (substr($payload, 9, $length) == 'keepalive@openssh.com' && isset($this->server_channels[$channel])) {
                            if (ord(substr($payload, 9 + $length))) { // want reply
                                $this->send_binary_packet(pack('CN', MessageType::CHANNEL_SUCCESS, $this->server_channels[$channel]));
                            }
                            $payload = $this->get_binary_packet();
                        }
                    }
                    break;
                case MessageType::GLOBAL_REQUEST: // see http://tools.ietf.org/html/rfc4254#section-4
                    Strings::shift($payload, 1);
                    [$request_name] = Strings::unpackSSH2('s', $payload);
                    $this->errors[] = "SSH_MSG_GLOBAL_REQUEST: $request_name";
                    $this->send_binary_packet(pack('C', MessageType::REQUEST_FAILURE));
                    $payload = $this->get_binary_packet();
                    break;
                case MessageType::CHANNEL_OPEN: // see http://tools.ietf.org/html/rfc4254#section-5.1
                    Strings::shift($payload, 1);
                    [$data, $server_channel] = Strings::unpackSSH2('sN', $payload);
                    switch ($data) {
                        case 'auth-agent':
                        case 'auth-agent@openssh.com':
                            if (isset($this->agent)) {
                                $new_channel = self::CHANNEL_AGENT_FORWARD;

                                [
                                    $remote_window_size,
                                    $remote_maximum_packet_size
                                ] = Strings::unpackSSH2('NN', $payload);

                                $this->packet_size_client_to_server[$new_channel] = $remote_window_size;
                                $this->window_size_server_to_client[$new_channel] = $remote_maximum_packet_size;
                                $this->window_size_client_to_server[$new_channel] = $this->window_size;

                                $packet_size = 0x4000;

                                $packet = pack(
                                    'CN4',
                                    MessageType::CHANNEL_OPEN_CONFIRMATION,
                                    $server_channel,
                                    $new_channel,
                                    $packet_size,
                                    $packet_size
                                );

                                $this->server_channels[$new_channel] = $server_channel;
                                $this->channel_status[$new_channel] = MessageType::CHANNEL_OPEN_CONFIRMATION;
                                $this->send_binary_packet($packet);
                            }
                            break;
                        default:
                            $packet = Strings::packSSH2(
                                'CN2ss',
                                MessageType::CHANNEL_OPEN_FAILURE,
                                $server_channel,
                                ChannelConnectionFailureReason::ADMINISTRATIVELY_PROHIBITED,
                                '', // description
                                '' // language tag
                            );

                            $this->send_binary_packet($packet);
                    }

                    $payload = $this->get_binary_packet();
            }
        }

        return $payload;
    }

    /**
     * Enable Quiet Mode
     *
     * Suppress stderr from output
     */
    public function enableQuietMode(): void
    {
        $this->quiet_mode = true;
    }

    /**
     * Disable Quiet Mode
     *
     * Show stderr in output
     */
    public function disableQuietMode(): void
    {
        $this->quiet_mode = false;
    }

    /**
     * Returns whether Quiet Mode is enabled or not
     *
     * @see self::enableQuietMode()
     * @see self::disableQuietMode()
     */
    public function isQuietModeEnabled(): bool
    {
        return $this->quiet_mode;
    }

    /**
     * Enable request-pty when using exec()
     */
    public function enablePTY(): void
    {
        $this->request_pty = true;
    }

    /**
     * Disable request-pty when using exec()
     */
    public function disablePTY(): void
    {
        if ($this->isPTYOpen()) {
            $this->close_channel(self::CHANNEL_EXEC);
        }
        $this->request_pty = false;
    }

    /**
     * Returns whether request-pty is enabled or not
     *
     * @see self::enablePTY()
     * @see self::disablePTY()
     */
    public function isPTYEnabled(): bool
    {
        return $this->request_pty;
    }

    /**
     * Gets channel data
     *
     * Returns the data as a string. bool(true) is returned if:
     *
     * - the server closes the channel
     * - if the connection times out
     * - if a window adjust packet is received on the given negated client channel
     * - if the channel status is CHANNEL_OPEN and the response was CHANNEL_OPEN_CONFIRMATION
     * - if the channel status is CHANNEL_REQUEST and the response was CHANNEL_SUCCESS
     * - if the channel status is CHANNEL_CLOSE and the response was CHANNEL_CLOSE
     *
     * bool(false) is returned if:
     *
     * - if the channel status is CHANNEL_REQUEST and the response was CHANNEL_FAILURE
     *
     * @param int $client_channel Specifies the channel to return data for, and data received
     *        on other channels is buffered. The respective negative value of a channel is
     *        also supported for the case that the caller is awaiting adjustment of the data
     *        window, and where data received on that respective channel is also buffered.
     * @throws RuntimeException on connection error
     */
    protected function get_channel_packet(int $client_channel, bool $skip_extended = false)
    {
        if (!empty($this->channel_buffers[$client_channel])) {
            switch ($this->channel_status[$client_channel]) {
                case MessageType::CHANNEL_REQUEST:
                    foreach ($this->channel_buffers[$client_channel] as $i => $packet) {
                        switch (ord($packet[0])) {
                            case MessageType::CHANNEL_SUCCESS:
                            case MessageType::CHANNEL_FAILURE:
                                unset($this->channel_buffers[$client_channel][$i]);
                                return substr($packet, 1);
                        }
                    }
                    break;
                default:
                    return substr(array_shift($this->channel_buffers[$client_channel]), 1);
            }
        }

        while (true) {
            try {
                $response = $this->get_binary_packet();
            } catch (TimeoutException $e) {
                return true;
            }
            [$type] = Strings::unpackSSH2('C', $response);
            if (strlen($response) >= 4) {
                [$channel] = Strings::unpackSSH2('N', $response);
            }

            // will not be setup yet on incoming channel open request
            if (isset($channel) && isset($this->channel_status[$channel]) && isset($this->window_size_server_to_client[$channel])) {
                $this->window_size_server_to_client[$channel] -= strlen($response);

                // resize the window, if appropriate
                if ($this->window_size_server_to_client[$channel] < 0) {
                // PuTTY does something more analogous to the following:
                //if ($this->window_size_server_to_client[$channel] < 0x3FFFFFFF) {
                    $packet = pack('CNN', MessageType::CHANNEL_WINDOW_ADJUST, $this->server_channels[$channel], $this->window_resize);
                    $this->send_binary_packet($packet);
                    $this->window_size_server_to_client[$channel] += $this->window_resize;
                }

                switch ($type) {
                    case MessageType::CHANNEL_WINDOW_ADJUST:
                        [$window_size] = Strings::unpackSSH2('N', $response);
                        $this->window_size_client_to_server[$channel] += $window_size;
                        if ($channel == -$client_channel) {
                            return true;
                        }

                        continue 2;
                    case MessageType::CHANNEL_EXTENDED_DATA:
                        /*
                        if ($client_channel == self::CHANNEL_EXEC) {
                            $this->send_channel_packet($client_channel, chr(0));
                        }
                        */
                        // currently, there's only one possible value for $data_type_code: NET_SSH2_EXTENDED_DATA_STDERR
                        [$data_type_code, $data] = Strings::unpackSSH2('Ns', $response);
                        $this->stdErrorLog .= $data;
                        if ($skip_extended || $this->quiet_mode) {
                            continue 2;
                        }
                        if ($client_channel == $channel && $this->channel_status[$channel] == MessageType::CHANNEL_DATA) {
                            return $data;
                        }
                        $this->channel_buffers[$channel][] = chr($type) . $data;

                        continue 2;
                    case MessageType::CHANNEL_REQUEST:
                        if ($this->channel_status[$channel] == MessageType::CHANNEL_CLOSE) {
                            continue 2;
                        }
                        [$value] = Strings::unpackSSH2('s', $response);
                        switch ($value) {
                            case 'exit-signal':
                                [
                                    , // FALSE
                                    $signal_name,
                                    , // core dumped
                                    $error_message
                                ] = Strings::unpackSSH2('bsbs', $response);

                                $this->errors[] = "SSH_MSG_CHANNEL_REQUEST (exit-signal): $signal_name";
                                if (strlen($error_message)) {
                                    $this->errors[count($this->errors) - 1] .= "\r\n$error_message";
                                }

                                $this->send_binary_packet(pack('CN', MessageType::CHANNEL_EOF, $this->server_channels[$client_channel]));
                                $this->send_binary_packet(pack('CN', MessageType::CHANNEL_CLOSE, $this->server_channels[$channel]));

                                $this->channel_status[$channel] = MessageType::CHANNEL_EOF;

                                continue 3;
                            case 'exit-status':
                                [, $this->exit_status] = Strings::unpackSSH2('CN', $response);

                                // "The client MAY ignore these messages."
                                // -- http://tools.ietf.org/html/rfc4254#section-6.10

                                continue 3;
                            default:
                                // "Some systems may not implement signals, in which case they SHOULD ignore this message."
                                //  -- http://tools.ietf.org/html/rfc4254#section-6.9
                                continue 3;
                        }
                }

                switch ($this->channel_status[$channel]) {
                    case MessageType::CHANNEL_OPEN:
                        switch ($type) {
                            case MessageType::CHANNEL_OPEN_CONFIRMATION:
                                [
                                    $this->server_channels[$channel],
                                    $window_size,
                                    $this->packet_size_client_to_server[$channel]
                                ] = Strings::unpackSSH2('NNN', $response);

                                if ($window_size < 0) {
                                    $window_size &= 0x7FFFFFFF;
                                    $window_size += 0x80000000;
                                }
                                $this->window_size_client_to_server[$channel] = $window_size;
                                $result = $client_channel == $channel ? true : $this->get_channel_packet($client_channel, $skip_extended);
                                $this->on_channel_open();
                                return $result;
                            case MessageType::CHANNEL_OPEN_FAILURE:
                                $this->disconnect_helper(DisconnectReason::BY_APPLICATION);
                                throw new RuntimeException('Unable to open channel');
                            default:
                                if ($client_channel == $channel) {
                                    $this->disconnect_helper(DisconnectReason::BY_APPLICATION);
                                    throw new RuntimeException('Unexpected response to open request');
                                }
                                return $this->get_channel_packet($client_channel, $skip_extended);
                        }
                        break;
                    case MessageType::CHANNEL_REQUEST:
                        switch ($type) {
                            case MessageType::CHANNEL_SUCCESS:
                                return true;
                            case MessageType::CHANNEL_FAILURE:
                                return false;
                            case MessageType::CHANNEL_DATA:
                                [$data] = Strings::unpackSSH2('s', $response);
                                $this->channel_buffers[$channel][] = chr($type) . $data;
                                return $this->get_channel_packet($client_channel, $skip_extended);
                            default:
                                $this->disconnect_helper(DisconnectReason::BY_APPLICATION);
                                throw new RuntimeException('Unable to fulfill channel request');
                        }
                    case MessageType::CHANNEL_CLOSE:
                        if ($client_channel == $channel && $type == MessageType::CHANNEL_CLOSE) {
                            return true;
                        }
                        return $this->get_channel_packet($client_channel, $skip_extended);
                }
            }

            // ie. $this->channel_status[$channel] == MessageType::CHANNEL_DATA

            switch ($type) {
                case MessageType::CHANNEL_DATA:
                    /*
                    if ($channel == self::CHANNEL_EXEC) {
                        // SCP requires null packets, such as this, be sent.  further, in the case of the ssh.com SSH server
                        // this actually seems to make things twice as fast.  more to the point, the message right after
                        // SSH_MSG_CHANNEL_DATA (usually SSH_MSG_IGNORE) won't block for as long as it would have otherwise.
                        // in OpenSSH it slows things down but only by a couple thousandths of a second.
                        $this->send_channel_packet($channel, chr(0));
                    }
                    */
                    [$data] = Strings::unpackSSH2('s', $response);

                    if ($channel == self::CHANNEL_AGENT_FORWARD) {
                        $agent_response = $this->agent->forwardData($data);
                        if (!is_bool($agent_response)) {
                            $this->send_channel_packet($channel, $agent_response);
                        }
                        break;
                    }

                    if ($client_channel == $channel) {
                        return $data;
                    }
                    $this->channel_buffers[$channel][] = chr($type) . $data;
                    break;
                case MessageType::CHANNEL_CLOSE:
                    $this->curTimeout = 5;

                    $this->close_channel_bitmap($channel);

                    if ($this->channel_status[$channel] != MessageType::CHANNEL_EOF) {
                        $this->send_binary_packet(pack('CN', MessageType::CHANNEL_CLOSE, $this->server_channels[$channel]));
                    }

                    $this->channel_status[$channel] = MessageType::CHANNEL_CLOSE;
                    $this->channelCount--;

                    if ($client_channel == $channel) {
                        return true;
                    }
                    // fall-through
                case MessageType::CHANNEL_EOF:
                    break;
                default:
                    $this->disconnect_helper(DisconnectReason::BY_APPLICATION);
                    throw new RuntimeException("Error reading channel data ($type)");
            }
        }
    }

    /**
     * Sends Binary Packets
     *
     * See '6. Binary Packet Protocol' of rfc4253 for more info.
     *
     * @see self::_get_binary_packet()
     */
    protected function send_binary_packet(string $data, ?string $logged = null): void
    {
        if (!is_resource($this->fsock) || feof($this->fsock)) {
            $this->disconnect_helper(NET_SSH2_DISCONNECT_CONNECTION_LOST);
            throw new ConnectionClosedException('Connection closed prematurely');
        }

        if (!isset($logged)) {
            $logged = $data;
        }

        switch ($this->compress) {
            case self::NET_SSH2_COMPRESSION_ZLIB_AT_OPENSSH:
                if (!$this->isAuthenticated()) {
                    break;
                }
                // fall-through
            case self::NET_SSH2_COMPRESSION_ZLIB:
                if (!$this->regenerate_compression_context) {
                    $header = '';
                } else {
                    $this->regenerate_compression_context = false;
                    $this->compress_context = deflate_init(ZLIB_ENCODING_RAW, ['window' => 15]);
                    $header = "\x78\x9C";
                }
                if ($this->compress_context) {
                    $data = $header . deflate_add($this->compress_context, $data, ZLIB_PARTIAL_FLUSH);
                }
        }

        // 4 (packet length) + 1 (padding length) + 4 (minimal padding amount) == 9
        $packet_length = strlen($data) + 9;
        if ($this->encrypt && $this->encrypt->usesNonce()) {
            $packet_length -= 4;
        }
        // round up to the nearest $this->encrypt_block_size
        $packet_length += (($this->encrypt_block_size - 1) * $packet_length) % $this->encrypt_block_size;
        // subtracting strlen($data) is obvious - subtracting 5 is necessary because of packet_length and padding_length
        $padding_length = $packet_length - strlen($data) - 5;
        switch (true) {
            case $this->encrypt && $this->encrypt->usesNonce():
            case $this->hmac_create instanceof Hash && $this->hmac_create_etm:
                $padding_length += 4;
                $packet_length += 4;
        }

        $padding = Random::string($padding_length);

        // we subtract 4 from packet_length because the packet_length field isn't supposed to include itself
        $packet = pack('NCa*', $packet_length - 4, $padding_length, $data . $padding);

        $hmac = '';
        if ($this->hmac_create instanceof Hash && !$this->hmac_create_etm) {
            if (($this->hmac_create->getHash() & "\xFF\xFF\xFF\xFF") == 'umac') {
                $this->hmac_create->setNonce("\0\0\0\0" . pack('N', $this->send_seq_no));
                $hmac = $this->hmac_create->hash($packet);
            } else {
                $hmac = $this->hmac_create->hash(pack('Na*', $this->send_seq_no, $packet));
            }
        }

        if ($this->encrypt) {
            switch ($this->encryptName) {
                case 'aes128-gcm@openssh.com':
                case 'aes256-gcm@openssh.com':
                    $this->encrypt->setNonce(
                        $this->encryptFixedPart .
                        $this->encryptInvocationCounter
                    );
                    Strings::increment_str($this->encryptInvocationCounter);
                    $this->encrypt->setAAD($temp = ($packet & "\xFF\xFF\xFF\xFF"));
                    $packet = $temp . $this->encrypt->encrypt(substr($packet, 4));
                    break;
                case 'chacha20-poly1305@openssh.com':
                    // This should be impossible, but we are checking anyway to narrow the type for Psalm.
                    if (!($this->encrypt instanceof ChaCha20)) {
                        throw new LogicException('$this->encrypt is not a ' . ChaCha20::class);
                    }

                    $nonce = pack('N2', 0, $this->send_seq_no);

                    $this->encrypt->setNonce($nonce);
                    $this->lengthEncrypt->setNonce($nonce);

                    $length = $this->lengthEncrypt->encrypt($packet & "\xFF\xFF\xFF\xFF");

                    $this->encrypt->setCounter(0);
                    // this is the same approach that's implemented in Salsa20::createPoly1305Key()
                    // but we don't want to use the same AEAD construction that RFC8439 describes
                    // for ChaCha20-Poly1305 so we won't rely on it (see Salsa20::poly1305())
                    $this->encrypt->setPoly1305Key(
                        $this->encrypt->encrypt(str_repeat("\0", 32))
                    );
                    $this->encrypt->setAAD($length);
                    $this->encrypt->setCounter(1);
                    $packet = $length . $this->encrypt->encrypt(substr($packet, 4));
                    break;
                default:
                    $packet = $this->hmac_create instanceof Hash && $this->hmac_create_etm ?
                        ($packet & "\xFF\xFF\xFF\xFF") . $this->encrypt->encrypt(substr($packet, 4)) :
                        $this->encrypt->encrypt($packet);
            }
        }

        if ($this->hmac_create instanceof Hash && $this->hmac_create_etm) {
            if (($this->hmac_create->getHash() & "\xFF\xFF\xFF\xFF") == 'umac') {
                $this->hmac_create->setNonce("\0\0\0\0" . pack('N', $this->send_seq_no));
                $hmac = $this->hmac_create->hash($packet);
            } else {
                $hmac = $this->hmac_create->hash(pack('Na*', $this->send_seq_no, $packet));
            }
        }

        $this->send_seq_no++;

        $packet .= $this->encrypt && $this->encrypt->usesNonce() ? $this->encrypt->getTag() : $hmac;

        $start = microtime(true);
        $sent = @fwrite($this->fsock, $packet);
        $stop = microtime(true);

        if (defined('NET_SSH2_LOGGING')) {
            $current = microtime(true);
            $message_number = sprintf(
                '-> %s (since last: %s, network: %ss)',
                ($constantName = MessageType::findConstantNameByValue($value = ord($logged[0]), false))
                    ? "SSH_MSG_$constantName"
                    : "UNKNOWN ($value)",
                round($current - $this->last_packet, 4),
                round($stop - $start, 4)
            );
            $this->append_log($message_number, $logged);
        }
        $this->last_packet = microtime(true);

        if (strlen($packet) != $sent) {
            $this->disconnect_helper(NET_SSH2_DISCONNECT_BY_APPLICATION);
            $message = $sent === false ?
                'Unable to write ' . strlen($packet) . ' bytes' :
                "Only $sent of " . strlen($packet) . " bytes were sent";
            throw new RuntimeException($message);
        }
    }

    /**
     * Sends a keep-alive message, if keep-alive is enabled and interval is met
     */
    private function send_keep_alive(): void
    {
        if ($this->bitmap & self::MASK_CONNECTED) {
            $elapsed = microtime(true) - $this->last_packet;
            if ($this->keepAlive > 0 && $elapsed >= $this->keepAlive) {
                $this->send_binary_packet(pack('CN', MessageType::IGNORE, 0));
            }
        }
    }

    /**
     * Logs data packets
     *
     * Makes sure that only the last 1MB worth of packets will be logged
     */
    private function append_log(string $message_number, string $message): void
    {
        $this->append_log_helper(
            NET_SSH2_LOGGING,
            $message_number,
            $message,
            $this->message_number_log,
            $this->message_log,
            $this->log_size,
            $this->realtime_log_file,
            $this->realtime_log_wrap,
            $this->realtime_log_size
        );
    }

    /**
     * Logs data packet helper
     *
     * @param resource &$realtime_log_file
     */
    protected function append_log_helper(int $constant, string $message_number, string $message, array &$message_number_log, array &$message_log, int &$log_size, &$realtime_log_file, bool &$realtime_log_wrap, int &$realtime_log_size): void
    {
        // remove the byte identifying the message type from all but the first two messages (ie. the identification strings)
        if (strlen($message_number) > 2) {
            Strings::shift($message);
        }

        switch ($constant) {
            // useful for benchmarks
            case self::LOG_SIMPLE:
                $message_number_log[] = $message_number;
                break;
            case self::LOG_SIMPLE_REALTIME:
                echo $message_number;
                echo PHP_SAPI == 'cli' ? "\r\n" : '<br>';
                @flush();
                @ob_flush();
                break;
            // the most useful log for SSH2
            case self::LOG_COMPLEX:
                $message_number_log[] = $message_number;
                $log_size += strlen($message);
                $message_log[] = $message;
                while ($log_size > self::LOG_MAX_SIZE) {
                    $log_size -= strlen(array_shift($message_log));
                    array_shift($message_number_log);
                }
                break;
            // dump the output out realtime; packets may be interspersed with non packets,
            // passwords won't be filtered out and select other packets may not be correctly
            // identified
            case self::LOG_REALTIME:
                switch (PHP_SAPI) {
                    case 'cli':
                        $start = $stop = "\r\n";
                        break;
                    default:
                        $start = '<pre>';
                        $stop = '</pre>';
                }
                echo $start . $this->format_log([$message], [$message_number]) . $stop;
                @flush();
                @ob_flush();
                break;
            // basically the same thing as self::LOG_REALTIME with the caveat that NET_SSH2_LOG_REALTIME_FILENAME
            // needs to be defined and that the resultant log file will be capped out at self::LOG_MAX_SIZE.
            // the earliest part of the log file is denoted by the first <<< START >>> and is not going to necessarily
            // at the beginning of the file
            case self::LOG_REALTIME_FILE:
                if (!isset($realtime_log_file)) {
                    // PHP doesn't seem to like using constants in fopen()
                    $filename = NET_SSH2_LOG_REALTIME_FILENAME;
                    $fp = fopen($filename, 'w');
                    $realtime_log_file = $fp;
                }
                if (!is_resource($realtime_log_file)) {
                    break;
                }
                $entry = $this->format_log([$message], [$message_number]);
                if ($realtime_log_wrap) {
                    $temp = "<<< START >>>\r\n";
                    $entry .= $temp;
                    fseek($realtime_log_file, ftell($realtime_log_file) - strlen($temp));
                }
                $realtime_log_size += strlen($entry);
                if ($realtime_log_size > self::LOG_MAX_SIZE) {
                    fseek($realtime_log_file, 0);
                    $realtime_log_size = strlen($entry);
                    $realtime_log_wrap = true;
                }
                fwrite($realtime_log_file, $entry);
        }
    }

    /**
     * Sends channel data
     *
     * Spans multiple SSH_MSG_CHANNEL_DATAs if appropriate
     */
    protected function send_channel_packet(int $client_channel, string $data): void
    {
        if (
            isset($this->channel_buffers_write[$client_channel])
            && str_starts_with($data, $this->channel_buffers_write[$client_channel])
        ) {
            // if buffer holds identical initial data content, resume send from the unmatched data portion
            $data = substr($data, strlen($this->channel_buffers_write[$client_channel]));
        } else {
            $this->channel_buffers_write[$client_channel] = '';
        }
        while (strlen($data)) {
            if (!$this->window_size_client_to_server[$client_channel]) {
                // using an invalid channel will let the buffers be built up for the valid channels
                $this->get_channel_packet(-$client_channel);
                if ($this->isTimeout()) {
                    throw new TimeoutException('Timed out waiting for server');
                } elseif (!$this->window_size_client_to_server[$client_channel]) {
                    throw new \RuntimeException('Data window was not adjusted');
                }
            }

            /* The maximum amount of data allowed is determined by the maximum
               packet size for the channel, and the current window size, whichever
               is smaller.
                 -- http://tools.ietf.org/html/rfc4254#section-5.2 */
            $max_size = min(
                $this->packet_size_client_to_server[$client_channel],
                $this->window_size_client_to_server[$client_channel]
            );

            $temp = Strings::shift($data, $max_size);
            $packet = Strings::packSSH2(
                'CNs',
                MessageType::CHANNEL_DATA,
                $this->server_channels[$client_channel],
                $temp
            );
            $this->window_size_client_to_server[$client_channel] -= strlen($temp);
            $this->send_binary_packet($packet);
            $this->channel_buffers_write[$client_channel] .= $temp;
        }
        unset($this->channel_buffers_write[$client_channel]);
    }

    /**
     * Closes and flushes a channel
     *
     * \phpseclib3\Net\SSH2 doesn't properly close most channels.  For exec() channels are normally closed by the server
     * and for SFTP channels are presumably closed when the client disconnects.  This functions is intended
     * for SCP more than anything.
     */
    private function close_channel(int $client_channel, bool $want_reply = false): void
    {
        // see http://tools.ietf.org/html/rfc4254#section-5.3

        $this->send_binary_packet(pack('CN', MessageType::CHANNEL_EOF, $this->server_channels[$client_channel]));

        if (!$want_reply) {
            $this->send_binary_packet(pack('CN', MessageType::CHANNEL_CLOSE, $this->server_channels[$client_channel]));
        }

        $this->channel_status[$client_channel] = MessageType::CHANNEL_CLOSE;
        $this->channelCount--;

        $this->curTimeout = 5;

        while (!is_bool($this->get_channel_packet($client_channel))) {
        }

        if ($want_reply) {
            $this->send_binary_packet(pack('CN', MessageType::CHANNEL_CLOSE, $this->server_channels[$client_channel]));
        }

        $this->close_channel_bitmap($client_channel);
    }

    /**
     * Maintains execution state bitmap in response to channel closure
     */
    private function close_channel_bitmap(int $client_channel): void
    {
        switch ($client_channel) {
            case self::CHANNEL_SHELL:
                // Shell status has been maintained in the bitmap for backwards
                //  compatibility sake, but can be removed going forward
                if ($this->bitmap & self::MASK_SHELL) {
                    $this->bitmap &= ~self::MASK_SHELL;
                }
                break;
        }
    }

    /**
     * Disconnect
     *
     * @return false
     */
    protected function disconnect_helper(int $reason): bool
    {
<<<<<<< HEAD
        if ($this->bitmap & self::MASK_CONNECTED) {
            $data = Strings::packSSH2('CNss', MessageType::DISCONNECT, $reason, '', '');
=======
        if ($this->bitmap & self::MASK_DISCONNECT) {
            // Disregard subsequent disconnect requests
            return false;
        }
        $this->bitmap |= self::MASK_DISCONNECT;
        if ($this->isConnected()) {
            $data = Strings::packSSH2('CNss', NET_SSH2_MSG_DISCONNECT, $reason, '', '');
>>>>>>> dd2d8665
            try {
                $this->send_binary_packet($data);
            } catch (\Exception $e) {
            }
        }

        $this->reset_connection();

        return false;
    }

    /**
     * Returns a log of the packets that have been sent and received.
     *
     * Returns a string if NET_SSH2_LOGGING == self::LOG_COMPLEX, an array if NET_SSH2_LOGGING == self::LOG_SIMPLE and false if !defined('NET_SSH2_LOGGING')
     *
     * @return array|false|string
     */
    public function getLog()
    {
        if (!defined('NET_SSH2_LOGGING')) {
            return false;
        }

        switch (NET_SSH2_LOGGING) {
            case self::LOG_SIMPLE:
                return $this->message_number_log;
            case self::LOG_COMPLEX:
                $log = $this->format_log($this->message_log, $this->message_number_log);
                return PHP_SAPI == 'cli' ? $log : '<pre>' . $log . '</pre>';
            default:
                return false;
        }
    }

    /**
     * Formats a log for printing
     */
    protected function format_log(array $message_log, array $message_number_log): string
    {
        $output = '';
        for ($i = 0; $i < count($message_log); $i++) {
            $output .= $message_number_log[$i];
            $current_log = $message_log[$i];
            $j = 0;
            if (strlen($current_log)) {
                $output .= "\r\n";
            }
            do {
                if (strlen($current_log)) {
                    $output .= str_pad(dechex($j), 7, '0', STR_PAD_LEFT) . '0  ';
                }
                $fragment = Strings::shift($current_log, $this->log_short_width);
                $hex = substr(preg_replace_callback('#.#s', fn ($matches) => $this->log_boundary . str_pad(dechex(ord($matches[0])), 2, '0', STR_PAD_LEFT), $fragment), strlen($this->log_boundary));
                // replace non ASCII printable characters with dots
                // http://en.wikipedia.org/wiki/ASCII#ASCII_printable_characters
                // also replace < with a . since < messes up the output on web browsers
                $raw = preg_replace('#[^\x20-\x7E]|<#', '.', $fragment);
                $output .= str_pad($hex, $this->log_long_width - $this->log_short_width, ' ') . $raw . "\r\n";
                $j++;
            } while (strlen($current_log));
            $output .= "\r\n";
        }

        return $output;
    }

    /**
     * Helper function for agent->on_channel_open()
     *
     * Used when channels are created to inform agent
     * of said channel opening. Must be called after
     * channel open confirmation received
     */
    private function on_channel_open(): void
    {
        if (isset($this->agent)) {
            $this->agent->registerChannelOpen($this);
        }
    }

    /**
     * Returns the first value of the intersection of two arrays or false if
     * the intersection is empty. The order is defined by the first parameter.
     *
     * @return mixed False if intersection is empty, else intersected value.
     */
    private static function array_intersect_first(array $array1, array $array2)
    {
        foreach ($array1 as $value) {
            if (in_array($value, $array2)) {
                return $value;
            }
        }
        return false;
    }

    /**
     * Returns all errors / debug messages on the SSH layer
     *
     * If you are looking for messages from the SFTP layer, please see SFTP::getSFTPErrors()
     *
     * @return string[]
     */
    public function getErrors(): array
    {
        return $this->errors;
    }

    /**
     * Returns the last error received on the SSH layer
     *
     * If you are looking for messages from the SFTP layer, please see SFTP::getLastSFTPError()
     */
    public function getLastError(): string
    {
        $count = count($this->errors);

        if ($count > 0) {
            return $this->errors[$count - 1];
        }
    }

    /**
     * Return the server identification.
     *
     * @return string|false
     */
    public function getServerIdentification()
    {
        $this->connect();

        return $this->server_identifier;
    }

    /**
     * Returns a list of algorithms the server supports
     */
    public function getServerAlgorithms(): array
    {
        $this->connect();

        return [
            'kex' => $this->kex_algorithms,
            'hostkey' => $this->server_host_key_algorithms,
            'client_to_server' => [
                'crypt' => $this->encryption_algorithms_client_to_server,
                'mac' => $this->mac_algorithms_client_to_server,
                'comp' => $this->compression_algorithms_client_to_server,
                'lang' => $this->languages_client_to_server,
            ],
            'server_to_client' => [
                'crypt' => $this->encryption_algorithms_server_to_client,
                'mac' => $this->mac_algorithms_server_to_client,
                'comp' => $this->compression_algorithms_server_to_client,
                'lang' => $this->languages_server_to_client,
            ],
        ];
    }

    /**
     * Returns a list of KEX algorithms that phpseclib supports
     */
    public static function getSupportedKEXAlgorithms(): array
    {
        $kex_algorithms = [
            // Elliptic Curve Diffie-Hellman Key Agreement (ECDH) using
            // Curve25519. See doc/curve25519-sha256@libssh.org.txt in the
            // libssh repository for more information.
            'curve25519-sha256',
            'curve25519-sha256@libssh.org',

            'ecdh-sha2-nistp256', // RFC 5656
            'ecdh-sha2-nistp384', // RFC 5656
            'ecdh-sha2-nistp521', // RFC 5656

            'diffie-hellman-group-exchange-sha256',// RFC 4419
            'diffie-hellman-group-exchange-sha1',  // RFC 4419

            // Diffie-Hellman Key Agreement (DH) using integer modulo prime
            // groups.
            'diffie-hellman-group14-sha256',
            'diffie-hellman-group14-sha1', // REQUIRED
            'diffie-hellman-group15-sha512',
            'diffie-hellman-group16-sha512',
            'diffie-hellman-group17-sha512',
            'diffie-hellman-group18-sha512',

            'diffie-hellman-group1-sha1', // REQUIRED
        ];

        return $kex_algorithms;
    }

    /**
     * Returns a list of host key algorithms that phpseclib supports
     */
    public static function getSupportedHostKeyAlgorithms(): array
    {
        return [
            'ssh-ed25519', // https://tools.ietf.org/html/draft-ietf-curdle-ssh-ed25519-02
            'ecdsa-sha2-nistp256', // RFC 5656
            'ecdsa-sha2-nistp384', // RFC 5656
            'ecdsa-sha2-nistp521', // RFC 5656
            'rsa-sha2-256', // RFC 8332
            'rsa-sha2-512', // RFC 8332
            'ssh-rsa', // RECOMMENDED  sign   Raw RSA Key
            'ssh-dss',  // REQUIRED     sign   Raw DSS Key
        ];
    }

    /**
     * Returns a list of symmetric key algorithms that phpseclib supports
     */
    public static function getSupportedEncryptionAlgorithms(): array
    {
        $algos = [
            // from <https://tools.ietf.org/html/rfc5647>:
            'aes128-gcm@openssh.com',
            'aes256-gcm@openssh.com',

            // from <http://tools.ietf.org/html/rfc4345#section-4>:
            'arcfour256',
            'arcfour128',

            //'arcfour',      // OPTIONAL          the ARCFOUR stream cipher with a 128-bit key

            // CTR modes from <http://tools.ietf.org/html/rfc4344#section-4>:
            'aes128-ctr',     // RECOMMENDED       AES (Rijndael) in SDCTR mode, with 128-bit key
            'aes192-ctr',     // RECOMMENDED       AES with 192-bit key
            'aes256-ctr',     // RECOMMENDED       AES with 256-bit key

            // from <https://github.com/openssh/openssh-portable/blob/001aa55/PROTOCOL.chacha20poly1305>:
            // one of the big benefits of chacha20-poly1305 is speed. the problem is...
            // libsodium doesn't generate the poly1305 keys in the way ssh does and openssl's PHP bindings don't even
            // seem to support poly1305 currently. so even if libsodium or openssl are being used for the chacha20
            // part, pure-PHP has to be used for the poly1305 part and that's gonna cause a big slow down.
            // speed-wise it winds up being faster to use AES (when openssl is available) and some HMAC
            // (which is always gonna be super fast to compute thanks to the hash extension, which
            // "is bundled and compiled into PHP by default")
            'chacha20-poly1305@openssh.com',

            'twofish128-ctr', // OPTIONAL          Twofish in SDCTR mode, with 128-bit key
            'twofish192-ctr', // OPTIONAL          Twofish with 192-bit key
            'twofish256-ctr', // OPTIONAL          Twofish with 256-bit key

            'aes128-cbc',     // RECOMMENDED       AES with a 128-bit key
            'aes192-cbc',     // OPTIONAL          AES with a 192-bit key
            'aes256-cbc',     // OPTIONAL          AES in CBC mode, with a 256-bit key

            'twofish128-cbc', // OPTIONAL          Twofish with a 128-bit key
            'twofish192-cbc', // OPTIONAL          Twofish with a 192-bit key
            'twofish256-cbc',
            'twofish-cbc',    // OPTIONAL          alias for "twofish256-cbc"
                              //                   (this is being retained for historical reasons)

            'blowfish-ctr',   // OPTIONAL          Blowfish in SDCTR mode

            'blowfish-cbc',   // OPTIONAL          Blowfish in CBC mode

            '3des-ctr',       // RECOMMENDED       Three-key 3DES in SDCTR mode

            '3des-cbc',       // REQUIRED          three-key 3DES in CBC mode

             //'none'           // OPTIONAL          no encryption; NOT RECOMMENDED
        ];

        if (self::$crypto_engine) {
            $engines = [self::$crypto_engine];
        } else {
            $engines = [
                'libsodium',
                'OpenSSL (GCM)',
                'OpenSSL',
                'Eval',
                'PHP',
            ];
        }

        $ciphers = [];

        foreach ($engines as $engine) {
            foreach ($algos as $algo) {
                $obj = self::encryption_algorithm_to_crypt_instance($algo);
                if ($obj instanceof Rijndael) {
                    $obj->setKeyLength((int) preg_replace('#[^\d]#', '', $algo));
                }
                switch ($algo) {
                    // Eval engines do not exist for ChaCha20 or RC4 because they would not benefit from one.
                    // to benefit from an Eval engine they'd need to loop a variable amount of times, they'd
                    // need to do table lookups (eg. sbox subsitutions). ChaCha20 doesn't do either because
                    // it's a so-called ARX cipher, meaning that the only operations it does are add (A), rotate (R)
                    // and XOR (X). RC4 does do table lookups but being a stream cipher it works differently than
                    // block ciphers. with RC4 you XOR the plaintext against a keystream and the keystream changes
                    // as you encrypt stuff. the only table lookups are made against this keystream and thus table
                    // lookups are kinda unavoidable. with AES and DES, however, the table lookups that are done
                    // are done against substitution boxes (sboxes), which are invariant.

                    // OpenSSL can't be used as an engine, either, because OpenSSL doesn't support continuous buffers
                    // as SSH2 uses and altho you can emulate a continuous buffer with block ciphers you can't do so
                    // with stream ciphers. As for ChaCha20...  for the ChaCha20 part OpenSSL could prob be used but
                    // the big slow down isn't with ChaCha20 - it's with Poly1305. SSH constructs the key for that
                    // differently than how OpenSSL does it (OpenSSL does it as the RFC describes, SSH doesn't).

                    // libsodium can't be used because it doesn't support RC4 and it doesn't construct the Poly1305
                    // keys in the same way that SSH does

                    // mcrypt could prob be used for RC4 but mcrypt hasn't been included in PHP core for yearss
                    case 'chacha20-poly1305@openssh.com':
                    case 'arcfour128':
                    case 'arcfour256':
                        if ($engine != 'PHP') {
                            continue 2;
                        }
                        break;
                    case 'aes128-gcm@openssh.com':
                    case 'aes256-gcm@openssh.com':
                        if ($engine == 'OpenSSL') {
                            continue 2;
                        }
                        $obj->setNonce('dummydummydu');
                }
                if ($obj->isValidEngine($engine)) {
                    $algos = array_diff($algos, [$algo]);
                    $ciphers[] = $algo;
                }
            }
        }

        return $ciphers;
    }

    /**
     * Returns a list of MAC algorithms that phpseclib supports
     */
    public static function getSupportedMACAlgorithms(): array
    {
        return [
            'hmac-sha2-256-etm@openssh.com',
            'hmac-sha2-512-etm@openssh.com',
            'umac-64-etm@openssh.com',
            'umac-128-etm@openssh.com',
            'hmac-sha1-etm@openssh.com',

            // from <http://www.ietf.org/rfc/rfc6668.txt>:
            'hmac-sha2-256',// RECOMMENDED     HMAC-SHA256 (digest length = key length = 32)
            'hmac-sha2-512',// OPTIONAL        HMAC-SHA512 (digest length = key length = 64)

            // from <https://tools.ietf.org/html/draft-miller-secsh-umac-01>:
            'umac-64@openssh.com',
            'umac-128@openssh.com',

            'hmac-sha1-96', // RECOMMENDED     first 96 bits of HMAC-SHA1 (digest length = 12, key length = 20)
            'hmac-sha1',    // REQUIRED        HMAC-SHA1 (digest length = key length = 20)
            'hmac-md5-96',  // OPTIONAL        first 96 bits of HMAC-MD5 (digest length = 12, key length = 16)
            'hmac-md5',     // OPTIONAL        HMAC-MD5 (digest length = key length = 16)
            //'none'          // OPTIONAL        no MAC; NOT RECOMMENDED
        ];
    }

    /**
     * Returns a list of compression algorithms that phpseclib supports
     */
    public static function getSupportedCompressionAlgorithms(): array
    {
        $algos = ['none']; // REQUIRED        no compression
        if (function_exists('deflate_init')) {
            $algos[] = 'zlib@openssh.com'; // https://datatracker.ietf.org/doc/html/draft-miller-secsh-compression-delayed
            $algos[] = 'zlib';
        }
        return $algos;
    }

    /**
     * Return list of negotiated algorithms
     *
     * Uses the same format as https://www.php.net/ssh2-methods-negotiated
     */
    public function getAlgorithmsNegotiated(): array
    {
        $this->connect();

        $compression_map = [
            self::NET_SSH2_COMPRESSION_NONE => 'none',
            self::NET_SSH2_COMPRESSION_ZLIB => 'zlib',
            self::NET_SSH2_COMPRESSION_ZLIB_AT_OPENSSH => 'zlib@openssh.com',
        ];

        return [
            'kex' => $this->kex_algorithm,
            'hostkey' => $this->signature_format,
            'client_to_server' => [
                'crypt' => $this->encryptName,
                'mac' => $this->hmac_create_name,
                'comp' => $compression_map[$this->compress],
            ],
            'server_to_client' => [
                'crypt' => $this->decryptName,
                'mac' => $this->hmac_check_name,
                'comp' => $compression_map[$this->decompress],
            ],
        ];
    }

    /**
     * Force multiple channels (even if phpseclib has decided to disable them)
     */
    public function forceMultipleChannels(): void
    {
        $this->errorOnMultipleChannels = false;
    }

    /**
     * Allows you to set the terminal
     */
    public function setTerminal(string $term): void
    {
        $this->term = $term;
    }

    /**
     * Accepts an associative array with up to four parameters as described at
     * <https://www.php.net/manual/en/function.ssh2-connect.php>
     */
    public function setPreferredAlgorithms(array $methods): void
    {
        $preferred = $methods;

        if (isset($preferred['kex'])) {
            $preferred['kex'] = array_intersect(
                $preferred['kex'],
                static::getSupportedKEXAlgorithms()
            );
        }

        if (isset($preferred['hostkey'])) {
            $preferred['hostkey'] = array_intersect(
                $preferred['hostkey'],
                static::getSupportedHostKeyAlgorithms()
            );
        }

        $keys = ['client_to_server', 'server_to_client'];
        foreach ($keys as $key) {
            if (isset($preferred[$key])) {
                $a = &$preferred[$key];
                if (isset($a['crypt'])) {
                    $a['crypt'] = array_intersect(
                        $a['crypt'],
                        static::getSupportedEncryptionAlgorithms()
                    );
                }
                if (isset($a['comp'])) {
                    $a['comp'] = array_intersect(
                        $a['comp'],
                        static::getSupportedCompressionAlgorithms()
                    );
                }
                if (isset($a['mac'])) {
                    $a['mac'] = array_intersect(
                        $a['mac'],
                        static::getSupportedMACAlgorithms()
                    );
                }
            }
        }

        $keys = [
            'kex',
            'hostkey',
            'client_to_server/crypt',
            'client_to_server/comp',
            'client_to_server/mac',
            'server_to_client/crypt',
            'server_to_client/comp',
            'server_to_client/mac',
        ];
        foreach ($keys as $key) {
            $p = $preferred;
            $m = $methods;

            $subkeys = explode('/', $key);
            foreach ($subkeys as $subkey) {
                if (!isset($p[$subkey])) {
                    continue 2;
                }
                $p = $p[$subkey];
                $m = $m[$subkey];
            }

            if (count($p) != count($m)) {
                $diff = array_diff($m, $p);
                $msg = count($diff) == 1 ?
                    ' is not a supported algorithm' :
                    ' are not supported algorithms';
                throw new UnsupportedAlgorithmException(implode(', ', $diff) . $msg);
            }
        }

        $this->preferred = $preferred;
    }

    /**
     * Returns the banner message.
     *
     * Quoting from the RFC, "in some jurisdictions, sending a warning message before
     * authentication may be relevant for getting legal protection."
     */
    public function getBannerMessage(): string
    {
        return $this->banner_message;
    }

    /**
     * Returns the server public host key.
     *
     * Caching this the first time you connect to a server and checking the result on subsequent connections
     * is recommended.  Returns false if the server signature is not signed correctly with the public host key.
     *
     * @return string|false
     * @throws RuntimeException on badly formatted keys
     * @throws NoSupportedAlgorithmsException when the key isn't in a supported format
     */
    public function getServerPublicHostKey()
    {
        if (!($this->bitmap & self::MASK_CONSTRUCTOR)) {
            $this->connect();
        }

        $signature = $this->signature;
        $server_public_host_key = base64_encode($this->server_public_host_key);

        if ($this->signature_validated) {
            return $this->bitmap ?
                $this->signature_format . ' ' . $server_public_host_key :
                false;
        }

        $this->signature_validated = true;

        switch ($this->signature_format) {
            case 'ssh-ed25519':
            case 'ecdsa-sha2-nistp256':
            case 'ecdsa-sha2-nistp384':
            case 'ecdsa-sha2-nistp521':
                $key = EC::loadFormat('OpenSSH', $server_public_host_key)
                    ->withSignatureFormat('SSH2');
                switch ($this->signature_format) {
                    case 'ssh-ed25519':
                        $hash = 'sha512';
                        break;
                    case 'ecdsa-sha2-nistp256':
                        $hash = 'sha256';
                        break;
                    case 'ecdsa-sha2-nistp384':
                        $hash = 'sha384';
                        break;
                    case 'ecdsa-sha2-nistp521':
                        $hash = 'sha512';
                }
                $key = $key->withHash($hash);
                break;
            case 'ssh-dss':
                $key = DSA::loadFormat('OpenSSH', $server_public_host_key)
                    ->withSignatureFormat('SSH2')
                    ->withHash('sha1');
                break;
            case 'ssh-rsa':
            case 'rsa-sha2-256':
            case 'rsa-sha2-512':
                // could be ssh-rsa, rsa-sha2-256, rsa-sha2-512
                // we don't check here because we already checked in key_exchange
                // some signatures have the type embedded within the message and some don't
                [, $signature] = Strings::unpackSSH2('ss', $signature);

                $key = RSA::loadFormat('OpenSSH', $server_public_host_key)
                    ->withPadding(RSA::SIGNATURE_PKCS1);
                switch ($this->signature_format) {
                    case 'rsa-sha2-512':
                        $hash = 'sha512';
                        break;
                    case 'rsa-sha2-256':
                        $hash = 'sha256';
                        break;
                    //case 'ssh-rsa':
                    default:
                        $hash = 'sha1';
                }
                $key = $key->withHash($hash);
                break;
            default:
                $this->disconnect_helper(DisconnectReason::HOST_KEY_NOT_VERIFIABLE);
                throw new NoSupportedAlgorithmsException('Unsupported signature format');
        }

        if (!$key->verify($this->exchange_hash, $signature)) {
            return $this->disconnect_helper(DisconnectReason::HOST_KEY_NOT_VERIFIABLE);
        };

        return $this->signature_format . ' ' . $server_public_host_key;
    }

    /**
     * Returns the exit status of an SSH command or false.
     *
     * @return false|int
     */
    public function getExitStatus()
    {
        if (is_null($this->exit_status)) {
            return false;
        }
        return $this->exit_status;
    }

    /**
     * Returns the number of columns for the terminal window size.
     */
    public function getWindowColumns(): int
    {
        return $this->windowColumns;
    }

    /**
     * Returns the number of rows for the terminal window size.
     */
    public function getWindowRows(): int
    {
        return $this->windowRows;
    }

    /**
     * Sets the number of columns for the terminal window size.
     */
    public function setWindowColumns(int $value): void
    {
        $this->windowColumns = $value;
    }

    /**
     * Sets the number of rows for the terminal window size.
     */
    public function setWindowRows(int $value): void
    {
        $this->windowRows = $value;
    }

    /**
     * Sets the number of columns and rows for the terminal window size.
     */
    public function setWindowSize(int $columns = 80, int $rows = 24): void
    {
        $this->windowColumns = $columns;
        $this->windowRows = $rows;
    }

    /**
     * To String Magic Method
     *
     * @return string
     */
    #[\ReturnTypeWillChange]
    public function __toString()
    {
        return $this->getResourceId();
    }

    /**
     * Get Resource ID
     *
     * We use {} because that symbols should not be in URL according to
     * {@link http://tools.ietf.org/html/rfc3986#section-2 RFC}.
     * It will safe us from any conflicts, because otherwise regexp will
     * match all alphanumeric domains.
     */
    public function getResourceId(): string
    {
        return '{' . spl_object_hash($this) . '}';
    }

    public static function getConnectionByResourceId(string $id): SSH2|null
    {
        if (array_key_exists($id, self::$connections)) {
            /**
             * @psalm-ignore-var
             * @var SSH2|null $ssh2
             */
            $ssh2 =  self::$connections[$id]->get();
            return $ssh2;
        }
        return null;
    }

    /**
     * Return all excising connections
     *
     * @return array<string, SSH2>
     */
    public static function getConnections(): array
    {
        if (!class_exists('WeakReference')) {
            /** @var array<string, SSH2> */
            return self::$connections;
        }
        $temp = [];
        foreach (self::$connections as $key => $ref) {
            $temp[$key] = $ref->get();
        }
        return $temp;
    }

    /**
     * Update packet types in log history
     */
    private function updateLogHistory(string $old, string $new): void
    {
        if (defined('NET_SSH2_LOGGING') && NET_SSH2_LOGGING == self::LOG_COMPLEX) {
            $this->message_number_log[count($this->message_number_log) - 1] = str_replace(
                $old,
                $new,
                $this->message_number_log[count($this->message_number_log) - 1]
            );
        }
    }

    /**
     * Return the list of authentication methods that may productively continue authentication.
     *
     * @see https://tools.ietf.org/html/rfc4252#section-5.1
     */
    public function getAuthMethodsToContinue(): ?array
    {
        return $this->auth_methods_to_continue;
    }

    /**
     * Enables "smart" multi-factor authentication (MFA)
     */
    public function enableSmartMFA(): void
    {
        $this->smartMFA = true;
    }

    /**
     * Disables "smart" multi-factor authentication (MFA)
     */
    public function disableSmartMFA(): void
    {
        $this->smartMFA = false;
    }
}<|MERGE_RESOLUTION|>--- conflicted
+++ resolved
@@ -110,20 +110,12 @@
     /**#@-*/
 
     // Execution Bitmap Masks
-<<<<<<< HEAD
     public const MASK_CONSTRUCTOR   = 0x00000001;
     public const MASK_CONNECTED     = 0x00000002;
     public const MASK_LOGIN_REQ     = 0x00000004;
     public const MASK_LOGIN         = 0x00000008;
     public const MASK_SHELL         = 0x00000010;
-=======
-    const MASK_CONSTRUCTOR   = 0x00000001;
-    const MASK_CONNECTED     = 0x00000002;
-    const MASK_LOGIN_REQ     = 0x00000004;
-    const MASK_LOGIN         = 0x00000008;
-    const MASK_SHELL         = 0x00000010;
-    const MASK_DISCONNECT    = 0x00000020;
->>>>>>> dd2d8665
+    public const MASK_DISCONNECT    = 0x00000020;
 
     /*
      * Channel constants
@@ -4258,18 +4250,13 @@
      */
     protected function disconnect_helper(int $reason): bool
     {
-<<<<<<< HEAD
-        if ($this->bitmap & self::MASK_CONNECTED) {
-            $data = Strings::packSSH2('CNss', MessageType::DISCONNECT, $reason, '', '');
-=======
         if ($this->bitmap & self::MASK_DISCONNECT) {
             // Disregard subsequent disconnect requests
             return false;
         }
         $this->bitmap |= self::MASK_DISCONNECT;
         if ($this->isConnected()) {
-            $data = Strings::packSSH2('CNss', NET_SSH2_MSG_DISCONNECT, $reason, '', '');
->>>>>>> dd2d8665
+            $data = Strings::packSSH2('CNss', MessageType::DISCONNECT, $reason, '', '');
             try {
                 $this->send_binary_packet($data);
             } catch (\Exception $e) {
