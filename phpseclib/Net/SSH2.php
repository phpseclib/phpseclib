--- conflicted
+++ resolved
@@ -1152,11 +1152,7 @@
 
                 $temp = stream_get_line($this->fsock, 255, "\n");
                 if ($temp === false) {
-<<<<<<< HEAD
-                    throw new RuntimeException('Error reading from socket');
-=======
-                    throw new \RuntimeException('Error reading SSH identification string; are you sure you\'re connecting to an SSH server?');
->>>>>>> 5ec2d25e
+                    throw new RuntimeException('Error reading SSH identification string; are you sure you\'re connecting to an SSH server?');
                 }
 
                 $line .= $temp;
