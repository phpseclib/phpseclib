<?php

/**
 * Pure-PHP implementation of SSHv2.
 *
 * PHP version 5
 *
 * Here are some examples of how to use this library:
 * <code>
 * <?php
 *    include 'vendor/autoload.php';
 *
 *    $ssh = new \phpseclib3\Net\SSH2('www.domain.tld');
 *    if (!$ssh->login('username', 'password')) {
 *        exit('Login Failed');
 *    }
 *
 *    echo $ssh->exec('pwd');
 *    echo $ssh->exec('ls -la');
 * ?>
 * </code>
 *
 * <code>
 * <?php
 *    include 'vendor/autoload.php';
 *
 *    $key = \phpseclib3\Crypt\PublicKeyLoader::load('...', '(optional) password');
 *
 *    $ssh = new \phpseclib3\Net\SSH2('www.domain.tld');
 *    if (!$ssh->login('username', $key)) {
 *        exit('Login Failed');
 *    }
 *
 *    echo $ssh->read('username@username:~$');
 *    $ssh->write("ls -la\n");
 *    echo $ssh->read('username@username:~$');
 * ?>
 * </code>
 *
 * @author    Jim Wigginton <terrafrost@php.net>
 * @copyright 2007 Jim Wigginton
 * @license   http://www.opensource.org/licenses/mit-license.html  MIT License
 * @link      http://phpseclib.sourceforge.net
 */

declare(strict_types=1);

namespace phpseclib3\Net;

use phpseclib3\Common\Functions\Strings;
use phpseclib3\Crypt\Blowfish;
use phpseclib3\Crypt\ChaCha20;
use phpseclib3\Crypt\Common\PrivateKey;
use phpseclib3\Crypt\Common\PublicKey;
use phpseclib3\Crypt\Common\SymmetricKey;
use phpseclib3\Crypt\DH;
use phpseclib3\Crypt\DSA;
use phpseclib3\Crypt\EC;
use phpseclib3\Crypt\Hash;
use phpseclib3\Crypt\Random;
use phpseclib3\Crypt\RC4;
use phpseclib3\Crypt\Rijndael;
use phpseclib3\Crypt\RSA;
use phpseclib3\Crypt\TripleDES;
use phpseclib3\Crypt\Twofish;
use phpseclib3\Exception\ConnectionClosedException;
use phpseclib3\Exception\InsufficientSetupException;
use phpseclib3\Exception\InvalidArgumentException;
use phpseclib3\Exception\LengthException;
use phpseclib3\Exception\LogicException;
use phpseclib3\Exception\NoSupportedAlgorithmsException;
use phpseclib3\Exception\RuntimeException;
use phpseclib3\Exception\UnableToConnectException;
use phpseclib3\Exception\UnexpectedValueException;
use phpseclib3\Exception\UnsupportedAlgorithmException;
use phpseclib3\Exception\UnsupportedCurveException;
use phpseclib3\Math\BigInteger;
use phpseclib3\Net\SSH2\ChannelConnectionFailureReason;
use phpseclib3\Net\SSH2\DisconnectReason;
use phpseclib3\Net\SSH2\MessageType;
use phpseclib3\Net\SSH2\MessageTypeExtra;
use phpseclib3\Net\SSH2\TerminalMode;
use phpseclib3\System\SSH\Agent;

/**
 * Pure-PHP implementation of SSHv2.
 *
 * @author  Jim Wigginton <terrafrost@php.net>
 */
class SSH2
{
    /**#@+
     * Compression Types
     *
     */
    /**
     * No compression
     */
    public const NET_SSH2_COMPRESSION_NONE = 1;
    /**
     * zlib compression
     */
    public const NET_SSH2_COMPRESSION_ZLIB = 2;
    /**
     * zlib@openssh.com
     */
    public const NET_SSH2_COMPRESSION_ZLIB_AT_OPENSSH = 3;
    /**#@-*/

    // Execution Bitmap Masks
    public const MASK_CONSTRUCTOR   = 0x00000001;
    public const MASK_CONNECTED     = 0x00000002;
    public const MASK_LOGIN_REQ     = 0x00000004;
    public const MASK_LOGIN         = 0x00000008;
    public const MASK_SHELL         = 0x00000010;
    public const MASK_WINDOW_ADJUST = 0x00000020;

    /*
     * Channel constants
     *
     * RFC4254 refers not to client and server channels but rather to sender and recipient channels.  we don't refer
     * to them in that way because RFC4254 toggles the meaning. the client sends a SSH_MSG_CHANNEL_OPEN message with
     * a sender channel and the server sends a SSH_MSG_CHANNEL_OPEN_CONFIRMATION in response, with a sender and a
     * recipient channel.  at first glance, you might conclude that SSH_MSG_CHANNEL_OPEN_CONFIRMATION's sender channel
     * would be the same thing as SSH_MSG_CHANNEL_OPEN's sender channel, but it's not, per this snippet:
     *     The 'recipient channel' is the channel number given in the original
     *     open request, and 'sender channel' is the channel number allocated by
     *     the other side.
     *
     * @see \phpseclib3\Net\SSH2::send_channel_packet()
     * @see \phpseclib3\Net\SSH2::get_channel_packet()
     */
    public const CHANNEL_EXEC          = 1; // PuTTy uses 0x100
    public const CHANNEL_SHELL         = 2;
    public const CHANNEL_SUBSYSTEM     = 3;
    public const CHANNEL_AGENT_FORWARD = 4;
    public const CHANNEL_KEEP_ALIVE    = 5;

    /**
     * Returns the message numbers
     *
     * @see \phpseclib3\Net\SSH2::getLog()
     */
    public const LOG_SIMPLE = 1;
    /**
     * Returns the message content
     *
     * @see \phpseclib3\Net\SSH2::getLog()
     */
    public const LOG_COMPLEX = 2;
    /**
     * Outputs the content real-time
     */
    public const LOG_REALTIME = 3;
    /**
     * Dumps the content real-time to a file
     */
    public const LOG_REALTIME_FILE = 4;
    /**
     * Outputs the message numbers real-time
     */
    public const LOG_SIMPLE_REALTIME = 5;
    /**
     * Make sure that the log never gets larger than this
     *
     * @see \phpseclib3\Net\SSH2::getLog()
     */
    public const LOG_MAX_SIZE = 1048576; // 1024 * 1024

    /**
     * Returns when a string matching $expect exactly is found
     *
     * @see \phpseclib3\Net\SSH2::read()
     */
    public const READ_SIMPLE = 1;
    /**
     * Returns when a string matching the regular expression $expect is found
     *
     * @see \phpseclib3\Net\SSH2::read()
     */
    public const READ_REGEX = 2;
    /**
     * Returns whenever a data packet is received.
     *
     * Some data packets may only contain a single character so it may be necessary
     * to call read() multiple times when using this option
     *
     * @see \phpseclib3\Net\SSH2::read()
     */
    public const READ_NEXT = 3;

    /**
     * The SSH identifier
     */
    private string $identifier;

    /**
     * The Socket Object
     *
     * @var resource|closed-resource|null
     */
    public $fsock;

    /**
     * Execution Bitmap
     *
     * The bits that are set represent functions that have been called already.  This is used to determine
     * if a requisite function has been successfully executed.  If not, an error should be thrown.
     */
    protected int $bitmap = 0;

    /**
     * Error information
     *
     * @see self::getErrors()
     * @see self::getLastError()
     */
    private array $errors = [];

    /**
     * Server Identifier
     *
     * @see self::getServerIdentification()
     */
    protected string|false $server_identifier = false;

    /**
     * Key Exchange Algorithms
     *
     * @see self::getKexAlgorithims()
     */
    private array|false $kex_algorithms = false;

    /**
     * Key Exchange Algorithm
     *
     * @see self::getMethodsNegotiated()
     */
    private string|false $kex_algorithm = false;

    /**
     * Minimum Diffie-Hellman Group Bit Size in RFC 4419 Key Exchange Methods
     *
     * @see self::_key_exchange()
     */
    private int $kex_dh_group_size_min = 1536;

    /**
     * Preferred Diffie-Hellman Group Bit Size in RFC 4419 Key Exchange Methods
     *
     * @see self::_key_exchange()
     */
    private int $kex_dh_group_size_preferred = 2048;

    /**
     * Maximum Diffie-Hellman Group Bit Size in RFC 4419 Key Exchange Methods
     *
     * @see self::_key_exchange()
     */
    private int $kex_dh_group_size_max = 4096;

    /**
     * Server Host Key Algorithms
     *
     * @see self::getServerHostKeyAlgorithms()
     */
    private array|false $server_host_key_algorithms = false;

    /**
     * Supported Private Key Algorithms
     *
     * In theory this should be the same as the Server Host Key Algorithms but, in practice,
     * some servers (eg. Azure) will support rsa-sha2-512 as a server host key algorithm but
     * not a private key algorithm
     *
     * @see self::privatekey_login()
     * @var array|false
     */
    private $supported_private_key_algorithms = false;

    /**
     * Encryption Algorithms: Client to Server
     *
     * @see self::getEncryptionAlgorithmsClient2Server()
     */
    private array|false $encryption_algorithms_client_to_server = false;

    /**
     * Encryption Algorithms: Server to Client
     *
     * @see self::getEncryptionAlgorithmsServer2Client()
     */
    private array|false $encryption_algorithms_server_to_client = false;

    /**
     * MAC Algorithms: Client to Server
     *
     * @see self::getMACAlgorithmsClient2Server()
     */
    private array|false $mac_algorithms_client_to_server = false;

    /**
     * MAC Algorithms: Server to Client
     *
     * @see self::getMACAlgorithmsServer2Client()
     */
    private array|false $mac_algorithms_server_to_client = false;

    /**
     * Compression Algorithms: Client to Server
     *
     * @see self::getCompressionAlgorithmsClient2Server()
     */
    private array|false $compression_algorithms_client_to_server = false;

    /**
     * Compression Algorithms: Server to Client
     *
     * @see self::getCompressionAlgorithmsServer2Client()
     */
    private array|false $compression_algorithms_server_to_client = false;

    /**
     * Languages: Server to Client
     */
    private array|false $languages_server_to_client = false;

    /**
     * Languages: Client to Server
     */
    private array|false $languages_client_to_server = false;

    /**
     * Preferred Algorithms
     *
     * @see self::setPreferredAlgorithms()
     */
    private array $preferred = [];

    /**
     * Block Size for Server to Client Encryption
     *
     * "Note that the length of the concatenation of 'packet_length',
     *  'padding_length', 'payload', and 'random padding' MUST be a multiple
     *  of the cipher block size or 8, whichever is larger.  This constraint
     *  MUST be enforced, even when using stream ciphers."
     *
     *  -- http://tools.ietf.org/html/rfc4253#section-6
     *
     * @see self::__construct()
     * @see self::send_binary_packet()
     */
    private int $encrypt_block_size = 8;

    /**
     * Block Size for Client to Server Encryption
     *
     * @see self::__construct()
     * @see self::get_binary_packet()
     */
    private int $decrypt_block_size = 8;

    /**
     * Server to Client Encryption Object
     *
     * @see self::get_binary_packet()
     */
    private SymmetricKey|false $decrypt = false;

    /**
     * Decryption Algorithm Name
     */
    private string|null $decryptName;

    /**
     * Decryption Invocation Counter
     *
     * Used by GCM
     */
    private string|null $decryptInvocationCounter;

    /**
     * Fixed Part of Nonce
     *
     * Used by GCM
     */
    private string|null $decryptFixedPart;

    /**
     * Server to Client Length Encryption Object
     *
     * @see self::get_binary_packet()
     */
    private SymmetricKey|false $lengthDecrypt = false;

    /**
     * Client to Server Encryption Object
     *
     * @see self::send_binary_packet()
     */
    private SymmetricKey|false $encrypt = false;

    /**
     * Encryption Algorithm Name
     */
    private string|null $encryptName;

    /**
     * Encryption Invocation Counter
     *
     * Used by GCM
     */
    private string|null $encryptInvocationCounter;

    /**
     * Fixed Part of Nonce
     *
     * Used by GCM
     */
    private string|null $encryptFixedPart;

    /**
     * Client to Server Length Encryption Object
     *
     * @see self::send_binary_packet()
     */
    private SymmetricKey|false $lengthEncrypt = false;

    /**
     * Client to Server HMAC Object
     *
     * @see self::send_binary_packet()
     */
    private Hash|\stdClass|false $hmac_create = false;

    /**
     * Client to Server HMAC Name
     */
    private string|false $hmac_create_name;

    /**
     * Client to Server ETM
     */
    private int|false $hmac_create_etm;

    /**
     * Server to Client HMAC Object
     *
     * @see self::get_binary_packet()
     */
    private Hash|\stdClass|false $hmac_check = false;

    /**
     * Server to Client HMAC Name
     */
    private string|false $hmac_check_name;

    /**
     * Server to Client ETM
     */
    private int|false $hmac_check_etm;

    /**
     * Size of server to client HMAC
     *
     * We need to know how big the HMAC will be for the server to client direction so that we know how many bytes to read.
     * For the client to server side, the HMAC object will make the HMAC as long as it needs to be.  All we need to do is
     * append it.
     *
     * @see self::get_binary_packet()
     */
    private int|false $hmac_size = false;

    /**
     * Server Public Host Key
     *
     * @see self::getServerPublicHostKey()
     */
    private string $server_public_host_key;

    /**
     * Session identifier
     *
     * "The exchange hash H from the first key exchange is additionally
     *  used as the session identifier, which is a unique identifier for
     *  this connection."
     *
     *  -- http://tools.ietf.org/html/rfc4253#section-7.2
     *
     * @see self::key_exchange()
     */
    private string|false $session_id = false;

    /**
     * Exchange hash
     *
     * The current exchange hash
     *
     * @see self::key_exchange()
     */
    private string|false $exchange_hash = false;

    /**
     * Send Sequence Number
     *
     * See 'Section 6.4.  Data Integrity' of rfc4253 for more info.
     *
     * @see self::send_binary_packet()
     */
    private int $send_seq_no = 0;

    /**
     * Get Sequence Number
     *
     * See 'Section 6.4.  Data Integrity' of rfc4253 for more info.
     *
     * @see self::get_binary_packet()
     */
    private int $get_seq_no = 0;

    /**
     * Server Channels
     *
     * Maps client channels to server channels
     *
     * @see self::get_channel_packet()
     * @see self::exec()
     */
    protected array $server_channels = [];

    /**
     * Channel Buffers
     *
     * If a client requests a packet from one channel but receives two packets from another those packets should
     * be placed in a buffer
     *
     * @see self::get_channel_packet()
     * @see self::exec()
     */
    private array $channel_buffers = [];

    /**
     * Channel Status
     *
     * Contains the type of the last sent message
     *
     * @see self::get_channel_packet()
     */
    protected array $channel_status = [];

    /**
     * The identifier of the interactive channel which was opened most recently
     *
     * @see self::getInteractiveChannelId()
     */
    private int $channel_id_last_interactive = 0;

    /**
     * Packet Size
     *
     * Maximum packet size indexed by channel
     *
     * @see self::send_channel_packet()
     */
    private array $packet_size_client_to_server = [];

    /**
     * Message Number Log
     *
     * @see self::getLog()
     */
    private array $message_number_log = [];

    /**
     * Message Log
     *
     * @see self::getLog()
     */
    private array $message_log = [];

    /**
     * The Window Size
     *
     * Bytes the other party can send before it must wait for the window to be adjusted (0x7FFFFFFF = 2GB)
     *
     * @see self::send_channel_packet()
     * @see self::exec()
     */
    protected int $window_size = 0x7FFFFFFF;

    /**
     * What we resize the window to
     *
     * When PuTTY resizes the window it doesn't add an additional 0x7FFFFFFF bytes - it adds 0x40000000 bytes.
     * Some SFTP clients (GoAnywhere) don't support adding 0x7FFFFFFF to the window size after the fact so
     * we'll just do what PuTTY does
     *
     * @see self::_send_channel_packet()
     * @see self::exec()
     */
    private int $window_resize = 0x40000000;

    /**
     * Window size, server to client
     *
     * Window size indexed by channel
     *
     * @see self::send_channel_packet()
     */
    protected array $window_size_server_to_client = [];

    /**
     * Window size, client to server
     *
     * Window size indexed by channel
     *
     * @see self::get_channel_packet()
     */
    private array $window_size_client_to_server = [];

    /**
     * Server signature
     *
     * Verified against $this->session_id
     *
     * @see self::getServerPublicHostKey()
     */
    private string $signature = '';

    /**
     * Server signature format
     *
     * ssh-rsa or ssh-dss.
     *
     * @see self::getServerPublicHostKey()
     */
    private string $signature_format = '';

    /**
     * Interactive Buffer
     *
     * @see self::read()
     */
    private string $interactiveBuffer = '';

    /**
     * Current log size
     *
     * Should never exceed self::LOG_MAX_SIZE
     *
     * @see self::_send_binary_packet()
     * @see self::_get_binary_packet()
     */
    private int $log_size;

    /**
     * Timeout
     *
     * @see SSH2::setTimeout()
     */
    protected int|null $timeout = null;

    /**
     * Current Timeout
     *
     * @see SSH2::get_channel_packet()
     */
    protected int|float|null $curTimeout = null;

    /**
     * Keep Alive Interval
     *
     * @see self::setKeepAlive()
     */
    private int|null $keepAlive = null;

    /**
     * Real-time log file pointer
     *
     * @see self::_append_log()
     * @var resource|closed-resource
     */
    private $realtime_log_file;

    /**
     * Real-time log file size
     *
     * @see self::_append_log()
     */
    private int $realtime_log_size;

    /**
     * Has the signature been validated?
     *
     * @see self::getServerPublicHostKey()
     */
    private bool $signature_validated = false;

    /**
     * Real-time log file wrap boolean
     *
     * @see self::_append_log()
     */
    private bool $realtime_log_wrap;

    /**
     * Flag to suppress stderr from output
     *
     * @see self::enableQuietMode()
     */
    private bool $quiet_mode = false;

    /**
     * Time of first network activity
     */
    private float $last_packet;

    /**
     * Exit status returned from ssh if any
     */
    private int|null $exit_status = null;

    /**
     * Flag to request a PTY when using exec()
     *
     * @see self::enablePTY()
     */
    private bool $request_pty = false;

    /**
     * Contents of stdError
     */
    private string $stdErrorLog;

    /**
     * The Last Interactive Response
     *
     * @see self::_keyboard_interactive_process()
     */
    private string $last_interactive_response = '';

    /**
     * Keyboard Interactive Request / Responses
     *
     * @see self::_keyboard_interactive_process()
     */
    private array $keyboard_requests_responses = [];

    /**
     * Banner Message
     *
     * Quoting from the RFC, "in some jurisdictions, sending a warning message before
     * authentication may be relevant for getting legal protection."
     *
     * @see self::_filter()
     * @see self::getBannerMessage()
     */
    private string $banner_message = '';

    /**
     * Did read() timeout or return normally?
     *
     * @see self::isTimeout()
     */
    private bool $is_timeout = false;

    /**
     * Log Boundary
     *
     * @see self::_format_log()
     */
    private string $log_boundary = ':';

    /**
     * Log Long Width
     *
     * @see self::_format_log()
     */
    private int $log_long_width = 65;

    /**
     * Log Short Width
     *
     * @see self::_format_log()
     */
    private int $log_short_width = 16;

    /**
     * Hostname
     *
     * @see self::__construct()
     * @see self::_connect()
     */
    private string $host;

    /**
     * Port Number
     *
     * @see self::__construct()
     * @see self::connect()
     */
    private int $port;

    /**
     * Number of columns for terminal window size
     *
     * @see self::getWindowColumns()
     * @see self::setWindowColumns()
     * @see self::setWindowSize()
     */
    private int $windowColumns = 80;

    /**
     * Number of columns for terminal window size
     *
     * @see self::getWindowRows()
     * @see self::setWindowRows()
     * @see self::setWindowSize()
     */
    private int $windowRows = 24;

    /**
     * Crypto Engine
     *
     * @see self::setCryptoEngine()
     * @see self::_key_exchange()
     */
    private static int|false $crypto_engine = false;

    /**
     * A System_SSH_Agent for use in the SSH2 Agent Forwarding scenario
     */
    private Agent $agent;

    /**
     * Connection storage to replicates ssh2 extension functionality:
     * {@link http://php.net/manual/en/wrappers.ssh2.php#refsect1-wrappers.ssh2-examples}
     *
     * @var array<string, \WeakReference<SSH2>>
     */
    private static array $connections;

    /**
     * Send the identification string first?
     */
    private bool $send_id_string_first = true;

    /**
     * Send the key exchange initiation packet first?
     */
    private bool $send_kex_first = true;

    /**
     * Some versions of OpenSSH incorrectly calculate the key size
     */
    private bool $bad_key_size_fix = false;

    /**
     * Should we try to re-connect to re-establish keys?
     */
    private bool $login_credentials_finalized = false;

    /**
     * Binary Packet Buffer
     */
    private string|false $binary_packet_buffer = false;

    /**
     * Authentication Credentials
     */
    protected array $auth = [];

    /**
     * Terminal
     */
    private string $term = 'vt100';

    /**
     * The authentication methods that may productively continue authentication.
     *
     * @see https://tools.ietf.org/html/rfc4252#section-5.1
     */
    private array|null $auth_methods_to_continue = null;

    /**
     * Compression method
     */
    private int $compress = self::NET_SSH2_COMPRESSION_NONE;

    /**
     * Decompression method
     */
    private int $decompress = self::NET_SSH2_COMPRESSION_NONE;

    /**
     * Compression context
     *
     * @var resource|false|null
     */
    private $compress_context;

    /**
     * Decompression context
     *
     * @var resource|object
     */
    private $decompress_context;

    /**
     * Regenerate Compression Context
     */
    private bool $regenerate_compression_context = false;

    /**
     * Regenerate Decompression Context
     */
    private bool $regenerate_decompression_context = false;

    /**
     * Smart multi-factor authentication flag
     */
    private bool $smartMFA = true;

    /**
     * How many channels are currently opened
     *
     * @var int
     */
    private $channelCount = 0;

    /**
     * Does the server support multiple channels? If not then error out
     * when multiple channels are attempted to be opened
     *
     * @var bool
     */
    private $errorOnMultipleChannels;

    /**
     * Terrapin Countermeasure
     *
     * "During initial KEX, terminate the connection if any unexpected or out-of-sequence packet is received"
     * -- https://github.com/openssh/openssh-portable/commit/1edb00c58f8a6875fad6a497aa2bacf37f9e6cd5
     *
     * @var int
     */
    private $extra_packets;

    /**
     * Default Constructor.
     *
     * $host can either be a string, representing the host, or a stream resource.
     * If $host is a stream resource then $port doesn't do anything, altho $timeout
     * still will be used
     *
     * @see self::login()
     */
    public function __construct($host, int $port = 22, int $timeout = 10)
    {
        self::$connections[$this->getResourceId()] = \WeakReference::create($this);

        $this->timeout = $timeout;

        if (is_resource($host)) {
            $this->fsock = $host;
            return;
        }

        if (Strings::is_stringable($host)) {
            $this->host = $host;
            $this->port = $port;
        }
    }

    /**
     * Set Crypto Engine Mode
     *
     * Possible $engine values:
     * OpenSSL, Eval, PHP
     */
    public static function setCryptoEngine(int $engine): void
    {
        self::$crypto_engine = $engine;
    }

    /**
     * Send Identification String First
     *
     * https://tools.ietf.org/html/rfc4253#section-4.2 says "when the connection has been established,
     * both sides MUST send an identification string". It does not say which side sends it first. In
     * theory it shouldn't matter but it is a fact of life that some SSH servers are simply buggy
     */
    public function sendIdentificationStringFirst(): void
    {
        $this->send_id_string_first = true;
    }

    /**
     * Send Identification String Last
     *
     * https://tools.ietf.org/html/rfc4253#section-4.2 says "when the connection has been established,
     * both sides MUST send an identification string". It does not say which side sends it first. In
     * theory it shouldn't matter but it is a fact of life that some SSH servers are simply buggy
     */
    public function sendIdentificationStringLast(): void
    {
        $this->send_id_string_first = false;
    }

    /**
     * Send SSH_MSG_KEXINIT First
     *
     * https://tools.ietf.org/html/rfc4253#section-7.1 says "key exchange begins by each sending
     * sending the [SSH_MSG_KEXINIT] packet". It does not say which side sends it first. In theory
     * it shouldn't matter but it is a fact of life that some SSH servers are simply buggy
     */
    public function sendKEXINITFirst(): void
    {
        $this->send_kex_first = true;
    }

    /**
     * Send SSH_MSG_KEXINIT Last
     *
     * https://tools.ietf.org/html/rfc4253#section-7.1 says "key exchange begins by each sending
     * sending the [SSH_MSG_KEXINIT] packet". It does not say which side sends it first. In theory
     * it shouldn't matter but it is a fact of life that some SSH servers are simply buggy
     */
    public function sendKEXINITLast(): void
    {
        $this->send_kex_first = false;
    }

    /**
     * stream_select wrapper
     *
     * Quoting https://stackoverflow.com/a/14262151/569976,
     * "The general approach to `EINTR` is to simply handle the error and retry the operation again"
     *
     * This wrapper does that loop
     */
    private static function stream_select(&$read, &$write, &$except, $seconds, $microseconds = null)
    {
        $remaining = $seconds + $microseconds / 1000000;
        $start = microtime(true);
        while (true) {
            $result = @stream_select($read, $write, $except, $seconds, $microseconds);
            if ($result !== false) {
                return $result;
            }
            $elapsed = microtime(true) - $start;
            $seconds = (int) ($remaining - floor($elapsed));
            $microseconds = (int) (1000000 * ($remaining - $seconds));
            if ($elapsed >= $remaining) {
                return false;
            }
        }
    }

    /**
     * Connect to an SSHv2 server
     *
     * @throws UnexpectedValueException on receipt of unexpected packets
     * @throws RuntimeException on other errors
     */
    private function connect()
    {
        if ($this->bitmap & self::MASK_CONSTRUCTOR) {
            return;
        }

        $this->bitmap |= self::MASK_CONSTRUCTOR;

        $this->curTimeout = $this->timeout;

        $this->last_packet = microtime(true);

        if (!is_resource($this->fsock)) {
            $start = microtime(true);
            // with stream_select a timeout of 0 means that no timeout takes place;
            // with fsockopen a timeout of 0 means that you instantly timeout
            // to resolve this incompatibility a timeout of 100,000 will be used for fsockopen if timeout is 0
            $this->fsock = @fsockopen($this->host, $this->port, $errno, $errstr, $this->curTimeout == 0 ? 100000 : $this->curTimeout);
            if (!$this->fsock) {
                $host = $this->host . ':' . $this->port;
                throw new UnableToConnectException(rtrim("Cannot connect to $host. Error $errno. $errstr"));
            }
            $elapsed = microtime(true) - $start;

            if ($this->curTimeout) {
                $this->curTimeout -= $elapsed;
                if ($this->curTimeout < 0) {
                    throw new RuntimeException('Connection timed out whilst attempting to open socket connection');
                }
            }
        }

        $this->identifier = $this->generate_identifier();

        if ($this->send_id_string_first) {
            fwrite($this->fsock, $this->identifier . "\r\n");
        }

        /* According to the SSH2 specs,

          "The server MAY send other lines of data before sending the version
           string.  Each line SHOULD be terminated by a Carriage Return and Line
           Feed.  Such lines MUST NOT begin with "SSH-", and SHOULD be encoded
           in ISO-10646 UTF-8 [RFC3629] (language is not specified).  Clients
           MUST be able to process such lines." */
        $data = '';
        while (!feof($this->fsock) && !preg_match('#(.*)^(SSH-(\d\.\d+).*)#ms', $data, $matches)) {
            $line = '';
            while (true) {
                if ($this->curTimeout) {
                    if ($this->curTimeout < 0) {
                        throw new RuntimeException('Connection timed out whilst receiving server identification string');
                    }
                    $read = [$this->fsock];
                    $write = $except = null;
                    $start = microtime(true);
                    $sec = (int) floor($this->curTimeout);
                    $usec = (int) (1000000 * ($this->curTimeout - $sec));
                    if (static::stream_select($read, $write, $except, $sec, $usec) === false) {
                        throw new RuntimeException('Connection timed out whilst receiving server identification string');
                    }
                    $elapsed = microtime(true) - $start;
                    $this->curTimeout -= $elapsed;
                }

                $temp = stream_get_line($this->fsock, 255, "\n");
                if ($temp === false) {
                    throw new RuntimeException('Error reading from socket');
                }
                if (strlen($temp) == 255) {
                    continue;
                }

                $line .= "$temp\n";

                // quoting RFC4253, "Implementers who wish to maintain
                // compatibility with older, undocumented versions of this protocol may
                // want to process the identification string without expecting the
                // presence of the carriage return character for reasons described in
                // Section 5 of this document."

                //if (substr($line, -2) == "\r\n") {
                //    break;
                //}

                break;
            }

            $data .= $line;
        }

        if (feof($this->fsock)) {
            $this->bitmap = 0;
            throw new ConnectionClosedException('Connection closed by server');
        }

        $extra = $matches[1];

        if (defined('NET_SSH2_LOGGING')) {
            $this->append_log('<-', $matches[0]);
            $this->append_log('->', $this->identifier . "\r\n");
        }

        $this->server_identifier = trim($temp, "\r\n");
        if (strlen($extra)) {
            $this->errors[] = $data;
        }

        if (version_compare($matches[3], '1.99', '<')) {
            $this->bitmap = 0;
            throw new UnableToConnectException("Cannot connect to SSH $matches[3] servers");
        }

        // Ubuntu's OpenSSH from 5.8 to 6.9 didn't work with multiple channels. see
        // https://bugs.launchpad.net/ubuntu/+source/openssh/+bug/1334916 for more info.
        // https://lists.ubuntu.com/archives/oneiric-changes/2011-July/005772.html discusses
        // when consolekit was incorporated.
        // https://marc.info/?l=openssh-unix-dev&m=163409903417589&w=2 discusses some of the
        // issues with how Ubuntu incorporated consolekit
        $pattern = '#^SSH-2\.0-OpenSSH_([\d.]+)[^ ]* Ubuntu-.*$#';
        $match = preg_match($pattern, $this->server_identifier, $matches);
        $match = $match && version_compare('5.8', $matches[1], '<=');
        $match = $match && version_compare('6.9', $matches[1], '>=');
        $this->errorOnMultipleChannels = $match;

        if (!$this->send_id_string_first) {
            fwrite($this->fsock, $this->identifier . "\r\n");
        }

        if (!$this->send_kex_first) {
            $response = $this->get_binary_packet();

            if (is_bool($response) || !strlen($response) || ord($response[0]) != MessageType::KEXINIT) {
                $this->bitmap = 0;
                throw new UnexpectedValueException('Expected SSH_MSG_KEXINIT');
            }

            $this->key_exchange($response);
        }

        if ($this->send_kex_first) {
            $this->key_exchange();
        }

        $this->bitmap |= self::MASK_CONNECTED;

        return true;
    }

    /**
     * Generates the SSH identifier
     *
     * You should overwrite this method in your own class if you want to use another identifier
     */
    private function generate_identifier(): string
    {
        $identifier = 'SSH-2.0-phpseclib_3.0';

        $ext = [];
        if (extension_loaded('sodium')) {
            $ext[] = 'libsodium';
        }

        if (extension_loaded('openssl')) {
            $ext[] = 'openssl';
        }

        if (extension_loaded('gmp')) {
            $ext[] = 'gmp';
        } elseif (extension_loaded('bcmath')) {
            $ext[] = 'bcmath';
        }

        if (!empty($ext)) {
            $identifier .= ' (' . implode(', ', $ext) . ')';
        }

        return $identifier;
    }

    /**
     * Key Exchange
     *
     * @param string|bool $kexinit_payload_server optional
     * @throws UnexpectedValueException on receipt of unexpected packets
     * @throws RuntimeException on other errors
     * @throws NoSupportedAlgorithmsException when none of the algorithms phpseclib has loaded are compatible
     */
    private function key_exchange($kexinit_payload_server = false): bool
    {
        $preferred = $this->preferred;
        $send_kex = true;

        $kex_algorithms = $preferred['kex'] ??
            SSH2::getSupportedKEXAlgorithms();
        $server_host_key_algorithms = $preferred['hostkey'] ??
            SSH2::getSupportedHostKeyAlgorithms();
        $s2c_encryption_algorithms = $preferred['server_to_client']['crypt'] ??
            SSH2::getSupportedEncryptionAlgorithms();
        $c2s_encryption_algorithms = $preferred['client_to_server']['crypt'] ??
            SSH2::getSupportedEncryptionAlgorithms();
        $s2c_mac_algorithms = $preferred['server_to_client']['mac'] ??
            SSH2::getSupportedMACAlgorithms();
        $c2s_mac_algorithms = $preferred['client_to_server']['mac'] ??
            SSH2::getSupportedMACAlgorithms();
        $s2c_compression_algorithms = $preferred['server_to_client']['comp'] ??
            SSH2::getSupportedCompressionAlgorithms();
        $c2s_compression_algorithms = $preferred['client_to_server']['comp'] ??
            SSH2::getSupportedCompressionAlgorithms();

        $kex_algorithms = array_merge($kex_algorithms, ['ext-info-c', 'kex-strict-c-v00@openssh.com']);

        // some SSH servers have buggy implementations of some of the above algorithms
        switch (true) {
            case $this->server_identifier == 'SSH-2.0-SSHD':
            case substr($this->server_identifier, 0, 13) == 'SSH-2.0-DLINK':
                if (!isset($preferred['server_to_client']['mac'])) {
                    $s2c_mac_algorithms = array_values(array_diff(
                        $s2c_mac_algorithms,
                        ['hmac-sha1-96', 'hmac-md5-96']
                    ));
                }
                if (!isset($preferred['client_to_server']['mac'])) {
                    $c2s_mac_algorithms = array_values(array_diff(
                        $c2s_mac_algorithms,
                        ['hmac-sha1-96', 'hmac-md5-96']
                    ));
                }
                break;
            case substr($this->server_identifier, 0, 24) == 'SSH-2.0-TurboFTP_SERVER_':
                if (!isset($preferred['server_to_client']['crypt'])) {
                    $s2c_encryption_algorithms = array_values(array_diff(
                        $s2c_encryption_algorithms,
                        ['aes128-gcm@openssh.com', 'aes256-gcm@openssh.com']
                    ));
                }
                if (!isset($preferred['client_to_server']['crypt'])) {
                    $c2s_encryption_algorithms = array_values(array_diff(
                        $c2s_encryption_algorithms,
                        ['aes128-gcm@openssh.com', 'aes256-gcm@openssh.com']
                    ));
                }
        }

        $client_cookie = Random::string(16);

        $kexinit_payload_client = pack('Ca*', MessageType::KEXINIT, $client_cookie);
        $kexinit_payload_client .= Strings::packSSH2(
            'L10bN',
            $kex_algorithms,
            $server_host_key_algorithms,
            $c2s_encryption_algorithms,
            $s2c_encryption_algorithms,
            $c2s_mac_algorithms,
            $s2c_mac_algorithms,
            $c2s_compression_algorithms,
            $s2c_compression_algorithms,
            [], // language, client to server
            [], // language, server to client
            false, // first_kex_packet_follows
            0 // reserved for future extension
        );

        if ($kexinit_payload_server === false) {
            $this->send_binary_packet($kexinit_payload_client);

            $this->extra_packets = 0;
            $kexinit_payload_server = $this->get_binary_packet();

            if (
                is_bool($kexinit_payload_server)
                || !strlen($kexinit_payload_server)
                || ord($kexinit_payload_server[0]) != MessageType::KEXINIT
            ) {
                $this->disconnect_helper(DisconnectReason::PROTOCOL_ERROR);
                throw new UnexpectedValueException('Expected SSH_MSG_KEXINIT');
            }

            $send_kex = false;
        }

        $response = $kexinit_payload_server;
        Strings::shift($response, 1); // skip past the message number (it should be SSH_MSG_KEXINIT)
        $server_cookie = Strings::shift($response, 16);

        [
            $this->kex_algorithms,
            $this->server_host_key_algorithms,
            $this->encryption_algorithms_client_to_server,
            $this->encryption_algorithms_server_to_client,
            $this->mac_algorithms_client_to_server,
            $this->mac_algorithms_server_to_client,
            $this->compression_algorithms_client_to_server,
            $this->compression_algorithms_server_to_client,
            $this->languages_client_to_server,
            $this->languages_server_to_client,
            $first_kex_packet_follows
        ] = Strings::unpackSSH2('L10C', $response);
        if (in_array('kex-strict-s-v00@openssh.com', $this->kex_algorithms)) {
            if ($this->session_id === false && $this->extra_packets) {
                throw new \UnexpectedValueException('Possible Terrapin Attack detected');
            }
        }

        $this->supported_private_key_algorithms = $this->server_host_key_algorithms;

        if ($send_kex) {
            $this->send_binary_packet($kexinit_payload_client);
        }

        // we need to decide upon the symmetric encryption algorithms before we do the diffie-hellman key exchange

        // we don't initialize any crypto-objects, yet - we do that, later. for now, we need the lengths to make the
        // diffie-hellman key exchange as fast as possible
        $decrypt = self::array_intersect_first($s2c_encryption_algorithms, $this->encryption_algorithms_server_to_client);
        $decryptKeyLength = $this->encryption_algorithm_to_key_size($decrypt);
        if ($decryptKeyLength === null) {
            $this->disconnect_helper(DisconnectReason::KEY_EXCHANGE_FAILED);
            throw new NoSupportedAlgorithmsException('No compatible server to client encryption algorithms found');
        }

        $encrypt = self::array_intersect_first($c2s_encryption_algorithms, $this->encryption_algorithms_client_to_server);
        $encryptKeyLength = $this->encryption_algorithm_to_key_size($encrypt);
        if ($encryptKeyLength === null) {
            $this->disconnect_helper(DisconnectReason::KEY_EXCHANGE_FAILED);
            throw new NoSupportedAlgorithmsException('No compatible client to server encryption algorithms found');
        }

        // through diffie-hellman key exchange a symmetric key is obtained
        $this->kex_algorithm = self::array_intersect_first($kex_algorithms, $this->kex_algorithms);
        if ($this->kex_algorithm === false) {
            $this->disconnect_helper(DisconnectReason::KEY_EXCHANGE_FAILED);
            throw new NoSupportedAlgorithmsException('No compatible key exchange algorithms found');
        }

        $server_host_key_algorithm = self::array_intersect_first($server_host_key_algorithms, $this->server_host_key_algorithms);
        if ($server_host_key_algorithm === false) {
            $this->disconnect_helper(DisconnectReason::KEY_EXCHANGE_FAILED);
            throw new NoSupportedAlgorithmsException('No compatible server host key algorithms found');
        }

        $mac_algorithm_out = self::array_intersect_first($c2s_mac_algorithms, $this->mac_algorithms_client_to_server);
        if ($mac_algorithm_out === false) {
            $this->disconnect_helper(DisconnectReason::KEY_EXCHANGE_FAILED);
            throw new NoSupportedAlgorithmsException('No compatible client to server message authentication algorithms found');
        }

        $mac_algorithm_in = self::array_intersect_first($s2c_mac_algorithms, $this->mac_algorithms_server_to_client);
        if ($mac_algorithm_in === false) {
            $this->disconnect_helper(DisconnectReason::KEY_EXCHANGE_FAILED);
            throw new NoSupportedAlgorithmsException('No compatible server to client message authentication algorithms found');
        }

        $compression_map = [
            'none' => self::NET_SSH2_COMPRESSION_NONE,
            'zlib' => self::NET_SSH2_COMPRESSION_ZLIB,
            'zlib@openssh.com' => self::NET_SSH2_COMPRESSION_ZLIB_AT_OPENSSH,
        ];

        $compression_algorithm_in = self::array_intersect_first($s2c_compression_algorithms, $this->compression_algorithms_server_to_client);
        if ($compression_algorithm_in === false) {
            $this->disconnect_helper(DisconnectReason::KEY_EXCHANGE_FAILED);
            throw new NoSupportedAlgorithmsException('No compatible server to client compression algorithms found');
        }
        $this->decompress = $compression_map[$compression_algorithm_in];

        $compression_algorithm_out = self::array_intersect_first($c2s_compression_algorithms, $this->compression_algorithms_client_to_server);
        if ($compression_algorithm_out === false) {
            $this->disconnect_helper(DisconnectReason::KEY_EXCHANGE_FAILED);
            throw new NoSupportedAlgorithmsException('No compatible client to server compression algorithms found');
        }
        $this->compress = $compression_map[$compression_algorithm_out];

        switch ($this->kex_algorithm) {
            case 'diffie-hellman-group15-sha512':
            case 'diffie-hellman-group16-sha512':
            case 'diffie-hellman-group17-sha512':
            case 'diffie-hellman-group18-sha512':
            case 'ecdh-sha2-nistp521':
                $kexHash = new Hash('sha512');
                break;
            case 'ecdh-sha2-nistp384':
                $kexHash = new Hash('sha384');
                break;
            case 'diffie-hellman-group-exchange-sha256':
            case 'diffie-hellman-group14-sha256':
            case 'ecdh-sha2-nistp256':
            case 'curve25519-sha256@libssh.org':
            case 'curve25519-sha256':
                $kexHash = new Hash('sha256');
                break;
            default:
                $kexHash = new Hash('sha1');
        }

        // Only relevant in diffie-hellman-group-exchange-sha{1,256}, otherwise empty.

        $exchange_hash_rfc4419 = '';

        if (str_starts_with($this->kex_algorithm, 'curve25519-sha256') || str_starts_with($this->kex_algorithm, 'ecdh-sha2-nistp')) {
            $curve = str_starts_with($this->kex_algorithm, 'curve25519-sha256') ?
                'Curve25519' :
                substr($this->kex_algorithm, 10);
            $ourPrivate = EC::createKey($curve);
            $ourPublicBytes = $ourPrivate->getPublicKey()->getEncodedCoordinates();
            $clientKexInitMessage = MessageTypeExtra::KEX_ECDH_INIT;
            $serverKexReplyMessage = MessageTypeExtra::KEX_ECDH_REPLY;
        } else {
            if (str_starts_with($this->kex_algorithm, 'diffie-hellman-group-exchange')) {
                $dh_group_sizes_packed = pack(
                    'NNN',
                    $this->kex_dh_group_size_min,
                    $this->kex_dh_group_size_preferred,
                    $this->kex_dh_group_size_max
                );
                $packet = pack(
                    'Ca*',
                    MessageTypeExtra::KEXDH_GEX_REQUEST,
                    $dh_group_sizes_packed
                );
                $this->send_binary_packet($packet);
                $this->updateLogHistory('UNKNOWN (34)', 'SSH_MSG_KEXDH_GEX_REQUEST');

                $response = $this->get_binary_packet();

                [$type, $primeBytes, $gBytes] = Strings::unpackSSH2('Css', $response);
                if ($type != MessageTypeExtra::KEXDH_GEX_GROUP) {
                    $this->disconnect_helper(DisconnectReason::PROTOCOL_ERROR);
                    throw new UnexpectedValueException('Expected SSH_MSG_KEX_DH_GEX_GROUP');
                }
                $this->updateLogHistory('UNKNOWN (31)', 'SSH_MSG_KEXDH_GEX_GROUP');
                $prime = new BigInteger($primeBytes, -256);
                $g = new BigInteger($gBytes, -256);

                $exchange_hash_rfc4419 = $dh_group_sizes_packed . Strings::packSSH2(
                    'ss',
                    $primeBytes,
                    $gBytes
                );

                $params = DH::createParameters($prime, $g);
                $clientKexInitMessage = MessageTypeExtra::KEXDH_GEX_INIT;
                $serverKexReplyMessage = MessageTypeExtra::KEXDH_GEX_REPLY;
            } else {
                $params = DH::createParameters($this->kex_algorithm);
                $clientKexInitMessage = MessageType::KEXDH_INIT;
                $serverKexReplyMessage = MessageType::KEXDH_REPLY;
            }

            $keyLength = min($kexHash->getLengthInBytes(), max($encryptKeyLength, $decryptKeyLength));

            $ourPrivate = DH::createKey($params, 16 * $keyLength); // 2 * 8 * $keyLength
            $ourPublic = $ourPrivate->getPublicKey()->toBigInteger();
            $ourPublicBytes = $ourPublic->toBytes(true);
        }

        $data = pack('CNa*', $clientKexInitMessage, strlen($ourPublicBytes), $ourPublicBytes);

        $this->send_binary_packet($data);

        switch ($clientKexInitMessage) {
            case MessageTypeExtra::KEX_ECDH_INIT:
                $this->updateLogHistory('SSH_MSG_KEXDH_INIT', 'SSH_MSG_KEX_ECDH_INIT');
                break;
            case MessageTypeExtra::KEXDH_GEX_INIT:
                $this->updateLogHistory('UNKNOWN (32)', 'SSH_MSG_KEXDH_GEX_INIT');
        }

        $response = $this->get_binary_packet();

        [
            $type,
            $server_public_host_key,
            $theirPublicBytes,
            $this->signature
        ] = Strings::unpackSSH2('Csss', $response);

        if ($type != $serverKexReplyMessage) {
            $this->disconnect_helper(DisconnectReason::PROTOCOL_ERROR);
            throw new UnexpectedValueException("Expected $serverKexReplyMessage");
        }
        switch ($serverKexReplyMessage) {
            case MessageTypeExtra::KEX_ECDH_REPLY:
                $this->updateLogHistory('SSH_MSG_KEXDH_REPLY', 'SSH_MSG_KEX_ECDH_REPLY');
                break;
            case MessageTypeExtra::KEXDH_GEX_REPLY:
                $this->updateLogHistory('UNKNOWN (33)', 'SSH_MSG_KEXDH_GEX_REPLY');
        }

        $this->server_public_host_key = $server_public_host_key;
        [$public_key_format] = Strings::unpackSSH2('s', $server_public_host_key);
        if (strlen($this->signature) < 4) {
            throw new LengthException('The signature needs at least four bytes');
        }
        $temp = unpack('Nlength', substr($this->signature, 0, 4));
        $this->signature_format = substr($this->signature, 4, $temp['length']);

        $keyBytes = DH::computeSecret($ourPrivate, $theirPublicBytes);
        if (($keyBytes & "\xFF\x80") === "\x00\x00") {
            $keyBytes = substr($keyBytes, 1);
        } elseif (($keyBytes[0] & "\x80") === "\x80") {
            $keyBytes = "\0$keyBytes";
        }

        $this->exchange_hash = Strings::packSSH2(
            's5',
            $this->identifier,
            $this->server_identifier,
            $kexinit_payload_client,
            $kexinit_payload_server,
            $this->server_public_host_key
        );
        $this->exchange_hash .= $exchange_hash_rfc4419;
        $this->exchange_hash .= Strings::packSSH2(
            's3',
            $ourPublicBytes,
            $theirPublicBytes,
            $keyBytes
        );

        $this->exchange_hash = $kexHash->hash($this->exchange_hash);

        if ($this->session_id === false) {
            $this->session_id = $this->exchange_hash;
        }

        switch ($server_host_key_algorithm) {
            case 'rsa-sha2-256':
            case 'rsa-sha2-512':
            //case 'ssh-rsa':
                $expected_key_format = 'ssh-rsa';
                break;
            default:
                $expected_key_format = $server_host_key_algorithm;
        }
        if ($public_key_format != $expected_key_format || $this->signature_format != $server_host_key_algorithm) {
            switch (true) {
                case $this->signature_format == $server_host_key_algorithm:
                case $server_host_key_algorithm != 'rsa-sha2-256' && $server_host_key_algorithm != 'rsa-sha2-512':
                case $this->signature_format != 'ssh-rsa':
                    $this->disconnect_helper(DisconnectReason::HOST_KEY_NOT_VERIFIABLE);
                    throw new RuntimeException('Server Host Key Algorithm Mismatch (' . $this->signature_format . ' vs ' . $server_host_key_algorithm . ')');
            }
        }

        $packet = pack('C', MessageType::NEWKEYS);
        $this->send_binary_packet($packet);

        $response = $this->get_binary_packet();

        if ($response === false) {
            $this->disconnect_helper(DisconnectReason::CONNECTION_LOST);
            throw new ConnectionClosedException('Connection closed by server');
        }

        [$type] = Strings::unpackSSH2('C', $response);
        if ($type != MessageType::NEWKEYS) {
            $this->disconnect_helper(DisconnectReason::PROTOCOL_ERROR);
            throw new UnexpectedValueException('Expected SSH_MSG_NEWKEYS');
        }

        if (in_array('kex-strict-s-v00@openssh.com', $this->kex_algorithms)) {
            $this->get_seq_no = $this->send_seq_no = 0;
        }

        $keyBytes = pack('Na*', strlen($keyBytes), $keyBytes);

        $this->encrypt = self::encryption_algorithm_to_crypt_instance($encrypt);
        if ($this->encrypt) {
            if (self::$crypto_engine) {
                $this->encrypt->setPreferredEngine(self::$crypto_engine);
            }
            if ($this->encrypt->getBlockLengthInBytes()) {
                $this->encrypt_block_size = $this->encrypt->getBlockLengthInBytes();
            }
            $this->encrypt->disablePadding();

            if ($this->encrypt->usesIV()) {
                $iv = $kexHash->hash($keyBytes . $this->exchange_hash . 'A' . $this->session_id);
                while ($this->encrypt_block_size > strlen($iv)) {
                    $iv .= $kexHash->hash($keyBytes . $this->exchange_hash . $iv);
                }
                $this->encrypt->setIV(substr($iv, 0, $this->encrypt_block_size));
            }

            switch ($encrypt) {
                case 'aes128-gcm@openssh.com':
                case 'aes256-gcm@openssh.com':
                    $nonce = $kexHash->hash($keyBytes . $this->exchange_hash . 'A' . $this->session_id);
                    $this->encryptFixedPart = substr($nonce, 0, 4);
                    $this->encryptInvocationCounter = substr($nonce, 4, 8);
                    // fall-through
                case 'chacha20-poly1305@openssh.com':
                    break;
                default:
                    $this->encrypt->enableContinuousBuffer();
            }

            $key = $kexHash->hash($keyBytes . $this->exchange_hash . 'C' . $this->session_id);
            while ($encryptKeyLength > strlen($key)) {
                $key .= $kexHash->hash($keyBytes . $this->exchange_hash . $key);
            }
            switch ($encrypt) {
                case 'chacha20-poly1305@openssh.com':
                    $encryptKeyLength = 32;
                    $this->lengthEncrypt = self::encryption_algorithm_to_crypt_instance($encrypt);
                    $this->lengthEncrypt->setKey(substr($key, 32, 32));
            }
            $this->encrypt->setKey(substr($key, 0, $encryptKeyLength));
            $this->encryptName = $encrypt;
        }

        $this->decrypt = self::encryption_algorithm_to_crypt_instance($decrypt);
        if ($this->decrypt) {
            if (self::$crypto_engine) {
                $this->decrypt->setPreferredEngine(self::$crypto_engine);
            }
            if ($this->decrypt->getBlockLengthInBytes()) {
                $this->decrypt_block_size = $this->decrypt->getBlockLengthInBytes();
            }
            $this->decrypt->disablePadding();

            if ($this->decrypt->usesIV()) {
                $iv = $kexHash->hash($keyBytes . $this->exchange_hash . 'B' . $this->session_id);
                while ($this->decrypt_block_size > strlen($iv)) {
                    $iv .= $kexHash->hash($keyBytes . $this->exchange_hash . $iv);
                }
                $this->decrypt->setIV(substr($iv, 0, $this->decrypt_block_size));
            }

            switch ($decrypt) {
                case 'aes128-gcm@openssh.com':
                case 'aes256-gcm@openssh.com':
                    // see https://tools.ietf.org/html/rfc5647#section-7.1
                    $nonce = $kexHash->hash($keyBytes . $this->exchange_hash . 'B' . $this->session_id);
                    $this->decryptFixedPart = substr($nonce, 0, 4);
                    $this->decryptInvocationCounter = substr($nonce, 4, 8);
                    // fall-through
                case 'chacha20-poly1305@openssh.com':
                    break;
                default:
                    $this->decrypt->enableContinuousBuffer();
            }

            $key = $kexHash->hash($keyBytes . $this->exchange_hash . 'D' . $this->session_id);
            while ($decryptKeyLength > strlen($key)) {
                $key .= $kexHash->hash($keyBytes . $this->exchange_hash . $key);
            }
            switch ($decrypt) {
                case 'chacha20-poly1305@openssh.com':
                    $decryptKeyLength = 32;
                    $this->lengthDecrypt = self::encryption_algorithm_to_crypt_instance($decrypt);
                    $this->lengthDecrypt->setKey(substr($key, 32, 32));
            }
            $this->decrypt->setKey(substr($key, 0, $decryptKeyLength));
            $this->decryptName = $decrypt;
        }

        /* The "arcfour128" algorithm is the RC4 cipher, as described in
           [SCHNEIER], using a 128-bit key.  The first 1536 bytes of keystream
           generated by the cipher MUST be discarded, and the first byte of the
           first encrypted packet MUST be encrypted using the 1537th byte of
           keystream.

           -- http://tools.ietf.org/html/rfc4345#section-4 */
        if ($encrypt == 'arcfour128' || $encrypt == 'arcfour256') {
            $this->encrypt->encrypt(str_repeat("\0", 1536));
        }
        if ($decrypt == 'arcfour128' || $decrypt == 'arcfour256') {
            $this->decrypt->decrypt(str_repeat("\0", 1536));
        }

        if (!$this->encrypt->usesNonce()) {
            [$this->hmac_create, $createKeyLength] = self::mac_algorithm_to_hash_instance($mac_algorithm_out);
        } else {
            $this->hmac_create = new \stdClass();
            $this->hmac_create_name = $mac_algorithm_out;
            //$mac_algorithm_out = 'none';
            $createKeyLength = 0;
        }

        if ($this->hmac_create instanceof Hash) {
            $key = $kexHash->hash($keyBytes . $this->exchange_hash . 'E' . $this->session_id);
            while ($createKeyLength > strlen($key)) {
                $key .= $kexHash->hash($keyBytes . $this->exchange_hash . $key);
            }
            $this->hmac_create->setKey(substr($key, 0, $createKeyLength));
            $this->hmac_create_name = $mac_algorithm_out;
            $this->hmac_create_etm = preg_match('#-etm@openssh\.com$#', $mac_algorithm_out);
        }

        if (!$this->decrypt->usesNonce()) {
            [$this->hmac_check, $checkKeyLength] = self::mac_algorithm_to_hash_instance($mac_algorithm_in);
            $this->hmac_size = $this->hmac_check->getLengthInBytes();
        } else {
            $this->hmac_check = new \stdClass();
            $this->hmac_check_name = $mac_algorithm_in;
            //$mac_algorithm_in = 'none';
            $checkKeyLength = 0;
            $this->hmac_size = 0;
        }

        if ($this->hmac_check instanceof Hash) {
            $key = $kexHash->hash($keyBytes . $this->exchange_hash . 'F' . $this->session_id);
            while ($checkKeyLength > strlen($key)) {
                $key .= $kexHash->hash($keyBytes . $this->exchange_hash . $key);
            }
            $this->hmac_check->setKey(substr($key, 0, $checkKeyLength));
            $this->hmac_check_name = $mac_algorithm_in;
            $this->hmac_check_etm = preg_match('#-etm@openssh\.com$#', $mac_algorithm_in);
        }

        $this->regenerate_compression_context = $this->regenerate_decompression_context = true;

        return true;
    }

    /**
     * Maps an encryption algorithm name to the number of key bytes.
     *
     * @param string $algorithm Name of the encryption algorithm
     * @return int|null Number of bytes as an integer or null for unknown
     */
    private function encryption_algorithm_to_key_size(string $algorithm): ?int
    {
        if ($this->bad_key_size_fix && self::bad_algorithm_candidate($algorithm)) {
            return 16;
        }

        switch ($algorithm) {
            case 'none':
                return 0;
            case 'aes128-gcm@openssh.com':
            case 'aes128-cbc':
            case 'aes128-ctr':
            case 'arcfour':
            case 'arcfour128':
            case 'blowfish-cbc':
            case 'blowfish-ctr':
            case 'twofish128-cbc':
            case 'twofish128-ctr':
                return 16;
            case '3des-cbc':
            case '3des-ctr':
            case 'aes192-cbc':
            case 'aes192-ctr':
            case 'twofish192-cbc':
            case 'twofish192-ctr':
                return 24;
            case 'aes256-gcm@openssh.com':
            case 'aes256-cbc':
            case 'aes256-ctr':
            case 'arcfour256':
            case 'twofish-cbc':
            case 'twofish256-cbc':
            case 'twofish256-ctr':
                return 32;
            case 'chacha20-poly1305@openssh.com':
                return 64;
        }
        return null;
    }

    /**
     * Maps an encryption algorithm name to an instance of a subclass of
     * \phpseclib3\Crypt\Common\SymmetricKey.
     *
     * @param string $algorithm Name of the encryption algorithm
     * @return SymmetricKey|null
     */
    private static function encryption_algorithm_to_crypt_instance(string $algorithm)
    {
        switch ($algorithm) {
            case '3des-cbc':
                return new TripleDES('cbc');
            case '3des-ctr':
                return new TripleDES('ctr');
            case 'aes256-cbc':
            case 'aes192-cbc':
            case 'aes128-cbc':
                return new Rijndael('cbc');
            case 'aes256-ctr':
            case 'aes192-ctr':
            case 'aes128-ctr':
                return new Rijndael('ctr');
            case 'blowfish-cbc':
                return new Blowfish('cbc');
            case 'blowfish-ctr':
                return new Blowfish('ctr');
            case 'twofish128-cbc':
            case 'twofish192-cbc':
            case 'twofish256-cbc':
            case 'twofish-cbc':
                return new Twofish('cbc');
            case 'twofish128-ctr':
            case 'twofish192-ctr':
            case 'twofish256-ctr':
                return new Twofish('ctr');
            case 'arcfour':
            case 'arcfour128':
            case 'arcfour256':
                return new RC4();
            case 'aes128-gcm@openssh.com':
            case 'aes256-gcm@openssh.com':
                return new Rijndael('gcm');
            case 'chacha20-poly1305@openssh.com':
                return new ChaCha20();
        }
        return null;
    }

    /**
     * Maps an encryption algorithm name to an instance of a subclass of
     * \phpseclib3\Crypt\Hash.
     *
     * @param string $algorithm Name of the encryption algorithm
     * @return array{Hash, int}|null
     */
    private static function mac_algorithm_to_hash_instance(string $algorithm): ?array
    {
        switch ($algorithm) {
            case 'umac-64@openssh.com':
            case 'umac-64-etm@openssh.com':
                return [new Hash('umac-64'), 16];
            case 'umac-128@openssh.com':
            case 'umac-128-etm@openssh.com':
                return [new Hash('umac-128'), 16];
            case 'hmac-sha2-512':
            case 'hmac-sha2-512-etm@openssh.com':
                return [new Hash('sha512'), 64];
            case 'hmac-sha2-256':
            case 'hmac-sha2-256-etm@openssh.com':
                return [new Hash('sha256'), 32];
            case 'hmac-sha1':
            case 'hmac-sha1-etm@openssh.com':
                return [new Hash('sha1'), 20];
            case 'hmac-sha1-96':
                return [new Hash('sha1-96'), 20];
            case 'hmac-md5':
                return [new Hash('md5'), 16];
            case 'hmac-md5-96':
                return [new Hash('md5-96'), 16];
        }
    }

    /*
     * Tests whether or not proposed algorithm has a potential for issues
     *
     * @link https://www.chiark.greenend.org.uk/~sgtatham/putty/wishlist/ssh2-aesctr-openssh.html
     * @link https://bugzilla.mindrot.org/show_bug.cgi?id=1291
     * @param string $algorithm Name of the encryption algorithm
     * @return bool
     */
    private static function bad_algorithm_candidate($algorithm): bool
    {
        switch ($algorithm) {
            case 'arcfour256':
            case 'aes192-ctr':
            case 'aes256-ctr':
                return true;
        }

        return false;
    }

    /**
     * Login
     *
     * The $password parameter can be a plaintext password, a \phpseclib3\Crypt\RSA|EC|DSA object, a \phpseclib3\System\SSH\Agent object or an array
     *
     * @param string|PrivateKey|array[]|Agent|null ...$args
     * @see self::_login()
     */
    public function login(string $username, ...$args): bool
    {
        if (!$this->login_credentials_finalized) {
            $this->auth[] = func_get_args();
        }

        // try logging with 'none' as an authentication method first since that's what
        // PuTTY does
        if (
            substr($this->server_identifier ?: '', 0, 15) !== 'SSH-2.0-CoreFTP' &&
            $this->auth_methods_to_continue === null
        ) {
            if ($this->sublogin($username)) {
                return true;
            }
            if (!count($args)) {
                return false;
            }
        }
        return $this->sublogin($username, ...$args);
    }

    /**
     * Login Helper
     *
     * @param string|PrivateKey|array[]|Agent|null ...$args
     * @see self::_login_helper()
     */
    protected function sublogin(string $username, ...$args): bool
    {
        if (!($this->bitmap & self::MASK_CONSTRUCTOR)) {
            $this->connect();
        }

        if (empty($args)) {
            return $this->login_helper($username);
        }

        foreach ($args as $arg) {
            switch (true) {
                case $arg instanceof PublicKey:
                    throw new UnexpectedValueException('A PublicKey object was passed to the login method instead of a PrivateKey object');
                case $arg instanceof PrivateKey:
                case $arg instanceof Agent:
                case is_array($arg):
                case Strings::is_stringable($arg):
                    break;
                default:
                    throw new UnexpectedValueException('$password needs to either be an instance of \phpseclib3\Crypt\Common\PrivateKey, \System\SSH\Agent, an array or a string');
            }
        }

        while (count($args)) {
            if (!$this->auth_methods_to_continue || !$this->smartMFA) {
                $newargs = $args;
                $args = [];
            } else {
                $newargs = [];
                foreach ($this->auth_methods_to_continue as $method) {
                    switch ($method) {
                        case 'publickey':
                            foreach ($args as $key => $arg) {
                                if ($arg instanceof PrivateKey || $arg instanceof Agent) {
                                    $newargs[] = $arg;
                                    unset($args[$key]);
                                    break;
                                }
                            }
                            break;
                        case 'keyboard-interactive':
                            $hasArray = $hasString = false;
                            foreach ($args as $arg) {
                                if ($hasArray || is_array($arg)) {
                                    $hasArray = true;
                                    break;
                                }
                                if ($hasString || Strings::is_stringable($arg)) {
                                    $hasString = true;
                                    break;
                                }
                            }
                            if ($hasArray && $hasString) {
                                foreach ($args as $key => $arg) {
                                    if (is_array($arg)) {
                                        $newargs[] = $arg;
                                        break 2;
                                    }
                                }
                            }
                            // fall-through
                        case 'password':
                            foreach ($args as $key => $arg) {
                                $newargs[] = $arg;
                                unset($args[$key]);
                                break;
                            }
                    }
                }
            }

            if (!count($newargs)) {
                return false;
            }

            foreach ($newargs as $arg) {
                if ($this->login_helper($username, $arg)) {
                    $this->login_credentials_finalized = true;
                    return true;
                }
            }
        }
        return false;
    }

    /**
     * Login Helper
     *
     * {@internal It might be worthwhile, at some point, to protect against {@link http://tools.ietf.org/html/rfc4251#section-9.3.9 traffic analysis}
     *           by sending dummy SSH_MSG_IGNORE messages.}
     *
     * @throws UnexpectedValueException on receipt of unexpected packets
     * @throws RuntimeException on other errors
     */
    private function login_helper(string $username, $password = null): bool
    {
        if (!($this->bitmap & self::MASK_CONNECTED)) {
            return false;
        }

        if (!($this->bitmap & self::MASK_LOGIN_REQ)) {
            $packet = Strings::packSSH2('Cs', MessageType::SERVICE_REQUEST, 'ssh-userauth');
            $this->send_binary_packet($packet);

            try {
                $bad_key_size_fix = $this->bad_key_size_fix;
                $response = $this->get_binary_packet();
            } catch (\Exception $e) {
                // bad_key_size_fix is only ever re-assigned to true
                // under certain conditions. when it's newly set we'll
                // retry the connection with that new setting but we'll
                // only try it once.
                if ($bad_key_size_fix != $this->bad_key_size_fix) {
                    $this->connect();
                    return $this->login_helper($username, $password);
                }
                $this->disconnect_helper(DisconnectReason::CONNECTION_LOST);
                throw $e;
            }

<<<<<<< HEAD
            [$type] = Strings::unpackSSH2('C', $response);

            if ($type == MessageType::EXT_INFO) {
                [$nr_extensions] = Strings::unpackSSH2('N', $response);
                for ($i = 0; $i < $nr_extensions; $i++) {
                    [$extension_name, $extension_value] = Strings::unpackSSH2('ss', $response);
                    if ($extension_name == 'server-sig-algs') {
                        $this->supported_private_key_algorithms = explode(',', $extension_value);
                    }
                }

                $response = $this->get_binary_packet();
                [$type] = Strings::unpackSSH2('C', $response);
            }

            [$service] = Strings::unpackSSH2('s', $response);
            if ($type != MessageType::SERVICE_ACCEPT || $service != 'ssh-userauth') {
                $this->disconnect_helper(DisconnectReason::PROTOCOL_ERROR);
                throw new UnexpectedValueException('Expected SSH_MSG_SERVICE_ACCEPT');
=======
            list($type) = Strings::unpackSSH2('C', $response);
            list($service) = Strings::unpackSSH2('s', $response);

            if ($type != NET_SSH2_MSG_SERVICE_ACCEPT || $service != 'ssh-userauth') {
                $this->disconnect_helper(NET_SSH2_DISCONNECT_PROTOCOL_ERROR);
                throw new \UnexpectedValueException('Expected SSH_MSG_SERVICE_ACCEPT');
>>>>>>> da7b2398
            }
            $this->bitmap |= self::MASK_LOGIN_REQ;
        }

        if (strlen($this->last_interactive_response)) {
            return !Strings::is_stringable($password) && !is_array($password) ? false : $this->keyboard_interactive_process($password);
        }

        if ($password instanceof PrivateKey) {
            return $this->privatekey_login($username, $password);
        }

        if ($password instanceof Agent) {
            return $this->ssh_agent_login($username, $password);
        }

        if (is_array($password)) {
            if ($this->keyboard_interactive_login($username, $password)) {
                $this->bitmap |= self::MASK_LOGIN;
                return true;
            }
            return false;
        }

        if (!isset($password)) {
            $packet = Strings::packSSH2(
                'Cs3',
                MessageType::USERAUTH_REQUEST,
                $username,
                'ssh-connection',
                'none'
            );

            $this->send_binary_packet($packet);

            $response = $this->get_binary_packet();

            [$type] = Strings::unpackSSH2('C', $response);
            switch ($type) {
                case MessageType::USERAUTH_SUCCESS:
                    $this->bitmap |= self::MASK_LOGIN;
                    return true;
                case MessageType::USERAUTH_FAILURE:
                    [$auth_methods] = Strings::unpackSSH2('L', $response);
                    $this->auth_methods_to_continue = $auth_methods;
                    // fall-through
                default:
                    return false;
            }
        }

        $packet = Strings::packSSH2(
            'Cs3bs',
            MessageType::USERAUTH_REQUEST,
            $username,
            'ssh-connection',
            'password',
            false,
            $password
        );

        // remove the username and password from the logged packet
        if (!defined('NET_SSH2_LOGGING')) {
            $logged = null;
        } else {
            $logged = Strings::packSSH2(
                'Cs3bs',
                MessageType::USERAUTH_REQUEST,
                $username,
                'ssh-connection',
                'password',
                false,
                'password'
            );
        }

        $this->send_binary_packet($packet, $logged);

        $response = $this->get_binary_packet();
        if ($response === false) {
            return false;
        }
        [$type] = Strings::unpackSSH2('C', $response);
        switch ($type) {
            case MessageTypeExtra::USERAUTH_PASSWD_CHANGEREQ: // in theory, the password can be changed
                $this->updateLogHistory('SSH_MSG_USERAUTH_INFO_REQUEST', 'SSH_MSG_USERAUTH_PASSWD_CHANGEREQ');

                [$message] = Strings::unpackSSH2('s', $response);
                $this->errors[] = 'SSH_MSG_USERAUTH_PASSWD_CHANGEREQ: ' . $message;

                return $this->disconnect_helper(DisconnectReason::AUTH_CANCELLED_BY_USER);
            case MessageType::USERAUTH_FAILURE:
                // can we use keyboard-interactive authentication?  if not then either the login is bad or the server employees
                // multi-factor authentication
                [$auth_methods, $partial_success] = Strings::unpackSSH2('Lb', $response);
                $this->auth_methods_to_continue = $auth_methods;
                if (!$partial_success && in_array('keyboard-interactive', $auth_methods)) {
                    if ($this->keyboard_interactive_login($username, $password)) {
                        $this->bitmap |= self::MASK_LOGIN;
                        return true;
                    }
                    return false;
                }
                return false;
            case MessageType::USERAUTH_SUCCESS:
                $this->bitmap |= self::MASK_LOGIN;
                return true;
        }

        return false;
    }

    /**
     * Login via keyboard-interactive authentication
     *
     * See {@link http://tools.ietf.org/html/rfc4256 RFC4256} for details.  This is not a full-featured keyboard-interactive authenticator.
     *
     * @param string|array $password
     */
    private function keyboard_interactive_login(string $username, $password): bool
    {
        $packet = Strings::packSSH2(
            'Cs5',
            MessageType::USERAUTH_REQUEST,
            $username,
            'ssh-connection',
            'keyboard-interactive',
            '', // language tag
            '' // submethods
        );
        $this->send_binary_packet($packet);

        return $this->keyboard_interactive_process($password);
    }

    /**
     * Handle the keyboard-interactive requests / responses.
     *
     * @throws RuntimeException on connection error
     */
    private function keyboard_interactive_process(...$responses)
    {
        if (strlen($this->last_interactive_response)) {
            $response = $this->last_interactive_response;
        } else {
            $orig = $response = $this->get_binary_packet();
        }

        [$type] = Strings::unpackSSH2('C', $response);
        switch ($type) {
            case MessageType::USERAUTH_INFO_REQUEST:
                [
                    , // name; may be empty
                    , // instruction; may be empty
                    , // language tag; may be empty
                    $num_prompts
                ] = Strings::unpackSSH2('s3N', $response);

                for ($i = 0; $i < count($responses); $i++) {
                    if (is_array($responses[$i])) {
                        foreach ($responses[$i] as $key => $value) {
                            $this->keyboard_requests_responses[$key] = $value;
                        }
                        unset($responses[$i]);
                    }
                }
                $responses = array_values($responses);

                if (isset($this->keyboard_requests_responses)) {
                    for ($i = 0; $i < $num_prompts; $i++) {
                        [
                            $prompt, // prompt - ie. "Password: "; must not be empty
                            // echo
                        ] = Strings::unpackSSH2('sC', $response);
                        foreach ($this->keyboard_requests_responses as $key => $value) {
                            if (substr($prompt, 0, strlen($key)) == $key) {
                                $responses[] = $value;
                                break;
                            }
                        }
                    }
                }

                // see http://tools.ietf.org/html/rfc4256#section-3.2
                if (strlen($this->last_interactive_response)) {
                    $this->last_interactive_response = '';
                } else {
                    $this->updateLogHistory('UNKNOWN (60)', 'SSH_MSG_USERAUTH_INFO_REQUEST');
                }

                if (!count($responses) && $num_prompts) {
                    $this->last_interactive_response = $orig;
                    return false;
                }

                /*
                   After obtaining the requested information from the user, the client
                   MUST respond with an SSH_MSG_USERAUTH_INFO_RESPONSE message.
                */
                // see http://tools.ietf.org/html/rfc4256#section-3.4
                $packet = $logged = pack('CN', MessageType::USERAUTH_INFO_RESPONSE, count($responses));
                for ($i = 0; $i < count($responses); $i++) {
                    $packet .= Strings::packSSH2('s', $responses[$i]);
                    $logged .= Strings::packSSH2('s', 'dummy-answer');
                }

                $this->send_binary_packet($packet, $logged);

                $this->updateLogHistory('UNKNOWN (61)', 'SSH_MSG_USERAUTH_INFO_RESPONSE');

                /*
                   After receiving the response, the server MUST send either an
                   SSH_MSG_USERAUTH_SUCCESS, SSH_MSG_USERAUTH_FAILURE, or another
                   SSH_MSG_USERAUTH_INFO_REQUEST message.
                */
                // maybe phpseclib should force close the connection after x request / responses?  unless something like that is done
                // there could be an infinite loop of request / responses.
                return $this->keyboard_interactive_process();
            case MessageType::USERAUTH_SUCCESS:
                return true;
            case MessageType::USERAUTH_FAILURE:
                [$auth_methods] = Strings::unpackSSH2('L', $response);
                $this->auth_methods_to_continue = $auth_methods;
                return false;
        }

        return false;
    }

    /**
     * Login with an ssh-agent provided key
     */
    private function ssh_agent_login(string $username, Agent $agent): bool
    {
        $this->agent = $agent;
        $keys = $agent->requestIdentities();
        $orig_algorithms = $this->supported_private_key_algorithms;
        foreach ($keys as $key) {
            if ($this->privatekey_login($username, $key)) {
                return true;
            }
            $this->supported_private_key_algorithms = $orig_algorithms;
        }

        return false;
    }

    /**
     * Login with an RSA private key
     *
     * {@internal It might be worthwhile, at some point, to protect against {@link http://tools.ietf.org/html/rfc4251#section-9.3.9 traffic analysis}
     *           by sending dummy SSH_MSG_IGNORE messages.}
     *
     * @throws RuntimeException on connection error
     */
    private function privatekey_login(string $username, PrivateKey $privatekey): bool
    {
        $publickey = $privatekey->getPublicKey();

        if ($publickey instanceof RSA) {
            $privatekey = $privatekey->withPadding(RSA::SIGNATURE_PKCS1);
            $algos = ['rsa-sha2-256', 'rsa-sha2-512', 'ssh-rsa'];
            if (isset($this->preferred['hostkey'])) {
                $algos = array_intersect($algos, $this->preferred['hostkey']);
            }
            $algo = self::array_intersect_first($algos, $this->supported_private_key_algorithms);
            switch ($algo) {
                case 'rsa-sha2-512':
                    $hash = 'sha512';
                    $signatureType = 'rsa-sha2-512';
                    break;
                case 'rsa-sha2-256':
                    $hash = 'sha256';
                    $signatureType = 'rsa-sha2-256';
                    break;
                //case 'ssh-rsa':
                default:
                    $hash = 'sha1';
                    $signatureType = 'ssh-rsa';
            }
        } elseif ($publickey instanceof EC) {
            $privatekey = $privatekey->withSignatureFormat('SSH2');
            $curveName = $privatekey->getCurve();
            switch ($curveName) {
                case 'Ed25519':
                    $hash = 'sha512';
                    $signatureType = 'ssh-ed25519';
                    break;
                case 'secp256r1': // nistp256
                    $hash = 'sha256';
                    $signatureType = 'ecdsa-sha2-nistp256';
                    break;
                case 'secp384r1': // nistp384
                    $hash = 'sha384';
                    $signatureType = 'ecdsa-sha2-nistp384';
                    break;
                case 'secp521r1': // nistp521
                    $hash = 'sha512';
                    $signatureType = 'ecdsa-sha2-nistp521';
                    break;
                default:
                    if (is_array($curveName)) {
                        throw new UnsupportedCurveException('Specified Curves are not supported by SSH2');
                    }
                    throw new UnsupportedCurveException('Named Curve of ' . $curveName . ' is not supported by phpseclib3\'s SSH2 implementation');
            }
        } elseif ($publickey instanceof DSA) {
            $privatekey = $privatekey->withSignatureFormat('SSH2');
            $hash = 'sha1';
            $signatureType = 'ssh-dss';
        } else {
            throw new UnsupportedAlgorithmException('Please use either an RSA key, an EC one or a DSA key');
        }

        $publickeyStr = $publickey->toString('OpenSSH', ['binary' => true]);

        $part1 = Strings::packSSH2(
            'Csss',
            MessageType::USERAUTH_REQUEST,
            $username,
            'ssh-connection',
            'publickey'
        );
        $part2 = Strings::packSSH2('ss', $signatureType, $publickeyStr);

        $packet = $part1 . chr(0) . $part2;
        $this->send_binary_packet($packet);

        $response = $this->get_binary_packet();

        [$type] = Strings::unpackSSH2('C', $response);
        switch ($type) {
            case MessageType::USERAUTH_FAILURE:
                [$auth_methods] = Strings::unpackSSH2('L', $response);
                if (in_array('publickey', $auth_methods) && substr($signatureType, 0, 9) == 'rsa-sha2-') {
                    $this->supported_private_key_algorithms = array_diff($this->supported_private_key_algorithms, ['rsa-sha2-256', 'rsa-sha2-512']);
                    return $this->privatekey_login($username, $privatekey);
                }
                $this->auth_methods_to_continue = $auth_methods;
                $this->errors[] = 'SSH_MSG_USERAUTH_FAILURE';
                return false;
            case MessageTypeExtra::USERAUTH_PK_OK:
                // we'll just take it on faith that the public key blob and the public key algorithm name are as
                // they should be
                $this->updateLogHistory('SSH_MSG_USERAUTH_INFO_REQUEST', 'SSH_MSG_USERAUTH_PK_OK');
                break;
            case MessageType::USERAUTH_SUCCESS:
                $this->bitmap |= self::MASK_LOGIN;
                return true;
            default:
                $this->disconnect_helper(DisconnectReason::BY_APPLICATION);
                throw new ConnectionClosedException('Unexpected response to publickey authentication pt 1');
        }

        $packet = $part1 . chr(1) . $part2;
        $privatekey = $privatekey->withHash($hash);
        $signature = $privatekey->sign(Strings::packSSH2('s', $this->session_id) . $packet);
        if ($publickey instanceof RSA) {
            $signature = Strings::packSSH2('ss', $signatureType, $signature);
        }
        $packet .= Strings::packSSH2('s', $signature);

        $this->send_binary_packet($packet);

        $response = $this->get_binary_packet();

        [$type] = Strings::unpackSSH2('C', $response);
        switch ($type) {
            case MessageType::USERAUTH_FAILURE:
                // either the login is bad or the server employs multi-factor authentication
                [$auth_methods] = Strings::unpackSSH2('L', $response);
                $this->auth_methods_to_continue = $auth_methods;
                return false;
            case MessageType::USERAUTH_SUCCESS:
                $this->bitmap |= self::MASK_LOGIN;
                return true;
        }

        $this->disconnect_helper(DisconnectReason::BY_APPLICATION);
        throw new ConnectionClosedException('Unexpected response to publickey authentication pt 2');
    }

    /**
     * Return the currently configured timeout
     */
    public function getTimeout(): int
    {
        return $this->timeout;
    }

    /**
     * Set Timeout
     *
     * $ssh->exec('ping 127.0.0.1'); on a Linux host will never return and will run indefinitely.  setTimeout() makes it so it'll timeout.
     * Setting $timeout to false or 0 will mean there is no timeout.
     */
    public function setTimeout(int $timeout): void
    {
        $this->timeout = $this->curTimeout = $timeout;
    }

    /**
     * Set Keep Alive
     *
     * Sends an SSH2_MSG_IGNORE message every x seconds, if x is a positive non-zero number.
     */
    public function setKeepAlive(int $interval): void
    {
        $this->keepAlive = $interval;
    }

    /**
     * Get the output from stdError
     */
    public function getStdError(): string
    {
        return $this->stdErrorLog;
    }

    /**
     * Execute Command
     *
     * If $callback is set to false then \phpseclib3\Net\SSH2::get_channel_packet(self::CHANNEL_EXEC) will need to be called manually.
     * In all likelihood, this is not a feature you want to be taking advantage of.
     *
     * @return string|bool
     * @psalm-return ($callback is callable ? bool : string|bool)
     * @throws RuntimeException on connection error
     */
    public function exec(string $command, ?callable $callback = null)
    {
        $this->curTimeout = $this->timeout;
        $this->is_timeout = false;
        $this->stdErrorLog = '';

        if (!$this->isAuthenticated()) {
            return false;
        }

        //if ($this->isPTYOpen()) {
        //    throw new RuntimeException('If you want to run multiple exec()\'s you will need to disable (and re-enable if appropriate) a PTY for each one.');
        //}

        $this->open_channel(self::CHANNEL_EXEC);

        if ($this->request_pty === true) {
            $terminal_modes = pack('C', TerminalMode::TTY_OP_END);
            $packet = Strings::packSSH2(
                'CNsCsN4s',
                MessageType::CHANNEL_REQUEST,
                $this->server_channels[self::CHANNEL_EXEC],
                'pty-req',
                1,
                $this->term,
                $this->windowColumns,
                $this->windowRows,
                0,
                0,
                $terminal_modes
            );

            $this->send_binary_packet($packet);

            $this->channel_status[self::CHANNEL_EXEC] = MessageType::CHANNEL_REQUEST;
            if (!$this->get_channel_packet(self::CHANNEL_EXEC)) {
                $this->disconnect_helper(DisconnectReason::BY_APPLICATION);
                throw new RuntimeException('Unable to request pseudo-terminal');
            }
        }

        // sending a pty-req SSH_MSG_CHANNEL_REQUEST message is unnecessary and, in fact, in most cases, slows things
        // down.  the one place where it might be desirable is if you're doing something like \phpseclib3\Net\SSH2::exec('ping localhost &').
        // with a pty-req SSH_MSG_CHANNEL_REQUEST, exec() will return immediately and the ping process will then
        // then immediately terminate.  without such a request exec() will loop indefinitely.  the ping process won't end but
        // neither will your script.

        // although, in theory, the size of SSH_MSG_CHANNEL_REQUEST could exceed the maximum packet size established by
        // SSH_MSG_CHANNEL_OPEN_CONFIRMATION, RFC4254#section-5.1 states that the "maximum packet size" refers to the
        // "maximum size of an individual data packet". ie. SSH_MSG_CHANNEL_DATA.  RFC4254#section-5.2 corroborates.
        $packet = Strings::packSSH2(
            'CNsCs',
            MessageType::CHANNEL_REQUEST,
            $this->server_channels[self::CHANNEL_EXEC],
            'exec',
            1,
            $command
        );
        $this->send_binary_packet($packet);

        $this->channel_status[self::CHANNEL_EXEC] = MessageType::CHANNEL_REQUEST;

        if (!$this->get_channel_packet(self::CHANNEL_EXEC)) {
            return false;
        }

        $this->channel_status[self::CHANNEL_EXEC] = MessageType::CHANNEL_DATA;

        if ($this->request_pty === true) {
            $this->channel_id_last_interactive = self::CHANNEL_EXEC;
            return true;
        }

        $output = '';
        while (true) {
            $temp = $this->get_channel_packet(self::CHANNEL_EXEC);
            switch (true) {
                case $temp === true:
                    return is_callable($callback) ? true : $output;
                case $temp === false:
                    return false;
                default:
                    if (is_callable($callback)) {
                        if ($callback($temp) === true) {
                            $this->close_channel(self::CHANNEL_EXEC);
                            return true;
                        }
                    } else {
                        $output .= $temp;
                    }
            }
        }
    }

    /**
     * How many channels are currently open?
     *
     * @return int
     */
    public function getOpenChannelCount()
    {
        return $this->channelCount;
    }

    /**
     * Opens a channel
     */
    protected function open_channel(int $channel, bool $skip_extended = false): bool
    {
        if (isset($this->channel_status[$channel]) && $this->channel_status[$channel] != MessageType::CHANNEL_CLOSE) {
            throw new RuntimeException('Please close the channel (' . $channel . ') before trying to open it again');
        }

        $this->channelCount++;

        if ($this->channelCount > 1 && $this->errorOnMultipleChannels) {
            throw new RuntimeException("Ubuntu's OpenSSH from 5.8 to 6.9 doesn't work with multiple channels");
        }

        // RFC4254 defines the (client) window size as "bytes the other party can send before it must wait for the window to
        // be adjusted".  0x7FFFFFFF is, at 2GB, the max size.  technically, it should probably be decremented, but,
        // honestly, if you're transferring more than 2GB, you probably shouldn't be using phpseclib, anyway.
        // see http://tools.ietf.org/html/rfc4254#section-5.2 for more info
        $this->window_size_server_to_client[$channel] = $this->window_size;
        // 0x8000 is the maximum max packet size, per http://tools.ietf.org/html/rfc4253#section-6.1, although since PuTTy
        // uses 0x4000, that's what will be used here, as well.
        $packet_size = 0x4000;

        $packet = Strings::packSSH2(
            'CsN3',
            MessageType::CHANNEL_OPEN,
            'session',
            $channel,
            $this->window_size_server_to_client[$channel],
            $packet_size
        );

        $this->send_binary_packet($packet);

        $this->channel_status[$channel] = MessageType::CHANNEL_OPEN;

        return $this->get_channel_packet($channel, $skip_extended);
    }

    /**
     * Creates an interactive shell
     *
     * Returns bool(true) if the shell was opened.
     * Returns bool(false) if the shell was already open.
     *
     * @throws InsufficientSetupException if not authenticated
     * @throws UnexpectedValueException on receipt of unexpected packets
     * @throws RuntimeException on other errors
     * @see self::isShellOpen()
     * @see self::read()
     * @see self::write()
     */
    public function openShell(): bool
    {
        if (!$this->isAuthenticated()) {
            throw new InsufficientSetupException('Operation disallowed prior to login()');
        }

        $this->open_channel(self::CHANNEL_SHELL);

        $terminal_modes = pack('C', TerminalMode::TTY_OP_END);
        $packet = Strings::packSSH2(
            'CNsbsN4s',
            MessageType::CHANNEL_REQUEST,
            $this->server_channels[self::CHANNEL_SHELL],
            'pty-req',
            true, // want reply
            $this->term,
            $this->windowColumns,
            $this->windowRows,
            0,
            0,
            $terminal_modes
        );

        $this->send_binary_packet($packet);

        $this->channel_status[self::CHANNEL_SHELL] = MessageType::CHANNEL_REQUEST;

        if (!$this->get_channel_packet(self::CHANNEL_SHELL)) {
            throw new RuntimeException('Unable to request pty');
        }

        $packet = Strings::packSSH2(
            'CNsb',
            MessageType::CHANNEL_REQUEST,
            $this->server_channels[self::CHANNEL_SHELL],
            'shell',
            true // want reply
        );
        $this->send_binary_packet($packet);

        $response = $this->get_channel_packet(self::CHANNEL_SHELL);
        if ($response === false) {
            throw new RuntimeException('Unable to request shell');
        }

        $this->channel_status[self::CHANNEL_SHELL] = MessageType::CHANNEL_DATA;

        $this->channel_id_last_interactive = self::CHANNEL_SHELL;

        $this->bitmap |= self::MASK_SHELL;

        return true;
    }

    /**
     * Return the channel to be used with read(), write(), and reset(), if none were specified
     * @deprecated for lack of transparency in intended channel target, to be potentially replaced
     *             with method which guarantees open-ness of all yielded channels and throws
     *             error for multiple open channels
     * @see self::read()
     * @see self::write()
     */
    private function get_interactive_channel(): int
    {
        switch (true) {
            case $this->is_channel_status_data(self::CHANNEL_SUBSYSTEM):
                return self::CHANNEL_SUBSYSTEM;
            case $this->is_channel_status_data(self::CHANNEL_EXEC):
                return self::CHANNEL_EXEC;
            default:
                return self::CHANNEL_SHELL;
        }
    }

    /**
     * Indicates the DATA status on the given channel
     */
    private function is_channel_status_data(int $channel): bool
    {
        return isset($this->channel_status[$channel]) && $this->channel_status[$channel] == MessageType::CHANNEL_DATA;
    }

    /**
     * Return an available open channel
     *
     * @return int
     */
    private function get_open_channel()
    {
        $channel = self::CHANNEL_EXEC;
        do {
            if (isset($this->channel_status[$channel]) && $this->channel_status[$channel] == MessageType::CHANNEL_OPEN) {
                return $channel;
            }
        } while ($channel++ < self::CHANNEL_SUBSYSTEM);

        return false;
    }

    /**
     * Request agent forwarding of remote server
     */
    public function requestAgentForwarding(): bool
    {
        $request_channel = $this->get_open_channel();
        if ($request_channel === false) {
            return false;
        }

        $packet = Strings::packSSH2(
            'CNsC',
            MessageType::CHANNEL_REQUEST,
            $this->server_channels[$request_channel],
            'auth-agent-req@openssh.com',
            1
        );

        $this->channel_status[$request_channel] = MessageType::CHANNEL_REQUEST;

        $this->send_binary_packet($packet);

        if (!$this->get_channel_packet($request_channel)) {
            return false;
        }

        $this->channel_status[$request_channel] = MessageType::CHANNEL_OPEN;

        return true;
    }

    /**
     * Returns the output of an interactive shell
     *
     * Returns when there's a match for $expect, which can take the form of a string literal or,
     * if $mode == self::READ_REGEX, a regular expression.
     *
     * If not specifying a channel, an open interactive channel will be selected, or, if there are
     * no open channels, an interactive shell will be created. If there are multiple open
     * interactive channels, a legacy behavior will apply in which channel selection prioritizes
     * an active subsystem, the exec pty, and, lastly, the shell. If using multiple interactive
     * channels, callers are discouraged from relying on this legacy behavior and should specify
     * the intended channel.
     *
     * @param int $mode One of the self::READ_* constants
     * @param int|null $channel Channel id returned by self::getInteractiveChannelId()
     * @return string|bool|null
     * @throws RuntimeException on connection error
     * @throws InsufficientSetupException on unexpected channel status, possibly due to closure
     * @see self::write()
     */
    public function read(string $expect = '', int $mode = self::READ_SIMPLE, ?int $channel = null)
    {
        if (!$this->isAuthenticated()) {
            throw new InsufficientSetupException('Operation disallowed prior to login()');
        }

        $this->curTimeout = $this->timeout;
        $this->is_timeout = false;

        if ($channel === null) {
            $channel = $this->get_interactive_channel();
        }

        if (!$this->is_channel_status_data($channel) && empty($this->channel_buffers[$channel])) {
            if ($channel != self::CHANNEL_SHELL) {
                throw new InsufficientSetupException('Data is not available on channel');
            } elseif (!$this->openShell()) {
                throw new RuntimeException('Unable to initiate an interactive shell session');
            }
        }

        if ($mode == self::READ_NEXT) {
            return $this->get_channel_packet($channel);
        }

        $match = $expect;
        while (true) {
            if ($mode == self::READ_REGEX) {
                preg_match($expect, substr($this->interactiveBuffer, -1024), $matches);
                $match = $matches[0] ?? '';
            }
            $pos = strlen($match) ? strpos($this->interactiveBuffer, $match) : false;
            if ($pos !== false) {
                return Strings::shift($this->interactiveBuffer, $pos + strlen($match));
            }
            $response = $this->get_channel_packet($channel);
            if ($response === true) {
                return Strings::shift($this->interactiveBuffer, strlen($this->interactiveBuffer));
            }

            $this->interactiveBuffer .= $response;
        }
    }

    /**
     * Inputs a command into an interactive shell.
     *
     * If not specifying a channel, an open interactive channel will be selected, or, if there are
     * no open channels, an interactive shell will be created. If there are multiple open
     * interactive channels, a legacy behavior will apply in which channel selection prioritizes
     * an active subsystem, the exec pty, and, lastly, the shell. If using multiple interactive
     * channels, callers are discouraged from relying on this legacy behavior and should specify
     * the intended channel.
     *
     * @param int|null $channel Channel id returned by self::getInteractiveChannelId()
     * @throws RuntimeException on connection error
     * @throws InsufficientSetupException on unexpected channel status, possibly due to closure
     * @see SSH2::read()
     */
    public function write(string $cmd, ?int $channel = null): void
    {
        if (!$this->isAuthenticated()) {
            throw new InsufficientSetupException('Operation disallowed prior to login()');
        }

        if ($channel === null) {
            $channel = $this->get_interactive_channel();
        }

        if (!$this->is_channel_status_data($channel)) {
            if ($channel != self::CHANNEL_SHELL) {
                throw new InsufficientSetupException('Data is not available on channel');
            } elseif (!$this->openShell()) {
                throw new RuntimeException('Unable to initiate an interactive shell session');
            }
        }

        $this->send_channel_packet($channel, $cmd);
    }

    /**
     * Start a subsystem.
     *
     * Right now only one subsystem at a time is supported. To support multiple subsystem's stopSubsystem() could accept
     * a string that contained the name of the subsystem, but at that point, only one subsystem of each type could be opened.
     * To support multiple subsystem's of the same name maybe it'd be best if startSubsystem() generated a new channel id and
     * returns that and then that that was passed into stopSubsystem() but that'll be saved for a future date and implemented
     * if there's sufficient demand for such a feature.
     *
          * @see self::stopSubsystem()
     */
    public function startSubsystem(string $subsystem): bool
    {
        $this->open_channel(self::CHANNEL_SUBSYSTEM);

        $packet = Strings::packSSH2(
            'CNsCs',
            MessageType::CHANNEL_REQUEST,
            $this->server_channels[self::CHANNEL_SUBSYSTEM],
            'subsystem',
            1,
            $subsystem
        );
        $this->send_binary_packet($packet);

        $this->channel_status[self::CHANNEL_SUBSYSTEM] = MessageType::CHANNEL_REQUEST;

        if (!$this->get_channel_packet(self::CHANNEL_SUBSYSTEM)) {
            return false;
        }

        $this->channel_status[self::CHANNEL_SUBSYSTEM] = MessageType::CHANNEL_DATA;

        $this->channel_id_last_interactive = self::CHANNEL_SUBSYSTEM;

        return true;
    }

    /**
     * Stops a subsystem.
     *
     * @see self::startSubsystem()
     */
    public function stopSubsystem(): bool
    {
        if ($this->isInteractiveChannelOpen(self::CHANNEL_SUBSYSTEM)) {
            $this->close_channel(self::CHANNEL_SUBSYSTEM);
        }
        return true;
    }

    /**
     * Closes a channel
     *
     * If read() timed out you might want to just close the channel and have it auto-restart on the next read() call
     *
     * If not specifying a channel, an open interactive channel will be selected. If there are
     * multiple open interactive channels, a legacy behavior will apply in which channel selection
     * prioritizes an active subsystem, the exec pty, and, lastly, the shell. If using multiple
     * interactive channels, callers are discouraged from relying on this legacy behavior and
     * should specify the intended channel.
     *
     * @param int|null $channel Channel id returned by self::getInteractiveChannelId()
     */
    public function reset(?int $channel = null): void
    {
        if ($channel === null) {
            $channel = $this->get_interactive_channel();
        }
        if ($this->isInteractiveChannelOpen($channel)) {
            $this->close_channel($channel);
        }
    }

    /**
     * Is timeout?
     *
     * Did exec() or read() return because they timed out or because they encountered the end?
     */
    public function isTimeout(): bool
    {
        return $this->is_timeout;
    }

    /**
     * Disconnect
     */
    public function disconnect(): void
    {
        $this->disconnect_helper(DisconnectReason::BY_APPLICATION);
        if (isset($this->realtime_log_file) && is_resource($this->realtime_log_file)) {
            fclose($this->realtime_log_file);
        }
        unset(self::$connections[$this->getResourceId()]);
    }

    /**
     * Destructor.
     *
     * Will be called, automatically, if you're supporting just PHP5.  If you're supporting PHP4, you'll need to call
     * disconnect().
     */
    public function __destruct()
    {
        $this->disconnect();
    }

    /**
     * Is the connection still active?
     *
     * $level has 3x possible values:
     * 0 (default): phpseclib takes a passive approach to see if the connection is still active by calling feof()
     *    on the socket
     * 1: phpseclib takes an active approach to see if the connection is still active by sending an SSH_MSG_IGNORE
     *    packet that doesn't require a response
     * 2: phpseclib takes an active approach to see if the connection is still active by sending an SSH_MSG_CHANNEL_OPEN
     *    packet and imediately trying to close that channel. some routers, in particular, however, will only let you
     *    open one channel, so this approach could yield false positives
     *
     * @param int $level
     * @return bool
     */
    public function isConnected(int $level = 0): bool
    {
        if ($level < 0 || $level > 2) {
            throw new InvalidArgumentException('$level must be 0, 1 or 2');
        }

        if ($level == 0) {
            return ($this->bitmap & self::MASK_CONNECTED) && is_resource($this->fsock) && !feof($this->fsock);
        }
        try {
            if ($level == 1) {
                $this->send_binary_packet(pack('CN', NET_SSH2_MSG_IGNORE, 0));
            } else {
                $this->open_channel(self::CHANNEL_KEEP_ALIVE);
                $this->close_channel(self::CHANNEL_KEEP_ALIVE);
            }
            return true;
        } catch (\Exception $e) {
            return false;
        }
    }

    /**
     * Have you successfully been logged in?
     */
    public function isAuthenticated(): bool
    {
        return (bool) ($this->bitmap & self::MASK_LOGIN);
    }

    /**
     * Is the interactive shell active?
     */
    public function isShellOpen(): bool
    {
        return $this->isInteractiveChannelOpen(self::CHANNEL_SHELL);
    }

    /**
     * Is the exec pty active?
     */
    public function isPTYOpen(): bool
    {
        return $this->isInteractiveChannelOpen(self::CHANNEL_EXEC);
    }

    /**
     * Is the given interactive channel active?
     *
     * @param int $channel Channel id returned by self::getInteractiveChannelId()
     */
    public function isInteractiveChannelOpen(int $channel): bool
    {
        return $this->isAuthenticated() && $this->is_channel_status_data($channel);
    }

    /**
     * Returns a channel identifier, presently of the last interactive channel opened, regardless of current status.
     * Returns 0 if no interactive channel has been opened.
     *
     * @see self::isInteractiveChannelOpen()
     */
    public function getInteractiveChannelId(): int
    {
        return $this->channel_id_last_interactive;
    }

    /**
     * Pings a server connection, or tries to reconnect if the connection has gone down
     *
     * Inspired by http://php.net/manual/en/mysqli.ping.php
     */
    public function ping(): bool
    {
        if (!$this->isAuthenticated()) {
            if (!empty($this->auth)) {
                return $this->reconnect();
            }
            return false;
        }

        try {
            $this->open_channel(self::CHANNEL_KEEP_ALIVE);
        } catch (\RuntimeException $e) {
            return $this->reconnect();
        }

        $this->close_channel(self::CHANNEL_KEEP_ALIVE);
        return true;
    }

    /**
     * In situ reconnect method
     *
     * @return boolean
     */
    private function reconnect(): bool
    {
        $this->reset_connection(DisconnectReason::CONNECTION_LOST);
        $this->connect();
        foreach ($this->auth as $auth) {
            $result = $this->login(...$auth);
        }
        return $result;
    }

    /**
     * Resets a connection for re-use
     */
    protected function reset_connection(int $reason): void
    {
        $this->disconnect_helper($reason);
        $this->decrypt = $this->encrypt = false;
        $this->decrypt_block_size = $this->encrypt_block_size = 8;
        $this->hmac_check = $this->hmac_create = false;
        $this->hmac_size = false;
        $this->session_id = false;
        $this->get_seq_no = $this->send_seq_no = 0;
        $this->channel_status = [];
        $this->channel_id_last_interactive = 0;
    }

    /**
     * Gets Binary Packets
     *
     * See '6. Binary Packet Protocol' of rfc4253 for more info.
     *
     * @return bool|string
     * @see self::_send_binary_packet()
     */
    private function get_binary_packet(bool $skip_channel_filter = false)
    {
        if ($skip_channel_filter) {
            if (!is_resource($this->fsock)) {
                throw new InvalidArgumentException('fsock is not a resource.');
            }
            $read = [$this->fsock];
            $write = $except = null;

            if (!$this->curTimeout) {
                if ($this->keepAlive <= 0) {
                    static::stream_select($read, $write, $except, null);
                } else {
                    if (!static::stream_select($read, $write, $except, $this->keepAlive)) {
                        $this->send_binary_packet(pack('CN', MessageType::IGNORE, 0));
                        return $this->get_binary_packet(true);
                    }
                }
            } else {
                if ($this->curTimeout < 0) {
                    $this->is_timeout = true;
                    return true;
                }

                $start = microtime(true);

                if ($this->keepAlive > 0 && $this->keepAlive < $this->curTimeout) {
                    if (!static::stream_select($read, $write, $except, $this->keepAlive)) {
                        $this->send_binary_packet(pack('CN', MessageType::IGNORE, 0));
                        $elapsed = microtime(true) - $start;
                        $this->curTimeout -= $elapsed;
                        return $this->get_binary_packet(true);
                    }
                    $elapsed = microtime(true) - $start;
                    $this->curTimeout -= $elapsed;
                }

                $sec = (int) floor($this->curTimeout);
                $usec = (int) (1000000 * ($this->curTimeout - $sec));

                // this can return a "stream_select(): unable to select [4]: Interrupted system call" error
                if (!static::stream_select($read, $write, $except, $sec, $usec)) {
                    $this->is_timeout = true;
                    return true;
                }
                $elapsed = microtime(true) - $start;
                $this->curTimeout -= $elapsed;
            }
        }

        if (!is_resource($this->fsock) || feof($this->fsock)) {
            $this->bitmap = 0;
            $str = 'Connection closed (by server) prematurely';
            if (isset($elapsed)) {
                $str .= ' ' . $elapsed . 's';
            }
            throw new ConnectionClosedException($str);
        }

        $start = microtime(true);
        if ($this->curTimeout) {
            $sec = (int) floor($this->curTimeout);
            $usec = (int) (1000000 * ($this->curTimeout - $sec));
            stream_set_timeout($this->fsock, $sec, $usec);
        }
        $raw = stream_get_contents($this->fsock, $this->decrypt_block_size);

        if (!strlen($raw)) {
            $this->bitmap = 0;
            throw new ConnectionClosedException('No data received from server');
        }

        if ($this->decrypt) {
            switch ($this->decryptName) {
                case 'aes128-gcm@openssh.com':
                case 'aes256-gcm@openssh.com':
                    $this->decrypt->setNonce(
                        $this->decryptFixedPart .
                        $this->decryptInvocationCounter
                    );
                    Strings::increment_str($this->decryptInvocationCounter);
                    $this->decrypt->setAAD($temp = Strings::shift($raw, 4));
                    extract(unpack('Npacket_length', $temp));
                    /**
                     * @var integer $packet_length
                     */

                    $raw .= $this->read_remaining_bytes($packet_length - $this->decrypt_block_size + 4);
                    $stop = microtime(true);
                    $tag = stream_get_contents($this->fsock, $this->decrypt_block_size);
                    $this->decrypt->setTag($tag);
                    $raw = $this->decrypt->decrypt($raw);
                    $raw = $temp . $raw;
                    $remaining_length = 0;
                    break;
                case 'chacha20-poly1305@openssh.com':
                    // This should be impossible, but we are checking anyway to narrow the type for Psalm.
                    if (!($this->decrypt instanceof ChaCha20)) {
                        throw new LogicException('$this->decrypt is not a ' . ChaCha20::class);
                    }

                    $nonce = pack('N2', 0, $this->get_seq_no);

                    $this->lengthDecrypt->setNonce($nonce);
                    $temp = $this->lengthDecrypt->decrypt($aad = Strings::shift($raw, 4));
                    extract(unpack('Npacket_length', $temp));
                    /**
                     * @var integer $packet_length
                     */

                    $raw .= $this->read_remaining_bytes($packet_length - $this->decrypt_block_size + 4);
                    $stop = microtime(true);
                    $tag = stream_get_contents($this->fsock, 16);

                    $this->decrypt->setNonce($nonce);
                    $this->decrypt->setCounter(0);
                    // this is the same approach that's implemented in Salsa20::createPoly1305Key()
                    // but we don't want to use the same AEAD construction that RFC8439 describes
                    // for ChaCha20-Poly1305 so we won't rely on it (see Salsa20::poly1305())
                    $this->decrypt->setPoly1305Key(
                        $this->decrypt->encrypt(str_repeat("\0", 32))
                    );
                    $this->decrypt->setAAD($aad);
                    $this->decrypt->setCounter(1);
                    $this->decrypt->setTag($tag);
                    $raw = $this->decrypt->decrypt($raw);
                    $raw = $temp . $raw;
                    $remaining_length = 0;
                    break;
                default:
                    if (!$this->hmac_check instanceof Hash || !$this->hmac_check_etm) {
                        $raw = $this->decrypt->decrypt($raw);
                        break;
                    }
                    extract(unpack('Npacket_length', $temp = Strings::shift($raw, 4)));
                    /**
                     * @var integer $packet_length
                     */
                    $raw .= $this->read_remaining_bytes($packet_length - $this->decrypt_block_size + 4);
                    $stop = microtime(true);
                    $encrypted = $temp . $raw;
                    $raw = $temp . $this->decrypt->decrypt($raw);
                    $remaining_length = 0;
            }
        }

        if (strlen($raw) < 5) {
            $this->bitmap = 0;
            throw new RuntimeException('Plaintext is too short');
        }
        extract(unpack('Npacket_length/Cpadding_length', Strings::shift($raw, 5)));
        /**
         * @var integer $packet_length
         * @var integer $padding_length
         */

        if (!isset($remaining_length)) {
            $remaining_length = $packet_length + 4 - $this->decrypt_block_size;
        }

        $buffer = $this->read_remaining_bytes($remaining_length);

        if (!isset($stop)) {
            $stop = microtime(true);
        }
        if (strlen($buffer)) {
            $raw .= $this->decrypt ? $this->decrypt->decrypt($buffer) : $buffer;
        }

        $payload = Strings::shift($raw, $packet_length - $padding_length - 1);
        $padding = Strings::shift($raw, $padding_length); // should leave $raw empty

        if ($this->hmac_check instanceof Hash) {
            $hmac = stream_get_contents($this->fsock, $this->hmac_size);
            if ($hmac === false || strlen($hmac) != $this->hmac_size) {
                $this->disconnect_helper(DisconnectReason::MAC_ERROR);
                throw new RuntimeException('Error reading socket');
            }

            $reconstructed = !$this->hmac_check_etm ?
                pack('NCa*', $packet_length, $padding_length, $payload . $padding) :
                $encrypted;
            if (($this->hmac_check->getHash() & "\xFF\xFF\xFF\xFF") == 'umac') {
                $this->hmac_check->setNonce("\0\0\0\0" . pack('N', $this->get_seq_no));
                if ($hmac != $this->hmac_check->hash($reconstructed)) {
                    $this->disconnect_helper(DisconnectReason::MAC_ERROR);
                    throw new RuntimeException('Invalid UMAC');
                }
            } else {
                if ($hmac != $this->hmac_check->hash(pack('Na*', $this->get_seq_no, $reconstructed))) {
                    $this->disconnect_helper(DisconnectReason::MAC_ERROR);
                    throw new RuntimeException('Invalid HMAC');
                }
            }
        }

        switch ($this->decompress) {
            case self::NET_SSH2_COMPRESSION_ZLIB_AT_OPENSSH:
                if (!$this->isAuthenticated()) {
                    break;
                }
                // fall-through
            case self::NET_SSH2_COMPRESSION_ZLIB:
                if ($this->regenerate_decompression_context) {
                    $this->regenerate_decompression_context = false;

                    $cmf = ord($payload[0]);
                    $cm = $cmf & 0x0F;
                    if ($cm != 8) { // deflate
                        throw new UnsupportedAlgorithmException("Only CM = 8 ('deflate') is supported ($cm)");
                    }
                    $cinfo = ($cmf & 0xF0) >> 4;
                    if ($cinfo > 7) {
                        throw new RuntimeException("CINFO above 7 is not allowed ($cinfo)");
                    }
                    $windowSize = 1 << ($cinfo + 8);

                    $flg = ord($payload[1]);
                    //$fcheck = $flg && 0x0F;
                    if ((($cmf << 8) | $flg) % 31) {
                        throw new RuntimeException('fcheck failed');
                    }
                    $fdict = boolval($flg & 0x20);
                    $flevel = ($flg & 0xC0) >> 6;

                    $this->decompress_context = inflate_init(ZLIB_ENCODING_RAW, ['window' => $cinfo + 8]);
                    $payload = substr($payload, 2);
                }
                if ($this->decompress_context) {
                    $payload = inflate_add($this->decompress_context, $payload, ZLIB_PARTIAL_FLUSH);
                }
        }

        $this->get_seq_no++;

        if (defined('NET_SSH2_LOGGING')) {
            $current = microtime(true);
            $message_number = sprintf(
                '<- %s (since last: %s, network: %ss)',
                ($constantName = MessageType::findConstantNameByValue($value = ord($payload[0])))
                    ? "SSH_MSG_$constantName"
                    : "UNKNOWN ($value)",
                round($current - $this->last_packet, 4),
                round($stop - $start, 4)
            );
            $this->append_log($message_number, $payload);
            $this->last_packet = $current;
        }

        return $this->filter($payload, $skip_channel_filter);
    }

    /**
     * Read Remaining Bytes
     *
     * @return string
     * @see self::get_binary_packet()
     */
    private function read_remaining_bytes(int $remaining_length)
    {
        if (!$remaining_length) {
            return '';
        }

        $adjustLength = false;
        if ($this->decrypt) {
            switch (true) {
                case $this->decryptName == 'aes128-gcm@openssh.com':
                case $this->decryptName == 'aes256-gcm@openssh.com':
                case $this->decryptName == 'chacha20-poly1305@openssh.com':
                case $this->hmac_check instanceof Hash && $this->hmac_check_etm:
                    $remaining_length += $this->decrypt_block_size - 4;
                    $adjustLength = true;
            }
        }

        // quoting <http://tools.ietf.org/html/rfc4253#section-6.1>,
        // "implementations SHOULD check that the packet length is reasonable"
        // PuTTY uses 0x9000 as the actual max packet size and so to shall we
        // don't do this when GCM mode is used since GCM mode doesn't encrypt the length
        if ($remaining_length < -$this->decrypt_block_size || $remaining_length > 0x9000 || $remaining_length % $this->decrypt_block_size != 0) {
            if (!$this->bad_key_size_fix && self::bad_algorithm_candidate($this->decrypt ? $this->decryptName : '') && !($this->bitmap & SSH2::MASK_LOGIN)) {
                $this->bad_key_size_fix = true;
                $this->reset_connection(DisconnectReason::KEY_EXCHANGE_FAILED);
                return false;
            }
            throw new RuntimeException('Invalid size');
        }

        if ($adjustLength) {
            $remaining_length -= $this->decrypt_block_size - 4;
        }

        $buffer = '';
        while ($remaining_length > 0) {
            $temp = stream_get_contents($this->fsock, $remaining_length);
            if ($temp === false || feof($this->fsock)) {
                $this->disconnect_helper(DisconnectReason::CONNECTION_LOST);
                throw new RuntimeException('Error reading from socket');
            }
            $buffer .= $temp;
            $remaining_length -= strlen($temp);
        }

        return $buffer;
    }

    /**
     * Filter Binary Packets
     *
     * Because some binary packets need to be ignored...
     *
     * @return string|bool
     * @see self::_get_binary_packet()
     */
    private function filter(string $payload, bool $skip_channel_filter)
    {
        switch (ord($payload[0])) {
            case MessageType::DISCONNECT:
                Strings::shift($payload, 1);
                [$reason_code, $message] = Strings::unpackSSH2('Ns', $payload);
                $this->errors[] = 'SSH_MSG_DISCONNECT: SSH_DISCONNECT_' . DisconnectReason::getConstantNameByValue($reason_code) . "\r\n$message";
                $this->bitmap = 0;
                return false;
            case MessageType::IGNORE:
                $this->extra_packets++;
                $payload = $this->get_binary_packet($skip_channel_filter);
                break;
            case MessageType::DEBUG:
                $this->extra_packets++;
                Strings::shift($payload, 2); // second byte is "always_display"
                [$message] = Strings::unpackSSH2('s', $payload);
                $this->errors[] = "SSH_MSG_DEBUG: $message";
                $payload = $this->get_binary_packet($skip_channel_filter);
                break;
            case MessageType::UNIMPLEMENTED:
                return false;
            case MessageType::KEXINIT:
                // this is here for key re-exchanges after the initial key exchange
                if ($this->session_id !== false) {
                    if (!$this->key_exchange($payload)) {
                        $this->bitmap = 0;
                        return false;
                    }
                    $payload = $this->get_binary_packet($skip_channel_filter);
                }
                break;
            case NET_SSH2_MSG_EXT_INFO:
                Strings::shift($payload, 1);
                list($nr_extensions) = Strings::unpackSSH2('N', $payload);
                for ($i = 0; $i < $nr_extensions; $i++) {
                    list($extension_name, $extension_value) = Strings::unpackSSH2('ss', $payload);
                    if ($extension_name == 'server-sig-algs') {
                        $this->supported_private_key_algorithms = explode(',', $extension_value);
                    }
                }
                $payload = $this->get_binary_packet($skip_channel_filter);
        }

        // see http://tools.ietf.org/html/rfc4252#section-5.4; only called when the encryption has been activated and when we haven't already logged in
        if (($this->bitmap & self::MASK_CONNECTED) && !$this->isAuthenticated() && !is_bool($payload) && ord($payload[0]) == MessageType::USERAUTH_BANNER) {
            Strings::shift($payload, 1);
            [$this->banner_message] = Strings::unpackSSH2('s', $payload);
            $payload = $this->get_binary_packet();
        }

        // only called when we've already logged in
        if (($this->bitmap & self::MASK_CONNECTED) && $this->isAuthenticated()) {
            if (is_bool($payload)) {
                return $payload;
            }

            switch (ord($payload[0])) {
                case MessageType::CHANNEL_REQUEST:
                    if (strlen($payload) == 31) {
                        extract(unpack('cpacket_type/Nchannel/Nlength', $payload));
                        if (substr($payload, 9, $length) == 'keepalive@openssh.com' && isset($this->server_channels[$channel])) {
                            if (ord(substr($payload, 9 + $length))) { // want reply
                                $this->send_binary_packet(pack('CN', MessageType::CHANNEL_SUCCESS, $this->server_channels[$channel]));
                            }
                            $payload = $this->get_binary_packet($skip_channel_filter);
                        }
                    }
                    break;
                case MessageType::CHANNEL_DATA:
                case MessageType::CHANNEL_EXTENDED_DATA:
                case MessageType::CHANNEL_CLOSE:
                case MessageType::CHANNEL_EOF:
                    if (!$skip_channel_filter && !empty($this->server_channels)) {
                        $this->binary_packet_buffer = $payload;
                        $this->get_channel_packet(true);
                        $payload = $this->get_binary_packet();
                    }
                    break;
                case MessageType::GLOBAL_REQUEST: // see http://tools.ietf.org/html/rfc4254#section-4
                    Strings::shift($payload, 1);
                    [$request_name] = Strings::unpackSSH2('s', $payload);
                    $this->errors[] = "SSH_MSG_GLOBAL_REQUEST: $request_name";

                    try {
                        $this->send_binary_packet(pack('C', MessageType::REQUEST_FAILURE));
                    } catch (\RuntimeException $e) {
                        return $this->disconnect_helper(DisconnectReason::BY_APPLICATION);
                    }

                    $payload = $this->get_binary_packet($skip_channel_filter);
                    break;
                case MessageType::CHANNEL_OPEN: // see http://tools.ietf.org/html/rfc4254#section-5.1
                    Strings::shift($payload, 1);
                    [$data, $server_channel] = Strings::unpackSSH2('sN', $payload);
                    switch ($data) {
                        case 'auth-agent':
                        case 'auth-agent@openssh.com':
                            if (isset($this->agent)) {
                                $new_channel = self::CHANNEL_AGENT_FORWARD;

                                [
                                    $remote_window_size,
                                    $remote_maximum_packet_size
                                ] = Strings::unpackSSH2('NN', $payload);

                                $this->packet_size_client_to_server[$new_channel] = $remote_window_size;
                                $this->window_size_server_to_client[$new_channel] = $remote_maximum_packet_size;
                                $this->window_size_client_to_server[$new_channel] = $this->window_size;

                                $packet_size = 0x4000;

                                $packet = pack(
                                    'CN4',
                                    MessageType::CHANNEL_OPEN_CONFIRMATION,
                                    $server_channel,
                                    $new_channel,
                                    $packet_size,
                                    $packet_size
                                );

                                $this->server_channels[$new_channel] = $server_channel;
                                $this->channel_status[$new_channel] = MessageType::CHANNEL_OPEN_CONFIRMATION;
                                $this->send_binary_packet($packet);
                            }
                            break;
                        default:
                            $packet = Strings::packSSH2(
                                'CN2ss',
                                MessageType::CHANNEL_OPEN_FAILURE,
                                $server_channel,
                                ChannelConnectionFailureReason::ADMINISTRATIVELY_PROHIBITED,
                                '', // description
                                '' // language tag
                            );

                            try {
                                $this->send_binary_packet($packet);
                            } catch (\RuntimeException $e) {
                                return $this->disconnect_helper(DisconnectReason::BY_APPLICATION);
                            }
                    }

                    $payload = $this->get_binary_packet($skip_channel_filter);
                    break;
                case MessageType::CHANNEL_WINDOW_ADJUST:
                    Strings::shift($payload, 1);
                    [$channel, $window_size] = Strings::unpackSSH2('NN', $payload);

                    $this->window_size_client_to_server[$channel] += $window_size;

                    $payload = ($this->bitmap & self::MASK_WINDOW_ADJUST) ? true : $this->get_binary_packet($skip_channel_filter);
            }
        }

        return $payload;
    }

    /**
     * Enable Quiet Mode
     *
     * Suppress stderr from output
     */
    public function enableQuietMode(): void
    {
        $this->quiet_mode = true;
    }

    /**
     * Disable Quiet Mode
     *
     * Show stderr in output
     */
    public function disableQuietMode(): void
    {
        $this->quiet_mode = false;
    }

    /**
     * Returns whether Quiet Mode is enabled or not
     *
     * @see self::enableQuietMode()
     * @see self::disableQuietMode()
     */
    public function isQuietModeEnabled(): bool
    {
        return $this->quiet_mode;
    }

    /**
     * Enable request-pty when using exec()
     */
    public function enablePTY(): void
    {
        $this->request_pty = true;
    }

    /**
     * Disable request-pty when using exec()
     */
    public function disablePTY(): void
    {
        if ($this->isPTYOpen()) {
            $this->close_channel(self::CHANNEL_EXEC);
        }
        $this->request_pty = false;
    }

    /**
     * Returns whether request-pty is enabled or not
     *
     * @see self::enablePTY()
     * @see self::disablePTY()
     */
    public function isPTYEnabled(): bool
    {
        return $this->request_pty;
    }

    /**
     * Gets channel data
     *
     * Returns the data as a string. bool(true) is returned if:
     *
     * - the server closes the channel
     * - if the connection times out
     * - if the channel status is CHANNEL_OPEN and the response was CHANNEL_OPEN_CONFIRMATION
     * - if the channel status is CHANNEL_REQUEST and the response was CHANNEL_SUCCESS
     * - if the channel status is CHANNEL_CLOSE and the response was CHANNEL_CLOSE
     *
     * bool(false) is returned if:
     *
     * - if the channel status is CHANNEL_REQUEST and the response was CHANNEL_FAILURE
     *
     * @throws RuntimeException on connection error
     */
    protected function get_channel_packet(int $client_channel, bool $skip_extended = false)
    {
        if (!empty($this->channel_buffers[$client_channel])) {
            switch ($this->channel_status[$client_channel]) {
                case MessageType::CHANNEL_REQUEST:
                    foreach ($this->channel_buffers[$client_channel] as $i => $packet) {
                        switch (ord($packet[0])) {
                            case MessageType::CHANNEL_SUCCESS:
                            case MessageType::CHANNEL_FAILURE:
                                unset($this->channel_buffers[$client_channel][$i]);
                                return substr($packet, 1);
                        }
                    }
                    break;
                default:
                    return substr(array_shift($this->channel_buffers[$client_channel]), 1);
            }
        }

        while (true) {
            if ($this->binary_packet_buffer !== false) {
                $response = $this->binary_packet_buffer;
                $this->binary_packet_buffer = false;
            } else {
                $response = $this->get_binary_packet(true);
                if ($response === true && $this->is_timeout) {
                    if ($client_channel == self::CHANNEL_EXEC && !$this->request_pty) {
                        $this->close_channel($client_channel);
                    }
                    return true;
                }
                if ($response === false) {
                    $this->disconnect_helper(DisconnectReason::CONNECTION_LOST);
                    throw new ConnectionClosedException('Connection closed by server');
                }
            }

            if ($client_channel == -1 && $response === true) {
                return true;
            }
            [$type, $channel] = Strings::unpackSSH2('CN', $response);

            // will not be setup yet on incoming channel open request
            if (isset($channel) && isset($this->channel_status[$channel]) && isset($this->window_size_server_to_client[$channel])) {
                $this->window_size_server_to_client[$channel] -= strlen($response);

                // resize the window, if appropriate
                if ($this->window_size_server_to_client[$channel] < 0) {
                // PuTTY does something more analogous to the following:
                //if ($this->window_size_server_to_client[$channel] < 0x3FFFFFFF) {
                    $packet = pack('CNN', MessageType::CHANNEL_WINDOW_ADJUST, $this->server_channels[$channel], $this->window_resize);
                    $this->send_binary_packet($packet);
                    $this->window_size_server_to_client[$channel] += $this->window_resize;
                }

                switch ($type) {
                    case MessageType::CHANNEL_EXTENDED_DATA:
                        /*
                        if ($client_channel == self::CHANNEL_EXEC) {
                            $this->send_channel_packet($client_channel, chr(0));
                        }
                        */
                        // currently, there's only one possible value for $data_type_code: NET_SSH2_EXTENDED_DATA_STDERR
                        [$data_type_code, $data] = Strings::unpackSSH2('Ns', $response);
                        $this->stdErrorLog .= $data;
                        if ($skip_extended || $this->quiet_mode) {
                            continue 2;
                        }
                        if ($client_channel == $channel && $this->channel_status[$channel] == MessageType::CHANNEL_DATA) {
                            return $data;
                        }
                        $this->channel_buffers[$channel][] = chr($type) . $data;

                        continue 2;
                    case MessageType::CHANNEL_REQUEST:
                        if ($this->channel_status[$channel] == MessageType::CHANNEL_CLOSE) {
                            continue 2;
                        }
                        [$value] = Strings::unpackSSH2('s', $response);
                        switch ($value) {
                            case 'exit-signal':
                                [
                                    , // FALSE
                                    $signal_name,
                                    , // core dumped
                                    $error_message
                                ] = Strings::unpackSSH2('bsbs', $response);

                                $this->errors[] = "SSH_MSG_CHANNEL_REQUEST (exit-signal): $signal_name";
                                if (strlen($error_message)) {
                                    $this->errors[count($this->errors) - 1] .= "\r\n$error_message";
                                }

                                $this->send_binary_packet(pack('CN', MessageType::CHANNEL_EOF, $this->server_channels[$client_channel]));
                                $this->send_binary_packet(pack('CN', MessageType::CHANNEL_CLOSE, $this->server_channels[$channel]));

                                $this->channel_status[$channel] = MessageType::CHANNEL_EOF;

                                continue 3;
                            case 'exit-status':
                                [, $this->exit_status] = Strings::unpackSSH2('CN', $response);

                                // "The client MAY ignore these messages."
                                // -- http://tools.ietf.org/html/rfc4254#section-6.10

                                continue 3;
                            default:
                                // "Some systems may not implement signals, in which case they SHOULD ignore this message."
                                //  -- http://tools.ietf.org/html/rfc4254#section-6.9
                                continue 3;
                        }
                }

                switch ($this->channel_status[$channel]) {
                    case MessageType::CHANNEL_OPEN:
                        switch ($type) {
                            case MessageType::CHANNEL_OPEN_CONFIRMATION:
                                [
                                    $this->server_channels[$channel],
                                    $window_size,
                                    $this->packet_size_client_to_server[$channel]
                                ] = Strings::unpackSSH2('NNN', $response);

                                if ($window_size < 0) {
                                    $window_size &= 0x7FFFFFFF;
                                    $window_size += 0x80000000;
                                }
                                $this->window_size_client_to_server[$channel] = $window_size;
                                $result = $client_channel == $channel ? true : $this->get_channel_packet($client_channel, $skip_extended);
                                $this->on_channel_open();
                                return $result;
                            case MessageType::CHANNEL_OPEN_FAILURE:
                                $this->disconnect_helper(DisconnectReason::BY_APPLICATION);
                                throw new RuntimeException('Unable to open channel');
                            default:
                                if ($client_channel == $channel) {
                                    $this->disconnect_helper(DisconnectReason::BY_APPLICATION);
                                    throw new RuntimeException('Unexpected response to open request');
                                }
                                return $this->get_channel_packet($client_channel, $skip_extended);
                        }
                        break;
                    case MessageType::CHANNEL_REQUEST:
                        switch ($type) {
                            case MessageType::CHANNEL_SUCCESS:
                                return true;
                            case MessageType::CHANNEL_FAILURE:
                                return false;
                            case MessageType::CHANNEL_DATA:
                                [$data] = Strings::unpackSSH2('s', $response);
                                $this->channel_buffers[$channel][] = chr($type) . $data;
                                return $this->get_channel_packet($client_channel, $skip_extended);
                            default:
                                $this->disconnect_helper(DisconnectReason::BY_APPLICATION);
                                throw new RuntimeException('Unable to fulfill channel request');
                        }
                    case MessageType::CHANNEL_CLOSE:
                        if ($client_channel == $channel && $type == MessageType::CHANNEL_CLOSE) {
                            return true;
                        }
                        return $this->get_channel_packet($client_channel, $skip_extended);
                }
            }

            // ie. $this->channel_status[$channel] == MessageType::CHANNEL_DATA

            switch ($type) {
                case MessageType::CHANNEL_DATA:
                    /*
                    if ($channel == self::CHANNEL_EXEC) {
                        // SCP requires null packets, such as this, be sent.  further, in the case of the ssh.com SSH server
                        // this actually seems to make things twice as fast.  more to the point, the message right after
                        // SSH_MSG_CHANNEL_DATA (usually SSH_MSG_IGNORE) won't block for as long as it would have otherwise.
                        // in OpenSSH it slows things down but only by a couple thousandths of a second.
                        $this->send_channel_packet($channel, chr(0));
                    }
                    */
                    [$data] = Strings::unpackSSH2('s', $response);

                    if ($channel == self::CHANNEL_AGENT_FORWARD) {
                        $agent_response = $this->agent->forwardData($data);
                        if (!is_bool($agent_response)) {
                            $this->send_channel_packet($channel, $agent_response);
                        }
                        break;
                    }

                    if ($client_channel == $channel) {
                        return $data;
                    }
                    $this->channel_buffers[$channel][] = chr($type) . $data;
                    break;
                case MessageType::CHANNEL_CLOSE:
                    $this->curTimeout = 5;

                    $this->close_channel_bitmap($channel);

                    if ($this->channel_status[$channel] != MessageType::CHANNEL_EOF) {
                        $this->send_binary_packet(pack('CN', MessageType::CHANNEL_CLOSE, $this->server_channels[$channel]));
                    }

                    $this->channel_status[$channel] = MessageType::CHANNEL_CLOSE;
                    $this->channelCount--;

                    if ($client_channel == $channel) {
                        return true;
                    }
                    // fall-through
                case MessageType::CHANNEL_EOF:
                    break;
                default:
                    $this->disconnect_helper(DisconnectReason::BY_APPLICATION);
                    throw new RuntimeException("Error reading channel data ($type)");
            }
        }
    }

    /**
     * Sends Binary Packets
     *
     * See '6. Binary Packet Protocol' of rfc4253 for more info.
     *
     * @see self::_get_binary_packet()
     */
    protected function send_binary_packet(string $data, ?string $logged = null): void
    {
        if (!is_resource($this->fsock) || feof($this->fsock)) {
            $this->bitmap = 0;
            throw new ConnectionClosedException('Connection closed prematurely');
        }

        if (!isset($logged)) {
            $logged = $data;
        }

        switch ($this->compress) {
            case self::NET_SSH2_COMPRESSION_ZLIB_AT_OPENSSH:
                if (!$this->isAuthenticated()) {
                    break;
                }
                // fall-through
            case self::NET_SSH2_COMPRESSION_ZLIB:
                if (!$this->regenerate_compression_context) {
                    $header = '';
                } else {
                    $this->regenerate_compression_context = false;
                    $this->compress_context = deflate_init(ZLIB_ENCODING_RAW, ['window' => 15]);
                    $header = "\x78\x9C";
                }
                if ($this->compress_context) {
                    $data = $header . deflate_add($this->compress_context, $data, ZLIB_PARTIAL_FLUSH);
                }
        }

        // 4 (packet length) + 1 (padding length) + 4 (minimal padding amount) == 9
        $packet_length = strlen($data) + 9;
        if ($this->encrypt && $this->encrypt->usesNonce()) {
            $packet_length -= 4;
        }
        // round up to the nearest $this->encrypt_block_size
        $packet_length += (($this->encrypt_block_size - 1) * $packet_length) % $this->encrypt_block_size;
        // subtracting strlen($data) is obvious - subtracting 5 is necessary because of packet_length and padding_length
        $padding_length = $packet_length - strlen($data) - 5;
        switch (true) {
            case $this->encrypt && $this->encrypt->usesNonce():
            case $this->hmac_create instanceof Hash && $this->hmac_create_etm:
                $padding_length += 4;
                $packet_length += 4;
        }

        $padding = Random::string($padding_length);

        // we subtract 4 from packet_length because the packet_length field isn't supposed to include itself
        $packet = pack('NCa*', $packet_length - 4, $padding_length, $data . $padding);

        $hmac = '';
        if ($this->hmac_create instanceof Hash && !$this->hmac_create_etm) {
            if (($this->hmac_create->getHash() & "\xFF\xFF\xFF\xFF") == 'umac') {
                $this->hmac_create->setNonce("\0\0\0\0" . pack('N', $this->send_seq_no));
                $hmac = $this->hmac_create->hash($packet);
            } else {
                $hmac = $this->hmac_create->hash(pack('Na*', $this->send_seq_no, $packet));
            }
        }

        if ($this->encrypt) {
            switch ($this->encryptName) {
                case 'aes128-gcm@openssh.com':
                case 'aes256-gcm@openssh.com':
                    $this->encrypt->setNonce(
                        $this->encryptFixedPart .
                        $this->encryptInvocationCounter
                    );
                    Strings::increment_str($this->encryptInvocationCounter);
                    $this->encrypt->setAAD($temp = ($packet & "\xFF\xFF\xFF\xFF"));
                    $packet = $temp . $this->encrypt->encrypt(substr($packet, 4));
                    break;
                case 'chacha20-poly1305@openssh.com':
                    // This should be impossible, but we are checking anyway to narrow the type for Psalm.
                    if (!($this->encrypt instanceof ChaCha20)) {
                        throw new LogicException('$this->encrypt is not a ' . ChaCha20::class);
                    }

                    $nonce = pack('N2', 0, $this->send_seq_no);

                    $this->encrypt->setNonce($nonce);
                    $this->lengthEncrypt->setNonce($nonce);

                    $length = $this->lengthEncrypt->encrypt($packet & "\xFF\xFF\xFF\xFF");

                    $this->encrypt->setCounter(0);
                    // this is the same approach that's implemented in Salsa20::createPoly1305Key()
                    // but we don't want to use the same AEAD construction that RFC8439 describes
                    // for ChaCha20-Poly1305 so we won't rely on it (see Salsa20::poly1305())
                    $this->encrypt->setPoly1305Key(
                        $this->encrypt->encrypt(str_repeat("\0", 32))
                    );
                    $this->encrypt->setAAD($length);
                    $this->encrypt->setCounter(1);
                    $packet = $length . $this->encrypt->encrypt(substr($packet, 4));
                    break;
                default:
                    $packet = $this->hmac_create instanceof Hash && $this->hmac_create_etm ?
                        ($packet & "\xFF\xFF\xFF\xFF") . $this->encrypt->encrypt(substr($packet, 4)) :
                        $this->encrypt->encrypt($packet);
            }
        }

        if ($this->hmac_create instanceof Hash && $this->hmac_create_etm) {
            if (($this->hmac_create->getHash() & "\xFF\xFF\xFF\xFF") == 'umac') {
                $this->hmac_create->setNonce("\0\0\0\0" . pack('N', $this->send_seq_no));
                $hmac = $this->hmac_create->hash($packet);
            } else {
                $hmac = $this->hmac_create->hash(pack('Na*', $this->send_seq_no, $packet));
            }
        }

        $this->send_seq_no++;

        $packet .= $this->encrypt && $this->encrypt->usesNonce() ? $this->encrypt->getTag() : $hmac;

        $start = microtime(true);
        $sent = @fwrite($this->fsock, $packet);
        $stop = microtime(true);

        if (defined('NET_SSH2_LOGGING')) {
            $current = microtime(true);
            $message_number = sprintf(
                '-> %s (since last: %s, network: %ss)',
                ($constantName = MessageType::findConstantNameByValue($value = ord($logged[0]), false))
                    ? "SSH_MSG_$constantName"
                    : "UNKNOWN ($value)",
                round($current - $this->last_packet, 4),
                round($stop - $start, 4)
            );
            $this->append_log($message_number, $logged);
            $this->last_packet = $current;
        }

        if (strlen($packet) != $sent) {
            $this->bitmap = 0;
            $message = $sent === false ?
                'Unable to write ' . strlen($packet) . ' bytes' :
                "Only $sent of " . strlen($packet) . " bytes were sent";
            throw new RuntimeException($message);
        }
    }

    /**
     * Logs data packets
     *
     * Makes sure that only the last 1MB worth of packets will be logged
     */
    private function append_log(string $message_number, string $message): void
    {
        $this->append_log_helper(
            NET_SSH2_LOGGING,
            $message_number,
            $message,
            $this->message_number_log,
            $this->message_log,
            $this->log_size,
            $this->realtime_log_file,
            $this->realtime_log_wrap,
            $this->realtime_log_size
        );
    }

    /**
     * Logs data packet helper
     *
     * @param resource &$realtime_log_file
     */
    protected function append_log_helper(int $constant, string $message_number, string $message, array &$message_number_log, array &$message_log, int &$log_size, &$realtime_log_file, bool &$realtime_log_wrap, int &$realtime_log_size): void
    {
        // remove the byte identifying the message type from all but the first two messages (ie. the identification strings)
        if (strlen($message_number) > 2) {
            Strings::shift($message);
        }

        switch ($constant) {
            // useful for benchmarks
            case self::LOG_SIMPLE:
                $message_number_log[] = $message_number;
                break;
            case self::LOG_SIMPLE_REALTIME:
                echo $message_number;
                echo PHP_SAPI == 'cli' ? "\r\n" : '<br>';
                @flush();
                @ob_flush();
                break;
            // the most useful log for SSH2
            case self::LOG_COMPLEX:
                $message_number_log[] = $message_number;
                $log_size += strlen($message);
                $message_log[] = $message;
                while ($log_size > self::LOG_MAX_SIZE) {
                    $log_size -= strlen(array_shift($message_log));
                    array_shift($message_number_log);
                }
                break;
            // dump the output out realtime; packets may be interspersed with non packets,
            // passwords won't be filtered out and select other packets may not be correctly
            // identified
            case self::LOG_REALTIME:
                switch (PHP_SAPI) {
                    case 'cli':
                        $start = $stop = "\r\n";
                        break;
                    default:
                        $start = '<pre>';
                        $stop = '</pre>';
                }
                echo $start . $this->format_log([$message], [$message_number]) . $stop;
                @flush();
                @ob_flush();
                break;
            // basically the same thing as self::LOG_REALTIME with the caveat that NET_SSH2_LOG_REALTIME_FILENAME
            // needs to be defined and that the resultant log file will be capped out at self::LOG_MAX_SIZE.
            // the earliest part of the log file is denoted by the first <<< START >>> and is not going to necessarily
            // at the beginning of the file
            case self::LOG_REALTIME_FILE:
                if (!isset($realtime_log_file)) {
                    // PHP doesn't seem to like using constants in fopen()
                    $filename = NET_SSH2_LOG_REALTIME_FILENAME;
                    $fp = fopen($filename, 'w');
                    $realtime_log_file = $fp;
                }
                if (!is_resource($realtime_log_file)) {
                    break;
                }
                $entry = $this->format_log([$message], [$message_number]);
                if ($realtime_log_wrap) {
                    $temp = "<<< START >>>\r\n";
                    $entry .= $temp;
                    fseek($realtime_log_file, ftell($realtime_log_file) - strlen($temp));
                }
                $realtime_log_size += strlen($entry);
                if ($realtime_log_size > self::LOG_MAX_SIZE) {
                    fseek($realtime_log_file, 0);
                    $realtime_log_size = strlen($entry);
                    $realtime_log_wrap = true;
                }
                fwrite($realtime_log_file, $entry);
        }
    }

    /**
     * Sends channel data
     *
     * Spans multiple SSH_MSG_CHANNEL_DATAs if appropriate
     */
    protected function send_channel_packet(int $client_channel, string $data): void
    {
        while (strlen($data)) {
            if (!$this->window_size_client_to_server[$client_channel]) {
                $this->bitmap ^= self::MASK_WINDOW_ADJUST;
                // using an invalid channel will let the buffers be built up for the valid channels
                $this->get_channel_packet(-1);
                $this->bitmap ^= self::MASK_WINDOW_ADJUST;
            }

            /* The maximum amount of data allowed is determined by the maximum
               packet size for the channel, and the current window size, whichever
               is smaller.
                 -- http://tools.ietf.org/html/rfc4254#section-5.2 */
            $max_size = min(
                $this->packet_size_client_to_server[$client_channel],
                $this->window_size_client_to_server[$client_channel]
            );

            $temp = Strings::shift($data, $max_size);
            $packet = Strings::packSSH2(
                'CNs',
                MessageType::CHANNEL_DATA,
                $this->server_channels[$client_channel],
                $temp
            );
            $this->window_size_client_to_server[$client_channel] -= strlen($temp);
            $this->send_binary_packet($packet);
        }
    }

    /**
     * Closes and flushes a channel
     *
     * \phpseclib3\Net\SSH2 doesn't properly close most channels.  For exec() channels are normally closed by the server
     * and for SFTP channels are presumably closed when the client disconnects.  This functions is intended
     * for SCP more than anything.
     */
    private function close_channel(int $client_channel, bool $want_reply = false): void
    {
        // see http://tools.ietf.org/html/rfc4254#section-5.3

        $this->send_binary_packet(pack('CN', MessageType::CHANNEL_EOF, $this->server_channels[$client_channel]));

        if (!$want_reply) {
            $this->send_binary_packet(pack('CN', MessageType::CHANNEL_CLOSE, $this->server_channels[$client_channel]));
        }

        $this->channel_status[$client_channel] = MessageType::CHANNEL_CLOSE;
        $this->channelCount--;

        $this->curTimeout = 5;

        while (!is_bool($this->get_channel_packet($client_channel))) {
        }

        if ($want_reply) {
            $this->send_binary_packet(pack('CN', MessageType::CHANNEL_CLOSE, $this->server_channels[$client_channel]));
        }

        $this->close_channel_bitmap($client_channel);
    }

    /**
     * Maintains execution state bitmap in response to channel closure
     */
    private function close_channel_bitmap(int $client_channel): void
    {
        switch ($client_channel) {
            case self::CHANNEL_SHELL:
                // Shell status has been maintained in the bitmap for backwards
                //  compatibility sake, but can be removed going forward
                if ($this->bitmap & self::MASK_SHELL) {
                    $this->bitmap &= ~self::MASK_SHELL;
                }
                break;
        }
    }

    /**
     * Disconnect
     *
     * @return false
     */
    protected function disconnect_helper(int $reason): bool
    {
        if ($this->bitmap & self::MASK_CONNECTED) {
            $data = Strings::packSSH2('CNss', MessageType::DISCONNECT, $reason, '', '');
            try {
                $this->send_binary_packet($data);
            } catch (\Exception $e) {
            }
        }

        $this->bitmap = 0;
        if (is_resource($this->fsock) && get_resource_type($this->fsock) === 'stream') {
            fclose($this->fsock);
        }

        return false;
    }

    /**
     * Returns a log of the packets that have been sent and received.
     *
     * Returns a string if NET_SSH2_LOGGING == self::LOG_COMPLEX, an array if NET_SSH2_LOGGING == self::LOG_SIMPLE and false if !defined('NET_SSH2_LOGGING')
     *
     * @return array|false|string
     */
    public function getLog()
    {
        if (!defined('NET_SSH2_LOGGING')) {
            return false;
        }

        switch (NET_SSH2_LOGGING) {
            case self::LOG_SIMPLE:
                return $this->message_number_log;
            case self::LOG_COMPLEX:
                $log = $this->format_log($this->message_log, $this->message_number_log);
                return PHP_SAPI == 'cli' ? $log : '<pre>' . $log . '</pre>';
            default:
                return false;
        }
    }

    /**
     * Formats a log for printing
     */
    protected function format_log(array $message_log, array $message_number_log): string
    {
        $output = '';
        for ($i = 0; $i < count($message_log); $i++) {
            $output .= $message_number_log[$i] . "\r\n";
            $current_log = $message_log[$i];
            $j = 0;
            do {
                if (strlen($current_log)) {
                    $output .= str_pad(dechex($j), 7, '0', STR_PAD_LEFT) . '0  ';
                }
                $fragment = Strings::shift($current_log, $this->log_short_width);
                $hex = substr(preg_replace_callback('#.#s', fn ($matches) => $this->log_boundary . str_pad(dechex(ord($matches[0])), 2, '0', STR_PAD_LEFT), $fragment), strlen($this->log_boundary));
                // replace non ASCII printable characters with dots
                // http://en.wikipedia.org/wiki/ASCII#ASCII_printable_characters
                // also replace < with a . since < messes up the output on web browsers
                $raw = preg_replace('#[^\x20-\x7E]|<#', '.', $fragment);
                $output .= str_pad($hex, $this->log_long_width - $this->log_short_width, ' ') . $raw . "\r\n";
                $j++;
            } while (strlen($current_log));
            $output .= "\r\n";
        }

        return $output;
    }

    /**
     * Helper function for agent->on_channel_open()
     *
     * Used when channels are created to inform agent
     * of said channel opening. Must be called after
     * channel open confirmation received
     */
    private function on_channel_open(): void
    {
        if (isset($this->agent)) {
            $this->agent->registerChannelOpen($this);
        }
    }

    /**
     * Returns the first value of the intersection of two arrays or false if
     * the intersection is empty. The order is defined by the first parameter.
     *
     * @return mixed False if intersection is empty, else intersected value.
     */
    private static function array_intersect_first(array $array1, array $array2)
    {
        foreach ($array1 as $value) {
            if (in_array($value, $array2)) {
                return $value;
            }
        }
        return false;
    }

    /**
     * Returns all errors / debug messages on the SSH layer
     *
     * If you are looking for messages from the SFTP layer, please see SFTP::getSFTPErrors()
     *
     * @return string[]
     */
    public function getErrors(): array
    {
        return $this->errors;
    }

    /**
     * Returns the last error received on the SSH layer
     *
     * If you are looking for messages from the SFTP layer, please see SFTP::getLastSFTPError()
     */
    public function getLastError(): string
    {
        $count = count($this->errors);

        if ($count > 0) {
            return $this->errors[$count - 1];
        }
    }

    /**
     * Return the server identification.
     *
     * @return string|false
     */
    public function getServerIdentification()
    {
        $this->connect();

        return $this->server_identifier;
    }

    /**
     * Returns a list of algorithms the server supports
     */
    public function getServerAlgorithms(): array
    {
        $this->connect();

        return [
            'kex' => $this->kex_algorithms,
            'hostkey' => $this->server_host_key_algorithms,
            'client_to_server' => [
                'crypt' => $this->encryption_algorithms_client_to_server,
                'mac' => $this->mac_algorithms_client_to_server,
                'comp' => $this->compression_algorithms_client_to_server,
                'lang' => $this->languages_client_to_server,
            ],
            'server_to_client' => [
                'crypt' => $this->encryption_algorithms_server_to_client,
                'mac' => $this->mac_algorithms_server_to_client,
                'comp' => $this->compression_algorithms_server_to_client,
                'lang' => $this->languages_server_to_client,
            ],
        ];
    }

    /**
     * Returns a list of KEX algorithms that phpseclib supports
     */
    public static function getSupportedKEXAlgorithms(): array
    {
        $kex_algorithms = [
            // Elliptic Curve Diffie-Hellman Key Agreement (ECDH) using
            // Curve25519. See doc/curve25519-sha256@libssh.org.txt in the
            // libssh repository for more information.
            'curve25519-sha256',
            'curve25519-sha256@libssh.org',

            'ecdh-sha2-nistp256', // RFC 5656
            'ecdh-sha2-nistp384', // RFC 5656
            'ecdh-sha2-nistp521', // RFC 5656

            'diffie-hellman-group-exchange-sha256',// RFC 4419
            'diffie-hellman-group-exchange-sha1',  // RFC 4419

            // Diffie-Hellman Key Agreement (DH) using integer modulo prime
            // groups.
            'diffie-hellman-group14-sha256',
            'diffie-hellman-group14-sha1', // REQUIRED
            'diffie-hellman-group15-sha512',
            'diffie-hellman-group16-sha512',
            'diffie-hellman-group17-sha512',
            'diffie-hellman-group18-sha512',

            'diffie-hellman-group1-sha1', // REQUIRED
        ];

        return $kex_algorithms;
    }

    /**
     * Returns a list of host key algorithms that phpseclib supports
     */
    public static function getSupportedHostKeyAlgorithms(): array
    {
        return [
            'ssh-ed25519', // https://tools.ietf.org/html/draft-ietf-curdle-ssh-ed25519-02
            'ecdsa-sha2-nistp256', // RFC 5656
            'ecdsa-sha2-nistp384', // RFC 5656
            'ecdsa-sha2-nistp521', // RFC 5656
            'rsa-sha2-256', // RFC 8332
            'rsa-sha2-512', // RFC 8332
            'ssh-rsa', // RECOMMENDED  sign   Raw RSA Key
            'ssh-dss',  // REQUIRED     sign   Raw DSS Key
        ];
    }

    /**
     * Returns a list of symmetric key algorithms that phpseclib supports
     */
    public static function getSupportedEncryptionAlgorithms(): array
    {
        $algos = [
            // from <https://tools.ietf.org/html/rfc5647>:
            'aes128-gcm@openssh.com',
            'aes256-gcm@openssh.com',

            // from <http://tools.ietf.org/html/rfc4345#section-4>:
            'arcfour256',
            'arcfour128',

            //'arcfour',      // OPTIONAL          the ARCFOUR stream cipher with a 128-bit key

            // CTR modes from <http://tools.ietf.org/html/rfc4344#section-4>:
            'aes128-ctr',     // RECOMMENDED       AES (Rijndael) in SDCTR mode, with 128-bit key
            'aes192-ctr',     // RECOMMENDED       AES with 192-bit key
            'aes256-ctr',     // RECOMMENDED       AES with 256-bit key

            // from <https://github.com/openssh/openssh-portable/blob/001aa55/PROTOCOL.chacha20poly1305>:
            // one of the big benefits of chacha20-poly1305 is speed. the problem is...
            // libsodium doesn't generate the poly1305 keys in the way ssh does and openssl's PHP bindings don't even
            // seem to support poly1305 currently. so even if libsodium or openssl are being used for the chacha20
            // part, pure-PHP has to be used for the poly1305 part and that's gonna cause a big slow down.
            // speed-wise it winds up being faster to use AES (when openssl is available) and some HMAC
            // (which is always gonna be super fast to compute thanks to the hash extension, which
            // "is bundled and compiled into PHP by default")
            'chacha20-poly1305@openssh.com',

            'twofish128-ctr', // OPTIONAL          Twofish in SDCTR mode, with 128-bit key
            'twofish192-ctr', // OPTIONAL          Twofish with 192-bit key
            'twofish256-ctr', // OPTIONAL          Twofish with 256-bit key

            'aes128-cbc',     // RECOMMENDED       AES with a 128-bit key
            'aes192-cbc',     // OPTIONAL          AES with a 192-bit key
            'aes256-cbc',     // OPTIONAL          AES in CBC mode, with a 256-bit key

            'twofish128-cbc', // OPTIONAL          Twofish with a 128-bit key
            'twofish192-cbc', // OPTIONAL          Twofish with a 192-bit key
            'twofish256-cbc',
            'twofish-cbc',    // OPTIONAL          alias for "twofish256-cbc"
                              //                   (this is being retained for historical reasons)

            'blowfish-ctr',   // OPTIONAL          Blowfish in SDCTR mode

            'blowfish-cbc',   // OPTIONAL          Blowfish in CBC mode

            '3des-ctr',       // RECOMMENDED       Three-key 3DES in SDCTR mode

            '3des-cbc',       // REQUIRED          three-key 3DES in CBC mode

             //'none'           // OPTIONAL          no encryption; NOT RECOMMENDED
        ];

        if (self::$crypto_engine) {
            $engines = [self::$crypto_engine];
        } else {
            $engines = [
                'libsodium',
                'OpenSSL (GCM)',
                'OpenSSL',
                'Eval',
                'PHP',
            ];
        }

        $ciphers = [];

        foreach ($engines as $engine) {
            foreach ($algos as $algo) {
                $obj = self::encryption_algorithm_to_crypt_instance($algo);
                if ($obj instanceof Rijndael) {
                    $obj->setKeyLength((int) preg_replace('#[^\d]#', '', $algo));
                }
                switch ($algo) {
                    // Eval engines do not exist for ChaCha20 or RC4 because they would not benefit from one.
                    // to benefit from an Eval engine they'd need to loop a variable amount of times, they'd
                    // need to do table lookups (eg. sbox subsitutions). ChaCha20 doesn't do either because
                    // it's a so-called ARX cipher, meaning that the only operations it does are add (A), rotate (R)
                    // and XOR (X). RC4 does do table lookups but being a stream cipher it works differently than
                    // block ciphers. with RC4 you XOR the plaintext against a keystream and the keystream changes
                    // as you encrypt stuff. the only table lookups are made against this keystream and thus table
                    // lookups are kinda unavoidable. with AES and DES, however, the table lookups that are done
                    // are done against substitution boxes (sboxes), which are invariant.

                    // OpenSSL can't be used as an engine, either, because OpenSSL doesn't support continuous buffers
                    // as SSH2 uses and altho you can emulate a continuous buffer with block ciphers you can't do so
                    // with stream ciphers. As for ChaCha20...  for the ChaCha20 part OpenSSL could prob be used but
                    // the big slow down isn't with ChaCha20 - it's with Poly1305. SSH constructs the key for that
                    // differently than how OpenSSL does it (OpenSSL does it as the RFC describes, SSH doesn't).

                    // libsodium can't be used because it doesn't support RC4 and it doesn't construct the Poly1305
                    // keys in the same way that SSH does

                    // mcrypt could prob be used for RC4 but mcrypt hasn't been included in PHP core for yearss
                    case 'chacha20-poly1305@openssh.com':
                    case 'arcfour128':
                    case 'arcfour256':
                        if ($engine != 'PHP') {
                            continue 2;
                        }
                        break;
                    case 'aes128-gcm@openssh.com':
                    case 'aes256-gcm@openssh.com':
                        if ($engine == 'OpenSSL') {
                            continue 2;
                        }
                        $obj->setNonce('dummydummydu');
                }
                if ($obj->isValidEngine($engine)) {
                    $algos = array_diff($algos, [$algo]);
                    $ciphers[] = $algo;
                }
            }
        }

        return $ciphers;
    }

    /**
     * Returns a list of MAC algorithms that phpseclib supports
     */
    public static function getSupportedMACAlgorithms(): array
    {
        return [
            'hmac-sha2-256-etm@openssh.com',
            'hmac-sha2-512-etm@openssh.com',
            'umac-64-etm@openssh.com',
            'umac-128-etm@openssh.com',
            'hmac-sha1-etm@openssh.com',

            // from <http://www.ietf.org/rfc/rfc6668.txt>:
            'hmac-sha2-256',// RECOMMENDED     HMAC-SHA256 (digest length = key length = 32)
            'hmac-sha2-512',// OPTIONAL        HMAC-SHA512 (digest length = key length = 64)

            // from <https://tools.ietf.org/html/draft-miller-secsh-umac-01>:
            'umac-64@openssh.com',
            'umac-128@openssh.com',

            'hmac-sha1-96', // RECOMMENDED     first 96 bits of HMAC-SHA1 (digest length = 12, key length = 20)
            'hmac-sha1',    // REQUIRED        HMAC-SHA1 (digest length = key length = 20)
            'hmac-md5-96',  // OPTIONAL        first 96 bits of HMAC-MD5 (digest length = 12, key length = 16)
            'hmac-md5',     // OPTIONAL        HMAC-MD5 (digest length = key length = 16)
            //'none'          // OPTIONAL        no MAC; NOT RECOMMENDED
        ];
    }

    /**
     * Returns a list of compression algorithms that phpseclib supports
     */
    public static function getSupportedCompressionAlgorithms(): array
    {
        $algos = ['none']; // REQUIRED        no compression
        if (function_exists('deflate_init')) {
            $algos[] = 'zlib@openssh.com'; // https://datatracker.ietf.org/doc/html/draft-miller-secsh-compression-delayed
            $algos[] = 'zlib';
        }
        return $algos;
    }

    /**
     * Return list of negotiated algorithms
     *
     * Uses the same format as https://www.php.net/ssh2-methods-negotiated
     */
    public function getAlgorithmsNegotiated(): array
    {
        $this->connect();

        $compression_map = [
            self::NET_SSH2_COMPRESSION_NONE => 'none',
            self::NET_SSH2_COMPRESSION_ZLIB => 'zlib',
            self::NET_SSH2_COMPRESSION_ZLIB_AT_OPENSSH => 'zlib@openssh.com',
        ];

        return [
            'kex' => $this->kex_algorithm,
            'hostkey' => $this->signature_format,
            'client_to_server' => [
                'crypt' => $this->encryptName,
                'mac' => $this->hmac_create_name,
                'comp' => $compression_map[$this->compress],
            ],
            'server_to_client' => [
                'crypt' => $this->decryptName,
                'mac' => $this->hmac_check_name,
                'comp' => $compression_map[$this->decompress],
            ],
        ];
    }

    /**
     * Force multiple channels (even if phpseclib has decided to disable them)
     */
    public function forceMultipleChannels(): void
    {
        $this->errorOnMultipleChannels = false;
    }

    /**
     * Allows you to set the terminal
     */
    public function setTerminal(string $term): void
    {
        $this->term = $term;
    }

    /**
     * Accepts an associative array with up to four parameters as described at
     * <https://www.php.net/manual/en/function.ssh2-connect.php>
     */
    public function setPreferredAlgorithms(array $methods): void
    {
        $preferred = $methods;

        if (isset($preferred['kex'])) {
            $preferred['kex'] = array_intersect(
                $preferred['kex'],
                static::getSupportedKEXAlgorithms()
            );
        }

        if (isset($preferred['hostkey'])) {
            $preferred['hostkey'] = array_intersect(
                $preferred['hostkey'],
                static::getSupportedHostKeyAlgorithms()
            );
        }

        $keys = ['client_to_server', 'server_to_client'];
        foreach ($keys as $key) {
            if (isset($preferred[$key])) {
                $a = &$preferred[$key];
                if (isset($a['crypt'])) {
                    $a['crypt'] = array_intersect(
                        $a['crypt'],
                        static::getSupportedEncryptionAlgorithms()
                    );
                }
                if (isset($a['comp'])) {
                    $a['comp'] = array_intersect(
                        $a['comp'],
                        static::getSupportedCompressionAlgorithms()
                    );
                }
                if (isset($a['mac'])) {
                    $a['mac'] = array_intersect(
                        $a['mac'],
                        static::getSupportedMACAlgorithms()
                    );
                }
            }
        }

        $keys = [
            'kex',
            'hostkey',
            'client_to_server/crypt',
            'client_to_server/comp',
            'client_to_server/mac',
            'server_to_client/crypt',
            'server_to_client/comp',
            'server_to_client/mac',
        ];
        foreach ($keys as $key) {
            $p = $preferred;
            $m = $methods;

            $subkeys = explode('/', $key);
            foreach ($subkeys as $subkey) {
                if (!isset($p[$subkey])) {
                    continue 2;
                }
                $p = $p[$subkey];
                $m = $m[$subkey];
            }

            if (count($p) != count($m)) {
                $diff = array_diff($m, $p);
                $msg = count($diff) == 1 ?
                    ' is not a supported algorithm' :
                    ' are not supported algorithms';
                throw new UnsupportedAlgorithmException(implode(', ', $diff) . $msg);
            }
        }

        $this->preferred = $preferred;
    }

    /**
     * Returns the banner message.
     *
     * Quoting from the RFC, "in some jurisdictions, sending a warning message before
     * authentication may be relevant for getting legal protection."
     */
    public function getBannerMessage(): string
    {
        return $this->banner_message;
    }

    /**
     * Returns the server public host key.
     *
     * Caching this the first time you connect to a server and checking the result on subsequent connections
     * is recommended.  Returns false if the server signature is not signed correctly with the public host key.
     *
     * @return string|false
     * @throws RuntimeException on badly formatted keys
     * @throws NoSupportedAlgorithmsException when the key isn't in a supported format
     */
    public function getServerPublicHostKey()
    {
        if (!($this->bitmap & self::MASK_CONSTRUCTOR)) {
            $this->connect();
        }

        $signature = $this->signature;
        $server_public_host_key = base64_encode($this->server_public_host_key);

        if ($this->signature_validated) {
            return $this->bitmap ?
                $this->signature_format . ' ' . $server_public_host_key :
                false;
        }

        $this->signature_validated = true;

        switch ($this->signature_format) {
            case 'ssh-ed25519':
            case 'ecdsa-sha2-nistp256':
            case 'ecdsa-sha2-nistp384':
            case 'ecdsa-sha2-nistp521':
                $key = EC::loadFormat('OpenSSH', $server_public_host_key)
                    ->withSignatureFormat('SSH2');
                switch ($this->signature_format) {
                    case 'ssh-ed25519':
                        $hash = 'sha512';
                        break;
                    case 'ecdsa-sha2-nistp256':
                        $hash = 'sha256';
                        break;
                    case 'ecdsa-sha2-nistp384':
                        $hash = 'sha384';
                        break;
                    case 'ecdsa-sha2-nistp521':
                        $hash = 'sha512';
                }
                $key = $key->withHash($hash);
                break;
            case 'ssh-dss':
                $key = DSA::loadFormat('OpenSSH', $server_public_host_key)
                    ->withSignatureFormat('SSH2')
                    ->withHash('sha1');
                break;
            case 'ssh-rsa':
            case 'rsa-sha2-256':
            case 'rsa-sha2-512':
                // could be ssh-rsa, rsa-sha2-256, rsa-sha2-512
                // we don't check here because we already checked in key_exchange
                // some signatures have the type embedded within the message and some don't
                [, $signature] = Strings::unpackSSH2('ss', $signature);

                $key = RSA::loadFormat('OpenSSH', $server_public_host_key)
                    ->withPadding(RSA::SIGNATURE_PKCS1);
                switch ($this->signature_format) {
                    case 'rsa-sha2-512':
                        $hash = 'sha512';
                        break;
                    case 'rsa-sha2-256':
                        $hash = 'sha256';
                        break;
                    //case 'ssh-rsa':
                    default:
                        $hash = 'sha1';
                }
                $key = $key->withHash($hash);
                break;
            default:
                $this->disconnect_helper(DisconnectReason::HOST_KEY_NOT_VERIFIABLE);
                throw new NoSupportedAlgorithmsException('Unsupported signature format');
        }

        if (!$key->verify($this->exchange_hash, $signature)) {
            return $this->disconnect_helper(DisconnectReason::HOST_KEY_NOT_VERIFIABLE);
        };

        return $this->signature_format . ' ' . $server_public_host_key;
    }

    /**
     * Returns the exit status of an SSH command or false.
     *
     * @return false|int
     */
    public function getExitStatus()
    {
        if (is_null($this->exit_status)) {
            return false;
        }
        return $this->exit_status;
    }

    /**
     * Returns the number of columns for the terminal window size.
     */
    public function getWindowColumns(): int
    {
        return $this->windowColumns;
    }

    /**
     * Returns the number of rows for the terminal window size.
     */
    public function getWindowRows(): int
    {
        return $this->windowRows;
    }

    /**
     * Sets the number of columns for the terminal window size.
     */
    public function setWindowColumns(int $value): void
    {
        $this->windowColumns = $value;
    }

    /**
     * Sets the number of rows for the terminal window size.
     */
    public function setWindowRows(int $value): void
    {
        $this->windowRows = $value;
    }

    /**
     * Sets the number of columns and rows for the terminal window size.
     */
    public function setWindowSize(int $columns = 80, int $rows = 24): void
    {
        $this->windowColumns = $columns;
        $this->windowRows = $rows;
    }

    /**
     * To String Magic Method
     *
     * @return string
     */
    #[\ReturnTypeWillChange]
    public function __toString()
    {
        return $this->getResourceId();
    }

    /**
     * Get Resource ID
     *
     * We use {} because that symbols should not be in URL according to
     * {@link http://tools.ietf.org/html/rfc3986#section-2 RFC}.
     * It will safe us from any conflicts, because otherwise regexp will
     * match all alphanumeric domains.
     */
    public function getResourceId(): string
    {
        return '{' . spl_object_hash($this) . '}';
    }

    public static function getConnectionByResourceId(string $id): SSH2|null
    {
        if (array_key_exists($id, self::$connections)) {
            /**
             * @psalm-ignore-var
             * @var SSH2|null $ssh2
             */
            $ssh2 =  self::$connections[$id]->get();
            return $ssh2;
        }
        return null;
    }

    /**
     * Return all excising connections
     *
     * @return array<string, SSH2>
     */
    public static function getConnections(): array
    {
        if (!class_exists('WeakReference')) {
            /** @var array<string, SSH2> */
            return self::$connections;
        }
        $temp = [];
        foreach (self::$connections as $key => $ref) {
            $temp[$key] = $ref->get();
        }
        return $temp;
    }

    /**
     * Update packet types in log history
     */
    private function updateLogHistory(string $old, string $new): void
    {
        if (defined('NET_SSH2_LOGGING') && NET_SSH2_LOGGING == self::LOG_COMPLEX) {
            $this->message_number_log[count($this->message_number_log) - 1] = str_replace(
                $old,
                $new,
                $this->message_number_log[count($this->message_number_log) - 1]
            );
        }
    }

    /**
     * Return the list of authentication methods that may productively continue authentication.
     *
     * @see https://tools.ietf.org/html/rfc4252#section-5.1
     */
    public function getAuthMethodsToContinue(): ?array
    {
        return $this->auth_methods_to_continue;
    }

    /**
     * Enables "smart" multi-factor authentication (MFA)
     */
    public function enableSmartMFA(): void
    {
        $this->smartMFA = true;
    }

    /**
     * Disables "smart" multi-factor authentication (MFA)
     */
    public function disableSmartMFA(): void
    {
        $this->smartMFA = false;
    }
}<|MERGE_RESOLUTION|>--- conflicted
+++ resolved
@@ -2085,34 +2085,11 @@
                 throw $e;
             }
 
-<<<<<<< HEAD
             [$type] = Strings::unpackSSH2('C', $response);
-
-            if ($type == MessageType::EXT_INFO) {
-                [$nr_extensions] = Strings::unpackSSH2('N', $response);
-                for ($i = 0; $i < $nr_extensions; $i++) {
-                    [$extension_name, $extension_value] = Strings::unpackSSH2('ss', $response);
-                    if ($extension_name == 'server-sig-algs') {
-                        $this->supported_private_key_algorithms = explode(',', $extension_value);
-                    }
-                }
-
-                $response = $this->get_binary_packet();
-                [$type] = Strings::unpackSSH2('C', $response);
-            }
-
             [$service] = Strings::unpackSSH2('s', $response);
             if ($type != MessageType::SERVICE_ACCEPT || $service != 'ssh-userauth') {
                 $this->disconnect_helper(DisconnectReason::PROTOCOL_ERROR);
                 throw new UnexpectedValueException('Expected SSH_MSG_SERVICE_ACCEPT');
-=======
-            list($type) = Strings::unpackSSH2('C', $response);
-            list($service) = Strings::unpackSSH2('s', $response);
-
-            if ($type != NET_SSH2_MSG_SERVICE_ACCEPT || $service != 'ssh-userauth') {
-                $this->disconnect_helper(NET_SSH2_DISCONNECT_PROTOCOL_ERROR);
-                throw new \UnexpectedValueException('Expected SSH_MSG_SERVICE_ACCEPT');
->>>>>>> da7b2398
             }
             $this->bitmap |= self::MASK_LOGIN_REQ;
         }
@@ -3528,11 +3505,11 @@
                     $payload = $this->get_binary_packet($skip_channel_filter);
                 }
                 break;
-            case NET_SSH2_MSG_EXT_INFO:
+            case MessageType::EXT_INFO:
                 Strings::shift($payload, 1);
-                list($nr_extensions) = Strings::unpackSSH2('N', $payload);
+                [$nr_extensions] = Strings::unpackSSH2('N', $payload);
                 for ($i = 0; $i < $nr_extensions; $i++) {
-                    list($extension_name, $extension_value) = Strings::unpackSSH2('ss', $payload);
+                    [$extension_name, $extension_value] = Strings::unpackSSH2('ss', $payload);
                     if ($extension_name == 'server-sig-algs') {
                         $this->supported_private_key_algorithms = explode(',', $extension_value);
                     }
