--- conflicted
+++ resolved
@@ -1266,13 +1266,8 @@
     {
         $identifier = 'SSH-2.0-phpseclib_2.0';
 
-<<<<<<< HEAD
         $ext = [];
-        if (extension_loaded('libsodium')) {
-=======
-        $ext = array();
         if (function_exists('\\Sodium\\library_version_major')) {
->>>>>>> b3add449
             $ext[] = 'libsodium';
         }
 
