--- conflicted
+++ resolved
@@ -2257,11 +2257,7 @@
      *
      * @throws \RuntimeException on connection error
      */
-<<<<<<< HEAD
-    private function keyboard_interactive_process(array ...$responses): bool
-=======
     private function keyboard_interactive_process(...$responses)
->>>>>>> 59e34b1c
     {
         if (strlen($this->last_interactive_response)) {
             $response = $this->last_interactive_response;
