<?php

/**
 * Pure-PHP implementation of SSHv2.
 *
 * PHP version 5
 *
 * Here are some examples of how to use this library:
 * <code>
 * <?php
 *    include 'vendor/autoload.php';
 *
 *    $ssh = new \phpseclib3\Net\SSH2('www.domain.tld');
 *    if (!$ssh->login('username', 'password')) {
 *        exit('Login Failed');
 *    }
 *
 *    echo $ssh->exec('pwd');
 *    echo $ssh->exec('ls -la');
 * ?>
 * </code>
 *
 * <code>
 * <?php
 *    include 'vendor/autoload.php';
 *
 *    $key = \phpseclib3\Crypt\PublicKeyLoader::load('...', '(optional) password');
 *
 *    $ssh = new \phpseclib3\Net\SSH2('www.domain.tld');
 *    if (!$ssh->login('username', $key)) {
 *        exit('Login Failed');
 *    }
 *
 *    echo $ssh->read('username@username:~$');
 *    $ssh->write("ls -la\n");
 *    echo $ssh->read('username@username:~$');
 * ?>
 * </code>
 *
 * @category  Net
 * @package   SSH2
 * @author    Jim Wigginton <terrafrost@php.net>
 * @copyright 2007 Jim Wigginton
 * @license   http://www.opensource.org/licenses/mit-license.html  MIT License
 * @link      http://phpseclib.sourceforge.net
 */

namespace phpseclib3\Net;

use phpseclib3\Crypt\Blowfish;
use phpseclib3\Crypt\Hash;
use phpseclib3\Crypt\Random;
use phpseclib3\Crypt\RC4;
use phpseclib3\Crypt\Rijndael;
use phpseclib3\Crypt\Common\PrivateKey;
use phpseclib3\Crypt\RSA;
use phpseclib3\Crypt\DSA;
use phpseclib3\Crypt\EC;
use phpseclib3\Crypt\DH;
use phpseclib3\Crypt\TripleDES;
use phpseclib3\Crypt\Twofish;
use phpseclib3\Crypt\ChaCha20;
use phpseclib3\Math\BigInteger; // Used to do Diffie-Hellman key exchange and DSA/RSA signature verification.
use phpseclib3\System\SSH\Agent;
use phpseclib3\System\SSH\Agent\Identity as AgentIdentity;
use phpseclib3\Exception\NoSupportedAlgorithmsException;
use phpseclib3\Exception\UnsupportedAlgorithmException;
use phpseclib3\Exception\UnsupportedCurveException;
use phpseclib3\Exception\ConnectionClosedException;
use phpseclib3\Exception\UnableToConnectException;
use phpseclib3\Exception\InsufficientSetupException;
use phpseclib3\Common\Functions\Strings;
use phpseclib3\Crypt\Common\AsymmetricKey;

/**
 * Pure-PHP implementation of SSHv2.
 *
 * @package SSH2
 * @author  Jim Wigginton <terrafrost@php.net>
 * @access  public
 */
class SSH2
{
    // Execution Bitmap Masks
    const MASK_CONSTRUCTOR   = 0x00000001;
    const MASK_CONNECTED     = 0x00000002;
    const MASK_LOGIN_REQ     = 0x00000004;
    const MASK_LOGIN         = 0x00000008;
    const MASK_SHELL         = 0x00000010;
    const MASK_WINDOW_ADJUST = 0x00000020;

    /*
     * Channel constants
     *
     * RFC4254 refers not to client and server channels but rather to sender and recipient channels.  we don't refer
     * to them in that way because RFC4254 toggles the meaning. the client sends a SSH_MSG_CHANNEL_OPEN message with
     * a sender channel and the server sends a SSH_MSG_CHANNEL_OPEN_CONFIRMATION in response, with a sender and a
     * recipient channel.  at first glance, you might conclude that SSH_MSG_CHANNEL_OPEN_CONFIRMATION's sender channel
     * would be the same thing as SSH_MSG_CHANNEL_OPEN's sender channel, but it's not, per this snippet:
     *     The 'recipient channel' is the channel number given in the original
     *     open request, and 'sender channel' is the channel number allocated by
     *     the other side.
     *
     * @see \phpseclib3\Net\SSH2::send_channel_packet()
     * @see \phpseclib3\Net\SSH2::get_channel_packet()
     * @access private
     */
    const CHANNEL_EXEC          = 1; // PuTTy uses 0x100
    const CHANNEL_SHELL         = 2;
    const CHANNEL_SUBSYSTEM     = 3;
    const CHANNEL_AGENT_FORWARD = 4;
    const CHANNEL_KEEP_ALIVE    = 5;

    /**
     * Returns the message numbers
     *
     * @access public
     * @see \phpseclib3\Net\SSH2::getLog()
     */
    const LOG_SIMPLE = 1;
    /**
     * Returns the message content
     *
     * @access public
     * @see \phpseclib3\Net\SSH2::getLog()
     */
    const LOG_COMPLEX = 2;
    /**
     * Outputs the content real-time
     *
     * @access public
     * @see \phpseclib3\Net\SSH2::getLog()
     */
    const LOG_REALTIME = 3;
    /**
     * Dumps the content real-time to a file
     *
     * @access public
     * @see \phpseclib3\Net\SSH2::getLog()
     */
    const LOG_REALTIME_FILE = 4;
    /**
     * Make sure that the log never gets larger than this
     *
     * @access public
     * @see \phpseclib3\Net\SSH2::getLog()
     */
    const LOG_MAX_SIZE = 1048576; // 1024 * 1024

    /**
     * Returns when a string matching $expect exactly is found
     *
     * @access public
     * @see \phpseclib3\Net\SSH2::read()
     */
    const READ_SIMPLE = 1;
    /**
     * Returns when a string matching the regular expression $expect is found
     *
     * @access public
     * @see \phpseclib3\Net\SSH2::read()
     */
    const READ_REGEX = 2;
    /**
     * Returns whenever a data packet is received.
     *
     * Some data packets may only contain a single character so it may be necessary
     * to call read() multiple times when using this option
     *
     * @access public
     * @see \phpseclib3\Net\SSH2::read()
     */
    const READ_NEXT = 3;

    /**
     * The SSH identifier
     *
     * @var string
     * @access private
     */
    private $identifier;

    /**
     * The Socket Object
     *
     * @var object
     * @access private
     */
    public $fsock;

    /**
     * Execution Bitmap
     *
     * The bits that are set represent functions that have been called already.  This is used to determine
     * if a requisite function has been successfully executed.  If not, an error should be thrown.
     *
     * @var int
     * @access private
     */
    protected $bitmap = 0;

    /**
     * Error information
     *
     * @see self::getErrors()
     * @see self::getLastError()
     * @var array
     * @access private
     */
    private $errors = [];

    /**
     * Server Identifier
     *
     * @see self::getServerIdentification()
     * @var array|false
     * @access private
     */
    private $server_identifier = false;

    /**
     * Key Exchange Algorithms
     *
     * @see self::getKexAlgorithims()
     * @var array|false
     * @access private
     */
    private $kex_algorithms = false;

    /**
     * Key Exchange Algorithm
     *
     * @see self::getMethodsNegotiated()
     * @var string|false
     * @access private
     */
    private $kex_algorithm = false;

    /**
     * Minimum Diffie-Hellman Group Bit Size in RFC 4419 Key Exchange Methods
     *
     * @see self::_key_exchange()
     * @var int
     * @access private
     */
    private $kex_dh_group_size_min = 1536;

    /**
     * Preferred Diffie-Hellman Group Bit Size in RFC 4419 Key Exchange Methods
     *
     * @see self::_key_exchange()
     * @var int
     * @access private
     */
    private $kex_dh_group_size_preferred = 2048;

    /**
     * Maximum Diffie-Hellman Group Bit Size in RFC 4419 Key Exchange Methods
     *
     * @see self::_key_exchange()
     * @var int
     * @access private
     */
    private $kex_dh_group_size_max = 4096;

    /**
     * Server Host Key Algorithms
     *
     * @see self::getServerHostKeyAlgorithms()
     * @var array|false
     * @access private
     */
    private $server_host_key_algorithms = false;

    /**
     * Encryption Algorithms: Client to Server
     *
     * @see self::getEncryptionAlgorithmsClient2Server()
     * @var array|false
     * @access private
     */
    private $encryption_algorithms_client_to_server = false;

    /**
     * Encryption Algorithms: Server to Client
     *
     * @see self::getEncryptionAlgorithmsServer2Client()
     * @var array|false
     * @access private
     */
    private $encryption_algorithms_server_to_client = false;

    /**
     * MAC Algorithms: Client to Server
     *
     * @see self::getMACAlgorithmsClient2Server()
     * @var array|false
     * @access private
     */
    private $mac_algorithms_client_to_server = false;

    /**
     * MAC Algorithms: Server to Client
     *
     * @see self::getMACAlgorithmsServer2Client()
     * @var array|false
     * @access private
     */
    private $mac_algorithms_server_to_client = false;

    /**
     * Compression Algorithms: Client to Server
     *
     * @see self::getCompressionAlgorithmsClient2Server()
     * @var array|false
     * @access private
     */
    private $compression_algorithms_client_to_server = false;

    /**
     * Compression Algorithms: Server to Client
     *
     * @see self::getCompressionAlgorithmsServer2Client()
     * @var array|false
     * @access private
     */
    private $compression_algorithms_server_to_client = false;

    /**
     * Languages: Server to Client
     *
     * @see self::getLanguagesServer2Client()
     * @var array|false
     * @access private
     */
    private $languages_server_to_client = false;

    /**
     * Languages: Client to Server
     *
     * @see self::getLanguagesClient2Server()
     * @var array|false
     * @access private
     */
    private $languages_client_to_server = false;

    /**
     * Preferred Algorithms
     *
     * @see self::setPreferredAlgorithms()
     * @var array
     * @access private
     */
    private $preferred = [];

    /**
     * Block Size for Server to Client Encryption
     *
     * "Note that the length of the concatenation of 'packet_length',
     *  'padding_length', 'payload', and 'random padding' MUST be a multiple
     *  of the cipher block size or 8, whichever is larger.  This constraint
     *  MUST be enforced, even when using stream ciphers."
     *
     *  -- http://tools.ietf.org/html/rfc4253#section-6
     *
     * @see self::__construct()
     * @see self::_send_binary_packet()
     * @var int
     * @access private
     */
    private $encrypt_block_size = 8;

    /**
     * Block Size for Client to Server Encryption
     *
     * @see self::__construct()
     * @see self::_get_binary_packet()
     * @var int
     * @access private
     */
    private $decrypt_block_size = 8;

    /**
     * Server to Client Encryption Object
     *
     * @see self::_get_binary_packet()
     * @var object
     * @access private
     */
    private $decrypt = false;

    /**
     * Server to Client Length Encryption Object
     *
     * @see self::_get_binary_packet()
     * @var object
     * @access private
     */
    private $lengthDecrypt = false;

    /**
     * Client to Server Encryption Object
     *
     * @see self::_send_binary_packet()
     * @var object
     * @access private
     */
    private $encrypt = false;

    /**
     * Client to Server Length Encryption Object
     *
     * @see self::_send_binary_packet()
     * @var object
     * @access private
     */
    private $lengthEncrypt = false;

    /**
     * Client to Server HMAC Object
     *
     * @see self::_send_binary_packet()
     * @var object
     * @access private
     */
    private $hmac_create = false;

    /**
     * Server to Client HMAC Object
     *
     * @see self::_get_binary_packet()
     * @var object
     * @access private
     */
    private $hmac_check = false;

    /**
     * Size of server to client HMAC
     *
     * We need to know how big the HMAC will be for the server to client direction so that we know how many bytes to read.
     * For the client to server side, the HMAC object will make the HMAC as long as it needs to be.  All we need to do is
     * append it.
     *
     * @see self::_get_binary_packet()
     * @var int
     * @access private
     */
    private $hmac_size = false;

    /**
     * Server Public Host Key
     *
     * @see self::getServerPublicHostKey()
     * @var string
     * @access private
     */
    private $server_public_host_key;

    /**
     * Session identifier
     *
     * "The exchange hash H from the first key exchange is additionally
     *  used as the session identifier, which is a unique identifier for
     *  this connection."
     *
     *  -- http://tools.ietf.org/html/rfc4253#section-7.2
     *
     * @see self::_key_exchange()
     * @var string
     * @access private
     */
    private $session_id = false;

    /**
     * Exchange hash
     *
     * The current exchange hash
     *
     * @see self::_key_exchange()
     * @var string
     * @access private
     */
    private $exchange_hash = false;

    /**
     * Message Numbers
     *
     * @see self::__construct()
     * @var array
     * @access private
     */
    private $message_numbers = [];

    /**
     * Disconnection Message 'reason codes' defined in RFC4253
     *
     * @see self::__construct()
     * @var array
     * @access private
     */
    private $disconnect_reasons = [];

    /**
     * SSH_MSG_CHANNEL_OPEN_FAILURE 'reason codes', defined in RFC4254
     *
     * @see self::__construct()
     * @var array
     * @access private
     */
    private $channel_open_failure_reasons = [];

    /**
     * Terminal Modes
     *
     * @link http://tools.ietf.org/html/rfc4254#section-8
     * @see self::__construct()
     * @var array
     * @access private
     */
    private $terminal_modes = [];

    /**
     * SSH_MSG_CHANNEL_EXTENDED_DATA's data_type_codes
     *
     * @link http://tools.ietf.org/html/rfc4254#section-5.2
     * @see self::__construct()
     * @var array
     * @access private
     */
    private $channel_extended_data_type_codes = [];

    /**
     * Send Sequence Number
     *
     * See 'Section 6.4.  Data Integrity' of rfc4253 for more info.
     *
     * @see self::_send_binary_packet()
     * @var int
     * @access private
     */
    private $send_seq_no = 0;

    /**
     * Get Sequence Number
     *
     * See 'Section 6.4.  Data Integrity' of rfc4253 for more info.
     *
     * @see self::_get_binary_packet()
     * @var int
     * @access private
     */
    private $get_seq_no = 0;

    /**
     * Server Channels
     *
     * Maps client channels to server channels
     *
     * @see self::get_channel_packet()
     * @see self::exec()
     * @var array
     * @access private
     */
    protected $server_channels = [];

    /**
     * Channel Buffers
     *
     * If a client requests a packet from one channel but receives two packets from another those packets should
     * be placed in a buffer
     *
     * @see self::get_channel_packet()
     * @see self::exec()
     * @var array
     * @access private
     */
    private $channel_buffers = [];

    /**
     * Channel Status
     *
     * Contains the type of the last sent message
     *
     * @see self::get_channel_packet()
     * @var array
     * @access private
     */
    protected $channel_status = [];

    /**
     * Packet Size
     *
     * Maximum packet size indexed by channel
     *
     * @see self::send_channel_packet()
     * @var array
     * @access private
     */
    private $packet_size_client_to_server = [];

    /**
     * Message Number Log
     *
     * @see self::getLog()
     * @var array
     * @access private
     */
    private $message_number_log = [];

    /**
     * Message Log
     *
     * @see self::getLog()
     * @var array
     * @access private
     */
    private $message_log = [];

    /**
     * The Window Size
     *
     * Bytes the other party can send before it must wait for the window to be adjusted (0x7FFFFFFF = 2GB)
     *
     * @var int
     * @see self::send_channel_packet()
     * @see self::exec()
     * @access private
     */
    protected $window_size = 0x7FFFFFFF;

    /**
     * What we resize the window to
     *
     * When PuTTY resizes the window it doesn't add an additional 0x7FFFFFFF bytes - it adds 0x40000000 bytes.
     * Some SFTP clients (GoAnywhere) don't support adding 0x7FFFFFFF to the window size after the fact so
     * we'll just do what PuTTY does
     *
     * @var int
     * @see self::_send_channel_packet()
     * @see self::exec()
     * @access private
     */
    var $window_resize = 0x40000000;

    /**
     * Window size, server to client
     *
     * Window size indexed by channel
     *
     * @see self::send_channel_packet()
     * @var array
     * @access private
     */
    protected $window_size_server_to_client = [];

    /**
     * Window size, client to server
     *
     * Window size indexed by channel
     *
     * @see self::get_channel_packet()
     * @var array
     * @access private
     */
    private $window_size_client_to_server = [];

    /**
     * Server signature
     *
     * Verified against $this->session_id
     *
     * @see self::getServerPublicHostKey()
     * @var string
     * @access private
     */
    private $signature = '';

    /**
     * Server signature format
     *
     * ssh-rsa or ssh-dss.
     *
     * @see self::getServerPublicHostKey()
     * @var string
     * @access private
     */
    private $signature_format = '';

    /**
     * Interactive Buffer
     *
     * @see self::read()
     * @var array
     * @access private
     */
    private $interactiveBuffer = '';

    /**
     * Current log size
     *
     * Should never exceed self::LOG_MAX_SIZE
     *
     * @see self::_send_binary_packet()
     * @see self::_get_binary_packet()
     * @var int
     * @access private
     */
    private $log_size;

    /**
     * Timeout
     *
     * @see self::setTimeout()
     * @access private
     */
    protected $timeout;

    /**
     * Current Timeout
     *
     * @see self::get_channel_packet()
     * @access private
     */
    protected $curTimeout;

    /**
     * Keep Alive Interval
     *
     * @see self::setKeepAlive()
     * @access private
     */
    var $keepAlive;

    /**
     * Real-time log file pointer
     *
     * @see self::_append_log()
     * @var resource
     * @access private
     */
    private $realtime_log_file;

    /**
     * Real-time log file size
     *
     * @see self::_append_log()
     * @var int
     * @access private
     */
    private $realtime_log_size;

    /**
     * Has the signature been validated?
     *
     * @see self::getServerPublicHostKey()
     * @var bool
     * @access private
     */
    private $signature_validated = false;

    /**
     * Real-time log file wrap boolean
     *
     * @see self::_append_log()
     * @access private
     */
    private $realtime_log_wrap;

    /**
     * Flag to suppress stderr from output
     *
     * @see self::enableQuietMode()
     * @access private
     */
    private $quiet_mode = false;

    /**
     * Time of first network activity
     *
     * @var int
     * @access private
     */
    private $last_packet;

    /**
     * Exit status returned from ssh if any
     *
     * @var int
     * @access private
     */
    private $exit_status;

    /**
     * Flag to request a PTY when using exec()
     *
     * @var bool
     * @see self::enablePTY()
     * @access private
     */
    private $request_pty = false;

    /**
     * Flag set while exec() is running when using enablePTY()
     *
     * @var bool
     * @access private
     */
    private $in_request_pty_exec = false;

    /**
     * Flag set after startSubsystem() is called
     *
     * @var bool
     * @access private
     */
    private $in_subsystem;

    /**
     * Contents of stdError
     *
     * @var string
     * @access private
     */
    private $stdErrorLog;

    /**
     * The Last Interactive Response
     *
     * @see self::_keyboard_interactive_process()
     * @var string
     * @access private
     */
    private $last_interactive_response = '';

    /**
     * Keyboard Interactive Request / Responses
     *
     * @see self::_keyboard_interactive_process()
     * @var array
     * @access private
     */
    private $keyboard_requests_responses = [];

    /**
     * Banner Message
     *
     * Quoting from the RFC, "in some jurisdictions, sending a warning message before
     * authentication may be relevant for getting legal protection."
     *
     * @see self::_filter()
     * @see self::getBannerMessage()
     * @var string
     * @access private
     */
    private $banner_message = '';

    /**
     * Did read() timeout or return normally?
     *
     * @see self::isTimeout()
     * @var bool
     * @access private
     */
    private $is_timeout = false;

    /**
     * Log Boundary
     *
     * @see self::_format_log()
     * @var string
     * @access private
     */
    private $log_boundary = ':';

    /**
     * Log Long Width
     *
     * @see self::_format_log()
     * @var int
     * @access private
     */
    private $log_long_width = 65;

    /**
     * Log Short Width
     *
     * @see self::_format_log()
     * @var int
     * @access private
     */
    private $log_short_width = 16;

    /**
     * Hostname
     *
     * @see self::__construct()
     * @see self::_connect()
     * @var string
     * @access private
     */
    private $host;

    /**
     * Port Number
     *
     * @see self::__construct()
     * @see self::_connect()
     * @var int
     * @access private
     */
    private $port;

    /**
     * Number of columns for terminal window size
     *
     * @see self::getWindowColumns()
     * @see self::setWindowColumns()
     * @see self::setWindowSize()
     * @var int
     * @access private
     */
    private $windowColumns = 80;

    /**
     * Number of columns for terminal window size
     *
     * @see self::getWindowRows()
     * @see self::setWindowRows()
     * @see self::setWindowSize()
     * @var int
     * @access private
     */
    private $windowRows = 24;

    /**
     * Crypto Engine
     *
     * @see self::setCryptoEngine()
     * @see self::_key_exchange()
     * @var int
     * @access private
     */
    private static $crypto_engine = false;

    /**
     * A System_SSH_Agent for use in the SSH2 Agent Forwarding scenario
     *
     * @var \phpseclib3\System\Ssh\Agent
     * @access private
     */
    private $agent;

    /**
     * Connection storage to replicates ssh2 extension functionality:
     * {@link http://php.net/manual/en/wrappers.ssh2.php#refsect1-wrappers.ssh2-examples}
     *
     * @var SSH2[]
     */
    private static $connections;

    /**
     * Send the identification string first?
     *
     * @var bool
     * @access private
     */
    private $send_id_string_first = true;

    /**
     * Send the key exchange initiation packet first?
     *
     * @var bool
     * @access private
     */
    private $send_kex_first = true;

    /**
     * Some versions of OpenSSH incorrectly calculate the key size
     *
     * @var bool
     * @access private
     */
    private $bad_key_size_fix = false;

    /**
     * Should we try to re-connect to re-establish keys?
     *
     * @var bool
     * @access private
     */
    private $retry_connect = false;

    /**
     * Binary Packet Buffer
     *
     * @var string|false
     * @access private
     */
    private $binary_packet_buffer = false;

    /**
     * Preferred Signature Format
     *
     * @var string|false
     * @access private
     */
    protected $preferred_signature_format = false;

    /**
     * Authentication Credentials
     *
     * @var array
     * @access private
     */
    protected $auth = [];

    /**
     * Terminal
     *
     * @var string
     * @access private
     */
    private $term = 'vt100';

    /**
     * Default Constructor.
     *
     * $host can either be a string, representing the host, or a stream resource.
     *
     * @param mixed $host
     * @param int $port
     * @param int $timeout
     * @see self::login()
     * @return SSH2|void
     * @access public
     */
    public function __construct($host, $port = 22, $timeout = 10)
    {
        $this->message_numbers = [
            1 => 'NET_SSH2_MSG_DISCONNECT',
            2 => 'NET_SSH2_MSG_IGNORE',
            3 => 'NET_SSH2_MSG_UNIMPLEMENTED',
            4 => 'NET_SSH2_MSG_DEBUG',
            5 => 'NET_SSH2_MSG_SERVICE_REQUEST',
            6 => 'NET_SSH2_MSG_SERVICE_ACCEPT',
            20 => 'NET_SSH2_MSG_KEXINIT',
            21 => 'NET_SSH2_MSG_NEWKEYS',
            30 => 'NET_SSH2_MSG_KEXDH_INIT',
            31 => 'NET_SSH2_MSG_KEXDH_REPLY',
            50 => 'NET_SSH2_MSG_USERAUTH_REQUEST',
            51 => 'NET_SSH2_MSG_USERAUTH_FAILURE',
            52 => 'NET_SSH2_MSG_USERAUTH_SUCCESS',
            53 => 'NET_SSH2_MSG_USERAUTH_BANNER',

            80 => 'NET_SSH2_MSG_GLOBAL_REQUEST',
            81 => 'NET_SSH2_MSG_REQUEST_SUCCESS',
            82 => 'NET_SSH2_MSG_REQUEST_FAILURE',
            90 => 'NET_SSH2_MSG_CHANNEL_OPEN',
            91 => 'NET_SSH2_MSG_CHANNEL_OPEN_CONFIRMATION',
            92 => 'NET_SSH2_MSG_CHANNEL_OPEN_FAILURE',
            93 => 'NET_SSH2_MSG_CHANNEL_WINDOW_ADJUST',
            94 => 'NET_SSH2_MSG_CHANNEL_DATA',
            95 => 'NET_SSH2_MSG_CHANNEL_EXTENDED_DATA',
            96 => 'NET_SSH2_MSG_CHANNEL_EOF',
            97 => 'NET_SSH2_MSG_CHANNEL_CLOSE',
            98 => 'NET_SSH2_MSG_CHANNEL_REQUEST',
            99 => 'NET_SSH2_MSG_CHANNEL_SUCCESS',
            100 => 'NET_SSH2_MSG_CHANNEL_FAILURE'
        ];
        $this->disconnect_reasons = [
            1 => 'NET_SSH2_DISCONNECT_HOST_NOT_ALLOWED_TO_CONNECT',
            2 => 'NET_SSH2_DISCONNECT_PROTOCOL_ERROR',
            3 => 'NET_SSH2_DISCONNECT_KEY_EXCHANGE_FAILED',
            4 => 'NET_SSH2_DISCONNECT_RESERVED',
            5 => 'NET_SSH2_DISCONNECT_MAC_ERROR',
            6 => 'NET_SSH2_DISCONNECT_COMPRESSION_ERROR',
            7 => 'NET_SSH2_DISCONNECT_SERVICE_NOT_AVAILABLE',
            8 => 'NET_SSH2_DISCONNECT_PROTOCOL_VERSION_NOT_SUPPORTED',
            9 => 'NET_SSH2_DISCONNECT_HOST_KEY_NOT_VERIFIABLE',
            10 => 'NET_SSH2_DISCONNECT_CONNECTION_LOST',
            11 => 'NET_SSH2_DISCONNECT_BY_APPLICATION',
            12 => 'NET_SSH2_DISCONNECT_TOO_MANY_CONNECTIONS',
            13 => 'NET_SSH2_DISCONNECT_AUTH_CANCELLED_BY_USER',
            14 => 'NET_SSH2_DISCONNECT_NO_MORE_AUTH_METHODS_AVAILABLE',
            15 => 'NET_SSH2_DISCONNECT_ILLEGAL_USER_NAME'
        ];
        $this->channel_open_failure_reasons = [
            1 => 'NET_SSH2_OPEN_ADMINISTRATIVELY_PROHIBITED'
        ];
        $this->terminal_modes = [
            0 => 'NET_SSH2_TTY_OP_END'
        ];
        $this->channel_extended_data_type_codes = [
            1 => 'NET_SSH2_EXTENDED_DATA_STDERR'
        ];

        $this->define_array(
            $this->message_numbers,
            $this->disconnect_reasons,
            $this->channel_open_failure_reasons,
            $this->terminal_modes,
            $this->channel_extended_data_type_codes,
            [60 => 'NET_SSH2_MSG_USERAUTH_PASSWD_CHANGEREQ'],
            [60 => 'NET_SSH2_MSG_USERAUTH_PK_OK'],
            [60 => 'NET_SSH2_MSG_USERAUTH_INFO_REQUEST',
                  61 => 'NET_SSH2_MSG_USERAUTH_INFO_RESPONSE'],
            // RFC 4419 - diffie-hellman-group-exchange-sha{1,256}
            [30 => 'NET_SSH2_MSG_KEXDH_GEX_REQUEST_OLD',
                  31 => 'NET_SSH2_MSG_KEXDH_GEX_GROUP',
                  32 => 'NET_SSH2_MSG_KEXDH_GEX_INIT',
                  33 => 'NET_SSH2_MSG_KEXDH_GEX_REPLY',
                  34 => 'NET_SSH2_MSG_KEXDH_GEX_REQUEST'],
            // RFC 5656 - Elliptic Curves (for curve25519-sha256@libssh.org)
            [30 => 'NET_SSH2_MSG_KEX_ECDH_INIT',
                  31 => 'NET_SSH2_MSG_KEX_ECDH_REPLY']
        );

        self::$connections[$this->getResourceId()] = $this;

        if (is_resource($host)) {
            $this->fsock = $host;
            return;
        }

        if (is_string($host)) {
            $this->host = $host;
            $this->port = $port;
            $this->timeout = $timeout;
        }
    }

    /**
     * Set Crypto Engine Mode
     *
     * Possible $engine values:
     * OpenSSL, mcrypt, Eval, PHP
     *
     * @param int $engine
     * @access public
     */
    public static function setCryptoEngine($engine)
    {
        self::$crypto_engine = $engine;
    }

    /**
     * Send Identification String First
     *
     * https://tools.ietf.org/html/rfc4253#section-4.2 says "when the connection has been established,
     * both sides MUST send an identification string". It does not say which side sends it first. In
     * theory it shouldn't matter but it is a fact of life that some SSH servers are simply buggy
     *
     * @access public
     */
    public function sendIdentificationStringFirst()
    {
        $this->send_id_string_first = true;
    }

    /**
     * Send Identification String Last
     *
     * https://tools.ietf.org/html/rfc4253#section-4.2 says "when the connection has been established,
     * both sides MUST send an identification string". It does not say which side sends it first. In
     * theory it shouldn't matter but it is a fact of life that some SSH servers are simply buggy
     *
     * @access public
     */
    public function sendIdentificationStringLast()
    {
        $this->send_id_string_first = false;
    }

    /**
     * Send SSH_MSG_KEXINIT First
     *
     * https://tools.ietf.org/html/rfc4253#section-7.1 says "key exchange begins by each sending
     * sending the [SSH_MSG_KEXINIT] packet". It does not say which side sends it first. In theory
     * it shouldn't matter but it is a fact of life that some SSH servers are simply buggy
     *
     * @access public
     */
    public function sendKEXINITFirst()
    {
        $this->send_kex_first = true;
    }

    /**
     * Send SSH_MSG_KEXINIT Last
     *
     * https://tools.ietf.org/html/rfc4253#section-7.1 says "key exchange begins by each sending
     * sending the [SSH_MSG_KEXINIT] packet". It does not say which side sends it first. In theory
     * it shouldn't matter but it is a fact of life that some SSH servers are simply buggy
     *
     * @access public
     */
    public function sendKEXINITLast()
    {
        $this->send_kex_first = false;
    }

    /**
     * Connect to an SSHv2 server
     *
     * @return bool
     * @throws \UnexpectedValueException on receipt of unexpected packets
     * @throws \RuntimeException on other errors
     * @access private
     */
    private function connect()
    {
        if ($this->bitmap & self::MASK_CONSTRUCTOR) {
            return false;
        }

        $this->bitmap |= self::MASK_CONSTRUCTOR;

        $this->curTimeout = $this->timeout;

        $this->last_packet = microtime(true);

        if (!is_resource($this->fsock)) {
            $start = microtime(true);
            // with stream_select a timeout of 0 means that no timeout takes place;
            // with fsockopen a timeout of 0 means that you instantly timeout
            // to resolve this incompatibility a timeout of 100,000 will be used for fsockopen if timeout is 0
            $this->fsock = @fsockopen($this->host, $this->port, $errno, $errstr, $this->curTimeout == 0 ? 100000 : $this->curTimeout);
            if (!$this->fsock) {
                $host = $this->host . ':' . $this->port;
                throw new UnableToConnectException(rtrim("Cannot connect to $host. Error $errno. $errstr"));
            }
            $elapsed = microtime(true) - $start;

            if ($this->curTimeout) {
                $this->curTimeout-= $elapsed;
                if ($this->curTimeout < 0) {
                    $this->is_timeout = true;
                    return false;
                }
            }
        }

        $this->identifier = $this->generate_identifier();

        if ($this->send_id_string_first) {
            fputs($this->fsock, $this->identifier . "\r\n");
        }

        /* According to the SSH2 specs,

          "The server MAY send other lines of data before sending the version
           string.  Each line SHOULD be terminated by a Carriage Return and Line
           Feed.  Such lines MUST NOT begin with "SSH-", and SHOULD be encoded
           in ISO-10646 UTF-8 [RFC3629] (language is not specified).  Clients
           MUST be able to process such lines." */
        $data = '';
        while (!feof($this->fsock) && !preg_match('#(.*)^(SSH-(\d\.\d+).*)#ms', $data, $matches)) {
            $line = '';
            while (true) {
                if ($this->curTimeout) {
                    if ($this->curTimeout < 0) {
                        $this->is_timeout = true;
                        return false;
                    }
                    $read = [$this->fsock];
                    $write = $except = null;
                    $start = microtime(true);
                    $sec = floor($this->curTimeout);
                    $usec = 1000000 * ($this->curTimeout - $sec);
                    if (@stream_select($read, $write, $except, $sec, $usec) === false) {
                        $this->is_timeout = true;
                        return false;
                    }
                    $elapsed = microtime(true) - $start;
                    $this->curTimeout-= $elapsed;
                }

                $temp = stream_get_line($this->fsock, 255, "\n");
                if (strlen($temp) == 255) {
                    continue;
                }
                if ($temp === false) {
                    return false;
                }

                $line.= "$temp\n";

                // quoting RFC4253, "Implementers who wish to maintain
                // compatibility with older, undocumented versions of this protocol may
                // want to process the identification string without expecting the
                // presence of the carriage return character for reasons described in
                // Section 5 of this document."

                //if (substr($line, -2) == "\r\n") {
                //    break;
                //}

                break;
            }

            $data.= $line;
        }

        if (feof($this->fsock)) {
            $this->bitmap = 0;
            throw new ConnectionClosedException('Connection closed by server');
        }

        $extra = $matches[1];

        if (defined('NET_SSH2_LOGGING')) {
            $this->append_log('<-', $matches[0]);
            $this->append_log('->', $this->identifier . "\r\n");
        }

        $this->server_identifier = trim($temp, "\r\n");
        if (strlen($extra)) {
            $this->errors[] = $data;
        }

        if (version_compare($matches[3], '1.99', '<')) {
            $this->bitmap = 0;
            throw new UnableToConnectException("Cannot connect to SSH $matches[3] servers");
        }

        if (!$this->send_id_string_first) {
            fputs($this->fsock, $this->identifier . "\r\n");
        }

        if (!$this->send_kex_first) {
            $response = $this->get_binary_packet();
            if ($response === false) {
                $this->bitmap = 0;
                throw new ConnectionClosedException('Connection closed by server');
            }

            if (!strlen($response) || ord($response[0]) != NET_SSH2_MSG_KEXINIT) {
                $this->bitmap = 0;
                throw new \UnexpectedValueException('Expected SSH_MSG_KEXINIT');
            }

            if (!$this->key_exchange($response)) {
                return false;
            }
        }

        if ($this->send_kex_first && !$this->key_exchange()) {
            return false;
        }

        $this->bitmap|= self::MASK_CONNECTED;

        return true;
    }

    /**
     * Generates the SSH identifier
     *
     * You should overwrite this method in your own class if you want to use another identifier
     *
     * @access protected
     * @return string
     */
    private function generate_identifier()
    {
        $identifier = 'SSH-2.0-phpseclib_3.0';

        $ext = [];
        if (extension_loaded('sodium')) {
            $ext[] = 'libsodium';
        }

        if (extension_loaded('openssl')) {
            $ext[] = 'openssl';
        } elseif (extension_loaded('mcrypt')) {
            $ext[] = 'mcrypt';
        }

        if (extension_loaded('gmp')) {
            $ext[] = 'gmp';
        } elseif (extension_loaded('bcmath')) {
            $ext[] = 'bcmath';
        }

        if (!empty($ext)) {
            $identifier .= ' (' . implode(', ', $ext) . ')';
        }

        return $identifier;
    }

    /**
     * Key Exchange
     *
     * @return bool
     * @param string|bool $kexinit_payload_server optional
     * @throws \UnexpectedValueException on receipt of unexpected packets
     * @throws \RuntimeException on other errors
     * @throws \phpseclib3\Exception\NoSupportedAlgorithmsException when none of the algorithms phpseclib has loaded are compatible
     * @access private
     */
    private function key_exchange($kexinit_payload_server = false)
    {
        $preferred = $this->preferred;

        $kex_algorithms = isset($preferred['kex']) ?
            $preferred['kex'] :
            SSH2::getSupportedKEXAlgorithms();
        $server_host_key_algorithms = isset($preferred['hostkey']) ?
            $preferred['hostkey'] :
            SSH2::getSupportedHostKeyAlgorithms();
        $s2c_encryption_algorithms = isset($preferred['server_to_client']['crypt']) ?
            $preferred['server_to_client']['crypt'] :
            SSH2::getSupportedEncryptionAlgorithms();
        $c2s_encryption_algorithms = isset($preferred['client_to_server']['crypt']) ?
            $preferred['client_to_server']['crypt'] :
            SSH2::getSupportedEncryptionAlgorithms();
        $s2c_mac_algorithms = isset($preferred['server_to_client']['mac']) ?
            $preferred['server_to_client']['mac'] :
            SSH2::getSupportedMACAlgorithms();
        $c2s_mac_algorithms = isset($preferred['client_to_server']['mac']) ?
            $preferred['client_to_server']['mac'] :
            SSH2::getSupportedMACAlgorithms();
        $s2c_compression_algorithms = isset($preferred['server_to_client']['comp']) ?
            $preferred['server_to_client']['comp'] :
            SSH2::getSupportedCompressionAlgorithms();
        $c2s_compression_algorithms = isset($preferred['client_to_server']['comp']) ?
            $preferred['client_to_server']['comp'] :
            SSH2::getSupportedCompressionAlgorithms();

        // some SSH servers have buggy implementations of some of the above algorithms
        switch (true) {
            case $this->server_identifier == 'SSH-2.0-SSHD':
            case substr($this->server_identifier, 0, 13) == 'SSH-2.0-DLINK':
                if (!isset($preferred['server_to_client']['mac'])) {
                    $s2c_mac_algorithms = array_values(array_diff(
                        $s2c_mac_algorithms,
                        ['hmac-sha1-96', 'hmac-md5-96']
                    ));
                }
                if (!isset($preferred['client_to_server']['mac'])) {
                    $c2s_mac_algorithms = array_values(array_diff(
                        $c2s_mac_algorithms,
                        ['hmac-sha1-96', 'hmac-md5-96']
                    ));
                }
        }

        $client_cookie = Random::string(16);

        $kexinit_payload_client = pack('Ca*', NET_SSH2_MSG_KEXINIT, $client_cookie);
        $kexinit_payload_client.= Strings::packSSH2(
            'L10bN',
            $kex_algorithms,
            $server_host_key_algorithms,
            $c2s_encryption_algorithms,
            $s2c_encryption_algorithms,
            $c2s_mac_algorithms,
            $s2c_mac_algorithms,
            $c2s_compression_algorithms,
            $s2c_compression_algorithms,
            [], // language, client to server
            [], // language, server to client
            false, // first_kex_packet_follows
            0 // reserved for future extension
        );

        if ($this->send_kex_first) {
            $this->send_binary_packet($kexinit_payload_client);

            $kexinit_payload_server = $this->get_binary_packet();
            if ($kexinit_payload_server === false) {
                $this->disconnect_helper(NET_SSH2_DISCONNECT_CONNECTION_LOST);
                throw new ConnectionClosedException('Connection closed by server');
            }

            if (!strlen($kexinit_payload_server) || ord($kexinit_payload_server[0]) != NET_SSH2_MSG_KEXINIT) {
                $this->disconnect_helper(NET_SSH2_DISCONNECT_PROTOCOL_ERROR);
                throw new \UnexpectedValueException('Expected SSH_MSG_KEXINIT');
            }
        }

        $response = $kexinit_payload_server;
        Strings::shift($response, 1); // skip past the message number (it should be SSH_MSG_KEXINIT)
        $server_cookie = Strings::shift($response, 16);

        list(
            $this->kex_algorithms,
            $this->server_host_key_algorithms,
            $this->encryption_algorithms_client_to_server,
            $this->encryption_algorithms_server_to_client,
            $this->mac_algorithms_client_to_server,
            $this->mac_algorithms_server_to_client,
            $this->compression_algorithms_client_to_server,
            $this->compression_algorithms_server_to_client,
            $this->languages_client_to_server,
            $this->languages_server_to_client,
            $first_kex_packet_follows
        ) = Strings::unpackSSH2('L10C', $response);

        if (!$this->send_kex_first) {
            $this->send_binary_packet($kexinit_payload_client);
        }

        // we need to decide upon the symmetric encryption algorithms before we do the diffie-hellman key exchange

        // we don't initialize any crypto-objects, yet - we do that, later. for now, we need the lengths to make the
        // diffie-hellman key exchange as fast as possible
        $decrypt = self::array_intersect_first($s2c_encryption_algorithms, $this->encryption_algorithms_server_to_client);
        $decryptKeyLength = $this->encryption_algorithm_to_key_size($decrypt);
        if ($decryptKeyLength === null) {
            $this->disconnect_helper(NET_SSH2_DISCONNECT_KEY_EXCHANGE_FAILED);
            throw new NoSupportedAlgorithmsException('No compatible server to client encryption algorithms found');
        }

        $encrypt = self::array_intersect_first($c2s_encryption_algorithms, $this->encryption_algorithms_client_to_server);
        $encryptKeyLength = $this->encryption_algorithm_to_key_size($encrypt);
        if ($encryptKeyLength === null) {
            $this->disconnect_helper(NET_SSH2_DISCONNECT_KEY_EXCHANGE_FAILED);
            throw new NoSupportedAlgorithmsException('No compatible client to server encryption algorithms found');
        }

        // through diffie-hellman key exchange a symmetric key is obtained
        $this->kex_algorithm = self::array_intersect_first($kex_algorithms, $this->kex_algorithms);
        if ($this->kex_algorithm === false) {
            $this->disconnect_helper(NET_SSH2_DISCONNECT_KEY_EXCHANGE_FAILED);
            throw new NoSupportedAlgorithmsException('No compatible key exchange algorithms found');
        }

        $server_host_key_algorithm = self::array_intersect_first($server_host_key_algorithms, $this->server_host_key_algorithms);
        if ($server_host_key_algorithm === false) {
            $this->disconnect_helper(NET_SSH2_DISCONNECT_KEY_EXCHANGE_FAILED);
            throw new NoSupportedAlgorithmsException('No compatible server host key algorithms found');
        }

        $mac_algorithm_out = self::array_intersect_first($c2s_mac_algorithms, $this->mac_algorithms_client_to_server);
        if ($mac_algorithm_out === false) {
            $this->disconnect_helper(NET_SSH2_DISCONNECT_KEY_EXCHANGE_FAILED);
            throw new NoSupportedAlgorithmsException('No compatible client to server message authentication algorithms found');
        }

        $mac_algorithm_in = self::array_intersect_first($s2c_mac_algorithms, $this->mac_algorithms_server_to_client);
        if ($mac_algorithm_in === false) {
            $this->disconnect_helper(NET_SSH2_DISCONNECT_KEY_EXCHANGE_FAILED);
            throw new NoSupportedAlgorithmsException('No compatible server to client message authentication algorithms found');
        }

        $compression_algorithm_in = self::array_intersect_first($s2c_compression_algorithms, $this->compression_algorithms_server_to_client);
        if ($compression_algorithm_in === false) {
            $this->disconnect_helper(NET_SSH2_DISCONNECT_KEY_EXCHANGE_FAILED);
            throw new NoSupportedAlgorithmsException('No compatible server to client compression algorithms found');
        }
        $this->decompress = $compression_algorithm_in == 'zlib';

        $compression_algorithm_out = self::array_intersect_first($c2s_compression_algorithms, $this->compression_algorithms_client_to_server);
        if ($compression_algorithm_out === false) {
            $this->disconnect_helper(NET_SSH2_DISCONNECT_KEY_EXCHANGE_FAILED);
            throw new NoSupportedAlgorithmsException('No compatible client to server compression algorithms found');
        }
        $this->compress = $compression_algorithm_out == 'zlib';

        switch ($this->kex_algorithm) {
            case 'diffie-hellman-group15-sha512':
            case 'diffie-hellman-group16-sha512':
            case 'diffie-hellman-group17-sha512':
            case 'diffie-hellman-group18-sha512':
            case 'ecdh-sha2-nistp521':
                $kexHash = new Hash('sha512');
                break;
            case 'ecdh-sha2-nistp384':
                $kexHash = new Hash('sha384');
                break;
            case 'diffie-hellman-group-exchange-sha256':
            case 'diffie-hellman-group14-sha256':
            case 'ecdh-sha2-nistp256':
            case 'curve25519-sha256@libssh.org':
            case 'curve25519-sha256':
                $kexHash = new Hash('sha256');
                break;
            default:
                $kexHash = new Hash('sha1');
        }

        // Only relevant in diffie-hellman-group-exchange-sha{1,256}, otherwise empty.

        $exchange_hash_rfc4419 = '';

        if (strpos($this->kex_algorithm, 'curve25519-sha256') === 0 || strpos($this->kex_algorithm, 'ecdh-sha2-nistp') === 0) {
            $curve = strpos($this->kex_algorithm, 'curve25519-sha256') === 0 ?
                'Curve25519' :
                substr($this->kex_algorithm, 10);
            $ourPrivate = EC::createKey($curve);
            $ourPublicBytes = $ourPrivate->getPublicKey()->getEncodedCoordinates();
            $clientKexInitMessage = 'NET_SSH2_MSG_KEX_ECDH_INIT';
            $serverKexReplyMessage = 'NET_SSH2_MSG_KEX_ECDH_REPLY';
        } else {
            if (strpos($this->kex_algorithm, 'diffie-hellman-group-exchange') === 0) {
                $dh_group_sizes_packed = pack(
                    'NNN',
                    $this->kex_dh_group_size_min,
                    $this->kex_dh_group_size_preferred,
                    $this->kex_dh_group_size_max
                );
                $packet = pack(
                    'Ca*',
                    NET_SSH2_MSG_KEXDH_GEX_REQUEST,
                    $dh_group_sizes_packed
                );
                $this->send_binary_packet($packet);
                $this->updateLogHistory('UNKNOWN (34)', 'NET_SSH2_MSG_KEXDH_GEX_REQUEST');

                $response = $this->get_binary_packet();
                if ($response === false) {
                    $this->disconnect_helper(NET_SSH2_DISCONNECT_KEY_EXCHANGE_FAILED);
                    throw new ConnectionClosedException('Connection closed by server');
                }

                list($type, $primeBytes, $gBytes) = Strings::unpackSSH2('Css', $response);
                if ($type != NET_SSH2_MSG_KEXDH_GEX_GROUP) {
                    $this->disconnect_helper(NET_SSH2_DISCONNECT_PROTOCOL_ERROR);
                    throw new \UnexpectedValueException('Expected SSH_MSG_KEX_DH_GEX_GROUP');
                }
                $this->updateLogHistory('NET_SSH2_MSG_KEXDH_REPLY', 'NET_SSH2_MSG_KEXDH_GEX_GROUP');
                $prime = new BigInteger($primeBytes, -256);
                $g = new BigInteger($gBytes, -256);

                $exchange_hash_rfc4419 = $dh_group_sizes_packed . Strings::packSSH2(
                    'ss',
                    $primeBytes,
                    $gBytes
                );

                $params = DH::createParameters($prime, $g);
                $clientKexInitMessage = 'NET_SSH2_MSG_KEXDH_GEX_INIT';
                $serverKexReplyMessage = 'NET_SSH2_MSG_KEXDH_GEX_REPLY';
            } else {
                $params = DH::createParameters($this->kex_algorithm);
                $clientKexInitMessage = 'NET_SSH2_MSG_KEXDH_INIT';
                $serverKexReplyMessage = 'NET_SSH2_MSG_KEXDH_REPLY';
            }

            $keyLength = min($kexHash->getLengthInBytes(), max($encryptKeyLength, $decryptKeyLength));

            $ourPrivate = DH::createKey($params, 16 * $keyLength); // 2 * 8 * $keyLength
            $ourPublic = $ourPrivate->getPublicKey()->toBigInteger();
            $ourPublicBytes = $ourPublic->toBytes(true);
        }

        $data = pack('CNa*', constant($clientKexInitMessage), strlen($ourPublicBytes), $ourPublicBytes);

        $this->send_binary_packet($data);

        switch ($clientKexInitMessage) {
            case 'NET_SSH2_MSG_KEX_ECDH_INIT':
                $this->updateLogHistory('NET_SSH2_MSG_KEXDH_INIT', 'NET_SSH2_MSG_KEX_ECDH_INIT');
                break;
            case 'NET_SSH2_MSG_KEXDH_GEX_INIT':
                $this->updateLogHistory('UNKNOWN (32)', 'NET_SSH2_MSG_KEXDH_GEX_INIT');
        }

        $response = $this->get_binary_packet();
        if ($response === false) {
            $this->disconnect_helper(NET_SSH2_DISCONNECT_CONNECTION_LOST);
            throw new ConnectionClosedException('Connection closed by server');
        }
        if (!strlen($response)) {
            return false;
        }

        list(
            $type,
            $server_public_host_key,
            $theirPublicBytes,
            $this->signature
        ) = Strings::unpackSSH2('Csss', $response);

        if ($type != constant($serverKexReplyMessage)) {
            $this->disconnect_helper(NET_SSH2_DISCONNECT_PROTOCOL_ERROR);
            throw new \UnexpectedValueException("Expected $serverKexReplyMessage");
        }
        switch ($serverKexReplyMessage) {
            case 'NET_SSH2_MSG_KEX_ECDH_REPLY':
                $this->updateLogHistory('NET_SSH2_MSG_KEXDH_REPLY', 'NET_SSH2_MSG_KEX_ECDH_REPLY');
                break;
            case 'NET_SSH2_MSG_KEXDH_GEX_REPLY':
                $this->updateLogHistory('UNKNOWN (33)', 'NET_SSH2_MSG_KEXDH_GEX_REPLY');
        }

        $this->server_public_host_key = $server_public_host_key;
        list($public_key_format) = Strings::unpackSSH2('s', $server_public_host_key);

        if (strlen($this->signature) < 4) {
            return false;
        }
        $temp = unpack('Nlength', substr($this->signature, 0, 4));
        $this->signature_format = substr($this->signature, 4, $temp['length']);
        $keyBytes = DH::computeSecret($ourPrivate, $theirPublicBytes);
        if (($keyBytes & "\xFF\x80") === "\x00\x00") {
            $keyBytes = substr($keyBytes, 1);
        } elseif (($keyBytes[0] & "\x80") === "\x80") {
            $keyBytes = "\0$keyBytes";
        }

        $this->exchange_hash = Strings::packSSH2('s5',
            $this->identifier,
            $this->server_identifier,
            $kexinit_payload_client,
            $kexinit_payload_server,
            $this->server_public_host_key
        );
        $this->exchange_hash.= $exchange_hash_rfc4419;
        $this->exchange_hash.= Strings::packSSH2('s3',
            $ourPublicBytes,
            $theirPublicBytes,
            $keyBytes
        );

        $this->exchange_hash = $kexHash->hash($this->exchange_hash);

        if ($this->session_id === false) {
            $this->session_id = $this->exchange_hash;
        }

        switch ($server_host_key_algorithm) {
            case 'rsa-sha2-256':
            case 'rsa-sha2-512':
            //case 'ssh-rsa':
                $expected_key_format = 'ssh-rsa';
                break;
            default:
                $expected_key_format = $server_host_key_algorithm;
        }
        if ($public_key_format != $expected_key_format || $this->signature_format != $server_host_key_algorithm) {
            switch (true) {
                case $this->signature_format == $server_host_key_algorithm:
                case $server_host_key_algorithm != 'rsa-sha2-256' && $server_host_key_algorithm != 'rsa-sha2-512':
                case $this->signature_format != 'ssh-rsa':
                    $this->disconnect_helper(NET_SSH2_DISCONNECT_HOST_KEY_NOT_VERIFIABLE);
                    throw new \RuntimeException('Server Host Key Algorithm Mismatch');
            }
        }

        $packet = pack('C', NET_SSH2_MSG_NEWKEYS);
        $this->send_binary_packet($packet);

        $response = $this->get_binary_packet();

        if ($response === false) {
            $this->disconnect_helper(NET_SSH2_DISCONNECT_CONNECTION_LOST);
            throw new ConnectionClosedException('Connection closed by server');
        }

        list($type) = Strings::unpackSSH2('C', $response);
        if ($type != NET_SSH2_MSG_NEWKEYS) {
            $this->disconnect_helper(NET_SSH2_DISCONNECT_PROTOCOL_ERROR);
            throw new \UnexpectedValueException('Expected SSH_MSG_NEWKEYS');
        }

        $keyBytes = pack('Na*', strlen($keyBytes), $keyBytes);

        $this->encrypt = self::encryption_algorithm_to_crypt_instance($encrypt);
        if ($this->encrypt) {
            if (self::$crypto_engine) {
                $this->encrypt->setPreferredEngine(self::$crypto_engine);
            }
            if ($this->encrypt->getBlockLengthInBytes()) {
                $this->encrypt_block_size = $this->encrypt->getBlockLengthInBytes();
            }
            $this->encrypt->disablePadding();

            if ($this->encrypt->usesIV()) {
                $iv = $kexHash->hash($keyBytes . $this->exchange_hash . 'A' . $this->session_id);
                while ($this->encrypt_block_size > strlen($iv)) {
                    $iv.= $kexHash->hash($keyBytes . $this->exchange_hash . $iv);
                }
                $this->encrypt->setIV(substr($iv, 0, $this->encrypt_block_size));
            }

            switch ($encrypt) {
                case 'aes128-gcm@openssh.com':
                case 'aes256-gcm@openssh.com':
                    $nonce = $kexHash->hash($keyBytes . $this->exchange_hash . 'A' . $this->session_id);
                    $this->encrypt->fixed = substr($nonce, 0, 4);
                    $this->encrypt->invocation_counter = substr($nonce, 4, 8);
                case 'chacha20-poly1305@openssh.com':
                    break;
                default:
                    $this->encrypt->enableContinuousBuffer();
            }

            $key = $kexHash->hash($keyBytes . $this->exchange_hash . 'C' . $this->session_id);
            while ($encryptKeyLength > strlen($key)) {
                $key.= $kexHash->hash($keyBytes . $this->exchange_hash . $key);
            }
            switch ($encrypt) {
                case 'chacha20-poly1305@openssh.com':
                    $encryptKeyLength = 32;
                    $this->lengthEncrypt = self::encryption_algorithm_to_crypt_instance($encrypt);
                    $this->lengthEncrypt->setKey(substr($key, 32, 32));
            }
            $this->encrypt->setKey(substr($key, 0, $encryptKeyLength));
            $this->encrypt->name = $encrypt;
        }

        $this->decrypt = self::encryption_algorithm_to_crypt_instance($decrypt);
        if ($this->decrypt) {
            if (self::$crypto_engine) {
                $this->decrypt->setPreferredEngine(self::$crypto_engine);
            }
            if ($this->decrypt->getBlockLengthInBytes()) {
                $this->decrypt_block_size = $this->decrypt->getBlockLengthInBytes();
            }
            $this->decrypt->disablePadding();

            if ($this->decrypt->usesIV()) {
                $iv = $kexHash->hash($keyBytes . $this->exchange_hash . 'B' . $this->session_id);
                while ($this->decrypt_block_size > strlen($iv)) {
                    $iv.= $kexHash->hash($keyBytes . $this->exchange_hash . $iv);
                }
                $this->decrypt->setIV(substr($iv, 0, $this->decrypt_block_size));
            }

            switch ($decrypt) {
                case 'aes128-gcm@openssh.com':
                case 'aes256-gcm@openssh.com':
                    // see https://tools.ietf.org/html/rfc5647#section-7.1
                    $nonce = $kexHash->hash($keyBytes . $this->exchange_hash . 'B' . $this->session_id);
                    $this->decrypt->fixed = substr($nonce, 0, 4);
                    $this->decrypt->invocation_counter = substr($nonce, 4, 8);
                case 'chacha20-poly1305@openssh.com':
                    break;
                default:
                    $this->decrypt->enableContinuousBuffer();
            }

            $key = $kexHash->hash($keyBytes . $this->exchange_hash . 'D' . $this->session_id);
            while ($decryptKeyLength > strlen($key)) {
                $key.= $kexHash->hash($keyBytes . $this->exchange_hash . $key);
            }
            switch ($decrypt) {
                case 'chacha20-poly1305@openssh.com':
                    $decryptKeyLength = 32;
                    $this->lengthDecrypt = self::encryption_algorithm_to_crypt_instance($decrypt);
                    $this->lengthDecrypt->setKey(substr($key, 32, 32));
            }
            $this->decrypt->setKey(substr($key, 0, $decryptKeyLength));
            $this->decrypt->name = $decrypt;
        }

        /* The "arcfour128" algorithm is the RC4 cipher, as described in
           [SCHNEIER], using a 128-bit key.  The first 1536 bytes of keystream
           generated by the cipher MUST be discarded, and the first byte of the
           first encrypted packet MUST be encrypted using the 1537th byte of
           keystream.

           -- http://tools.ietf.org/html/rfc4345#section-4 */
        if ($encrypt == 'arcfour128' || $encrypt == 'arcfour256') {
            $this->encrypt->encrypt(str_repeat("\0", 1536));
        }
        if ($decrypt == 'arcfour128' || $decrypt == 'arcfour256') {
            $this->decrypt->decrypt(str_repeat("\0", 1536));
        }

        if (!$this->encrypt->usesNonce()) {
            list($this->hmac_create, $createKeyLength) = self::mac_algorithm_to_hash_instance($mac_algorithm_out);
        } else {
            $this->hmac_create = new \stdClass;
            $this->hmac_create->name = $mac_algorithm_out;
            //$mac_algorithm_out = 'none';
            $createKeyLength = 0;
        }

        if ($this->hmac_create instanceof Hash) {
            $key = $kexHash->hash($keyBytes . $this->exchange_hash . 'E' . $this->session_id);
            while ($createKeyLength > strlen($key)) {
                $key.= $kexHash->hash($keyBytes . $this->exchange_hash . $key);
            }
            $this->hmac_create->setKey(substr($key, 0, $createKeyLength));
            $this->hmac_create->name = $mac_algorithm_out;
            $this->hmac_create->etm = preg_match('#-etm@openssh\.com$#', $mac_algorithm_out);
        }

        if (!$this->decrypt->usesNonce()) {
            list($this->hmac_check, $checkKeyLength) = self::mac_algorithm_to_hash_instance($mac_algorithm_in);
            $this->hmac_size = $this->hmac_check->getLengthInBytes();
        } else {
            $this->hmac_check = new \stdClass;
            $this->hmac_check->name = $mac_algorithm_in;
            //$mac_algorithm_in = 'none';
            $checkKeyLength = 0;
            $this->hmac_size = 0;
        }

        if ($this->hmac_check instanceof Hash) {
            $key = $kexHash->hash($keyBytes . $this->exchange_hash . 'F' . $this->session_id);
            while ($checkKeyLength > strlen($key)) {
                $key.= $kexHash->hash($keyBytes . $this->exchange_hash . $key);
            }
            $this->hmac_check->setKey(substr($key, 0, $checkKeyLength));
            $this->hmac_check->name = $mac_algorithm_in;
            $this->hmac_check->etm = preg_match('#-etm@openssh\.com$#', $mac_algorithm_in);
        }

        return true;
    }

    /**
     * Maps an encryption algorithm name to the number of key bytes.
     *
     * @param string $algorithm Name of the encryption algorithm
     * @return int|null Number of bytes as an integer or null for unknown
     * @access private
     */
    private function encryption_algorithm_to_key_size($algorithm)
    {
        if ($this->bad_key_size_fix && self::bad_algorithm_candidate($algorithm)) {
            return 16;
        }

        switch ($algorithm) {
            case 'none':
                return 0;
            case 'aes128-gcm@openssh.com':
            case 'aes128-cbc':
            case 'aes128-ctr':
            case 'arcfour':
            case 'arcfour128':
            case 'blowfish-cbc':
            case 'blowfish-ctr':
            case 'twofish128-cbc':
            case 'twofish128-ctr':
                return 16;
            case '3des-cbc':
            case '3des-ctr':
            case 'aes192-cbc':
            case 'aes192-ctr':
            case 'twofish192-cbc':
            case 'twofish192-ctr':
                return 24;
            case 'aes256-gcm@openssh.com':
            case 'aes256-cbc':
            case 'aes256-ctr':
            case 'arcfour256':
            case 'twofish-cbc':
            case 'twofish256-cbc':
            case 'twofish256-ctr':
                return 32;
            case 'chacha20-poly1305@openssh.com':
                return 64;
        }
        return null;
    }

    /**
     * Maps an encryption algorithm name to an instance of a subclass of
     * \phpseclib3\Crypt\Common\SymmetricKey.
     *
     * @param string $algorithm Name of the encryption algorithm
     * @return mixed Instance of \phpseclib3\Crypt\Common\SymmetricKey or null for unknown
     * @access private
     */
    private static function encryption_algorithm_to_crypt_instance($algorithm)
    {
        switch ($algorithm) {
            case '3des-cbc':
                return new TripleDES('cbc');
            case '3des-ctr':
                return new TripleDES('ctr');
            case 'aes256-cbc':
            case 'aes192-cbc':
            case 'aes128-cbc':
                return new Rijndael('cbc');
            case 'aes256-ctr':
            case 'aes192-ctr':
            case 'aes128-ctr':
                return new Rijndael('ctr');
            case 'blowfish-cbc':
                return new Blowfish('cbc');
            case 'blowfish-ctr':
                return new Blowfish('ctr');
            case 'twofish128-cbc':
            case 'twofish192-cbc':
            case 'twofish256-cbc':
            case 'twofish-cbc':
                return new Twofish('cbc');
            case 'twofish128-ctr':
            case 'twofish192-ctr':
            case 'twofish256-ctr':
                return new Twofish('ctr');
            case 'arcfour':
            case 'arcfour128':
            case 'arcfour256':
                return new RC4();
            case 'aes128-gcm@openssh.com':
            case 'aes256-gcm@openssh.com':
                return new Rijndael('gcm');
            case 'chacha20-poly1305@openssh.com':
                return new ChaCha20();
        }
        return null;
    }

    /**
     * Maps an encryption algorithm name to an instance of a subclass of
     * \phpseclib3\Crypt\Hash.
     *
     * @param string $algorithm Name of the encryption algorithm
     * @return mixed Instance of \phpseclib3\Crypt\Hash or null for unknown
     * @access private
     */
    private static function mac_algorithm_to_hash_instance($algorithm)
    {
        switch ($algorithm) {
            case 'umac-64@openssh.com':
            case 'umac-64-etm@openssh.com':
                return [new Hash('umac-64'), 16];
            case 'umac-128@openssh.com':
            case 'umac-128-etm@openssh.com':
                return [new Hash('umac-128'), 16];
            case 'hmac-sha2-512':
            case 'hmac-sha2-512-etm@openssh.com':
                return [new Hash('sha512'), 64];
            case 'hmac-sha2-256':
            case 'hmac-sha2-256-etm@openssh.com':
                return [new Hash('sha256'), 32];
            case 'hmac-sha1':
            case 'hmac-sha1-etm@openssh.com':
                return [new Hash('sha1'), 20];
            case 'hmac-sha1-96':
                return [new Hash('sha1-96'), 20];
            case 'hmac-md5':
                return [new Hash('md5'), 16];
            case 'hmac-md5-96':
                return [new Hash('md5-96'), 16];
        }
    }

    /*
     * Tests whether or not proposed algorithm has a potential for issues
     *
     * @link https://www.chiark.greenend.org.uk/~sgtatham/putty/wishlist/ssh2-aesctr-openssh.html
     * @link https://bugzilla.mindrot.org/show_bug.cgi?id=1291
     * @param string $algorithm Name of the encryption algorithm
     * @return bool
     * @access private
     */
    private static function bad_algorithm_candidate($algorithm)
    {
        switch ($algorithm) {
            case 'arcfour256':
            case 'aes192-ctr':
            case 'aes256-ctr':
                return true;
        }

        return false;
    }

    /**
     * Login
     *
     * The $password parameter can be a plaintext password, a \phpseclib3\Crypt\RSA|EC|DSA object, a \phpseclib3\System\SSH\Agent object or an array
     *
     * @param string $username
     * @param string|AsymmetricKey|array[]|Agent|null ...$args
     * @return bool
     * @see self::_login()
     * @access public
     */
    public function login($username, ...$args)
    {
        $this->auth[] = func_get_args();

        // try logging with 'none' as an authentication method first since that's what
        // PuTTY does
        if (substr($this->server_identifier, 0, 13) != 'SSH-2.0-CoreFTP') {
            if ($this->sublogin($username)) {
                return true;
            }
            if (!count($args)) {
                return false;
            }
        }
        return $this->sublogin($username, ...$args);
    }

    /**
     * Login Helper
     *
     * @param string $username
     * @param string[] ...$args
     * @return bool
     * @see self::_login_helper()
     * @access private
     */
    protected function sublogin($username, ...$args)
    {
        if (!($this->bitmap & self::MASK_CONSTRUCTOR)) {
            if (!$this->connect()) {
                return false;
            }
        }

        if (empty($args)) {
            return $this->login_helper($username);
        }

        foreach ($args as $arg) {
            if ($this->login_helper($username, $arg)) {
                return true;
            }
        }
        return false;
    }

    /**
     * Login Helper
     *
     * {@internal It might be worthwhile, at some point, to protect against {@link http://tools.ietf.org/html/rfc4251#section-9.3.9 traffic analysis}
     *           by sending dummy SSH_MSG_IGNORE messages.}
     *
     * @param string $username
     * @param string|AsymmetricKey|array[]|Agent|null ...$args
     * @return bool
     * @throws \UnexpectedValueException on receipt of unexpected packets
     * @throws \RuntimeException on other errors
     * @access private
     */
    private function login_helper($username, $password = null)
    {
        if (!($this->bitmap & self::MASK_CONNECTED)) {
            return false;
        }

        if (!($this->bitmap & self::MASK_LOGIN_REQ)) {
            $packet = Strings::packSSH2('Cs', NET_SSH2_MSG_SERVICE_REQUEST, 'ssh-userauth');
            $this->send_binary_packet($packet);

            $response = $this->get_binary_packet();
            if ($response === false) {
                if ($this->retry_connect) {
                    $this->retry_connect = false;
                    if (!$this->connect()) {
                        return false;
                    }
                    return $this->login_helper($username, $password);
                }
                $this->disconnect_helper(NET_SSH2_DISCONNECT_CONNECTION_LOST);
                throw new ConnectionClosedException('Connection closed by server');
            }

            list($type, $service) = Strings::unpackSSH2('Cs', $response);
            if ($type != NET_SSH2_MSG_SERVICE_ACCEPT || $service != 'ssh-userauth') {
                $this->disconnect_helper(NET_SSH2_DISCONNECT_PROTOCOL_ERROR);
                throw new \UnexpectedValueException('Expected SSH_MSG_SERVICE_ACCEPT');
            }
            $this->bitmap |= self::MASK_LOGIN_REQ;
        }

        if (strlen($this->last_interactive_response)) {
            return !is_string($password) && !is_array($password) ? false : $this->keyboard_interactive_process($password);
        }

        if ($password instanceof PrivateKey) {
            return $this->privatekey_login($username, $password);
        }

        if ($password instanceof Agent) {
            return $this->ssh_agent_login($username, $password);
        }

        if (is_array($password)) {
            if ($this->keyboard_interactive_login($username, $password)) {
                $this->bitmap |= self::MASK_LOGIN;
                return true;
            }
            return false;
        }

        if (!isset($password)) {
           $packet = Strings::packSSH2(
               'Cs3',
               NET_SSH2_MSG_USERAUTH_REQUEST,
               $username,
               'ssh-connection',
               'none'
            );

            $this->send_binary_packet($packet);

            $response = $this->get_binary_packet();
            if ($response === false) {
                $this->disconnect_helper(NET_SSH2_DISCONNECT_CONNECTION_LOST);
                throw new ConnectionClosedException('Connection closed by server');
            }

            list($type) = Strings::unpackSSH2('C', $response);
            switch ($type) {
                case NET_SSH2_MSG_USERAUTH_SUCCESS:
                    $this->bitmap |= self::MASK_LOGIN;
                    return true;
                //case NET_SSH2_MSG_USERAUTH_FAILURE:
                default:
                    return false;
            }
        }

        if (!is_string($password)) {
            throw new \UnexpectedValueException('$password needs to either be an instance of \phpseclib3\Crypt\Common\PrivateKey, \System\SSH\Agent, an array or a string');
        }

        $packet = Strings::packSSH2(
            'Cs3bs',
            NET_SSH2_MSG_USERAUTH_REQUEST,
            $username,
            'ssh-connection',
            'password',
            false,
            $password
        );

        // remove the username and password from the logged packet
        if (!defined('NET_SSH2_LOGGING')) {
            $logged = null;
        } else {
            $logged = Strings::packSSH2(
                'Cs3bs',
                NET_SSH2_MSG_USERAUTH_REQUEST,
                $username,
                'ssh-connection',
                'password',
                false,
                'password'
            );
        }

        $this->send_binary_packet($packet, $logged);

        $response = $this->get_binary_packet();
        if ($response === false) {
            $this->disconnect_helper(NET_SSH2_DISCONNECT_CONNECTION_LOST);
            throw new ConnectionClosedException('Connection closed by server');
        }

        list($type) = Strings::unpackSSH2('C', $response);
        switch ($type) {
            case NET_SSH2_MSG_USERAUTH_PASSWD_CHANGEREQ: // in theory, the password can be changed
                $this->updateLogHistory('UNKNOWN (60)', 'NET_SSH2_MSG_USERAUTH_PASSWD_CHANGEREQ');

                list($message) = Strings::unpackSSH2('s', $response);
                $this->errors[] = 'SSH_MSG_USERAUTH_PASSWD_CHANGEREQ: ' . $message;

                return $this->disconnect_helper(NET_SSH2_DISCONNECT_AUTH_CANCELLED_BY_USER);
            case NET_SSH2_MSG_USERAUTH_FAILURE:
                // can we use keyboard-interactive authentication?  if not then either the login is bad or the server employees
                // multi-factor authentication
                list($auth_methods, $partial_success) = Strings::unpackSSH2('Lb', $response);
                if (!$partial_success && in_array('keyboard-interactive', $auth_methods)) {
                    if ($this->keyboard_interactive_login($username, $password)) {
                        $this->bitmap |= self::MASK_LOGIN;
                        return true;
                    }
                    return false;
                }
                return false;
            case NET_SSH2_MSG_USERAUTH_SUCCESS:
                $this->bitmap |= self::MASK_LOGIN;
                return true;
        }

        return false;
    }

    /**
     * Login via keyboard-interactive authentication
     *
     * See {@link http://tools.ietf.org/html/rfc4256 RFC4256} for details.  This is not a full-featured keyboard-interactive authenticator.
     *
     * @param string $username
     * @param string $password
     * @return bool
     * @access private
     */
    private function keyboard_interactive_login($username, $password)
    {
        $packet = Strings::packSSH2(
            'Cs5',
            NET_SSH2_MSG_USERAUTH_REQUEST,
            $username,
            'ssh-connection',
            'keyboard-interactive',
            '', // language tag
            '' // submethods
        );
        $this->send_binary_packet($packet);

        return $this->keyboard_interactive_process($password);
    }

    /**
     * Handle the keyboard-interactive requests / responses.
     *
     * @param mixed[] ...$responses
     * @return bool
     * @throws \RuntimeException on connection error
     * @access private
     */
    private function keyboard_interactive_process(...$responses)
    {
        if (strlen($this->last_interactive_response)) {
            $response = $this->last_interactive_response;
        } else {
            $orig = $response = $this->get_binary_packet();
            if ($response === false) {
                $this->disconnect_helper(NET_SSH2_DISCONNECT_CONNECTION_LOST);
                throw new ConnectionClosedException('Connection closed by server');
            }
        }

        list($type) = Strings::unpackSSH2('C', $response);
        switch ($type) {
            case NET_SSH2_MSG_USERAUTH_INFO_REQUEST:
                list(
                    , // name; may be empty
                    , // instruction; may be empty
                    , // language tag; may be empty
                    $num_prompts
                ) = Strings::unpackSSH2('s3N', $response);

                for ($i = 0; $i < count($responses); $i++) {
                    if (is_array($responses[$i])) {
                        foreach ($responses[$i] as $key => $value) {
                            $this->keyboard_requests_responses[$key] = $value;
                        }
                        unset($responses[$i]);
                    }
                }
                $responses = array_values($responses);

                if (isset($this->keyboard_requests_responses)) {
                    for ($i = 0; $i < $num_prompts; $i++) {
                        list(
                            $prompt, // prompt - ie. "Password: "; must not be empty
                            // echo
                        ) = Strings::unpackSSH2('sC', $response);
                        foreach ($this->keyboard_requests_responses as $key => $value) {
                            if (substr($prompt, 0, strlen($key)) == $key) {
                                $responses[] = $value;
                                break;
                            }
                        }
                    }
                }

                // see http://tools.ietf.org/html/rfc4256#section-3.2
                if (strlen($this->last_interactive_response)) {
                    $this->last_interactive_response = '';
                } else {
                    $this->updateLogHistory('UNKNOWN (60)', 'NET_SSH2_MSG_USERAUTH_INFO_REQUEST');
                }

                if (!count($responses) && $num_prompts) {
                    $this->last_interactive_response = $orig;
                    return false;
                }

                /*
                   After obtaining the requested information from the user, the client
                   MUST respond with an SSH_MSG_USERAUTH_INFO_RESPONSE message.
                */
                // see http://tools.ietf.org/html/rfc4256#section-3.4
                $packet = $logged = pack('CN', NET_SSH2_MSG_USERAUTH_INFO_RESPONSE, count($responses));
                for ($i = 0; $i < count($responses); $i++) {
                    $packet.= Strings::packSSH2('s', $responses[$i]);
                    $logged.= Strings::packSSH2('s', 'dummy-answer');
                }

                $this->send_binary_packet($packet, $logged);

                $this->updateLogHistory('UNKNOWN (61)', 'NET_SSH2_MSG_USERAUTH_INFO_RESPONSE');

                /*
                   After receiving the response, the server MUST send either an
                   SSH_MSG_USERAUTH_SUCCESS, SSH_MSG_USERAUTH_FAILURE, or another
                   SSH_MSG_USERAUTH_INFO_REQUEST message.
                */
                // maybe phpseclib should force close the connection after x request / responses?  unless something like that is done
                // there could be an infinite loop of request / responses.
                return $this->keyboard_interactive_process();
            case NET_SSH2_MSG_USERAUTH_SUCCESS:
                return true;
            case NET_SSH2_MSG_USERAUTH_FAILURE:
                return false;
        }

        return false;
    }

    /**
     * Login with an ssh-agent provided key
     *
     * @param string $username
     * @param \phpseclib3\System\SSH\Agent $agent
     * @return bool
     * @access private
     */
    private function ssh_agent_login($username, Agent $agent)
    {
        $this->agent = $agent;
        $keys = $agent->requestIdentities();
        foreach ($keys as $key) {
            if ($this->privatekey_login($username, $key)) {
                return true;
            }
        }

        return false;
    }

    /**
     * Login with an RSA private key
     *
     * {@internal It might be worthwhile, at some point, to protect against {@link http://tools.ietf.org/html/rfc4251#section-9.3.9 traffic analysis}
     *           by sending dummy SSH_MSG_IGNORE messages.}
     *
     * @param string $username
     * @param \phpseclib3\Crypt\Common\PrivateKey $privatekey
     * @return bool
     * @throws \RuntimeException on connection error
     * @access private
     */
    private function privatekey_login($username, PrivateKey $privatekey)
    {
        $publickey = $privatekey->getPublicKey();

        if ($publickey instanceof RSA) {
            $privatekey = $privatekey->withPadding(RSA::SIGNATURE_PKCS1);
            $algos = ['rsa-sha2-256', 'rsa-sha2-512', 'ssh-rsa'];
            if (isset($this->preferred['hostkey'])) {
                $algos = array_intersect($this->preferred['hostkey'] , $algos);
            }
            $algo = self::array_intersect_first($algos, $this->server_host_key_algorithms);
            switch ($algo) {
                case 'rsa-sha2-512':
                    $hash = 'sha512';
                    $signatureType = 'rsa-sha2-512';
                    break;
                case 'rsa-sha2-256':
                    $hash = 'sha256';
                    $signatureType = 'rsa-sha2-256';
                    break;
                //case 'ssh-rsa':
                default:
                    $hash = 'sha1';
                    $signatureType = 'ssh-rsa';
            }
        } else if ($publickey instanceof EC) {
            $privatekey = $privatekey->withSignatureFormat('SSH2');
            $curveName = $privatekey->getCurve();
            switch ($curveName) {
                case 'Ed25519':
                    $hash = 'sha512';
                    $signatureType = 'ssh-ed25519';
                    break;
                case 'secp256r1': // nistp256
                    $hash = 'sha256';
                    $signatureType = 'ecdsa-sha2-nistp256';
                    break;
                case 'secp384r1': // nistp384
                    $hash = 'sha384';
                    $signatureType = 'ecdsa-sha2-nistp384';
                    break;
                case 'secp521r1': // nistp521
                    $hash = 'sha512';
                    $signatureType = 'ecdsa-sha2-nistp521';
                    break;
                default:
                    if (is_array($curveName)) {
                        throw new UnsupportedCurveException('Specified Curves are not supported by SSH2');
                    }
                    throw new UnsupportedCurveException('Named Curve of ' . $curveName . ' is not supported by phpseclib3\'s SSH2 implementation');
            }
        } else if ($publickey instanceof DSA) {
            $privatekey = $privatekey->withSignatureFormat('SSH2');
            $hash = 'sha1';
            $signatureType = 'ssh-dss';
        } else {
            throw new UnsupportedAlgorithmException('Please use either an RSA key, an EC one or a DSA key');
        }

        $publickeyStr = $publickey->toString('OpenSSH', ['binary' => true]);

        $part1 = Strings::packSSH2(
            'Csss',
            NET_SSH2_MSG_USERAUTH_REQUEST,
            $username,
            'ssh-connection',
            'publickey'
        );
        $part2 = Strings::packSSH2('ss', $signatureType, $publickeyStr);

        $packet = $part1 . chr(0) . $part2;
        $this->send_binary_packet($packet);

        $response = $this->get_binary_packet();
        if ($response === false) {
            $this->disconnect_helper(NET_SSH2_DISCONNECT_CONNECTION_LOST);
            throw new ConnectionClosedException('Connection closed by server');
        }

        list($type) = Strings::unpackSSH2('C', $response);
        switch ($type) {
            case NET_SSH2_MSG_USERAUTH_FAILURE:
                list($message) = Strings::unpackSSH2('s', $response);
                $this->errors[] = 'SSH_MSG_USERAUTH_FAILURE: ' . $message;
                return false;
            case NET_SSH2_MSG_USERAUTH_PK_OK:
                // we'll just take it on faith that the public key blob and the public key algorithm name are as
                // they should be
                $this->updateLogHistory('UNKNOWN (60)', 'NET_SSH2_MSG_USERAUTH_PK_OK');
                break;
            case NET_SSH2_MSG_USERAUTH_SUCCESS:
                $this->bitmap |= self::MASK_LOGIN;
                return true;
            default:
                $this->disconnect_helper(NET_SSH2_DISCONNECT_BY_APPLICATION);
                throw new ConnectionClosedException('Unexpected response to publickey authentication pt 1');
        }

        $packet = $part1 . chr(1) . $part2;
        $privatekey = $privatekey->withHash($hash);
        $signature = $privatekey->sign(Strings::packSSH2('s', $this->session_id) . $packet);
        if ($publickey instanceof RSA) {
            $signature = Strings::packSSH2('ss', $signatureType, $signature);
        }
        $packet.= Strings::packSSH2('s', $signature);

        $this->send_binary_packet($packet);

        $response = $this->get_binary_packet();
        if ($response === false) {
            $this->disconnect_helper(NET_SSH2_DISCONNECT_CONNECTION_LOST);
            throw new ConnectionClosedException('Connection closed by server');
        }

        list($type) = Strings::unpackSSH2('C', $response);
        switch ($type) {
            case NET_SSH2_MSG_USERAUTH_FAILURE:
                // either the login is bad or the server employs multi-factor authentication
                return false;
            case NET_SSH2_MSG_USERAUTH_SUCCESS:
                $this->bitmap |= self::MASK_LOGIN;
                return true;
        }

        $this->disconnect_helper(NET_SSH2_DISCONNECT_BY_APPLICATION);
        throw new ConnectionClosedException('Unexpected response to publickey authentication pt 2');
    }

    /**
     * Set Timeout
     *
     * $ssh->exec('ping 127.0.0.1'); on a Linux host will never return and will run indefinitely.  setTimeout() makes it so it'll timeout.
     * Setting $timeout to false or 0 will mean there is no timeout.
     *
     * @param mixed $timeout
     * @access public
     */
    public function setTimeout($timeout)
    {
        $this->timeout = $this->curTimeout = $timeout;
    }

    /**
     * Set Keep Alive
     *
     * Sends an SSH2_MSG_IGNORE message every x seconds, if x is a positive non-zero number.
     *
     * @param int $interval
     * @access public
     */
    function setKeepAlive($interval)
    {
        $this->keepAlive = $interval;
    }

    /**
     * Get the output from stdError
     *
     * @access public
     */
    public function getStdError()
    {
        return $this->stdErrorLog;
    }

    /**
     * Execute Command
     *
     * If $callback is set to false then \phpseclib3\Net\SSH2::get_channel_packet(self::CHANNEL_EXEC) will need to be called manually.
     * In all likelihood, this is not a feature you want to be taking advantage of.
     *
     * @param string $command
     * @param callback $callback
     * @return string
     * @throws \RuntimeException on connection error
     * @access public
     */
    public function exec($command, $callback = null)
    {
        $this->curTimeout = $this->timeout;
        $this->is_timeout = false;
        $this->stdErrorLog = '';

        if (!$this->isAuthenticated()) {
            return false;
        }

        if ($this->in_request_pty_exec) {
            throw new \RuntimeException('If you want to run multiple exec()\'s you will need to disable (and re-enable if appropriate) a PTY for each one.');
        }

        // RFC4254 defines the (client) window size as "bytes the other party can send before it must wait for the window to
        // be adjusted".  0x7FFFFFFF is, at 2GB, the max size.  technically, it should probably be decremented, but,
        // honestly, if you're transferring more than 2GB, you probably shouldn't be using phpseclib, anyway.
        // see http://tools.ietf.org/html/rfc4254#section-5.2 for more info
        $this->window_size_server_to_client[self::CHANNEL_EXEC] = $this->window_size;
        // 0x8000 is the maximum max packet size, per http://tools.ietf.org/html/rfc4253#section-6.1, although since PuTTy
        // uses 0x4000, that's what will be used here, as well.
        $packet_size = 0x4000;

        $packet = Strings::packSSH2(
            'CsN3',
            NET_SSH2_MSG_CHANNEL_OPEN,
            'session',
            self::CHANNEL_EXEC,
            $this->window_size_server_to_client[self::CHANNEL_EXEC],
            $packet_size
        );
        $this->send_binary_packet($packet);

        $this->channel_status[self::CHANNEL_EXEC] = NET_SSH2_MSG_CHANNEL_OPEN;

        $response = $this->get_channel_packet(self::CHANNEL_EXEC);
        if ($response === false) {
            return false;
        }

        if ($this->request_pty === true) {
            $terminal_modes = pack('C', NET_SSH2_TTY_OP_END);
            $packet = Strings::packSSH2(
                'CNsCsN4s',
                NET_SSH2_MSG_CHANNEL_REQUEST,
                $this->server_channels[self::CHANNEL_EXEC],
                'pty-req',
                1,
                $this->term,
                $this->windowColumns,
                $this->windowRows,
                0,
                0,
                $terminal_modes
            );

            $this->send_binary_packet($packet);

            $response = $this->get_binary_packet();
            if ($response === false) {
                $this->disconnect_helper(NET_SSH2_DISCONNECT_CONNECTION_LOST);
                throw new ConnectionClosedException('Connection closed by server');
            }

            list($type) = Strings::unpackSSH2('C', $response);
            switch ($type) {
                case NET_SSH2_MSG_CHANNEL_SUCCESS:
                    break;
                case NET_SSH2_MSG_CHANNEL_FAILURE:
                default:
                    $this->disconnect_helper(NET_SSH2_DISCONNECT_BY_APPLICATION);
                    throw new \RuntimeException('Unable to request pseudo-terminal');
            }
            $this->in_request_pty_exec = true;
        }

        // sending a pty-req SSH_MSG_CHANNEL_REQUEST message is unnecessary and, in fact, in most cases, slows things
        // down.  the one place where it might be desirable is if you're doing something like \phpseclib3\Net\SSH2::exec('ping localhost &').
        // with a pty-req SSH_MSG_CHANNEL_REQUEST, exec() will return immediately and the ping process will then
        // then immediately terminate.  without such a request exec() will loop indefinitely.  the ping process won't end but
        // neither will your script.

        // although, in theory, the size of SSH_MSG_CHANNEL_REQUEST could exceed the maximum packet size established by
        // SSH_MSG_CHANNEL_OPEN_CONFIRMATION, RFC4254#section-5.1 states that the "maximum packet size" refers to the
        // "maximum size of an individual data packet". ie. SSH_MSG_CHANNEL_DATA.  RFC4254#section-5.2 corroborates.
        $packet = Strings::packSSH2(
            'CNsCs',
            NET_SSH2_MSG_CHANNEL_REQUEST,
            $this->server_channels[self::CHANNEL_EXEC],
            'exec',
            1,
            $command
        );
        $this->send_binary_packet($packet);

        $this->channel_status[self::CHANNEL_EXEC] = NET_SSH2_MSG_CHANNEL_REQUEST;

        $response = $this->get_channel_packet(self::CHANNEL_EXEC);
        if ($response === false) {
            return false;
        }

        $this->channel_status[self::CHANNEL_EXEC] = NET_SSH2_MSG_CHANNEL_DATA;

        if ($callback === false || $this->in_request_pty_exec) {
            return true;
        }

        $output = '';
        while (true) {
            $temp = $this->get_channel_packet(self::CHANNEL_EXEC);
            switch (true) {
                case $temp === true:
                    return is_callable($callback) ? true : $output;
                case $temp === false:
                    return false;
                default:
                    if (is_callable($callback)) {
                        if ($callback($temp) === true) {
                            $this->close_channel(self::CHANNEL_EXEC);
                            return true;
                        }
                    } else {
                        $output.= $temp;
                    }
            }
        }
    }

    /**
     * Creates an interactive shell
     *
     * @see self::read()
     * @see self::write()
     * @return bool
     * @throws \UnexpectedValueException on receipt of unexpected packets
     * @throws \RuntimeException on other errors
     * @access private
     */
    private function initShell()
    {
        if ($this->in_request_pty_exec === true) {
            return true;
        }

        $this->window_size_server_to_client[self::CHANNEL_SHELL] = $this->window_size;
        $packet_size = 0x4000;

        $packet = Strings::packSSH2(
            'CsN3',
            NET_SSH2_MSG_CHANNEL_OPEN,
            'session',
            self::CHANNEL_SHELL,
            $this->window_size_server_to_client[self::CHANNEL_SHELL],
            $packet_size
        );

        $this->send_binary_packet($packet);

        $this->channel_status[self::CHANNEL_SHELL] = NET_SSH2_MSG_CHANNEL_OPEN;

        $response = $this->get_channel_packet(self::CHANNEL_SHELL);
        if ($response === false) {
            return false;
        }

        $terminal_modes = pack('C', NET_SSH2_TTY_OP_END);
        $packet = Strings::packSSH2(
            'CNsCsN4s',
            NET_SSH2_MSG_CHANNEL_REQUEST,
            $this->server_channels[self::CHANNEL_SHELL],
            'pty-req',
            1,
            $this->term,
            $this->windowColumns,
            $this->windowRows,
            0,
            0,
            $terminal_modes
        );

        $this->send_binary_packet($packet);

<<<<<<< HEAD
        $response = $this->get_binary_packet();
        if ($response === false) {
            $this->disconnect_helper(NET_SSH2_DISCONNECT_CONNECTION_LOST);
            throw new ConnectionClosedException('Connection closed by server');
        }

        list($type) = Strings::unpackSSH2('C', $response);

        switch ($type) {
            case NET_SSH2_MSG_CHANNEL_SUCCESS:
            // if a pty can't be opened maybe commands can still be executed
            case NET_SSH2_MSG_CHANNEL_FAILURE:
                break;
            default:
                $this->disconnect_helper(NET_SSH2_DISCONNECT_BY_APPLICATION);
                throw new \UnexpectedValueException('Unable to request pseudo-terminal');
        }

        $packet = Strings::packSSH2(
            'CNsb',
=======
        $packet = pack(
            'CNNa*C',
>>>>>>> fecdb6b1
            NET_SSH2_MSG_CHANNEL_REQUEST,
            $this->server_channels[self::CHANNEL_SHELL],
            'shell',
            true // want reply
        );
        $this->send_binary_packet($packet);

        $this->channel_status[self::CHANNEL_SHELL] = NET_SSH2_MSG_IGNORE;

        $response = $this->get_channel_packet(self::CHANNEL_SHELL);
        if ($response === false) {
            return false;
        }

        $this->channel_status[self::CHANNEL_SHELL] = NET_SSH2_MSG_CHANNEL_DATA;

        $this->bitmap |= self::MASK_SHELL;

        return true;
    }

    /**
     * Return the channel to be used with read() / write()
     *
     * @see self::read()
     * @see self::write()
     * @return int
     * @access public
     */
    private function get_interactive_channel()
    {
        switch (true) {
            case $this->in_subsystem:
                return self::CHANNEL_SUBSYSTEM;
            case $this->in_request_pty_exec:
                return self::CHANNEL_EXEC;
            default:
                return self::CHANNEL_SHELL;
        }
    }

    /**
     * Return an available open channel
     *
     * @return int
     * @access public
     */
    private function get_open_channel()
    {
        $channel = self::CHANNEL_EXEC;
        do {
            if (isset($this->channel_status[$channel]) && $this->channel_status[$channel] == NET_SSH2_MSG_CHANNEL_OPEN) {
                return $channel;
            }
        } while ($channel++ < self::CHANNEL_SUBSYSTEM);

        return false;
    }

    /**
     * Request agent forwarding of remote server
     *
     * @return bool
     * @access public
     */
    public function requestAgentForwarding()
    {
        $request_channel = $this->get_open_channel();
        if ($request_channel === false) {
            return false;
        }

        $packet = Strings::packSSH2(
            'CNsC',
            NET_SSH2_MSG_CHANNEL_REQUEST,
            $this->server_channels[$request_channel],
            'auth-agent-req@openssh.com',
            1
        );

        $this->channel_status[$request_channel] = NET_SSH2_MSG_CHANNEL_REQUEST;

        $this->send_binary_packet($packet);

        $response = $this->get_channel_packet($request_channel);
        if ($response === false) {
            return false;
        }

        $this->channel_status[$request_channel] = NET_SSH2_MSG_CHANNEL_OPEN;

        return true;
    }

    /**
     * Returns the output of an interactive shell
     *
     * Returns when there's a match for $expect, which can take the form of a string literal or,
     * if $mode == self::READ_REGEX, a regular expression.
     *
     * @see self::write()
     * @param string $expect
     * @param int $mode
     * @return string|bool|null
     * @throws \RuntimeException on connection error
     * @access public
     */
    public function read($expect = '', $mode = self::READ_SIMPLE)
    {
        $this->curTimeout = $this->timeout;
        $this->is_timeout = false;

        if (!$this->isAuthenticated()) {
            throw new InsufficientSetupException('Operation disallowed prior to login()');
        }

        if (!($this->bitmap & self::MASK_SHELL) && !$this->initShell()) {
            throw new \RuntimeException('Unable to initiate an interactive shell session');
        }

        $channel = $this->get_interactive_channel();

        if ($mode == self::READ_NEXT) {
            return $this->get_channel_packet($channel);
        }

        $match = $expect;
        while (true) {
            if ($mode == self::READ_REGEX) {
                preg_match($expect, substr($this->interactiveBuffer, -1024), $matches);
                $match = isset($matches[0]) ? $matches[0] : '';
            }
            $pos = strlen($match) ? strpos($this->interactiveBuffer, $match) : false;
            if ($pos !== false) {
                return Strings::shift($this->interactiveBuffer, $pos + strlen($match));
            }
            $response = $this->get_channel_packet($channel);
            if (is_bool($response)) {
                $this->in_request_pty_exec = false;
                return $response ? Strings::shift($this->interactiveBuffer, strlen($this->interactiveBuffer)) : false;
            }

            $this->interactiveBuffer.= $response;
        }
    }

    /**
     * Inputs a command into an interactive shell.
     *
     * @see self::read()
     * @param string $cmd
     * @return bool
     * @throws \RuntimeException on connection error
     * @access public
     */
    public function write($cmd)
    {
        if (!$this->isAuthenticated()) {
            throw new InsufficientSetupException('Operation disallowed prior to login()');
        }

        if (!($this->bitmap & self::MASK_SHELL) && !$this->initShell()) {
            throw new \RuntimeException('Unable to initiate an interactive shell session');
        }

        return $this->send_channel_packet($this->get_interactive_channel(), $cmd);
    }

    /**
     * Start a subsystem.
     *
     * Right now only one subsystem at a time is supported. To support multiple subsystem's stopSubsystem() could accept
     * a string that contained the name of the subsystem, but at that point, only one subsystem of each type could be opened.
     * To support multiple subsystem's of the same name maybe it'd be best if startSubsystem() generated a new channel id and
     * returns that and then that that was passed into stopSubsystem() but that'll be saved for a future date and implemented
     * if there's sufficient demand for such a feature.
     *
     * @see self::stopSubsystem()
     * @param string $subsystem
     * @return bool
     * @access public
     */
    public function startSubsystem($subsystem)
    {
        $this->window_size_server_to_client[self::CHANNEL_SUBSYSTEM] = $this->window_size;

        $packet = Strings::packSSH2(
            'CsN3',
            NET_SSH2_MSG_CHANNEL_OPEN,
            'session',
            self::CHANNEL_SUBSYSTEM,
            $this->window_size,
            0x4000
        );

        $this->send_binary_packet($packet);

        $this->channel_status[self::CHANNEL_SUBSYSTEM] = NET_SSH2_MSG_CHANNEL_OPEN;

        $response = $this->get_channel_packet(self::CHANNEL_SUBSYSTEM);
        if ($response === false) {
            return false;
        }

        $packet = Strings::packSSH2(
            'CNsCs',
            NET_SSH2_MSG_CHANNEL_REQUEST,
            $this->server_channels[self::CHANNEL_SUBSYSTEM],
            'subsystem',
            1,
            $subsystem
        );
        $this->send_binary_packet($packet);

        $this->channel_status[self::CHANNEL_SUBSYSTEM] = NET_SSH2_MSG_CHANNEL_REQUEST;

        $response = $this->get_channel_packet(self::CHANNEL_SUBSYSTEM);
        if ($response === false) {
            return false;
        }

        $this->channel_status[self::CHANNEL_SUBSYSTEM] = NET_SSH2_MSG_CHANNEL_DATA;

        $this->bitmap |= self::MASK_SHELL;
        $this->in_subsystem = true;

        return true;
    }

    /**
     * Stops a subsystem.
     *
     * @see self::startSubsystem()
     * @return bool
     * @access public
     */
    public function stopSubsystem()
    {
        $this->in_subsystem = false;
        $this->close_channel(self::CHANNEL_SUBSYSTEM);
        return true;
    }

    /**
     * Closes a channel
     *
     * If read() timed out you might want to just close the channel and have it auto-restart on the next read() call
     *
     * @access public
     */
    public function reset()
    {
        $this->close_channel($this->get_interactive_channel());
    }

    /**
     * Is timeout?
     *
     * Did exec() or read() return because they timed out or because they encountered the end?
     *
     * @access public
     */
    public function isTimeout()
    {
        return $this->is_timeout;
    }

    /**
     * Disconnect
     *
     * @access public
     */
    public function disconnect()
    {
        $this->disconnect_helper(NET_SSH2_DISCONNECT_BY_APPLICATION);
        if (isset($this->realtime_log_file) && is_resource($this->realtime_log_file)) {
            fclose($this->realtime_log_file);
        }
        unset(self::$connections[$this->getResourceId()]);
    }

    /**
     * Destructor.
     *
     * Will be called, automatically, if you're supporting just PHP5.  If you're supporting PHP4, you'll need to call
     * disconnect().
     *
     * @access public
     */
    public function __destruct()
    {
        $this->disconnect();
    }

    /**
     * Is the connection still active?
     *
     * @return bool
     * @access public
     */
    public function isConnected()
    {
        return (bool) ($this->bitmap & self::MASK_CONNECTED);
    }

    /**
     * Have you successfully been logged in?
     *
     * @return bool
     * @access public
     */
    public function isAuthenticated()
    {
        return (bool) ($this->bitmap & self::MASK_LOGIN);
    }

    /**
     * Pings a server connection, or tries to reconnect if the connection has gone down
     *
     * Inspired by http://php.net/manual/en/mysqli.ping.php
     *
     * @return bool
     */
    public function ping()
    {
        if (!$this->isAuthenticated()) {
            if (!empty($this->auth)) {
                return $this->reconnect();
            }
            return false;
        }

        $this->window_size_server_to_client[self::CHANNEL_KEEP_ALIVE] = $this->window_size;
        $packet_size = 0x4000;
        $packet = Strings::packSSH2(
            'CsN3',
            NET_SSH2_MSG_CHANNEL_OPEN,
            'session',
            self::CHANNEL_KEEP_ALIVE,
            $this->window_size_server_to_client[self::CHANNEL_KEEP_ALIVE],
            $packet_size
        );

        try {
            $this->send_binary_packet($packet);

            $this->channel_status[self::CHANNEL_KEEP_ALIVE] = NET_SSH2_MSG_CHANNEL_OPEN;

            $response = $this->get_channel_packet(self::CHANNEL_KEEP_ALIVE);
        } catch (\RuntimeException $e) {
            return $this->reconnect();
        }

        $this->close_channel(NET_SSH2_CHANNEL_KEEP_ALIVE);
        return true;
    }

    /**
     * In situ reconnect method
     *
     * @return boolean
     */
    private function reconnect()
    {
        $this->reset_connection(NET_SSH2_DISCONNECT_CONNECTION_LOST);
        $this->retry_connect = true;
        if (!$this->connect()) {
            return false;
        }
        foreach ($this->auth as $auth) {
            $result = $this->login(...$auth);
        }
        return $result;
    }

    /**
     * Resets a connection for re-use
     *
     * @param int $reason
     * @access private
     */
    protected function reset_connection($reason)
    {
        $this->disconnect_helper($reason);
        $this->decrypt = $this->encrypt = false;
        $this->decrypt_block_size = $this->encrypt_block_size = 8;
        $this->hmac_check = $this->hmac_create = false;
        $this->hmac_size = false;
        $this->session_id = false;
        $this->retry_connect = true;
        $this->get_seq_no = $this->send_seq_no = 0;
    }

    /**
     * Gets Binary Packets
     *
     * See '6. Binary Packet Protocol' of rfc4253 for more info.
     *
     * @see self::_send_binary_packet()
     * @param bool $skip_channel_filter
     * @return string
     * @access private
     */
    private function get_binary_packet($skip_channel_filter = false)
    {
        if ($skip_channel_filter) {
            $read = [$this->fsock];
            $write = $except = null;

            if ($this->curTimeout <= 0) {
                if ($this->keepAlive <= 0) {
                    @stream_select($read, $write, $except, null);
                } else {
                    if (!@stream_select($read, $write, $except, $this->keepAlive)) {
                        $this->send_binary_packet(pack('CN', NET_SSH2_MSG_IGNORE, 0));
                        return $this->get_binary_packet(true);
                    }
                }
            } else {
                if ($this->curTimeout < 0) {
                    $this->is_timeout = true;
                    return true;
                }

                $read = [$this->fsock];
                $write = $except = null;

                $start = microtime(true);

                if ($this->keepAlive > 0 && $this->keepAlive < $this->curTimeout) {
                    if (!@stream_select($read, $write, $except, $this->keepAlive)) {
                        $this->send_binary_packet(pack('CN', NET_SSH2_MSG_IGNORE, 0));
                        $elapsed = microtime(true) - $start;
                        $this->curTimeout-= $elapsed;
                        return $this->get_binary_packet(true);
                    }
                    $elapsed = microtime(true) - $start;
                    $this->curTimeout-= $elapsed;
                }

                $sec = floor($this->curTimeout);
                $usec = 1000000 * ($this->curTimeout - $sec);

                // this can return a "stream_select(): unable to select [4]: Interrupted system call" error
                if (!@stream_select($read, $write, $except, $sec, $usec)) {
                    $this->is_timeout = true;
                    return true;
                }
                $elapsed = microtime(true) - $start;
                $this->curTimeout-= $elapsed;
            }
        }

        if (!is_resource($this->fsock) || feof($this->fsock)) {
            $this->bitmap = 0;
            throw new ConnectionClosedException('Connection closed prematurely');
        }

        $start = microtime(true);
        $raw = stream_get_contents($this->fsock, $this->decrypt_block_size);

        if (!strlen($raw)) {
            return '';
        }

        if ($this->decrypt) {
            switch ($this->decrypt->name) {
                case 'aes128-gcm@openssh.com':
                case 'aes256-gcm@openssh.com':
                    $this->decrypt->setNonce(
                        $this->decrypt->fixed .
                        $this->decrypt->invocation_counter
                    );
                    Strings::increment_str($this->decrypt->invocation_counter);
                    $this->decrypt->setAAD($temp = Strings::shift($raw, 4));
                    extract(unpack('Npacket_length', $temp));
                    /**
                     * @var integer $packet_length
                     */

                    $raw.= $this->read_remaining_bytes($packet_length - $this->decrypt_block_size + 4);
                    $stop = microtime(true);
                    $tag = stream_get_contents($this->fsock, $this->decrypt_block_size);
                    $this->decrypt->setTag($tag);
                    $raw = $this->decrypt->decrypt($raw);
                    $raw = $temp . $raw;
                    $remaining_length = 0;
                    break;
                case 'chacha20-poly1305@openssh.com':
                    $nonce = pack('N2', 0, $this->get_seq_no);

                    $this->lengthDecrypt->setNonce($nonce);
                    $temp = $this->lengthDecrypt->decrypt($aad = Strings::shift($raw, 4));
                    extract(unpack('Npacket_length', $temp));
                    /**
                     * @var integer $packet_length
                     */

                    $raw.= $this->read_remaining_bytes($packet_length - $this->decrypt_block_size + 4);
                    $stop = microtime(true);
                    $tag = stream_get_contents($this->fsock, 16);

                    $this->decrypt->setNonce($nonce);
                    $this->decrypt->setCounter(0);
                    // this is the same approach that's implemented in Salsa20::createPoly1305Key()
                    // but we don't want to use the same AEAD construction that RFC8439 describes
                    // for ChaCha20-Poly1305 so we won't rely on it (see Salsa20::poly1305())
                    $this->decrypt->setPoly1305Key(
                        $this->decrypt->encrypt(str_repeat("\0", 32))
                    );
                    $this->decrypt->setAAD($aad);
                    $this->decrypt->setCounter(1);
                    $this->decrypt->setTag($tag);
                    $raw = $this->decrypt->decrypt($raw);
                    $raw = $temp . $raw;
                    $remaining_length = 0;
                    break;
                default:
                    if (!$this->hmac_check instanceof Hash || !$this->hmac_check->etm) {
                        $raw = $this->decrypt->decrypt($raw);
                        break;
                    }
                    extract(unpack('Npacket_length', $temp = Strings::shift($raw, 4)));
                    /**
                     * @var integer $packet_length
                     */
                    $raw.= $this->read_remaining_bytes($packet_length - $this->decrypt_block_size + 4);
                    $stop = microtime(true);
                    $encrypted = $temp . $raw;
                    $raw = $temp . $this->decrypt->decrypt($raw);
                    $remaining_length = 0;
            }
        }

        if (strlen($raw) < 5) {
            return false;
        }
        extract(unpack('Npacket_length/Cpadding_length', Strings::shift($raw, 5)));
        /**
         * @var integer $packet_length
         * @var integer $padding_length
         */

        if (!isset($remaining_length)) {
            $remaining_length = $packet_length + 4 - $this->decrypt_block_size;
        }

        $buffer = $this->read_remaining_bytes($remaining_length);

        if (!isset($stop)) {
            $stop = microtime(true);
        }
        if (strlen($buffer)) {
            $raw.= $this->decrypt ? $this->decrypt->decrypt($buffer) : $buffer;
        }

        $payload = Strings::shift($raw, $packet_length - $padding_length - 1);
        $padding = Strings::shift($raw, $padding_length); // should leave $raw empty

        if ($this->hmac_check instanceof Hash) {
            $hmac = stream_get_contents($this->fsock, $this->hmac_size);
            if ($hmac === false || strlen($hmac) != $this->hmac_size) {
                $this->disconnect_helper(NET_SSH2_DISCONNECT_MAC_ERROR);
                throw new \RuntimeException('Error reading socket');
            }

            $reconstructed = !$this->hmac_check->etm ?
                pack('NCa*', $packet_length, $padding_length, $payload . $padding) :
                $encrypted;
            if (($this->hmac_check->getHash() & "\xFF\xFF\xFF\xFF") == 'umac') {
                $this->hmac_check->setNonce("\0\0\0\0" . pack('N', $this->get_seq_no));
                if ($hmac != $this->hmac_check->hash($reconstructed)) {
                    $this->disconnect_helper(NET_SSH2_DISCONNECT_MAC_ERROR);
                    throw new \RuntimeException('Invalid UMAC');
                }
            } else {
                if ($hmac != $this->hmac_check->hash(pack('Na*', $this->get_seq_no, $reconstructed))) {
                    $this->disconnect_helper(NET_SSH2_DISCONNECT_MAC_ERROR);
                    throw new \RuntimeException('Invalid HMAC');
                }
            }
        }

        //if ($this->decompress) {
        //    $payload = gzinflate(substr($payload, 2));
        //}

        $this->get_seq_no++;

        if (defined('NET_SSH2_LOGGING')) {
            $current = microtime(true);
            $message_number = isset($this->message_numbers[ord($payload[0])]) ? $this->message_numbers[ord($payload[0])] : 'UNKNOWN (' . ord($payload[0]) . ')';
            $message_number = '<- ' . $message_number .
                              ' (since last: ' . round($current - $this->last_packet, 4) . ', network: ' . round($stop - $start, 4) . 's)';
            $this->append_log($message_number, $payload);
            $this->last_packet = $current;
        }

        return $this->filter($payload, $skip_channel_filter);
    }

    /**
     * Read Remaining Bytes
     *
     * @see self::get_binary_packet()
     * @param int $remaining_length
     * @return string
     * @access private
     */
    private function read_remaining_bytes($remaining_length)
    {
        if (!$remaining_length) {
            return '';
        }

        $adjustLength = false;
        if ($this->decrypt) {
            switch (true) {
                case $this->decrypt->name == 'aes128-gcm@openssh.com':
                case $this->decrypt->name == 'aes256-gcm@openssh.com':
                case $this->decrypt->name == 'chacha20-poly1305@openssh.com':
                case $this->hmac_check instanceof Hash && $this->hmac_check->etm:
                    $remaining_length+= $this->decrypt_block_size - 4;
                    $adjustLength = true;
            }
        }

        // quoting <http://tools.ietf.org/html/rfc4253#section-6.1>,
        // "implementations SHOULD check that the packet length is reasonable"
        // PuTTY uses 0x9000 as the actual max packet size and so to shall we
        // don't do this when GCM mode is used since GCM mode doesn't encrypt the length
        if ($remaining_length < -$this->decrypt_block_size || $remaining_length > 0x9000 || $remaining_length % $this->decrypt_block_size != 0) {
            if (!$this->bad_key_size_fix && self::bad_algorithm_candidate($this->decrypt ? $this->decrypt->name : '') && !($this->bitmap & SSH2::MASK_LOGIN)) {
                $this->bad_key_size_fix = true;
                $this->reset_connection(NET_SSH2_DISCONNECT_KEY_EXCHANGE_FAILED);
                return false;
            }
            throw new \RuntimeException('Invalid size');
        }

        if ($adjustLength) {
            $remaining_length-= $this->decrypt_block_size - 4;
        }

        $buffer = '';
        while ($remaining_length > 0) {
            $temp = stream_get_contents($this->fsock, $remaining_length);
            if ($temp === false || feof($this->fsock)) {
                $this->disconnect_helper(NET_SSH2_DISCONNECT_CONNECTION_LOST);
                throw new \RuntimeException('Error reading from socket');
            }
            $buffer.= $temp;
            $remaining_length-= strlen($temp);
        }

        return $buffer;
    }

    /**
     * Filter Binary Packets
     *
     * Because some binary packets need to be ignored...
     *
     * @see self::_get_binary_packet()
     * @param string $payload
     * @param bool $skip_channel_filter
     * @return string
     * @access private
     */
    private function filter($payload, $skip_channel_filter)
    {
        switch (ord($payload[0])) {
            case NET_SSH2_MSG_DISCONNECT:
                Strings::shift($payload, 1);
                list($reason_code, $message) = Strings::unpackSSH2('Ns', $payload);
                $this->errors[] = 'SSH_MSG_DISCONNECT: ' . $this->disconnect_reasons[$reason_code] . "\r\n$message";
                $this->bitmap = 0;
                return false;
            case NET_SSH2_MSG_IGNORE:
                $payload = $this->get_binary_packet($skip_channel_filter);
                break;
            case NET_SSH2_MSG_DEBUG:
                Strings::shift($payload, 2); // second byte is "always_display"
                list($message) = Strings::unpackSSH2('s', $payload);
                $this->errors[] = "SSH_MSG_DEBUG: $message";
                $payload = $this->get_binary_packet($skip_channel_filter);
                break;
            case NET_SSH2_MSG_UNIMPLEMENTED:
                return false;
            case NET_SSH2_MSG_KEXINIT:
                if ($this->session_id !== false) {
                    if (!$this->key_exchange($payload)) {
                        $this->bitmap = 0;
                        return false;
                    }
                    $payload = $this->get_binary_packet($skip_channel_filter);
                }
        }

        // see http://tools.ietf.org/html/rfc4252#section-5.4; only called when the encryption has been activated and when we haven't already logged in
        if (($this->bitmap & self::MASK_CONNECTED) && !$this->isAuthenticated() && ord($payload[0]) == NET_SSH2_MSG_USERAUTH_BANNER) {
            Strings::shift($payload, 1);
            list($this->banner_message) = Strings::unpackSSH2('s', $payload);
            $payload = $this->get_binary_packet();
        }

        // only called when we've already logged in
        if (($this->bitmap & self::MASK_CONNECTED) && $this->isAuthenticated()) {
            switch (ord($payload[0])) {
                case NET_SSH2_MSG_CHANNEL_REQUEST:
                    if (strlen($payload) == 31) {
                        extract(unpack('cpacket_type/Nchannel/Nlength', $payload));
                        if (substr($payload, 9, $length) == 'keepalive@openssh.com' && isset($this->server_channels[$channel])) {
                            if (ord(substr($payload, 9 + $length))) { // want reply
                                $this->send_binary_packet(pack('CN', NET_SSH2_MSG_CHANNEL_SUCCESS, $this->server_channels[$channel]));
                            }
                            $payload = $this->get_binary_packet($skip_channel_filter);
                        }
                    }
                    break;
                case NET_SSH2_MSG_CHANNEL_DATA:
                case NET_SSH2_MSG_CHANNEL_EXTENDED_DATA:
                case NET_SSH2_MSG_CHANNEL_CLOSE:
                case NET_SSH2_MSG_CHANNEL_EOF:
                    if (!$skip_channel_filter && !empty($this->server_channels)) {
                        $this->binary_packet_buffer = $payload;
                        $this->get_channel_packet(true);
                        $payload = $this->get_binary_packet();
                    }
                    break;
                case NET_SSH2_MSG_GLOBAL_REQUEST: // see http://tools.ietf.org/html/rfc4254#section-4
                    Strings::shift($payload, 1);
                    list($request_name) = Strings::unpackSSH2('s', $payload);
                    $this->errors[] = "SSH_MSG_GLOBAL_REQUEST: $request_name";

                    try {
                        $this->send_binary_packet(pack('C', NET_SSH2_MSG_REQUEST_FAILURE));
                    } catch (\RuntimeException $e) {
                        return $this->disconnect_helper(NET_SSH2_DISCONNECT_BY_APPLICATION);
                    }

                    $payload = $this->get_binary_packet($skip_channel_filter);
                    break;
                case NET_SSH2_MSG_CHANNEL_OPEN: // see http://tools.ietf.org/html/rfc4254#section-5.1
                    Strings::shift($payload, 1);
                    list($data, $server_channel) = Strings::unpackSSH2('sN', $payload);
                    switch ($data) {
                        case 'auth-agent':
                        case 'auth-agent@openssh.com':
                            if (isset($this->agent)) {
                                $new_channel = self::CHANNEL_AGENT_FORWARD;

                                list(
                                    $remote_window_size,
                                    $remote_maximum_packet_size
                                ) = Strings::unpackSSH2('NN', $payload);

                                $this->packet_size_client_to_server[$new_channel] = $remote_window_size;
                                $this->window_size_server_to_client[$new_channel] = $remote_maximum_packet_size;
                                $this->window_size_client_to_server[$new_channel] = $this->window_size;

                                $packet_size = 0x4000;

                                $packet = pack(
                                    'CN4',
                                    NET_SSH2_MSG_CHANNEL_OPEN_CONFIRMATION,
                                    $server_channel,
                                    $new_channel,
                                    $packet_size,
                                    $packet_size
                                );

                                $this->server_channels[$new_channel] = $server_channel;
                                $this->channel_status[$new_channel] = NET_SSH2_MSG_CHANNEL_OPEN_CONFIRMATION;
                                $this->send_binary_packet($packet);
                            }
                            break;
                        default:
                            $packet = Strings::packSSH2(
                                'CN2ss',
                                NET_SSH2_MSG_CHANNEL_OPEN_FAILURE,
                                $server_channel,
                                NET_SSH2_OPEN_ADMINISTRATIVELY_PROHIBITED,
                                '', // description
                                '' // language tag
                            );

                            try {
                                $this->send_binary_packet($packet);
                            } catch (\RuntimeException $e) {
                                return $this->disconnect_helper(NET_SSH2_DISCONNECT_BY_APPLICATION);
                            }
                    }

                    $payload = $this->get_binary_packet($skip_channel_filter);
                    break;
                case NET_SSH2_MSG_CHANNEL_WINDOW_ADJUST:
                    Strings::shift($payload, 1);
                    list($channel, $window_size) = Strings::unpackSSH2('NN', $payload);

                    $this->window_size_client_to_server[$channel]+= $window_size;

                    $payload = ($this->bitmap & self::MASK_WINDOW_ADJUST) ? true : $this->get_binary_packet($skip_channel_filter);
            }
        }

        return $payload;
    }

    /**
     * Enable Quiet Mode
     *
     * Suppress stderr from output
     *
     * @access public
     */
    public function enableQuietMode()
    {
        $this->quiet_mode = true;
    }

    /**
     * Disable Quiet Mode
     *
     * Show stderr in output
     *
     * @access public
     */
    public function disableQuietMode()
    {
        $this->quiet_mode = false;
    }

    /**
     * Returns whether Quiet Mode is enabled or not
     *
     * @see self::enableQuietMode()
     * @see self::disableQuietMode()
     * @access public
     * @return bool
     */
    public function isQuietModeEnabled()
    {
        return $this->quiet_mode;
    }

    /**
     * Enable request-pty when using exec()
     *
     * @access public
     */
    public function enablePTY()
    {
        $this->request_pty = true;
    }

    /**
     * Disable request-pty when using exec()
     *
     * @access public
     */
    public function disablePTY()
    {
        if ($this->in_request_pty_exec) {
            $this->close_channel(self::CHANNEL_EXEC);
            $this->in_request_pty_exec = false;
        }
        $this->request_pty = false;
    }

    /**
     * Returns whether request-pty is enabled or not
     *
     * @see self::enablePTY()
     * @see self::disablePTY()
     * @access public
     * @return bool
     */
    public function isPTYEnabled()
    {
        return $this->request_pty;
    }

    /**
     * Gets channel data
     *
     * Returns the data as a string if it's available and false if not.
     *
     * @param int $client_channel
     * @param bool $skip_extended
     * @return mixed
     * @throws \RuntimeException on connection error
     * @access private
     */
    protected function get_channel_packet($client_channel, $skip_extended = false)
    {
        if (!empty($this->channel_buffers[$client_channel])) {
            return array_shift($this->channel_buffers[$client_channel]);
        }

        while (true) {
            if ($this->binary_packet_buffer !== false) {
                $response = $this->binary_packet_buffer;
                $this->binary_packet_buffer = false;
            } else {
                $response = $this->get_binary_packet(true);
                if ($response === true && $this->is_timeout) {
                    if ($client_channel == self::CHANNEL_EXEC && !$this->request_pty) {
                        $this->close_channel($client_channel);
                    }
                    return true;
                }
                if ($response === false) {
                    $this->disconnect_helper(NET_SSH2_DISCONNECT_CONNECTION_LOST);
                    throw new ConnectionClosedException('Connection closed by server');
                }
            }

            if ($client_channel == -1 && $response === true) {
                return true;
            }
            list($type, $channel) = Strings::unpackSSH2('CN', $response);

            // will not be setup yet on incoming channel open request
            if (isset($channel) && isset($this->channel_status[$channel]) && isset($this->window_size_server_to_client[$channel])) {
                $this->window_size_server_to_client[$channel]-= strlen($response);

                // resize the window, if appropriate
                if ($this->window_size_server_to_client[$channel] < 0) {
                // PuTTY does something more analogous to the following:
                //if ($this->window_size_server_to_client[$channel] < 0x3FFFFFFF) {
                    $packet = pack('CNN', NET_SSH2_MSG_CHANNEL_WINDOW_ADJUST, $this->server_channels[$channel], $this->window_resize);
                    $this->send_binary_packet($packet);
                    $this->window_size_server_to_client[$channel]+= $this->window_resize;
                }

                switch ($type) {
                    case NET_SSH2_MSG_CHANNEL_EXTENDED_DATA:
                        /*
                        if ($client_channel == self::CHANNEL_EXEC) {
                            $this->send_channel_packet($client_channel, chr(0));
                        }
                        */
                        // currently, there's only one possible value for $data_type_code: NET_SSH2_EXTENDED_DATA_STDERR
                        list($data_type_code, $data) = Strings::unpackSSH2('Ns', $response);
                        $this->stdErrorLog.= $data;
                        if ($skip_extended || $this->quiet_mode) {
                            continue 2;
                        }
                        if ($client_channel == $channel && $this->channel_status[$channel] == NET_SSH2_MSG_CHANNEL_DATA) {
                            return $data;
                        }
                        if (!isset($this->channel_buffers[$channel])) {
                            $this->channel_buffers[$channel] = [];
                        }
                        $this->channel_buffers[$channel][] = $data;

                        continue 2;
                    case NET_SSH2_MSG_CHANNEL_REQUEST:
                        if ($this->channel_status[$channel] == NET_SSH2_MSG_CHANNEL_CLOSE) {
                            continue 2;
                        }
                        list($value) = Strings::unpackSSH2('s', $response);
                        switch ($value) {
                            case 'exit-signal':
                                list(
                                    , // FALSE
                                    $signal_name,
                                    , // core dumped
                                    $error_message
                                ) = Strings::unpackSSH2('bsbs', $response);

                                $this->errors[] = "SSH_MSG_CHANNEL_REQUEST (exit-signal): $signal_name";
                                if (strlen($error_message)) {
                                    $this->errors[count($this->errors) - 1].= "\r\n$error_message";
                                }

                                $this->send_binary_packet(pack('CN', NET_SSH2_MSG_CHANNEL_EOF, $this->server_channels[$client_channel]));
                                $this->send_binary_packet(pack('CN', NET_SSH2_MSG_CHANNEL_CLOSE, $this->server_channels[$channel]));

                                $this->channel_status[$channel] = NET_SSH2_MSG_CHANNEL_EOF;

                                continue 3;
                            case 'exit-status':
                                list(, $this->exit_status) = Strings::unpackSSH2('CN', $response);

                                // "The client MAY ignore these messages."
                                // -- http://tools.ietf.org/html/rfc4254#section-6.10

                                continue 3;
                            default:
                                // "Some systems may not implement signals, in which case they SHOULD ignore this message."
                                //  -- http://tools.ietf.org/html/rfc4254#section-6.9
                                continue 3;
                        }
                }

                switch ($this->channel_status[$channel]) {
                    case NET_SSH2_MSG_CHANNEL_OPEN:
                        switch ($type) {
                            case NET_SSH2_MSG_CHANNEL_OPEN_CONFIRMATION:
                                list(
                                    $this->server_channels[$channel],
                                    $window_size,
                                    $this->packet_size_client_to_server[$channel]
                                ) = Strings::unpackSSH2('NNN', $response);

                                if ($window_size < 0) {
                                    $window_size&= 0x7FFFFFFF;
                                    $window_size+= 0x80000000;
                                }
                                $this->window_size_client_to_server[$channel] = $window_size;
                                $result = $client_channel == $channel ? true : $this->get_channel_packet($client_channel, $skip_extended);
                                $this->on_channel_open();
                                return $result;
                            //case NET_SSH2_MSG_CHANNEL_OPEN_FAILURE:
                            default:
                                $this->disconnect_helper(NET_SSH2_DISCONNECT_BY_APPLICATION);
                                throw new \RuntimeException('Unable to open channel');
                        }
                        break;
                    case NET_SSH2_MSG_IGNORE:
                        switch ($type) {
                            case NET_SSH2_MSG_CHANNEL_SUCCESS:
                                //$this->channel_status[$channel] = NET_SSH2_MSG_CHANNEL_DATA;
                                continue 3;
                            case NET_SSH2_MSG_CHANNEL_FAILURE:
                                user_error('Error opening channel');
                                return $this->_disconnect(NET_SSH2_DISCONNECT_BY_APPLICATION);
                        }
                        break;
                    case NET_SSH2_MSG_CHANNEL_REQUEST:
                        switch ($type) {
                            case NET_SSH2_MSG_CHANNEL_SUCCESS:
                                return true;
                            case NET_SSH2_MSG_CHANNEL_FAILURE:
                                return false;
                            default:
                                $this->disconnect_helper(NET_SSH2_DISCONNECT_BY_APPLICATION);
                                throw new \RuntimeException('Unable to fulfill channel request');
                        }
                    case NET_SSH2_MSG_CHANNEL_CLOSE:
                        return $type == NET_SSH2_MSG_CHANNEL_CLOSE ? true : $this->get_channel_packet($client_channel, $skip_extended);
                }
            }

            // ie. $this->channel_status[$channel] == NET_SSH2_MSG_CHANNEL_DATA

            switch ($type) {
                case NET_SSH2_MSG_CHANNEL_DATA:
                    //if ($this->channel_status[$channel] == NET_SSH2_MSG_IGNORE) {
                    //    $this->channel_status[$channel] = NET_SSH2_MSG_CHANNEL_DATA;
                    //}

                    /*
                    if ($channel == self::CHANNEL_EXEC) {
                        // SCP requires null packets, such as this, be sent.  further, in the case of the ssh.com SSH server
                        // this actually seems to make things twice as fast.  more to the point, the message right after
                        // SSH_MSG_CHANNEL_DATA (usually SSH_MSG_IGNORE) won't block for as long as it would have otherwise.
                        // in OpenSSH it slows things down but only by a couple thousandths of a second.
                        $this->send_channel_packet($channel, chr(0));
                    }
                    */
                    list($data) = Strings::unpackSSH2('s', $response);

                    if ($channel == self::CHANNEL_AGENT_FORWARD) {
                        $agent_response = $this->agent->forwardData($data);
                        if (!is_bool($agent_response)) {
                            $this->send_channel_packet($channel, $agent_response);
                        }
                        break;
                    }

                    if ($client_channel == $channel) {
                        return $data;
                    }
                    if (!isset($this->channel_buffers[$channel])) {
                        $this->channel_buffers[$channel] = [];
                    }
                    $this->channel_buffers[$channel][] = $data;
                    break;
                case NET_SSH2_MSG_CHANNEL_CLOSE:
                    $this->curTimeout = 5;

                    if ($this->bitmap & self::MASK_SHELL) {
                        $this->bitmap&= ~self::MASK_SHELL;
                    }
                    if ($this->channel_status[$channel] != NET_SSH2_MSG_CHANNEL_EOF) {
                        $this->send_binary_packet(pack('CN', NET_SSH2_MSG_CHANNEL_CLOSE, $this->server_channels[$channel]));
                    }

                    $this->channel_status[$channel] = NET_SSH2_MSG_CHANNEL_CLOSE;
                    if ($client_channel == $channel) {
                        return true;
                    }
                case NET_SSH2_MSG_CHANNEL_EOF:
                    break;
                default:
                    $this->disconnect_helper(NET_SSH2_DISCONNECT_BY_APPLICATION);
                    throw new \RuntimeException('Error reading channel data');
            }
        }
    }

    /**
     * Sends Binary Packets
     *
     * See '6. Binary Packet Protocol' of rfc4253 for more info.
     *
     * @param string $data
     * @param string $logged
     * @see self::_get_binary_packet()
     * @return bool
     * @access private
     */
    protected function send_binary_packet($data, $logged = null)
    {
        if (!is_resource($this->fsock) || feof($this->fsock)) {
            $this->bitmap = 0;
            throw new ConnectionClosedException('Connection closed prematurely');
        }

        //if ($this->compress) {
        //    // the -4 removes the checksum:
        //    // http://php.net/function.gzcompress#57710
        //    $data = substr(gzcompress($data), 0, -4);
        //}

        // 4 (packet length) + 1 (padding length) + 4 (minimal padding amount) == 9
        $packet_length = strlen($data) + 9;
        if ($this->encrypt && $this->encrypt->usesNonce()) {
            $packet_length-= 4;
        }
        // round up to the nearest $this->encrypt_block_size
        $packet_length+= (($this->encrypt_block_size - 1) * $packet_length) % $this->encrypt_block_size;
        // subtracting strlen($data) is obvious - subtracting 5 is necessary because of packet_length and padding_length
        $padding_length = $packet_length - strlen($data) - 5;
        switch (true) {
            case $this->encrypt && $this->encrypt->usesNonce():
            case $this->hmac_create instanceof Hash && $this->hmac_create->etm:
                $padding_length+= 4;
                $packet_length+= 4;
        }

        $padding = Random::string($padding_length);

        // we subtract 4 from packet_length because the packet_length field isn't supposed to include itself
        $packet = pack('NCa*', $packet_length - 4, $padding_length, $data . $padding);

        $hmac = '';
        if ($this->hmac_create instanceof Hash && !$this->hmac_create->etm) {
            if (($this->hmac_create->getHash() & "\xFF\xFF\xFF\xFF") == 'umac') {
                $this->hmac_create->setNonce("\0\0\0\0" . pack('N', $this->send_seq_no));
                $hmac = $this->hmac_create->hash($packet);
            } else {
                $hmac = $this->hmac_create->hash(pack('Na*', $this->send_seq_no, $packet));
            }
        }

        if ($this->encrypt) {
            switch ($this->encrypt->name) {
                case 'aes128-gcm@openssh.com':
                case 'aes256-gcm@openssh.com':
                    $this->encrypt->setNonce(
                        $this->encrypt->fixed .
                        $this->encrypt->invocation_counter
                    );
                    Strings::increment_str($this->encrypt->invocation_counter);
                    $this->encrypt->setAAD($temp = ($packet & "\xFF\xFF\xFF\xFF"));
                    $packet = $temp . $this->encrypt->encrypt(substr($packet, 4));
                    break;
                case 'chacha20-poly1305@openssh.com':
                    $nonce = pack('N2', 0, $this->send_seq_no);

                    $this->encrypt->setNonce($nonce);
                    $this->lengthEncrypt->setNonce($nonce);

                    $length = $this->lengthEncrypt->encrypt($packet & "\xFF\xFF\xFF\xFF");

                    $this->encrypt->setCounter(0);
                    // this is the same approach that's implemented in Salsa20::createPoly1305Key()
                    // but we don't want to use the same AEAD construction that RFC8439 describes
                    // for ChaCha20-Poly1305 so we won't rely on it (see Salsa20::poly1305())
                    $this->encrypt->setPoly1305Key(
                        $this->encrypt->encrypt(str_repeat("\0", 32))
                    );
                    $this->encrypt->setAAD($length);
                    $this->encrypt->setCounter(1);
                    $packet = $length . $this->encrypt->encrypt(substr($packet, 4));
                    break;
                default:
                    $packet = $this->hmac_create instanceof Hash && $this->hmac_create->etm ?
                        ($packet & "\xFF\xFF\xFF\xFF") . $this->encrypt->encrypt(substr($packet, 4)) :
                        $this->encrypt->encrypt($packet);
            }
        }

        if ($this->hmac_create instanceof Hash && $this->hmac_create->etm) {
            if (($this->hmac_create->getHash() & "\xFF\xFF\xFF\xFF") == 'umac') {
                $this->hmac_create->setNonce("\0\0\0\0" . pack('N', $this->send_seq_no));
                $hmac = $this->hmac_create->hash($packet);
            } else {
                $hmac = $this->hmac_create->hash(pack('Na*', $this->send_seq_no, $packet));
            }
        }

        $this->send_seq_no++;

        $packet.= $this->encrypt && $this->encrypt->usesNonce() ? $this->encrypt->getTag() : $hmac;

        $start = microtime(true);
        $sent = @fputs($this->fsock, $packet);
        $stop = microtime(true);

        if (defined('NET_SSH2_LOGGING')) {
            $current = microtime(true);
            $message_number = isset($this->message_numbers[ord($data[0])]) ? $this->message_numbers[ord($data[0])] : 'UNKNOWN (' . ord($data[0]) . ')';
            $message_number = '-> ' . $message_number .
                              ' (since last: ' . round($current - $this->last_packet, 4) . ', network: ' . round($stop - $start, 4) . 's)';
            $this->append_log($message_number, isset($logged) ? $logged : $data);
            $this->last_packet = $current;
        }

        if (strlen($packet) != $sent) {
            $this->bitmap = 0;
            throw new \RuntimeException("Only $sent of " . strlen($packet) . " bytes were sent");
        }
    }

    /**
     * Logs data packets
     *
     * Makes sure that only the last 1MB worth of packets will be logged
     *
     * @param string $message_number
     * @param string $message
     * @access private
     */
    private function append_log($message_number, $message)
    {
        // remove the byte identifying the message type from all but the first two messages (ie. the identification strings)
        if (strlen($message_number) > 2) {
            Strings::shift($message);
        }

        switch (NET_SSH2_LOGGING) {
            // useful for benchmarks
            case self::LOG_SIMPLE:
                $this->message_number_log[] = $message_number;
                break;
            // the most useful log for SSH2
            case self::LOG_COMPLEX:
                $this->message_number_log[] = $message_number;
                $this->log_size+= strlen($message);
                $this->message_log[] = $message;
                while ($this->log_size > self::LOG_MAX_SIZE) {
                    $this->log_size-= strlen(array_shift($this->message_log));
                    array_shift($this->message_number_log);
                }
                break;
            // dump the output out realtime; packets may be interspersed with non packets,
            // passwords won't be filtered out and select other packets may not be correctly
            // identified
            case self::LOG_REALTIME:
                switch (PHP_SAPI) {
                    case 'cli':
                        $start = $stop = "\r\n";
                        break;
                    default:
                        $start = '<pre>';
                        $stop = '</pre>';
                }
                echo $start . $this->format_log([$message], [$message_number]) . $stop;
                @flush();
                @ob_flush();
                break;
            // basically the same thing as self::LOG_REALTIME with the caveat that NET_SSH2_LOG_REALTIME_FILENAME
            // needs to be defined and that the resultant log file will be capped out at self::LOG_MAX_SIZE.
            // the earliest part of the log file is denoted by the first <<< START >>> and is not going to necessarily
            // at the beginning of the file
            case self::LOG_REALTIME_FILE:
                if (!isset($this->realtime_log_file)) {
                    // PHP doesn't seem to like using constants in fopen()
                    $filename = NET_SSH2_LOG_REALTIME_FILENAME;
                    $fp = fopen($filename, 'w');
                    $this->realtime_log_file = $fp;
                }
                if (!is_resource($this->realtime_log_file)) {
                    break;
                }
                $entry = $this->format_log([$message], [$message_number]);
                if ($this->realtime_log_wrap) {
                    $temp = "<<< START >>>\r\n";
                    $entry.= $temp;
                    fseek($this->realtime_log_file, ftell($this->realtime_log_file) - strlen($temp));
                }
                $this->realtime_log_size+= strlen($entry);
                if ($this->realtime_log_size > self::LOG_MAX_SIZE) {
                    fseek($this->realtime_log_file, 0);
                    $this->realtime_log_size = strlen($entry);
                    $this->realtime_log_wrap = true;
                }
                fputs($this->realtime_log_file, $entry);
        }
    }

    /**
     * Sends channel data
     *
     * Spans multiple SSH_MSG_CHANNEL_DATAs if appropriate
     *
     * @param int $client_channel
     * @param string $data
     * @return bool
     * @access private
     */
    protected function send_channel_packet($client_channel, $data)
    {
        while (strlen($data)) {
            if (!$this->window_size_client_to_server[$client_channel]) {
                $this->bitmap^= self::MASK_WINDOW_ADJUST;
                // using an invalid channel will let the buffers be built up for the valid channels
                $this->get_channel_packet(-1);
                $this->bitmap^= self::MASK_WINDOW_ADJUST;
            }

            /* The maximum amount of data allowed is determined by the maximum
               packet size for the channel, and the current window size, whichever
               is smaller.
                 -- http://tools.ietf.org/html/rfc4254#section-5.2 */
            $max_size = min(
                $this->packet_size_client_to_server[$client_channel],
                $this->window_size_client_to_server[$client_channel]
            );

            $temp = Strings::shift($data, $max_size);
            $packet = Strings::packSSH2(
                'CNs',
                NET_SSH2_MSG_CHANNEL_DATA,
                $this->server_channels[$client_channel],
                $temp
            );
            $this->window_size_client_to_server[$client_channel]-= strlen($temp);
            $this->send_binary_packet($packet);
        }

        return true;
    }

    /**
     * Closes and flushes a channel
     *
     * \phpseclib3\Net\SSH2 doesn't properly close most channels.  For exec() channels are normally closed by the server
     * and for SFTP channels are presumably closed when the client disconnects.  This functions is intended
     * for SCP more than anything.
     *
     * @param int $client_channel
     * @param bool $want_reply
     * @return bool
     * @access private
     */
    private function close_channel($client_channel, $want_reply = false)
    {
        // see http://tools.ietf.org/html/rfc4254#section-5.3

        $this->send_binary_packet(pack('CN', NET_SSH2_MSG_CHANNEL_EOF, $this->server_channels[$client_channel]));

        if (!$want_reply) {
            $this->send_binary_packet(pack('CN', NET_SSH2_MSG_CHANNEL_CLOSE, $this->server_channels[$client_channel]));
        }

        $this->channel_status[$client_channel] = NET_SSH2_MSG_CHANNEL_CLOSE;

        $this->curTimeout = 5;

        while (!is_bool($this->get_channel_packet($client_channel))) {
        }

        if ($this->is_timeout) {
            $this->disconnect();
        }

        if ($want_reply) {
            $this->send_binary_packet(pack('CN', NET_SSH2_MSG_CHANNEL_CLOSE, $this->server_channels[$client_channel]));
        }

        if ($this->bitmap & self::MASK_SHELL) {
            $this->bitmap&= ~self::MASK_SHELL;
        }
    }

    /**
     * Disconnect
     *
     * @param int $reason
     * @return bool
     * @access protected
     */
    protected function disconnect_helper($reason)
    {
        if ($this->bitmap & self::MASK_CONNECTED) {
            $data = Strings::packSSH2('CNss', NET_SSH2_MSG_DISCONNECT, $reason, '', '');
            try {
                $this->send_binary_packet($data);
            } catch (\Exception $e) {
            }
        }

        $this->bitmap = 0;
        if (is_resource($this->fsock) && get_resource_type($this->fsock) == 'stream') {
            fclose($this->fsock);
        }

        return false;
    }

    /**
     * Define Array
     *
     * Takes any number of arrays whose indices are integers and whose values are strings and defines a bunch of
     * named constants from it, using the value as the name of the constant and the index as the value of the constant.
     * If any of the constants that would be defined already exists, none of the constants will be defined.
     *
     * @param mixed[] ...$args
     * @access protected
     */
    protected function define_array(...$args)
    {
        foreach ($args as $arg) {
            foreach ($arg as $key => $value) {
                if (!defined($value)) {
                    define($value, $key);
                } else {
                    break 2;
                }
            }
        }
    }

    /**
     * Returns a log of the packets that have been sent and received.
     *
     * Returns a string if NET_SSH2_LOGGING == self::LOG_COMPLEX, an array if NET_SSH2_LOGGING == self::LOG_SIMPLE and false if !defined('NET_SSH2_LOGGING')
     *
     * @access public
     * @return array|false|string
     */
    public function getLog()
    {
        if (!defined('NET_SSH2_LOGGING')) {
            return false;
        }

        switch (NET_SSH2_LOGGING) {
            case self::LOG_SIMPLE:
                return $this->message_number_log;
            case self::LOG_COMPLEX:
                $log = $this->format_log($this->message_log, $this->message_number_log);
                return PHP_SAPI == 'cli' ? $log : '<pre>' . $log . '</pre>';
            default:
                return false;
        }
    }

    /**
     * Formats a log for printing
     *
     * @param array $message_log
     * @param array $message_number_log
     * @access private
     * @return string
     */
    protected function format_log($message_log, $message_number_log)
    {
        $output = '';
        for ($i = 0; $i < count($message_log); $i++) {
            $output.= $message_number_log[$i] . "\r\n";
            $current_log = $message_log[$i];
            $j = 0;
            do {
                if (strlen($current_log)) {
                    $output.= str_pad(dechex($j), 7, '0', STR_PAD_LEFT) . '0  ';
                }
                $fragment = Strings::shift($current_log, $this->log_short_width);
                $hex = substr(preg_replace_callback('#.#s', function ($matches) {
                    return $this->log_boundary . str_pad(dechex(ord($matches[0])), 2, '0', STR_PAD_LEFT);
                }, $fragment), strlen($this->log_boundary));
                // replace non ASCII printable characters with dots
                // http://en.wikipedia.org/wiki/ASCII#ASCII_printable_characters
                // also replace < with a . since < messes up the output on web browsers
                $raw = preg_replace('#[^\x20-\x7E]|<#', '.', $fragment);
                $output.= str_pad($hex, $this->log_long_width - $this->log_short_width, ' ') . $raw . "\r\n";
                $j++;
            } while (strlen($current_log));
            $output.= "\r\n";
        }

        return $output;
    }

    /**
     * Helper function for agent->on_channel_open()
     *
     * Used when channels are created to inform agent
     * of said channel opening. Must be called after
     * channel open confirmation received
     *
     * @access private
     */
    private function on_channel_open()
    {
        if (isset($this->agent)) {
            $this->agent->registerChannelOpen($this);
        }
    }

    /**
     * Returns the first value of the intersection of two arrays or false if
     * the intersection is empty. The order is defined by the first parameter.
     *
     * @param array $array1
     * @param array $array2
     * @return mixed False if intersection is empty, else intersected value.
     * @access private
     */
    private static function array_intersect_first($array1, $array2)
    {
        foreach ($array1 as $value) {
            if (in_array($value, $array2)) {
                return $value;
            }
        }
        return false;
    }

    /**
     * Returns all errors
     *
     * @return string[]
     * @access public
     */
    public function getErrors()
    {
        return $this->errors;
    }

    /**
     * Returns the last error
     *
     * @return string
     * @access public
     */
    public function getLastError()
    {
        $count = count($this->errors);

        if ($count > 0) {
            return $this->errors[$count - 1];
        }
    }

    /**
     * Return the server identification.
     *
     * @return string
     * @access public
     */
    public function getServerIdentification()
    {
        $this->connect();

        return $this->server_identifier;
    }

    /**
     * Returns a list of algorithms the server supports
     *
     * @return array
     * @access public
     */
    public function getServerAlgorithms()
    {
        $this->connect();

        return [
            'kex' => $this->kex_algorithms,
            'hostkey' => $this->server_host_key_algorithms,
            'client_to_server' => [
                'crypt' => $this->encryption_algorithms_client_to_server,
                'mac' => $this->mac_algorithms_client_to_server,
                'comp' => $this->compression_algorithms_client_to_server,
                'lang' => $this->languages_client_to_server
            ],
            'server_to_client' => [
                'crypt' => $this->encryption_algorithms_server_to_client,
                'mac' => $this->mac_algorithms_server_to_client,
                'comp' => $this->compression_algorithms_server_to_client,
                'lang' => $this->languages_server_to_client
            ]
        ];
    }

    /**
     * Returns a list of KEX algorithms that phpseclib supports
     *
     * @return array
     * @access public
     */
    public static function getSupportedKEXAlgorithms()
    {
        $kex_algorithms = [
            // Elliptic Curve Diffie-Hellman Key Agreement (ECDH) using
            // Curve25519. See doc/curve25519-sha256@libssh.org.txt in the
            // libssh repository for more information.
            'curve25519-sha256',
            'curve25519-sha256@libssh.org',

            'ecdh-sha2-nistp256', // RFC 5656
            'ecdh-sha2-nistp384', // RFC 5656
            'ecdh-sha2-nistp521', // RFC 5656

            'diffie-hellman-group-exchange-sha256',// RFC 4419
            'diffie-hellman-group-exchange-sha1',  // RFC 4419

            // Diffie-Hellman Key Agreement (DH) using integer modulo prime
            // groups.
            'diffie-hellman-group14-sha256',
            'diffie-hellman-group14-sha1', // REQUIRED
            'diffie-hellman-group15-sha512',
            'diffie-hellman-group16-sha512',
            'diffie-hellman-group17-sha512',
            'diffie-hellman-group18-sha512',

            'diffie-hellman-group1-sha1', // REQUIRED
        ];

        return $kex_algorithms;
    }

    /**
     * Returns a list of host key algorithms that phpseclib supports
     *
     * @return array
     * @access public
     */
    public static function getSupportedHostKeyAlgorithms()
    {
        return [
            'ssh-ed25519', // https://tools.ietf.org/html/draft-ietf-curdle-ssh-ed25519-02
            'ecdsa-sha2-nistp256', // RFC 5656
            'ecdsa-sha2-nistp384', // RFC 5656
            'ecdsa-sha2-nistp521', // RFC 5656
            'rsa-sha2-256', // RFC 8332
            'rsa-sha2-512', // RFC 8332
            'ssh-rsa', // RECOMMENDED  sign   Raw RSA Key
            'ssh-dss'  // REQUIRED     sign   Raw DSS Key
        ];
    }

    /**
     * Returns a list of symmetric key algorithms that phpseclib supports
     *
     * @return array
     * @access public
     */
    public static function getSupportedEncryptionAlgorithms()
    {
        $algos = [
            // from <https://tools.ietf.org/html/rfc5647>:
            'aes128-gcm@openssh.com',
            'aes256-gcm@openssh.com',

            // from <http://tools.ietf.org/html/rfc4345#section-4>:
            'arcfour256',
            'arcfour128',

            //'arcfour',      // OPTIONAL          the ARCFOUR stream cipher with a 128-bit key

            // CTR modes from <http://tools.ietf.org/html/rfc4344#section-4>:
            'aes128-ctr',     // RECOMMENDED       AES (Rijndael) in SDCTR mode, with 128-bit key
            'aes192-ctr',     // RECOMMENDED       AES with 192-bit key
            'aes256-ctr',     // RECOMMENDED       AES with 256-bit key

            // from <https://git.io/fhxOl>:
            // one of the big benefits of chacha20-poly1305 is speed. the problem is...
            // libsodium doesn't generate the poly1305 keys in the way ssh does and openssl's PHP bindings don't even
            // seem to support poly1305 currently. so even if libsodium or openssl are being used for the chacha20
            // part, pure-PHP has to be used for the poly1305 part and that's gonna cause a big slow down.
            // speed-wise it winds up being faster to use AES (when openssl or mcrypt are available) and some HMAC
            // (which is always gonna be super fast to compute thanks to the hash extension, which
            // "is bundled and compiled into PHP by default")
            'chacha20-poly1305@openssh.com',

            'twofish128-ctr', // OPTIONAL          Twofish in SDCTR mode, with 128-bit key
            'twofish192-ctr', // OPTIONAL          Twofish with 192-bit key
            'twofish256-ctr', // OPTIONAL          Twofish with 256-bit key

            'aes128-cbc',     // RECOMMENDED       AES with a 128-bit key
            'aes192-cbc',     // OPTIONAL          AES with a 192-bit key
            'aes256-cbc',     // OPTIONAL          AES in CBC mode, with a 256-bit key

            'twofish128-cbc', // OPTIONAL          Twofish with a 128-bit key
            'twofish192-cbc', // OPTIONAL          Twofish with a 192-bit key
            'twofish256-cbc',
            'twofish-cbc',    // OPTIONAL          alias for "twofish256-cbc"
                              //                   (this is being retained for historical reasons)

            'blowfish-ctr',   // OPTIONAL          Blowfish in SDCTR mode

            'blowfish-cbc',   // OPTIONAL          Blowfish in CBC mode

            '3des-ctr',       // RECOMMENDED       Three-key 3DES in SDCTR mode

            '3des-cbc',       // REQUIRED          three-key 3DES in CBC mode

             //'none'           // OPTIONAL          no encryption; NOT RECOMMENDED
        ];

        if (self::$crypto_engine) {
            $engines = [self::$crypto_engine];
        } else {
            $engines = [
                'libsodium',
                'OpenSSL (GCM)',
                'OpenSSL',
                'mcrypt',
                'Eval',
                'PHP'
            	];
        }

        $ciphers = [];

        foreach ($engines as $engine) {
            foreach ($algos as $algo) {
                $obj = self::encryption_algorithm_to_crypt_instance($algo);
                if ($obj instanceof Rijndael ) {
                    $obj->setKeyLength(preg_replace('#[^\d]#', '', $algo));
                }
                switch ($algo) {
                    case 'chacha20-poly1305@openssh.com':
                    case 'arcfour128':
                    case 'arcfour256':
                        if ($engine != 'Eval') {
                            continue 2;
                        }
                        break;
                    case 'aes128-gcm@openssh.com':
                    case 'aes256-gcm@openssh.com':
                        if ($engine == 'OpenSSL') {
                            continue 2;
                        }
                        $obj->setNonce('dummydummydu');
                }
                if ($obj->isValidEngine($engine)) {
                    $algos = array_diff($algos, [$algo]);
                    $ciphers[] = $algo;
                }
            }
        }

        return $ciphers;
    }

    /**
     * Returns a list of MAC algorithms that phpseclib supports
     *
     * @return array
     * @access public
     */
    public static function getSupportedMACAlgorithms()
    {
        return [
            'hmac-sha2-256-etm@openssh.com',
            'hmac-sha2-512-etm@openssh.com',
            'umac-64-etm@openssh.com',
            'umac-128-etm@openssh.com',
            'hmac-sha1-etm@openssh.com',

            // from <http://www.ietf.org/rfc/rfc6668.txt>:
            'hmac-sha2-256',// RECOMMENDED     HMAC-SHA256 (digest length = key length = 32)
            'hmac-sha2-512',// OPTIONAL        HMAC-SHA512 (digest length = key length = 64)

            // from <https://tools.ietf.org/html/draft-miller-secsh-umac-01>:
            'umac-64@openssh.com',
            'umac-128@openssh.com',

            'hmac-sha1-96', // RECOMMENDED     first 96 bits of HMAC-SHA1 (digest length = 12, key length = 20)
            'hmac-sha1',    // REQUIRED        HMAC-SHA1 (digest length = key length = 20)
            'hmac-md5-96',  // OPTIONAL        first 96 bits of HMAC-MD5 (digest length = 12, key length = 16)
            'hmac-md5',     // OPTIONAL        HMAC-MD5 (digest length = key length = 16)
            //'none'          // OPTIONAL        no MAC; NOT RECOMMENDED
        ];
    }

    /**
     * Returns a list of compression algorithms that phpseclib supports
     *
     * @return array
     * @access public
     */
    public static function getSupportedCompressionAlgorithms()
    {
        return [
            'none'   // REQUIRED        no compression
            //'zlib' // OPTIONAL        ZLIB (LZ77) compression
        ];
    }

    /**
     * Return list of negotiated algorithms
     *
     * Uses the same format as https://www.php.net/ssh2-methods-negotiated
     *
     * @return array
     * @access public
     */
    public function getAlgorithmsNegotiated()
    {
        $this->connect();

        return [
            'kex' => $this->kex_algorithm,
            'hostkey' => $this->signature_format,
            'client_to_server' => [
                'crypt' => $this->encrypt->name,
                'mac' => $this->hmac_create->name,
                'comp' => 'none',
            ],
            'server_to_client' => [
                'crypt' => $this->decrypt->name,
                'mac' => $this->hmac_check->name,
                'comp' => 'none',
            ]
        ];
    }

    /**
     * Allows you to set the terminal
     *
     * @param string $term
     * @access public
     */
    public function setTerminal($term)
    {
        $this->term = $term;
    }

    /**
     * Accepts an associative array with up to four parameters as described at
     * <https://www.php.net/manual/en/function.ssh2-connect.php>
     *
     * @param array $methods
     * @access public
     */
    public function setPreferredAlgorithms(array $methods)
    {
        $preferred = $methods;

        if (isset($preferred['kex'])) {
            $preferred['kex'] = array_intersect(
                $preferred['kex'],
                static::getSupportedKEXAlgorithms()
            );
        }

        if (isset($preferred['hostkey'])) {
            $preferred['hostkey'] = array_intersect(
                $preferred['hostkey'],
                static::getSupportedHostKeyAlgorithms()
            );
        }

        $keys = ['client_to_server', 'server_to_client'];
        foreach ($keys as $key) {
            if (isset($preferred[$key])) {
                $a = &$preferred[$key];
                if (isset($a['crypt'])) {
                    $a['crypt'] = array_intersect(
                        $a['crypt'],
                        static::getSupportedEncryptionAlgorithms()
                    );
                }
                if (isset($a['comp'])) {
                    $a['comp'] = array_intersect(
                        $a['comp'],
                        static::getSupportedCompressionAlgorithms()
                    );
                }
                if (isset($a['mac'])) {
                    $a['mac'] = array_intersect(
                        $a['mac'],
                        static::getSupportedMACAlgorithms()
                    );
                }
            }
        }

        $keys = [
            'kex',
            'hostkey',
            'client_to_server/crypt',
            'client_to_server/comp',
            'client_to_server/mac',
            'server_to_client/crypt',
            'server_to_client/comp',
            'server_to_client/mac',
        ];
        foreach ($keys as $key) {
            $p = $preferred;
            $m = $methods;

            $subkeys = explode('/', $key);
            foreach ($subkeys as $subkey) {
                if (!isset($p[$subkey])) {
                    continue 2;
                }
                $p = $p[$subkey];
                $m = $m[$subkey];
            }

            if (count($p) != count($m)) {
                $diff = array_diff($m, $p);
                $msg = count($diff) == 1 ?
                    ' is not a supported algorithm' :
                    ' are not supported algorithms';
                throw new UnsupportedAlgorithmException(implode(', ', $diff) . $msg);
            }
        }

        $this->preferred = $preferred;
    }

    /**
     * Returns the banner message.
     *
     * Quoting from the RFC, "in some jurisdictions, sending a warning message before
     * authentication may be relevant for getting legal protection."
     *
     * @return string
     * @access public
     */
    public function getBannerMessage()
    {
        return $this->banner_message;
    }

    /**
     * Returns the server public host key.
     *
     * Caching this the first time you connect to a server and checking the result on subsequent connections
     * is recommended.  Returns false if the server signature is not signed correctly with the public host key.
     *
     * @return mixed
     * @throws \RuntimeException on badly formatted keys
     * @throws \phpseclib3\Exception\NoSupportedAlgorithmsException when the key isn't in a supported format
     * @access public
     */
    public function getServerPublicHostKey()
    {
        if (!($this->bitmap & self::MASK_CONSTRUCTOR)) {
            if (!$this->connect()) {
                return false;
            }
        }

        $signature = $this->signature;
        $server_public_host_key = base64_encode($this->server_public_host_key);

        if ($this->signature_validated) {
            return $this->bitmap ?
                $this->signature_format . ' ' . $server_public_host_key :
                false;
        }

        $this->signature_validated = true;

        switch ($this->signature_format) {
            case 'ssh-ed25519':
            case 'ecdsa-sha2-nistp256':
            case 'ecdsa-sha2-nistp384':
            case 'ecdsa-sha2-nistp521':
                $key = EC::loadFormat('OpenSSH', $server_public_host_key)
                    ->withSignatureFormat('SSH2');
                switch ($this->signature_format) {
                    case 'ssh-ed25519':
                        $hash = 'sha512';
                        break;
                    case 'ecdsa-sha2-nistp256':
                        $hash = 'sha256';
                        break;
                    case 'ecdsa-sha2-nistp384':
                        $hash = 'sha384';
                        break;
                    case 'ecdsa-sha2-nistp521':
                        $hash = 'sha512';
                }
                $key = $key->withHash($hash);
                break;
            case 'ssh-dss':
                $key = DSA::loadFormat('OpenSSH', $server_public_host_key)
                    ->withSignatureFormat('SSH2')
                    ->withHash('sha1');
                break;
            case 'ssh-rsa':
            case 'rsa-sha2-256':
            case 'rsa-sha2-512':
                if (strlen($signature) < 15) {
                    return false;
                }
                Strings::shift($signature, 11);
                $temp = unpack('Nlength', Strings::shift($signature, 4));
                $signature = Strings::shift($signature, $temp['length']);

                $key = RSA::loadFormat('OpenSSH', $server_public_host_key)
                    ->withPadding(RSA::SIGNATURE_PKCS1);
                switch ($this->signature_format) {
                    case 'rsa-sha2-512':
                        $hash = 'sha512';
                        break;
                    case 'rsa-sha2-256':
                        $hash = 'sha256';
                        break;
                    //case 'ssh-rsa':
                    default:
                        $hash = 'sha1';
                }
                $key = $key->withHash($hash);
                break;
            default:
                $this->disconnect_helper(NET_SSH2_DISCONNECT_HOST_KEY_NOT_VERIFIABLE);
                throw new NoSupportedAlgorithmsException('Unsupported signature format');
        }

        if (!$key->verify($this->exchange_hash, $signature)) {
            return $this->disconnect_helper(NET_SSH2_DISCONNECT_HOST_KEY_NOT_VERIFIABLE);
        };

        return $this->signature_format . ' ' . $server_public_host_key;
    }

    /**
     * Returns the exit status of an SSH command or false.
     *
     * @return false|int
     * @access public
     */
    public function getExitStatus()
    {
        if (is_null($this->exit_status)) {
            return false;
        }
        return $this->exit_status;
    }

    /**
     * Returns the number of columns for the terminal window size.
     *
     * @return int
     * @access public
     */
    public function getWindowColumns()
    {
        return $this->windowColumns;
    }

    /**
     * Returns the number of rows for the terminal window size.
     *
     * @return int
     * @access public
     */
    public function getWindowRows()
    {
        return $this->windowRows;
    }

    /**
     * Sets the number of columns for the terminal window size.
     *
     * @param int $value
     * @access public
     */
    public function setWindowColumns($value)
    {
        $this->windowColumns = $value;
    }

    /**
     * Sets the number of rows for the terminal window size.
     *
     * @param int $value
     * @access public
     */
    public function setWindowRows($value)
    {
        $this->windowRows = $value;
    }

    /**
     * Sets the number of columns and rows for the terminal window size.
     *
     * @param int $columns
     * @param int $rows
     * @access public
     */
    public function setWindowSize($columns = 80, $rows = 24)
    {
        $this->windowColumns = $columns;
        $this->windowRows = $rows;
    }

    /**
     * To String Magic Method
     *
     * @return string
     * @access public
     */
    public function __toString()
    {
        return $this->getResourceId();
    }

    /**
     * Get Resource ID
     *
     * We use {} because that symbols should not be in URL according to
     * {@link http://tools.ietf.org/html/rfc3986#section-2 RFC}.
     * It will safe us from any conflicts, because otherwise regexp will
     * match all alphanumeric domains.
     *
     * @return string
     */
    public function getResourceId()
    {
        return '{' . spl_object_hash($this) . '}';
    }

    /**
     * Return existing connection
     *
     * @param string $id
     *
     * @return bool|SSH2 will return false if no such connection
     */
    public static function getConnectionByResourceId($id)
    {
        return isset(self::$connections[$id]) ? self::$connections[$id] : false;
    }

    /**
     * Return all excising connections
     *
     * @return SSH2[]
     */
    public static function getConnections()
    {
        return self::$connections;
    }

    /*
     * Update packet types in log history
     *
     * @param string $old
     * @param string $new
     * @access private
     */
    private function updateLogHistory($old, $new)
    {
        if (defined('NET_SSH2_LOGGING') && NET_SSH2_LOGGING == self::LOG_COMPLEX) {
            $this->message_number_log[count($this->message_number_log) - 1] = str_replace(
                $old,
                $new,
                $this->message_number_log[count($this->message_number_log) - 1]
            );
        }
    }
}<|MERGE_RESOLUTION|>--- conflicted
+++ resolved
@@ -2778,7 +2778,7 @@
             NET_SSH2_MSG_CHANNEL_REQUEST,
             $this->server_channels[self::CHANNEL_SHELL],
             'pty-req',
-            1,
+            true, // want reply
             $this->term,
             $this->windowColumns,
             $this->windowRows,
@@ -2789,31 +2789,8 @@
 
         $this->send_binary_packet($packet);
 
-<<<<<<< HEAD
-        $response = $this->get_binary_packet();
-        if ($response === false) {
-            $this->disconnect_helper(NET_SSH2_DISCONNECT_CONNECTION_LOST);
-            throw new ConnectionClosedException('Connection closed by server');
-        }
-
-        list($type) = Strings::unpackSSH2('C', $response);
-
-        switch ($type) {
-            case NET_SSH2_MSG_CHANNEL_SUCCESS:
-            // if a pty can't be opened maybe commands can still be executed
-            case NET_SSH2_MSG_CHANNEL_FAILURE:
-                break;
-            default:
-                $this->disconnect_helper(NET_SSH2_DISCONNECT_BY_APPLICATION);
-                throw new \UnexpectedValueException('Unable to request pseudo-terminal');
-        }
-
         $packet = Strings::packSSH2(
             'CNsb',
-=======
-        $packet = pack(
-            'CNNa*C',
->>>>>>> fecdb6b1
             NET_SSH2_MSG_CHANNEL_REQUEST,
             $this->server_channels[self::CHANNEL_SHELL],
             'shell',
@@ -3841,8 +3818,8 @@
                                 //$this->channel_status[$channel] = NET_SSH2_MSG_CHANNEL_DATA;
                                 continue 3;
                             case NET_SSH2_MSG_CHANNEL_FAILURE:
-                                user_error('Error opening channel');
-                                return $this->_disconnect(NET_SSH2_DISCONNECT_BY_APPLICATION);
+                                $this->_disconnect(NET_SSH2_DISCONNECT_BY_APPLICATION);
+                                throw new \RuntimeException('Error opening channel');
                         }
                         break;
                     case NET_SSH2_MSG_CHANNEL_REQUEST:
