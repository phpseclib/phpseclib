<?php

/**
 * Pure-PHP implementation of SSHv2.
 *
 * PHP version 5
 *
 * Here are some examples of how to use this library:
 * <code>
 * <?php
 *    include 'vendor/autoload.php';
 *
 *    $ssh = new \phpseclib3\Net\SSH2('www.domain.tld');
 *    if (!$ssh->login('username', 'password')) {
 *        exit('Login Failed');
 *    }
 *
 *    echo $ssh->exec('pwd');
 *    echo $ssh->exec('ls -la');
 * ?>
 * </code>
 *
 * <code>
 * <?php
 *    include 'vendor/autoload.php';
 *
 *    $key = \phpseclib3\Crypt\PublicKeyLoader::load('...', '(optional) password');
 *
 *    $ssh = new \phpseclib3\Net\SSH2('www.domain.tld');
 *    if (!$ssh->login('username', $key)) {
 *        exit('Login Failed');
 *    }
 *
 *    echo $ssh->read('username@username:~$');
 *    $ssh->write("ls -la\n");
 *    echo $ssh->read('username@username:~$');
 * ?>
 * </code>
 *
 * @author    Jim Wigginton <terrafrost@php.net>
 * @copyright 2007 Jim Wigginton
 * @license   http://www.opensource.org/licenses/mit-license.html  MIT License
 * @link      http://phpseclib.sourceforge.net
 */

namespace phpseclib3\Net;

use phpseclib3\Common\Functions\Strings;
use phpseclib3\Crypt\Blowfish;
use phpseclib3\Crypt\ChaCha20;
use phpseclib3\Crypt\Common\AsymmetricKey;
use phpseclib3\Crypt\Common\PrivateKey;
use phpseclib3\Crypt\Common\PublicKey;
use phpseclib3\Crypt\Common\SymmetricKey;
use phpseclib3\Crypt\DH;
use phpseclib3\Crypt\DSA;
use phpseclib3\Crypt\EC;
use phpseclib3\Crypt\Hash;
use phpseclib3\Crypt\Random;
use phpseclib3\Crypt\RC4;
use phpseclib3\Crypt\Rijndael;
use phpseclib3\Crypt\RSA;
use phpseclib3\Crypt\TripleDES; // Used to do Diffie-Hellman key exchange and DSA/RSA signature verification.
use phpseclib3\Crypt\Twofish;
use phpseclib3\Exception\ConnectionClosedException;
use phpseclib3\Exception\InsufficientSetupException;
use phpseclib3\Exception\NoSupportedAlgorithmsException;
use phpseclib3\Exception\UnableToConnectException;
use phpseclib3\Exception\UnsupportedAlgorithmException;
use phpseclib3\Exception\UnsupportedCurveException;
use phpseclib3\Math\BigInteger;
use phpseclib3\System\SSH\Agent;

/**
 * Pure-PHP implementation of SSHv2.
 *
 * @author  Jim Wigginton <terrafrost@php.net>
 */
class SSH2
{
    /**#@+
     * Compression Types
     *
     */
    /**
     * No compression
     */
    const NET_SSH2_COMPRESSION_NONE = 1;
    /**
     * zlib compression
     */
    const NET_SSH2_COMPRESSION_ZLIB = 2;
    /**
     * zlib@openssh.com
     */
    const NET_SSH2_COMPRESSION_ZLIB_AT_OPENSSH = 3;
    /**#@-*/

    // Execution Bitmap Masks
    const MASK_CONSTRUCTOR   = 0x00000001;
    const MASK_CONNECTED     = 0x00000002;
    const MASK_LOGIN_REQ     = 0x00000004;
    const MASK_LOGIN         = 0x00000008;
    const MASK_SHELL         = 0x00000010;
    const MASK_WINDOW_ADJUST = 0x00000020;

    /*
     * Channel constants
     *
     * RFC4254 refers not to client and server channels but rather to sender and recipient channels.  we don't refer
     * to them in that way because RFC4254 toggles the meaning. the client sends a SSH_MSG_CHANNEL_OPEN message with
     * a sender channel and the server sends a SSH_MSG_CHANNEL_OPEN_CONFIRMATION in response, with a sender and a
     * recipient channel.  at first glance, you might conclude that SSH_MSG_CHANNEL_OPEN_CONFIRMATION's sender channel
     * would be the same thing as SSH_MSG_CHANNEL_OPEN's sender channel, but it's not, per this snippet:
     *     The 'recipient channel' is the channel number given in the original
     *     open request, and 'sender channel' is the channel number allocated by
     *     the other side.
     *
     * @see \phpseclib3\Net\SSH2::send_channel_packet()
     * @see \phpseclib3\Net\SSH2::get_channel_packet()
     */
    const CHANNEL_EXEC          = 1; // PuTTy uses 0x100
    const CHANNEL_SHELL         = 2;
    const CHANNEL_SUBSYSTEM     = 3;
    const CHANNEL_AGENT_FORWARD = 4;
    const CHANNEL_KEEP_ALIVE    = 5;

    /**
     * Returns the message numbers
     *
     * @see \phpseclib3\Net\SSH2::getLog()
     */
    const LOG_SIMPLE = 1;
    /**
     * Returns the message content
     *
     * @see \phpseclib3\Net\SSH2::getLog()
     */
    const LOG_COMPLEX = 2;
    /**
     * Outputs the content real-time
     */
    const LOG_REALTIME = 3;
    /**
     * Dumps the content real-time to a file
     */
    const LOG_REALTIME_FILE = 4;
    /**
     * Outputs the message numbers real-time
     */
    const LOG_SIMPLE_REALTIME = 5;
    /**
     * Make sure that the log never gets larger than this
     *
     * @see \phpseclib3\Net\SSH2::getLog()
     */
    const LOG_MAX_SIZE = 1048576; // 1024 * 1024

    /**
     * Returns when a string matching $expect exactly is found
     *
     * @see \phpseclib3\Net\SSH2::read()
     */
    const READ_SIMPLE = 1;
    /**
     * Returns when a string matching the regular expression $expect is found
     *
     * @see \phpseclib3\Net\SSH2::read()
     */
    const READ_REGEX = 2;
    /**
     * Returns whenever a data packet is received.
     *
     * Some data packets may only contain a single character so it may be necessary
     * to call read() multiple times when using this option
     *
     * @see \phpseclib3\Net\SSH2::read()
     */
    const READ_NEXT = 3;

    /**
     * The SSH identifier
     *
     * @var string
     */
    private $identifier;

    /**
     * The Socket Object
     *
     * @var resource|closed-resource|null
     */
    public $fsock;

    /**
     * Execution Bitmap
     *
     * The bits that are set represent functions that have been called already.  This is used to determine
     * if a requisite function has been successfully executed.  If not, an error should be thrown.
     *
     * @var int
     */
    protected $bitmap = 0;

    /**
     * Error information
     *
     * @see self::getErrors()
     * @see self::getLastError()
     * @var array
     */
    private $errors = [];

    /**
     * Server Identifier
     *
     * @see self::getServerIdentification()
     * @var string|false
     */
    protected $server_identifier = false;

    /**
     * Key Exchange Algorithms
     *
     * @see self::getKexAlgorithims()
     * @var array|false
     */
    private $kex_algorithms = false;

    /**
     * Key Exchange Algorithm
     *
     * @see self::getMethodsNegotiated()
     * @var string|false
     */
    private $kex_algorithm = false;

    /**
     * Minimum Diffie-Hellman Group Bit Size in RFC 4419 Key Exchange Methods
     *
     * @see self::_key_exchange()
     * @var int
     */
    private $kex_dh_group_size_min = 1536;

    /**
     * Preferred Diffie-Hellman Group Bit Size in RFC 4419 Key Exchange Methods
     *
     * @see self::_key_exchange()
     * @var int
     */
    private $kex_dh_group_size_preferred = 2048;

    /**
     * Maximum Diffie-Hellman Group Bit Size in RFC 4419 Key Exchange Methods
     *
     * @see self::_key_exchange()
     * @var int
     */
    private $kex_dh_group_size_max = 4096;

    /**
     * Server Host Key Algorithms
     *
     * @see self::getServerHostKeyAlgorithms()
     * @var array|false
     */
    private $server_host_key_algorithms = false;

    /**
     * Supported Private Key Algorithms
     *
     * In theory this should be the same as the Server Host Key Algorithms but, in practice,
     * some servers (eg. Azure) will support rsa-sha2-512 as a server host key algorithm but
     * not a private key algorithm
     *
     * @see self::privatekey_login()
     * @var array|false
     */
    private $supported_private_key_algorithms = false;

    /**
     * Encryption Algorithms: Client to Server
     *
     * @see self::getEncryptionAlgorithmsClient2Server()
     * @var array|false
     */
    private $encryption_algorithms_client_to_server = false;

    /**
     * Encryption Algorithms: Server to Client
     *
     * @see self::getEncryptionAlgorithmsServer2Client()
     * @var array|false
     */
    private $encryption_algorithms_server_to_client = false;

    /**
     * MAC Algorithms: Client to Server
     *
     * @see self::getMACAlgorithmsClient2Server()
     * @var array|false
     */
    private $mac_algorithms_client_to_server = false;

    /**
     * MAC Algorithms: Server to Client
     *
     * @see self::getMACAlgorithmsServer2Client()
     * @var array|false
     */
    private $mac_algorithms_server_to_client = false;

    /**
     * Compression Algorithms: Client to Server
     *
     * @see self::getCompressionAlgorithmsClient2Server()
     * @var array|false
     */
    private $compression_algorithms_client_to_server = false;

    /**
     * Compression Algorithms: Server to Client
     *
     * @see self::getCompressionAlgorithmsServer2Client()
     * @var array|false
     */
    private $compression_algorithms_server_to_client = false;

    /**
     * Languages: Server to Client
     *
     * @see self::getLanguagesServer2Client()
     * @var array|false
     */
    private $languages_server_to_client = false;

    /**
     * Languages: Client to Server
     *
     * @see self::getLanguagesClient2Server()
     * @var array|false
     */
    private $languages_client_to_server = false;

    /**
     * Server Signature Algorithms
     *
     * @link https://www.rfc-editor.org/rfc/rfc8308.html#section-3.1
     * @var array|false
     * @access private
     */
    var $server_sig_algs = false;

    /**
     * Preferred Algorithms
     *
     * @see self::setPreferredAlgorithms()
     * @var array
     */
    private $preferred = [];

    /**
     * Block Size for Server to Client Encryption
     *
     * "Note that the length of the concatenation of 'packet_length',
     *  'padding_length', 'payload', and 'random padding' MUST be a multiple
     *  of the cipher block size or 8, whichever is larger.  This constraint
     *  MUST be enforced, even when using stream ciphers."
     *
     *  -- http://tools.ietf.org/html/rfc4253#section-6
     *
     * @see self::__construct()
     * @see self::_send_binary_packet()
     * @var int
     */
    private $encrypt_block_size = 8;

    /**
     * Block Size for Client to Server Encryption
     *
     * @see self::__construct()
     * @see self::_get_binary_packet()
     * @var int
     */
    private $decrypt_block_size = 8;

    /**
     * Server to Client Encryption Object
     *
     * @see self::_get_binary_packet()
     * @var SymmetricKey|false
     */
    private $decrypt = false;

    /**
     * Decryption Algorithm Name
     *
     * @var string|null
     */
    private $decryptName;

    /**
     * Decryption Invocation Counter
     *
     * Used by GCM
     *
     * @var string|null
     */
    private $decryptInvocationCounter;

    /**
     * Fixed Part of Nonce
     *
     * Used by GCM
     *
     * @var string|null
     */
    private $decryptFixedPart;

    /**
     * Server to Client Length Encryption Object
     *
     * @see self::_get_binary_packet()
     * @var object
     */
    private $lengthDecrypt = false;

    /**
     * Client to Server Encryption Object
     *
     * @see self::_send_binary_packet()
     * @var SymmetricKey|false
     */
    private $encrypt = false;

    /**
     * Encryption Algorithm Name
     *
     * @var string|null
     */
    private $encryptName;

    /**
     * Encryption Invocation Counter
     *
     * Used by GCM
     *
     * @var string|null
     */
    private $encryptInvocationCounter;

    /**
     * Fixed Part of Nonce
     *
     * Used by GCM
     *
     * @var string|null
     */
    private $encryptFixedPart;

    /**
     * Client to Server Length Encryption Object
     *
     * @see self::_send_binary_packet()
     * @var object
     */
    private $lengthEncrypt = false;

    /**
     * Client to Server HMAC Object
     *
     * @see self::_send_binary_packet()
     * @var object
     */
    private $hmac_create = false;

    /**
     * Client to Server HMAC Name
     *
     * @var string|false
     */
    private $hmac_create_name;

    /**
     * Client to Server ETM
     *
     * @var int|false
     */
    private $hmac_create_etm;

    /**
     * Server to Client HMAC Object
     *
     * @see self::_get_binary_packet()
     * @var object
     */
    private $hmac_check = false;

    /**
     * Server to Client HMAC Name
     *
     * @var string|false
     */
    private $hmac_check_name;

    /**
     * Server to Client ETM
     *
     * @var int|false
     */
    private $hmac_check_etm;

    /**
     * Size of server to client HMAC
     *
     * We need to know how big the HMAC will be for the server to client direction so that we know how many bytes to read.
     * For the client to server side, the HMAC object will make the HMAC as long as it needs to be.  All we need to do is
     * append it.
     *
     * @see self::_get_binary_packet()
     * @var int
     */
    private $hmac_size = false;

    /**
     * Server Public Host Key
     *
     * @see self::getServerPublicHostKey()
     * @var string
     */
    private $server_public_host_key;

    /**
     * Session identifier
     *
     * "The exchange hash H from the first key exchange is additionally
     *  used as the session identifier, which is a unique identifier for
     *  this connection."
     *
     *  -- http://tools.ietf.org/html/rfc4253#section-7.2
     *
     * @see self::_key_exchange()
     * @var string
     */
    private $session_id = false;

    /**
     * Exchange hash
     *
     * The current exchange hash
     *
     * @see self::_key_exchange()
     * @var string
     */
    private $exchange_hash = false;

    /**
     * Message Numbers
     *
     * @see self::__construct()
     * @var array
     * @access private
     */
    private static $message_numbers = [];

    /**
     * Disconnection Message 'reason codes' defined in RFC4253
     *
     * @see self::__construct()
     * @var array
     * @access private
     */
    private static $disconnect_reasons = [];

    /**
     * SSH_MSG_CHANNEL_OPEN_FAILURE 'reason codes', defined in RFC4254
     *
     * @see self::__construct()
     * @var array
     * @access private
     */
    private static $channel_open_failure_reasons = [];

    /**
     * Terminal Modes
     *
     * @link http://tools.ietf.org/html/rfc4254#section-8
     * @see self::__construct()
     * @var array
     * @access private
     */
    private static $terminal_modes = [];

    /**
     * SSH_MSG_CHANNEL_EXTENDED_DATA's data_type_codes
     *
     * @link http://tools.ietf.org/html/rfc4254#section-5.2
     * @see self::__construct()
     * @var array
     * @access private
     */
    private static $channel_extended_data_type_codes = [];

    /**
     * Send Sequence Number
     *
     * See 'Section 6.4.  Data Integrity' of rfc4253 for more info.
     *
     * @see self::_send_binary_packet()
     * @var int
     */
    private $send_seq_no = 0;

    /**
     * Get Sequence Number
     *
     * See 'Section 6.4.  Data Integrity' of rfc4253 for more info.
     *
     * @see self::_get_binary_packet()
     * @var int
     */
    private $get_seq_no = 0;

    /**
     * Server Channels
     *
     * Maps client channels to server channels
     *
     * @see self::get_channel_packet()
     * @see self::exec()
     * @var array
     */
    protected $server_channels = [];

    /**
     * Channel Buffers
     *
     * If a client requests a packet from one channel but receives two packets from another those packets should
     * be placed in a buffer
     *
     * @see self::get_channel_packet()
     * @see self::exec()
     * @var array
     */
    private $channel_buffers = [];

    /**
     * Channel Status
     *
     * Contains the type of the last sent message
     *
     * @see self::get_channel_packet()
     * @var array
     */
    protected $channel_status = [];

    /**
     * The identifier of the interactive channel which was opened most recently
     *
     * @see self::getInteractiveChannelId()
     * @var int
     */
    private $channel_id_last_interactive = 0;

    /**
     * Packet Size
     *
     * Maximum packet size indexed by channel
     *
     * @see self::send_channel_packet()
     * @var array
     */
    private $packet_size_client_to_server = [];

    /**
     * Message Number Log
     *
     * @see self::getLog()
     * @var array
     */
    private $message_number_log = [];

    /**
     * Message Log
     *
     * @see self::getLog()
     * @var array
     */
    private $message_log = [];

    /**
     * The Window Size
     *
     * Bytes the other party can send before it must wait for the window to be adjusted (0x7FFFFFFF = 2GB)
     *
     * @var int
     * @see self::send_channel_packet()
     * @see self::exec()
     */
    protected $window_size = 0x7FFFFFFF;

    /**
     * What we resize the window to
     *
     * When PuTTY resizes the window it doesn't add an additional 0x7FFFFFFF bytes - it adds 0x40000000 bytes.
     * Some SFTP clients (GoAnywhere) don't support adding 0x7FFFFFFF to the window size after the fact so
     * we'll just do what PuTTY does
     *
     * @var int
     * @see self::_send_channel_packet()
     * @see self::exec()
     */
    private $window_resize = 0x40000000;

    /**
     * Window size, server to client
     *
     * Window size indexed by channel
     *
     * @see self::send_channel_packet()
     * @var array
     */
    protected $window_size_server_to_client = [];

    /**
     * Window size, client to server
     *
     * Window size indexed by channel
     *
     * @see self::get_channel_packet()
     * @var array
     */
    private $window_size_client_to_server = [];

    /**
     * Server signature
     *
     * Verified against $this->session_id
     *
     * @see self::getServerPublicHostKey()
     * @var string
     */
    private $signature = '';

    /**
     * Server signature format
     *
     * ssh-rsa or ssh-dss.
     *
     * @see self::getServerPublicHostKey()
     * @var string
     */
    private $signature_format = '';

    /**
     * Interactive Buffer
     *
     * @see self::read()
     * @var string
     */
    private $interactiveBuffer = '';

    /**
     * Current log size
     *
     * Should never exceed self::LOG_MAX_SIZE
     *
     * @see self::_send_binary_packet()
     * @see self::_get_binary_packet()
     * @var int
     */
    private $log_size;

    /**
     * Timeout
     *
     * @see self::setTimeout()
     */
    protected $timeout;

    /**
     * Current Timeout
     *
     * @see self::get_channel_packet()
     */
    protected $curTimeout;

    /**
     * Keep Alive Interval
     *
     * @see self::setKeepAlive()
     */
    private $keepAlive;

    /**
     * Real-time log file pointer
     *
     * @see self::_append_log()
     * @var resource|closed-resource
     */
    private $realtime_log_file;

    /**
     * Real-time log file size
     *
     * @see self::_append_log()
     * @var int
     */
    private $realtime_log_size;

    /**
     * Has the signature been validated?
     *
     * @see self::getServerPublicHostKey()
     * @var bool
     */
    private $signature_validated = false;

    /**
     * Real-time log file wrap boolean
     *
     * @see self::_append_log()
     * @var bool
     */
    private $realtime_log_wrap;

    /**
     * Flag to suppress stderr from output
     *
     * @see self::enableQuietMode()
     */
    private $quiet_mode = false;

    /**
     * Time of first network activity
     *
     * @var float
     */
    private $last_packet;

    /**
     * Exit status returned from ssh if any
     *
     * @var int
     */
    private $exit_status;

    /**
     * Flag to request a PTY when using exec()
     *
     * @var bool
     * @see self::enablePTY()
     */
    private $request_pty = false;

    /**
     * Contents of stdError
     *
     * @var string
     */
    private $stdErrorLog;

    /**
     * The Last Interactive Response
     *
     * @see self::_keyboard_interactive_process()
     * @var string
     */
    private $last_interactive_response = '';

    /**
     * Keyboard Interactive Request / Responses
     *
     * @see self::_keyboard_interactive_process()
     * @var array
     */
    private $keyboard_requests_responses = [];

    /**
     * Banner Message
     *
     * Quoting from the RFC, "in some jurisdictions, sending a warning message before
     * authentication may be relevant for getting legal protection."
     *
     * @see self::_filter()
     * @see self::getBannerMessage()
     * @var string
     */
    private $banner_message = '';

    /**
     * Did read() timeout or return normally?
     *
     * @see self::isTimeout()
     * @var bool
     */
    private $is_timeout = false;

    /**
     * Log Boundary
     *
     * @see self::_format_log()
     * @var string
     */
    private $log_boundary = ':';

    /**
     * Log Long Width
     *
     * @see self::_format_log()
     * @var int
     */
    private $log_long_width = 65;

    /**
     * Log Short Width
     *
     * @see self::_format_log()
     * @var int
     */
    private $log_short_width = 16;

    /**
     * Hostname
     *
     * @see self::__construct()
     * @see self::_connect()
     * @var string
     */
    private $host;

    /**
     * Port Number
     *
     * @see self::__construct()
     * @see self::_connect()
     * @var int
     */
    private $port;

    /**
     * Number of columns for terminal window size
     *
     * @see self::getWindowColumns()
     * @see self::setWindowColumns()
     * @see self::setWindowSize()
     * @var int
     */
    private $windowColumns = 80;

    /**
     * Number of columns for terminal window size
     *
     * @see self::getWindowRows()
     * @see self::setWindowRows()
     * @see self::setWindowSize()
     * @var int
     */
    private $windowRows = 24;

    /**
     * Crypto Engine
     *
     * @see self::setCryptoEngine()
     * @see self::_key_exchange()
     * @var int
     */
    private static $crypto_engine = false;

    /**
     * A System_SSH_Agent for use in the SSH2 Agent Forwarding scenario
     *
     * @var Agent
     */
    private $agent;

    /**
     * Connection storage to replicates ssh2 extension functionality:
     * {@link http://php.net/manual/en/wrappers.ssh2.php#refsect1-wrappers.ssh2-examples}
     *
     * @var array<string, SSH2|\WeakReference<SSH2>>
     */
    private static $connections;

    /**
     * Send the identification string first?
     *
     * @var bool
     */
    private $send_id_string_first = true;

    /**
     * Send the key exchange initiation packet first?
     *
     * @var bool
     */
    private $send_kex_first = true;

    /**
     * Some versions of OpenSSH incorrectly calculate the key size
     *
     * @var bool
     */
    private $bad_key_size_fix = false;

    /**
     * Should we try to re-connect to re-establish keys?
     *
     * @var bool
     */
    private $retry_connect = false;

    /**
     * Binary Packet Buffer
     *
     * @var string|false
     */
    private $binary_packet_buffer = false;

    /**
     * Preferred Signature Format
     *
     * @var string|false
     */
    protected $preferred_signature_format = false;

    /**
     * Authentication Credentials
     *
     * @var array
     */
    protected $auth = [];

    /**
     * Terminal
     *
     * @var string
     */
    private $term = 'vt100';

    /**
     * The authentication methods that may productively continue authentication.
     *
     * @see https://tools.ietf.org/html/rfc4252#section-5.1
     * @var array|null
     */
    private $auth_methods_to_continue = null;

    /**
     * Compression method
     *
     * @var int
     */
    private $compress = self::NET_SSH2_COMPRESSION_NONE;

    /**
     * Decompression method
     *
     * @var int
     */
    private $decompress = self::NET_SSH2_COMPRESSION_NONE;

    /**
     * Compression context
     *
     * @var resource|false|null
     */
    private $compress_context;

    /**
     * Decompression context
     *
     * @var resource|object
     */
    private $decompress_context;

    /**
     * Regenerate Compression Context
     *
     * @var bool
     */
    private $regenerate_compression_context = false;

    /**
     * Regenerate Decompression Context
     *
     * @var bool
     */
    private $regenerate_decompression_context = false;

    /**
     * Smart multi-factor authentication flag
     *
     * @var bool
     */
    private $smartMFA = true;

    /**
     * How many channels are currently opened
     *
     * @var int
     */
    private $channelCount = 0;

    /**
     * Does the server support multiple channels? If not then error out
     * when multiple channels are attempted to be opened
     *
     * @var bool
     */
    private $errorOnMultipleChannels;

    /**
     * Default Constructor.
     *
     * $host can either be a string, representing the host, or a stream resource.
     *
     * @param mixed $host
     * @param int $port
     * @param int $timeout
     * @see self::login()
     */
    public function __construct($host, $port = 22, $timeout = 10)
    {
<<<<<<< HEAD
        if (empty(self::$message_numbers)) {
            self::$message_numbers = [
                1 => 'NET_SSH2_MSG_DISCONNECT',
                2 => 'NET_SSH2_MSG_IGNORE',
                3 => 'NET_SSH2_MSG_UNIMPLEMENTED',
                4 => 'NET_SSH2_MSG_DEBUG',
                5 => 'NET_SSH2_MSG_SERVICE_REQUEST',
                6 => 'NET_SSH2_MSG_SERVICE_ACCEPT',
                20 => 'NET_SSH2_MSG_KEXINIT',
                21 => 'NET_SSH2_MSG_NEWKEYS',
                30 => 'NET_SSH2_MSG_KEXDH_INIT',
                31 => 'NET_SSH2_MSG_KEXDH_REPLY',
                50 => 'NET_SSH2_MSG_USERAUTH_REQUEST',
                51 => 'NET_SSH2_MSG_USERAUTH_FAILURE',
                52 => 'NET_SSH2_MSG_USERAUTH_SUCCESS',
                53 => 'NET_SSH2_MSG_USERAUTH_BANNER',

                80 => 'NET_SSH2_MSG_GLOBAL_REQUEST',
                81 => 'NET_SSH2_MSG_REQUEST_SUCCESS',
                82 => 'NET_SSH2_MSG_REQUEST_FAILURE',
                90 => 'NET_SSH2_MSG_CHANNEL_OPEN',
                91 => 'NET_SSH2_MSG_CHANNEL_OPEN_CONFIRMATION',
                92 => 'NET_SSH2_MSG_CHANNEL_OPEN_FAILURE',
                93 => 'NET_SSH2_MSG_CHANNEL_WINDOW_ADJUST',
                94 => 'NET_SSH2_MSG_CHANNEL_DATA',
                95 => 'NET_SSH2_MSG_CHANNEL_EXTENDED_DATA',
                96 => 'NET_SSH2_MSG_CHANNEL_EOF',
                97 => 'NET_SSH2_MSG_CHANNEL_CLOSE',
                98 => 'NET_SSH2_MSG_CHANNEL_REQUEST',
                99 => 'NET_SSH2_MSG_CHANNEL_SUCCESS',
                100 => 'NET_SSH2_MSG_CHANNEL_FAILURE'
            ];
            self::$disconnect_reasons = [
                1 => 'NET_SSH2_DISCONNECT_HOST_NOT_ALLOWED_TO_CONNECT',
                2 => 'NET_SSH2_DISCONNECT_PROTOCOL_ERROR',
                3 => 'NET_SSH2_DISCONNECT_KEY_EXCHANGE_FAILED',
                4 => 'NET_SSH2_DISCONNECT_RESERVED',
                5 => 'NET_SSH2_DISCONNECT_MAC_ERROR',
                6 => 'NET_SSH2_DISCONNECT_COMPRESSION_ERROR',
                7 => 'NET_SSH2_DISCONNECT_SERVICE_NOT_AVAILABLE',
                8 => 'NET_SSH2_DISCONNECT_PROTOCOL_VERSION_NOT_SUPPORTED',
                9 => 'NET_SSH2_DISCONNECT_HOST_KEY_NOT_VERIFIABLE',
                10 => 'NET_SSH2_DISCONNECT_CONNECTION_LOST',
                11 => 'NET_SSH2_DISCONNECT_BY_APPLICATION',
                12 => 'NET_SSH2_DISCONNECT_TOO_MANY_CONNECTIONS',
                13 => 'NET_SSH2_DISCONNECT_AUTH_CANCELLED_BY_USER',
                14 => 'NET_SSH2_DISCONNECT_NO_MORE_AUTH_METHODS_AVAILABLE',
                15 => 'NET_SSH2_DISCONNECT_ILLEGAL_USER_NAME'
            ];
            self::$channel_open_failure_reasons = [
                1 => 'NET_SSH2_OPEN_ADMINISTRATIVELY_PROHIBITED'
            ];
            self::$terminal_modes = [
                0 => 'NET_SSH2_TTY_OP_END'
            ];
            self::$channel_extended_data_type_codes = [
                1 => 'NET_SSH2_EXTENDED_DATA_STDERR'
            ];

            self::define_array(
                self::$message_numbers,
                self::$disconnect_reasons,
                self::$channel_open_failure_reasons,
                self::$terminal_modes,
                self::$channel_extended_data_type_codes,
                [60 => 'NET_SSH2_MSG_USERAUTH_PASSWD_CHANGEREQ'],
                [60 => 'NET_SSH2_MSG_USERAUTH_PK_OK'],
                [60 => 'NET_SSH2_MSG_USERAUTH_INFO_REQUEST',
                      61 => 'NET_SSH2_MSG_USERAUTH_INFO_RESPONSE'],
                // RFC 4419 - diffie-hellman-group-exchange-sha{1,256}
                [30 => 'NET_SSH2_MSG_KEXDH_GEX_REQUEST_OLD',
                      31 => 'NET_SSH2_MSG_KEXDH_GEX_GROUP',
                      32 => 'NET_SSH2_MSG_KEXDH_GEX_INIT',
                      33 => 'NET_SSH2_MSG_KEXDH_GEX_REPLY',
                      34 => 'NET_SSH2_MSG_KEXDH_GEX_REQUEST'],
                // RFC 5656 - Elliptic Curves (for curve25519-sha256@libssh.org)
                [30 => 'NET_SSH2_MSG_KEX_ECDH_INIT',
                      31 => 'NET_SSH2_MSG_KEX_ECDH_REPLY']
            );
        }
=======
        $this->message_numbers = array(
            1 => 'NET_SSH2_MSG_DISCONNECT',
            2 => 'NET_SSH2_MSG_IGNORE',
            3 => 'NET_SSH2_MSG_UNIMPLEMENTED',
            4 => 'NET_SSH2_MSG_DEBUG',
            5 => 'NET_SSH2_MSG_SERVICE_REQUEST',
            6 => 'NET_SSH2_MSG_SERVICE_ACCEPT',
            7 => 'NET_SSH2_MSG_EXT_INFO', // RFC 8308
            20 => 'NET_SSH2_MSG_KEXINIT',
            21 => 'NET_SSH2_MSG_NEWKEYS',
            30 => 'NET_SSH2_MSG_KEXDH_INIT',
            31 => 'NET_SSH2_MSG_KEXDH_REPLY',
            50 => 'NET_SSH2_MSG_USERAUTH_REQUEST',
            51 => 'NET_SSH2_MSG_USERAUTH_FAILURE',
            52 => 'NET_SSH2_MSG_USERAUTH_SUCCESS',
            53 => 'NET_SSH2_MSG_USERAUTH_BANNER',

            80 => 'NET_SSH2_MSG_GLOBAL_REQUEST',
            81 => 'NET_SSH2_MSG_REQUEST_SUCCESS',
            82 => 'NET_SSH2_MSG_REQUEST_FAILURE',
            90 => 'NET_SSH2_MSG_CHANNEL_OPEN',
            91 => 'NET_SSH2_MSG_CHANNEL_OPEN_CONFIRMATION',
            92 => 'NET_SSH2_MSG_CHANNEL_OPEN_FAILURE',
            93 => 'NET_SSH2_MSG_CHANNEL_WINDOW_ADJUST',
            94 => 'NET_SSH2_MSG_CHANNEL_DATA',
            95 => 'NET_SSH2_MSG_CHANNEL_EXTENDED_DATA',
            96 => 'NET_SSH2_MSG_CHANNEL_EOF',
            97 => 'NET_SSH2_MSG_CHANNEL_CLOSE',
            98 => 'NET_SSH2_MSG_CHANNEL_REQUEST',
            99 => 'NET_SSH2_MSG_CHANNEL_SUCCESS',
            100 => 'NET_SSH2_MSG_CHANNEL_FAILURE'
        );
        $this->disconnect_reasons = array(
            1 => 'NET_SSH2_DISCONNECT_HOST_NOT_ALLOWED_TO_CONNECT',
            2 => 'NET_SSH2_DISCONNECT_PROTOCOL_ERROR',
            3 => 'NET_SSH2_DISCONNECT_KEY_EXCHANGE_FAILED',
            4 => 'NET_SSH2_DISCONNECT_RESERVED',
            5 => 'NET_SSH2_DISCONNECT_MAC_ERROR',
            6 => 'NET_SSH2_DISCONNECT_COMPRESSION_ERROR',
            7 => 'NET_SSH2_DISCONNECT_SERVICE_NOT_AVAILABLE',
            8 => 'NET_SSH2_DISCONNECT_PROTOCOL_VERSION_NOT_SUPPORTED',
            9 => 'NET_SSH2_DISCONNECT_HOST_KEY_NOT_VERIFIABLE',
            10 => 'NET_SSH2_DISCONNECT_CONNECTION_LOST',
            11 => 'NET_SSH2_DISCONNECT_BY_APPLICATION',
            12 => 'NET_SSH2_DISCONNECT_TOO_MANY_CONNECTIONS',
            13 => 'NET_SSH2_DISCONNECT_AUTH_CANCELLED_BY_USER',
            14 => 'NET_SSH2_DISCONNECT_NO_MORE_AUTH_METHODS_AVAILABLE',
            15 => 'NET_SSH2_DISCONNECT_ILLEGAL_USER_NAME'
        );
        $this->channel_open_failure_reasons = array(
            1 => 'NET_SSH2_OPEN_ADMINISTRATIVELY_PROHIBITED'
        );
        $this->terminal_modes = array(
            0 => 'NET_SSH2_TTY_OP_END'
        );
        $this->channel_extended_data_type_codes = array(
            1 => 'NET_SSH2_EXTENDED_DATA_STDERR'
        );
>>>>>>> 84899223

        /**
         * Typehint is required due to a bug in Psalm: https://github.com/vimeo/psalm/issues/7508
         * @var \WeakReference<SSH2>|SSH2
         */
        self::$connections[$this->getResourceId()] = class_exists('WeakReference')
            ? \WeakReference::create($this)
            : $this;

        if (is_resource($host)) {
            $this->fsock = $host;
            return;
        }

        if (Strings::is_stringable($host)) {
            $this->host = $host;
            $this->port = $port;
            $this->timeout = $timeout;
        }
    }

    /**
     * Set Crypto Engine Mode
     *
     * Possible $engine values:
     * OpenSSL, mcrypt, Eval, PHP
     *
     * @param int $engine
     */
    public static function setCryptoEngine($engine)
    {
        self::$crypto_engine = $engine;
    }

    /**
     * Send Identification String First
     *
     * https://tools.ietf.org/html/rfc4253#section-4.2 says "when the connection has been established,
     * both sides MUST send an identification string". It does not say which side sends it first. In
     * theory it shouldn't matter but it is a fact of life that some SSH servers are simply buggy
     *
     */
    public function sendIdentificationStringFirst()
    {
        $this->send_id_string_first = true;
    }

    /**
     * Send Identification String Last
     *
     * https://tools.ietf.org/html/rfc4253#section-4.2 says "when the connection has been established,
     * both sides MUST send an identification string". It does not say which side sends it first. In
     * theory it shouldn't matter but it is a fact of life that some SSH servers are simply buggy
     *
     */
    public function sendIdentificationStringLast()
    {
        $this->send_id_string_first = false;
    }

    /**
     * Send SSH_MSG_KEXINIT First
     *
     * https://tools.ietf.org/html/rfc4253#section-7.1 says "key exchange begins by each sending
     * sending the [SSH_MSG_KEXINIT] packet". It does not say which side sends it first. In theory
     * it shouldn't matter but it is a fact of life that some SSH servers are simply buggy
     *
     */
    public function sendKEXINITFirst()
    {
        $this->send_kex_first = true;
    }

    /**
     * Send SSH_MSG_KEXINIT Last
     *
     * https://tools.ietf.org/html/rfc4253#section-7.1 says "key exchange begins by each sending
     * sending the [SSH_MSG_KEXINIT] packet". It does not say which side sends it first. In theory
     * it shouldn't matter but it is a fact of life that some SSH servers are simply buggy
     *
     */
    public function sendKEXINITLast()
    {
        $this->send_kex_first = false;
    }

    /**
     * stream_select wrapper
     *
     * Quoting https://stackoverflow.com/a/14262151/569976,
     * "The general approach to `EINTR` is to simply handle the error and retry the operation again"
     *
     * This wrapper does that loop
     */
    private static function stream_select(&$read, &$write, &$except, $seconds, $microseconds = null)
    {
        $remaining = $seconds + $microseconds / 1000000;
        $start = microtime(true);
        while (true) {
            $result = @stream_select($read, $write, $except, $seconds, $microseconds);
            if ($result !== false) {
                return $result;
            }
            $elapsed = microtime(true) - $start;
            $seconds = (int) ($remaining - floor($elapsed));
            $microseconds = (int) (1000000 * ($remaining - $seconds));
            if ($elapsed >= $remaining) {
                return false;
            }
        }
    }

    /**
     * Connect to an SSHv2 server
     *
     * @throws \UnexpectedValueException on receipt of unexpected packets
     * @throws \RuntimeException on other errors
     */
    private function connect()
    {
        if ($this->bitmap & self::MASK_CONSTRUCTOR) {
            return;
        }

        $this->bitmap |= self::MASK_CONSTRUCTOR;

        $this->curTimeout = $this->timeout;

        $this->last_packet = microtime(true);

        if (!is_resource($this->fsock)) {
            $start = microtime(true);
            // with stream_select a timeout of 0 means that no timeout takes place;
            // with fsockopen a timeout of 0 means that you instantly timeout
            // to resolve this incompatibility a timeout of 100,000 will be used for fsockopen if timeout is 0
            $this->fsock = @fsockopen($this->host, $this->port, $errno, $errstr, $this->curTimeout == 0 ? 100000 : $this->curTimeout);
            if (!$this->fsock) {
                $host = $this->host . ':' . $this->port;
                throw new UnableToConnectException(rtrim("Cannot connect to $host. Error $errno. $errstr"));
            }
            $elapsed = microtime(true) - $start;

            if ($this->curTimeout) {
                $this->curTimeout -= $elapsed;
                if ($this->curTimeout < 0) {
                    throw new \RuntimeException('Connection timed out whilst attempting to open socket connection');
                }
            }
        }

        $this->identifier = $this->generate_identifier();

        if ($this->send_id_string_first) {
            fputs($this->fsock, $this->identifier . "\r\n");
        }

        /* According to the SSH2 specs,

          "The server MAY send other lines of data before sending the version
           string.  Each line SHOULD be terminated by a Carriage Return and Line
           Feed.  Such lines MUST NOT begin with "SSH-", and SHOULD be encoded
           in ISO-10646 UTF-8 [RFC3629] (language is not specified).  Clients
           MUST be able to process such lines." */
        $data = '';
        while (!feof($this->fsock) && !preg_match('#(.*)^(SSH-(\d\.\d+).*)#ms', $data, $matches)) {
            $line = '';
            while (true) {
                if ($this->curTimeout) {
                    if ($this->curTimeout < 0) {
                        throw new \RuntimeException('Connection timed out whilst receiving server identification string');
                    }
                    $read = [$this->fsock];
                    $write = $except = null;
                    $start = microtime(true);
                    $sec = (int) floor($this->curTimeout);
                    $usec = (int) (1000000 * ($this->curTimeout - $sec));
                    if (static::stream_select($read, $write, $except, $sec, $usec) === false) {
                        throw new \RuntimeException('Connection timed out whilst receiving server identification string');
                    }
                    $elapsed = microtime(true) - $start;
                    $this->curTimeout -= $elapsed;
                }

                $temp = stream_get_line($this->fsock, 255, "\n");
                if ($temp === false) {
                    throw new \RuntimeException('Error reading from socket');
                }
                if (strlen($temp) == 255) {
                    continue;
                }

                $line .= "$temp\n";

                // quoting RFC4253, "Implementers who wish to maintain
                // compatibility with older, undocumented versions of this protocol may
                // want to process the identification string without expecting the
                // presence of the carriage return character for reasons described in
                // Section 5 of this document."

                //if (substr($line, -2) == "\r\n") {
                //    break;
                //}

                break;
            }

            $data .= $line;
        }

        if (feof($this->fsock)) {
            $this->bitmap = 0;
            throw new ConnectionClosedException('Connection closed by server');
        }

        $extra = $matches[1];

        if (defined('NET_SSH2_LOGGING')) {
            $this->append_log('<-', $matches[0]);
            $this->append_log('->', $this->identifier . "\r\n");
        }

        $this->server_identifier = trim($temp, "\r\n");
        if (strlen($extra)) {
            $this->errors[] = $data;
        }

        if (version_compare($matches[3], '1.99', '<')) {
            $this->bitmap = 0;
            throw new UnableToConnectException("Cannot connect to SSH $matches[3] servers");
        }

        // Ubuntu's OpenSSH from 5.8 to 6.9 didn't work with multiple channels. see
        // https://bugs.launchpad.net/ubuntu/+source/openssh/+bug/1334916 for more info.
        // https://lists.ubuntu.com/archives/oneiric-changes/2011-July/005772.html discusses
        // when consolekit was incorporated.
        // https://marc.info/?l=openssh-unix-dev&m=163409903417589&w=2 discusses some of the
        // issues with how Ubuntu incorporated consolekit
        $pattern = '#^SSH-2\.0-OpenSSH_([\d.]+)[^ ]* Ubuntu-.*$#';
        $match = preg_match($pattern, $this->server_identifier, $matches);
        $match = $match && version_compare('5.8', $matches[1], '<=');
        $match = $match && version_compare('6.9', $matches[1], '>=');
        $this->errorOnMultipleChannels = $match;

        if (!$this->send_id_string_first) {
            fputs($this->fsock, $this->identifier . "\r\n");
        }

        if (!$this->send_kex_first) {
            $response = $this->get_binary_packet();

            if (is_bool($response) || !strlen($response) || ord($response[0]) != NET_SSH2_MSG_KEXINIT) {
                $this->bitmap = 0;
                throw new \UnexpectedValueException('Expected SSH_MSG_KEXINIT');
            }

            $this->key_exchange($response);
        }

        if ($this->send_kex_first) {
            $this->key_exchange();
        }

        $this->bitmap |= self::MASK_CONNECTED;

        return true;
    }

    /**
     * Generates the SSH identifier
     *
     * You should overwrite this method in your own class if you want to use another identifier
     *
     * @return string
     */
    private function generate_identifier()
    {
        $identifier = 'SSH-2.0-phpseclib_3.0';

        $ext = [];
        if (extension_loaded('sodium')) {
            $ext[] = 'libsodium';
        }

        if (extension_loaded('openssl')) {
            $ext[] = 'openssl';
        } elseif (extension_loaded('mcrypt')) {
            $ext[] = 'mcrypt';
        }

        if (extension_loaded('gmp')) {
            $ext[] = 'gmp';
        } elseif (extension_loaded('bcmath')) {
            $ext[] = 'bcmath';
        }

        if (!empty($ext)) {
            $identifier .= ' (' . implode(', ', $ext) . ')';
        }

        return $identifier;
    }

    /**
     * Key Exchange
     *
     * @return bool
     * @param string|bool $kexinit_payload_server optional
     * @throws \UnexpectedValueException on receipt of unexpected packets
     * @throws \RuntimeException on other errors
     * @throws \phpseclib3\Exception\NoSupportedAlgorithmsException when none of the algorithms phpseclib has loaded are compatible
     */
    private function key_exchange($kexinit_payload_server = false)
    {
        $preferred = $this->preferred;
        $send_kex = true;

        $kex_algorithms = isset($preferred['kex']) ?
            $preferred['kex'] :
            SSH2::getSupportedKEXAlgorithms();
        $server_host_key_algorithms = isset($preferred['hostkey']) ?
            $preferred['hostkey'] :
            SSH2::getSupportedHostKeyAlgorithms();
        $s2c_encryption_algorithms = isset($preferred['server_to_client']['crypt']) ?
            $preferred['server_to_client']['crypt'] :
            SSH2::getSupportedEncryptionAlgorithms();
        $c2s_encryption_algorithms = isset($preferred['client_to_server']['crypt']) ?
            $preferred['client_to_server']['crypt'] :
            SSH2::getSupportedEncryptionAlgorithms();
        $s2c_mac_algorithms = isset($preferred['server_to_client']['mac']) ?
            $preferred['server_to_client']['mac'] :
            SSH2::getSupportedMACAlgorithms();
        $c2s_mac_algorithms = isset($preferred['client_to_server']['mac']) ?
            $preferred['client_to_server']['mac'] :
            SSH2::getSupportedMACAlgorithms();
        $s2c_compression_algorithms = isset($preferred['server_to_client']['comp']) ?
            $preferred['server_to_client']['comp'] :
            SSH2::getSupportedCompressionAlgorithms();
        $c2s_compression_algorithms = isset($preferred['client_to_server']['comp']) ?
            $preferred['client_to_server']['comp'] :
            SSH2::getSupportedCompressionAlgorithms();

        $kex_algorithms = array_merge($kex_algorithms, array('ext-info-c'));

        // some SSH servers have buggy implementations of some of the above algorithms
        switch (true) {
            case $this->server_identifier == 'SSH-2.0-SSHD':
            case substr($this->server_identifier, 0, 13) == 'SSH-2.0-DLINK':
                if (!isset($preferred['server_to_client']['mac'])) {
                    $s2c_mac_algorithms = array_values(array_diff(
                        $s2c_mac_algorithms,
                        ['hmac-sha1-96', 'hmac-md5-96']
                    ));
                }
                if (!isset($preferred['client_to_server']['mac'])) {
                    $c2s_mac_algorithms = array_values(array_diff(
                        $c2s_mac_algorithms,
                        ['hmac-sha1-96', 'hmac-md5-96']
                    ));
                }
                break;
            case substr($this->server_identifier, 0, 24) == 'SSH-2.0-TurboFTP_SERVER_':
                if (!isset($preferred['server_to_client']['crypt'])) {
                    $s2c_encryption_algorithms = array_values(array_diff(
                        $s2c_encryption_algorithms,
                        ['aes128-gcm@openssh.com', 'aes256-gcm@openssh.com']
                    ));
                }
                if (!isset($preferred['client_to_server']['crypt'])) {
                    $c2s_encryption_algorithms = array_values(array_diff(
                        $c2s_encryption_algorithms,
                        ['aes128-gcm@openssh.com', 'aes256-gcm@openssh.com']
                    ));
                }
        }

        $client_cookie = Random::string(16);

        $kexinit_payload_client = pack('Ca*', NET_SSH2_MSG_KEXINIT, $client_cookie);
        $kexinit_payload_client .= Strings::packSSH2(
            'L10bN',
            $kex_algorithms,
            $server_host_key_algorithms,
            $c2s_encryption_algorithms,
            $s2c_encryption_algorithms,
            $c2s_mac_algorithms,
            $s2c_mac_algorithms,
            $c2s_compression_algorithms,
            $s2c_compression_algorithms,
            [], // language, client to server
            [], // language, server to client
            false, // first_kex_packet_follows
            0 // reserved for future extension
        );

        if ($kexinit_payload_server === false) {
            $this->send_binary_packet($kexinit_payload_client);

            $kexinit_payload_server = $this->get_binary_packet();

            if (
                is_bool($kexinit_payload_server)
                || !strlen($kexinit_payload_server)
                || ord($kexinit_payload_server[0]) != NET_SSH2_MSG_KEXINIT
            ) {
                $this->disconnect_helper(NET_SSH2_DISCONNECT_PROTOCOL_ERROR);
                throw new \UnexpectedValueException('Expected SSH_MSG_KEXINIT');
            }

            $send_kex = false;
        }

        $response = $kexinit_payload_server;
        Strings::shift($response, 1); // skip past the message number (it should be SSH_MSG_KEXINIT)
        $server_cookie = Strings::shift($response, 16);

        list(
            $this->kex_algorithms,
            $this->server_host_key_algorithms,
            $this->encryption_algorithms_client_to_server,
            $this->encryption_algorithms_server_to_client,
            $this->mac_algorithms_client_to_server,
            $this->mac_algorithms_server_to_client,
            $this->compression_algorithms_client_to_server,
            $this->compression_algorithms_server_to_client,
            $this->languages_client_to_server,
            $this->languages_server_to_client,
            $first_kex_packet_follows
        ) = Strings::unpackSSH2('L10C', $response);

        $this->supported_private_key_algorithms = $this->server_host_key_algorithms;

        if ($send_kex) {
            $this->send_binary_packet($kexinit_payload_client);
        }

        // we need to decide upon the symmetric encryption algorithms before we do the diffie-hellman key exchange

        // we don't initialize any crypto-objects, yet - we do that, later. for now, we need the lengths to make the
        // diffie-hellman key exchange as fast as possible
        $decrypt = self::array_intersect_first($s2c_encryption_algorithms, $this->encryption_algorithms_server_to_client);
        $decryptKeyLength = $this->encryption_algorithm_to_key_size($decrypt);
        if ($decryptKeyLength === null) {
            $this->disconnect_helper(NET_SSH2_DISCONNECT_KEY_EXCHANGE_FAILED);
            throw new NoSupportedAlgorithmsException('No compatible server to client encryption algorithms found');
        }

        $encrypt = self::array_intersect_first($c2s_encryption_algorithms, $this->encryption_algorithms_client_to_server);
        $encryptKeyLength = $this->encryption_algorithm_to_key_size($encrypt);
        if ($encryptKeyLength === null) {
            $this->disconnect_helper(NET_SSH2_DISCONNECT_KEY_EXCHANGE_FAILED);
            throw new NoSupportedAlgorithmsException('No compatible client to server encryption algorithms found');
        }

        // through diffie-hellman key exchange a symmetric key is obtained
        $this->kex_algorithm = self::array_intersect_first($kex_algorithms, $this->kex_algorithms);
        if ($this->kex_algorithm === false) {
            $this->disconnect_helper(NET_SSH2_DISCONNECT_KEY_EXCHANGE_FAILED);
            throw new NoSupportedAlgorithmsException('No compatible key exchange algorithms found');
        }

        $server_host_key_algorithm = self::array_intersect_first($server_host_key_algorithms, $this->server_host_key_algorithms);
        if ($server_host_key_algorithm === false) {
            $this->disconnect_helper(NET_SSH2_DISCONNECT_KEY_EXCHANGE_FAILED);
            throw new NoSupportedAlgorithmsException('No compatible server host key algorithms found');
        }

        $mac_algorithm_out = self::array_intersect_first($c2s_mac_algorithms, $this->mac_algorithms_client_to_server);
        if ($mac_algorithm_out === false) {
            $this->disconnect_helper(NET_SSH2_DISCONNECT_KEY_EXCHANGE_FAILED);
            throw new NoSupportedAlgorithmsException('No compatible client to server message authentication algorithms found');
        }

        $mac_algorithm_in = self::array_intersect_first($s2c_mac_algorithms, $this->mac_algorithms_server_to_client);
        if ($mac_algorithm_in === false) {
            $this->disconnect_helper(NET_SSH2_DISCONNECT_KEY_EXCHANGE_FAILED);
            throw new NoSupportedAlgorithmsException('No compatible server to client message authentication algorithms found');
        }

        $compression_map = [
            'none' => self::NET_SSH2_COMPRESSION_NONE,
            'zlib' => self::NET_SSH2_COMPRESSION_ZLIB,
            'zlib@openssh.com' => self::NET_SSH2_COMPRESSION_ZLIB_AT_OPENSSH
        ];

        $compression_algorithm_in = self::array_intersect_first($s2c_compression_algorithms, $this->compression_algorithms_server_to_client);
        if ($compression_algorithm_in === false) {
            $this->disconnect_helper(NET_SSH2_DISCONNECT_KEY_EXCHANGE_FAILED);
            throw new NoSupportedAlgorithmsException('No compatible server to client compression algorithms found');
        }
        $this->decompress = $compression_map[$compression_algorithm_in];

        $compression_algorithm_out = self::array_intersect_first($c2s_compression_algorithms, $this->compression_algorithms_client_to_server);
        if ($compression_algorithm_out === false) {
            $this->disconnect_helper(NET_SSH2_DISCONNECT_KEY_EXCHANGE_FAILED);
            throw new NoSupportedAlgorithmsException('No compatible client to server compression algorithms found');
        }
        $this->compress = $compression_map[$compression_algorithm_out];

        switch ($this->kex_algorithm) {
            case 'diffie-hellman-group15-sha512':
            case 'diffie-hellman-group16-sha512':
            case 'diffie-hellman-group17-sha512':
            case 'diffie-hellman-group18-sha512':
            case 'ecdh-sha2-nistp521':
                $kexHash = new Hash('sha512');
                break;
            case 'ecdh-sha2-nistp384':
                $kexHash = new Hash('sha384');
                break;
            case 'diffie-hellman-group-exchange-sha256':
            case 'diffie-hellman-group14-sha256':
            case 'ecdh-sha2-nistp256':
            case 'curve25519-sha256@libssh.org':
            case 'curve25519-sha256':
                $kexHash = new Hash('sha256');
                break;
            default:
                $kexHash = new Hash('sha1');
        }

        // Only relevant in diffie-hellman-group-exchange-sha{1,256}, otherwise empty.

        $exchange_hash_rfc4419 = '';

        if (strpos($this->kex_algorithm, 'curve25519-sha256') === 0 || strpos($this->kex_algorithm, 'ecdh-sha2-nistp') === 0) {
            $curve = strpos($this->kex_algorithm, 'curve25519-sha256') === 0 ?
                'Curve25519' :
                substr($this->kex_algorithm, 10);
            $ourPrivate = EC::createKey($curve);
            $ourPublicBytes = $ourPrivate->getPublicKey()->getEncodedCoordinates();
            $clientKexInitMessage = 'NET_SSH2_MSG_KEX_ECDH_INIT';
            $serverKexReplyMessage = 'NET_SSH2_MSG_KEX_ECDH_REPLY';
        } else {
            if (strpos($this->kex_algorithm, 'diffie-hellman-group-exchange') === 0) {
                $dh_group_sizes_packed = pack(
                    'NNN',
                    $this->kex_dh_group_size_min,
                    $this->kex_dh_group_size_preferred,
                    $this->kex_dh_group_size_max
                );
                $packet = pack(
                    'Ca*',
                    NET_SSH2_MSG_KEXDH_GEX_REQUEST,
                    $dh_group_sizes_packed
                );
                $this->send_binary_packet($packet);
                $this->updateLogHistory('UNKNOWN (34)', 'NET_SSH2_MSG_KEXDH_GEX_REQUEST');

                $response = $this->get_binary_packet();

                list($type, $primeBytes, $gBytes) = Strings::unpackSSH2('Css', $response);
                if ($type != NET_SSH2_MSG_KEXDH_GEX_GROUP) {
                    $this->disconnect_helper(NET_SSH2_DISCONNECT_PROTOCOL_ERROR);
                    throw new \UnexpectedValueException('Expected SSH_MSG_KEX_DH_GEX_GROUP');
                }
                $this->updateLogHistory('NET_SSH2_MSG_KEXDH_REPLY', 'NET_SSH2_MSG_KEXDH_GEX_GROUP');
                $prime = new BigInteger($primeBytes, -256);
                $g = new BigInteger($gBytes, -256);

                $exchange_hash_rfc4419 = $dh_group_sizes_packed . Strings::packSSH2(
                    'ss',
                    $primeBytes,
                    $gBytes
                );

                $params = DH::createParameters($prime, $g);
                $clientKexInitMessage = 'NET_SSH2_MSG_KEXDH_GEX_INIT';
                $serverKexReplyMessage = 'NET_SSH2_MSG_KEXDH_GEX_REPLY';
            } else {
                $params = DH::createParameters($this->kex_algorithm);
                $clientKexInitMessage = 'NET_SSH2_MSG_KEXDH_INIT';
                $serverKexReplyMessage = 'NET_SSH2_MSG_KEXDH_REPLY';
            }

            $keyLength = min($kexHash->getLengthInBytes(), max($encryptKeyLength, $decryptKeyLength));

            $ourPrivate = DH::createKey($params, 16 * $keyLength); // 2 * 8 * $keyLength
            $ourPublic = $ourPrivate->getPublicKey()->toBigInteger();
            $ourPublicBytes = $ourPublic->toBytes(true);
        }

        $data = pack('CNa*', constant($clientKexInitMessage), strlen($ourPublicBytes), $ourPublicBytes);

        $this->send_binary_packet($data);

        switch ($clientKexInitMessage) {
            case 'NET_SSH2_MSG_KEX_ECDH_INIT':
                $this->updateLogHistory('NET_SSH2_MSG_KEXDH_INIT', 'NET_SSH2_MSG_KEX_ECDH_INIT');
                break;
            case 'NET_SSH2_MSG_KEXDH_GEX_INIT':
                $this->updateLogHistory('UNKNOWN (32)', 'NET_SSH2_MSG_KEXDH_GEX_INIT');
        }

        $response = $this->get_binary_packet();

        list(
            $type,
            $server_public_host_key,
            $theirPublicBytes,
            $this->signature
        ) = Strings::unpackSSH2('Csss', $response);

        if ($type != constant($serverKexReplyMessage)) {
            $this->disconnect_helper(NET_SSH2_DISCONNECT_PROTOCOL_ERROR);
            throw new \UnexpectedValueException("Expected $serverKexReplyMessage");
        }
        switch ($serverKexReplyMessage) {
            case 'NET_SSH2_MSG_KEX_ECDH_REPLY':
                $this->updateLogHistory('NET_SSH2_MSG_KEXDH_REPLY', 'NET_SSH2_MSG_KEX_ECDH_REPLY');
                break;
            case 'NET_SSH2_MSG_KEXDH_GEX_REPLY':
                $this->updateLogHistory('UNKNOWN (33)', 'NET_SSH2_MSG_KEXDH_GEX_REPLY');
        }

        $this->server_public_host_key = $server_public_host_key;
        list($public_key_format) = Strings::unpackSSH2('s', $server_public_host_key);
        if (strlen($this->signature) < 4) {
            throw new \LengthException('The signature needs at least four bytes');
        }
        $temp = unpack('Nlength', substr($this->signature, 0, 4));
        $this->signature_format = substr($this->signature, 4, $temp['length']);

        $keyBytes = DH::computeSecret($ourPrivate, $theirPublicBytes);
        if (($keyBytes & "\xFF\x80") === "\x00\x00") {
            $keyBytes = substr($keyBytes, 1);
        } elseif (($keyBytes[0] & "\x80") === "\x80") {
            $keyBytes = "\0$keyBytes";
        }

        $this->exchange_hash = Strings::packSSH2(
            's5',
            $this->identifier,
            $this->server_identifier,
            $kexinit_payload_client,
            $kexinit_payload_server,
            $this->server_public_host_key
        );
        $this->exchange_hash .= $exchange_hash_rfc4419;
        $this->exchange_hash .= Strings::packSSH2(
            's3',
            $ourPublicBytes,
            $theirPublicBytes,
            $keyBytes
        );

        $this->exchange_hash = $kexHash->hash($this->exchange_hash);

        if ($this->session_id === false) {
            $this->session_id = $this->exchange_hash;
        }

        switch ($server_host_key_algorithm) {
            case 'rsa-sha2-256':
            case 'rsa-sha2-512':
            //case 'ssh-rsa':
                $expected_key_format = 'ssh-rsa';
                break;
            default:
                $expected_key_format = $server_host_key_algorithm;
        }
        if ($public_key_format != $expected_key_format || $this->signature_format != $server_host_key_algorithm) {
            switch (true) {
                case $this->signature_format == $server_host_key_algorithm:
                case $server_host_key_algorithm != 'rsa-sha2-256' && $server_host_key_algorithm != 'rsa-sha2-512':
                case $this->signature_format != 'ssh-rsa':
                    $this->disconnect_helper(NET_SSH2_DISCONNECT_HOST_KEY_NOT_VERIFIABLE);
                    throw new \RuntimeException('Server Host Key Algorithm Mismatch (' . $this->signature_format . ' vs ' . $server_host_key_algorithm . ')');
            }
        }

        $packet = pack('C', NET_SSH2_MSG_NEWKEYS);
        $this->send_binary_packet($packet);

        $response = $this->get_binary_packet();

        if ($response === false) {
            $this->disconnect_helper(NET_SSH2_DISCONNECT_CONNECTION_LOST);
            throw new ConnectionClosedException('Connection closed by server');
        }

        list($type) = Strings::unpackSSH2('C', $response);
        if ($type != NET_SSH2_MSG_NEWKEYS) {
            $this->disconnect_helper(NET_SSH2_DISCONNECT_PROTOCOL_ERROR);
            throw new \UnexpectedValueException('Expected SSH_MSG_NEWKEYS');
        }

        $keyBytes = pack('Na*', strlen($keyBytes), $keyBytes);

        $this->encrypt = self::encryption_algorithm_to_crypt_instance($encrypt);
        if ($this->encrypt) {
            if (self::$crypto_engine) {
                $this->encrypt->setPreferredEngine(self::$crypto_engine);
            }
            if ($this->encrypt->getBlockLengthInBytes()) {
                $this->encrypt_block_size = $this->encrypt->getBlockLengthInBytes();
            }
            $this->encrypt->disablePadding();

            if ($this->encrypt->usesIV()) {
                $iv = $kexHash->hash($keyBytes . $this->exchange_hash . 'A' . $this->session_id);
                while ($this->encrypt_block_size > strlen($iv)) {
                    $iv .= $kexHash->hash($keyBytes . $this->exchange_hash . $iv);
                }
                $this->encrypt->setIV(substr($iv, 0, $this->encrypt_block_size));
            }

            switch ($encrypt) {
                case 'aes128-gcm@openssh.com':
                case 'aes256-gcm@openssh.com':
                    $nonce = $kexHash->hash($keyBytes . $this->exchange_hash . 'A' . $this->session_id);
                    $this->encryptFixedPart = substr($nonce, 0, 4);
                    $this->encryptInvocationCounter = substr($nonce, 4, 8);
                    // fall-through
                case 'chacha20-poly1305@openssh.com':
                    break;
                default:
                    $this->encrypt->enableContinuousBuffer();
            }

            $key = $kexHash->hash($keyBytes . $this->exchange_hash . 'C' . $this->session_id);
            while ($encryptKeyLength > strlen($key)) {
                $key .= $kexHash->hash($keyBytes . $this->exchange_hash . $key);
            }
            switch ($encrypt) {
                case 'chacha20-poly1305@openssh.com':
                    $encryptKeyLength = 32;
                    $this->lengthEncrypt = self::encryption_algorithm_to_crypt_instance($encrypt);
                    $this->lengthEncrypt->setKey(substr($key, 32, 32));
            }
            $this->encrypt->setKey(substr($key, 0, $encryptKeyLength));
            $this->encryptName = $encrypt;
        }

        $this->decrypt = self::encryption_algorithm_to_crypt_instance($decrypt);
        if ($this->decrypt) {
            if (self::$crypto_engine) {
                $this->decrypt->setPreferredEngine(self::$crypto_engine);
            }
            if ($this->decrypt->getBlockLengthInBytes()) {
                $this->decrypt_block_size = $this->decrypt->getBlockLengthInBytes();
            }
            $this->decrypt->disablePadding();

            if ($this->decrypt->usesIV()) {
                $iv = $kexHash->hash($keyBytes . $this->exchange_hash . 'B' . $this->session_id);
                while ($this->decrypt_block_size > strlen($iv)) {
                    $iv .= $kexHash->hash($keyBytes . $this->exchange_hash . $iv);
                }
                $this->decrypt->setIV(substr($iv, 0, $this->decrypt_block_size));
            }

            switch ($decrypt) {
                case 'aes128-gcm@openssh.com':
                case 'aes256-gcm@openssh.com':
                    // see https://tools.ietf.org/html/rfc5647#section-7.1
                    $nonce = $kexHash->hash($keyBytes . $this->exchange_hash . 'B' . $this->session_id);
                    $this->decryptFixedPart = substr($nonce, 0, 4);
                    $this->decryptInvocationCounter = substr($nonce, 4, 8);
                    // fall-through
                case 'chacha20-poly1305@openssh.com':
                    break;
                default:
                    $this->decrypt->enableContinuousBuffer();
            }

            $key = $kexHash->hash($keyBytes . $this->exchange_hash . 'D' . $this->session_id);
            while ($decryptKeyLength > strlen($key)) {
                $key .= $kexHash->hash($keyBytes . $this->exchange_hash . $key);
            }
            switch ($decrypt) {
                case 'chacha20-poly1305@openssh.com':
                    $decryptKeyLength = 32;
                    $this->lengthDecrypt = self::encryption_algorithm_to_crypt_instance($decrypt);
                    $this->lengthDecrypt->setKey(substr($key, 32, 32));
            }
            $this->decrypt->setKey(substr($key, 0, $decryptKeyLength));
            $this->decryptName = $decrypt;
        }

        /* The "arcfour128" algorithm is the RC4 cipher, as described in
           [SCHNEIER], using a 128-bit key.  The first 1536 bytes of keystream
           generated by the cipher MUST be discarded, and the first byte of the
           first encrypted packet MUST be encrypted using the 1537th byte of
           keystream.

           -- http://tools.ietf.org/html/rfc4345#section-4 */
        if ($encrypt == 'arcfour128' || $encrypt == 'arcfour256') {
            $this->encrypt->encrypt(str_repeat("\0", 1536));
        }
        if ($decrypt == 'arcfour128' || $decrypt == 'arcfour256') {
            $this->decrypt->decrypt(str_repeat("\0", 1536));
        }

        if (!$this->encrypt->usesNonce()) {
            list($this->hmac_create, $createKeyLength) = self::mac_algorithm_to_hash_instance($mac_algorithm_out);
        } else {
            $this->hmac_create = new \stdClass();
            $this->hmac_create_name = $mac_algorithm_out;
            //$mac_algorithm_out = 'none';
            $createKeyLength = 0;
        }

        if ($this->hmac_create instanceof Hash) {
            $key = $kexHash->hash($keyBytes . $this->exchange_hash . 'E' . $this->session_id);
            while ($createKeyLength > strlen($key)) {
                $key .= $kexHash->hash($keyBytes . $this->exchange_hash . $key);
            }
            $this->hmac_create->setKey(substr($key, 0, $createKeyLength));
            $this->hmac_create_name = $mac_algorithm_out;
            $this->hmac_create_etm = preg_match('#-etm@openssh\.com$#', $mac_algorithm_out);
        }

        if (!$this->decrypt->usesNonce()) {
            list($this->hmac_check, $checkKeyLength) = self::mac_algorithm_to_hash_instance($mac_algorithm_in);
            $this->hmac_size = $this->hmac_check->getLengthInBytes();
        } else {
            $this->hmac_check = new \stdClass();
            $this->hmac_check_name = $mac_algorithm_in;
            //$mac_algorithm_in = 'none';
            $checkKeyLength = 0;
            $this->hmac_size = 0;
        }

        if ($this->hmac_check instanceof Hash) {
            $key = $kexHash->hash($keyBytes . $this->exchange_hash . 'F' . $this->session_id);
            while ($checkKeyLength > strlen($key)) {
                $key .= $kexHash->hash($keyBytes . $this->exchange_hash . $key);
            }
            $this->hmac_check->setKey(substr($key, 0, $checkKeyLength));
            $this->hmac_check_name = $mac_algorithm_in;
            $this->hmac_check_etm = preg_match('#-etm@openssh\.com$#', $mac_algorithm_in);
        }

        $this->regenerate_compression_context = $this->regenerate_decompression_context = true;

        return true;
    }

    /**
     * Maps an encryption algorithm name to the number of key bytes.
     *
     * @param string $algorithm Name of the encryption algorithm
     * @return int|null Number of bytes as an integer or null for unknown
     */
    private function encryption_algorithm_to_key_size($algorithm)
    {
        if ($this->bad_key_size_fix && self::bad_algorithm_candidate($algorithm)) {
            return 16;
        }

        switch ($algorithm) {
            case 'none':
                return 0;
            case 'aes128-gcm@openssh.com':
            case 'aes128-cbc':
            case 'aes128-ctr':
            case 'arcfour':
            case 'arcfour128':
            case 'blowfish-cbc':
            case 'blowfish-ctr':
            case 'twofish128-cbc':
            case 'twofish128-ctr':
                return 16;
            case '3des-cbc':
            case '3des-ctr':
            case 'aes192-cbc':
            case 'aes192-ctr':
            case 'twofish192-cbc':
            case 'twofish192-ctr':
                return 24;
            case 'aes256-gcm@openssh.com':
            case 'aes256-cbc':
            case 'aes256-ctr':
            case 'arcfour256':
            case 'twofish-cbc':
            case 'twofish256-cbc':
            case 'twofish256-ctr':
                return 32;
            case 'chacha20-poly1305@openssh.com':
                return 64;
        }
        return null;
    }

    /**
     * Maps an encryption algorithm name to an instance of a subclass of
     * \phpseclib3\Crypt\Common\SymmetricKey.
     *
     * @param string $algorithm Name of the encryption algorithm
     * @return SymmetricKey|null
     */
    private static function encryption_algorithm_to_crypt_instance($algorithm)
    {
        switch ($algorithm) {
            case '3des-cbc':
                return new TripleDES('cbc');
            case '3des-ctr':
                return new TripleDES('ctr');
            case 'aes256-cbc':
            case 'aes192-cbc':
            case 'aes128-cbc':
                return new Rijndael('cbc');
            case 'aes256-ctr':
            case 'aes192-ctr':
            case 'aes128-ctr':
                return new Rijndael('ctr');
            case 'blowfish-cbc':
                return new Blowfish('cbc');
            case 'blowfish-ctr':
                return new Blowfish('ctr');
            case 'twofish128-cbc':
            case 'twofish192-cbc':
            case 'twofish256-cbc':
            case 'twofish-cbc':
                return new Twofish('cbc');
            case 'twofish128-ctr':
            case 'twofish192-ctr':
            case 'twofish256-ctr':
                return new Twofish('ctr');
            case 'arcfour':
            case 'arcfour128':
            case 'arcfour256':
                return new RC4();
            case 'aes128-gcm@openssh.com':
            case 'aes256-gcm@openssh.com':
                return new Rijndael('gcm');
            case 'chacha20-poly1305@openssh.com':
                return new ChaCha20();
        }
        return null;
    }

    /**
     * Maps an encryption algorithm name to an instance of a subclass of
     * \phpseclib3\Crypt\Hash.
     *
     * @param string $algorithm Name of the encryption algorithm
     * @return array{Hash, int}|null
     */
    private static function mac_algorithm_to_hash_instance($algorithm)
    {
        switch ($algorithm) {
            case 'umac-64@openssh.com':
            case 'umac-64-etm@openssh.com':
                return [new Hash('umac-64'), 16];
            case 'umac-128@openssh.com':
            case 'umac-128-etm@openssh.com':
                return [new Hash('umac-128'), 16];
            case 'hmac-sha2-512':
            case 'hmac-sha2-512-etm@openssh.com':
                return [new Hash('sha512'), 64];
            case 'hmac-sha2-256':
            case 'hmac-sha2-256-etm@openssh.com':
                return [new Hash('sha256'), 32];
            case 'hmac-sha1':
            case 'hmac-sha1-etm@openssh.com':
                return [new Hash('sha1'), 20];
            case 'hmac-sha1-96':
                return [new Hash('sha1-96'), 20];
            case 'hmac-md5':
                return [new Hash('md5'), 16];
            case 'hmac-md5-96':
                return [new Hash('md5-96'), 16];
        }
    }

    /*
     * Tests whether or not proposed algorithm has a potential for issues
     *
     * @link https://www.chiark.greenend.org.uk/~sgtatham/putty/wishlist/ssh2-aesctr-openssh.html
     * @link https://bugzilla.mindrot.org/show_bug.cgi?id=1291
     * @param string $algorithm Name of the encryption algorithm
     * @return bool
     */
    private static function bad_algorithm_candidate($algorithm)
    {
        switch ($algorithm) {
            case 'arcfour256':
            case 'aes192-ctr':
            case 'aes256-ctr':
                return true;
        }

        return false;
    }

    /**
     * Login
     *
     * The $password parameter can be a plaintext password, a \phpseclib3\Crypt\RSA|EC|DSA object, a \phpseclib3\System\SSH\Agent object or an array
     *
     * @param string $username
     * @param string|PrivateKey|array[]|Agent|null ...$args
     * @return bool
     * @see self::_login()
     */
    public function login($username, ...$args)
    {
        $this->auth[] = func_get_args();

        // try logging with 'none' as an authentication method first since that's what
        // PuTTY does
        if (substr($this->server_identifier, 0, 15) != 'SSH-2.0-CoreFTP' && $this->auth_methods_to_continue === null) {
            if ($this->sublogin($username)) {
                return true;
            }
            if (!count($args)) {
                return false;
            }
        }
        return $this->sublogin($username, ...$args);
    }

    /**
     * Login Helper
     *
     * @param string $username
     * @param string|PrivateKey|array[]|Agent|null ...$args
     * @return bool
     * @see self::_login_helper()
     */
    protected function sublogin($username, ...$args)
    {
        if (!($this->bitmap & self::MASK_CONSTRUCTOR)) {
            $this->connect();
        }

        if (empty($args)) {
            return $this->login_helper($username);
        }

        foreach ($args as $arg) {
            switch (true) {
                case $arg instanceof PublicKey:
                    throw new \UnexpectedValueException('A PublicKey object was passed to the login method instead of a PrivateKey object');
                case $arg instanceof PrivateKey:
                case $arg instanceof Agent:
                case is_array($arg):
                case Strings::is_stringable($arg):
                    break;
                default:
                    throw new \UnexpectedValueException('$password needs to either be an instance of \phpseclib3\Crypt\Common\PrivateKey, \System\SSH\Agent, an array or a string');
            }
        }

        while (count($args)) {
            if (!$this->auth_methods_to_continue || !$this->smartMFA) {
                $newargs = $args;
                $args = [];
            } else {
                $newargs = [];
                foreach ($this->auth_methods_to_continue as $method) {
                    switch ($method) {
                        case 'publickey':
                            foreach ($args as $key => $arg) {
                                if ($arg instanceof PrivateKey || $arg instanceof Agent) {
                                    $newargs[] = $arg;
                                    unset($args[$key]);
                                    break;
                                }
                            }
                            break;
                        case 'keyboard-interactive':
                            $hasArray = $hasString = false;
                            foreach ($args as $arg) {
                                if ($hasArray || is_array($arg)) {
                                    $hasArray = true;
                                    break;
                                }
                                if ($hasString || Strings::is_stringable($arg)) {
                                    $hasString = true;
                                    break;
                                }
                            }
                            if ($hasArray && $hasString) {
                                foreach ($args as $key => $arg) {
                                    if (is_array($arg)) {
                                        $newargs[] = $arg;
                                        break 2;
                                    }
                                }
                            }
                            // fall-through
                        case 'password':
                            foreach ($args as $key => $arg) {
                                $newargs[] = $arg;
                                unset($args[$key]);
                                break;
                            }
                    }
                }
            }

            if (!count($newargs)) {
                return false;
            }

            foreach ($newargs as $arg) {
                if ($this->login_helper($username, $arg)) {
                    return true;
                }
            }
        }
        return false;
    }

    /**
     * Login Helper
     *
     * {@internal It might be worthwhile, at some point, to protect against {@link http://tools.ietf.org/html/rfc4251#section-9.3.9 traffic analysis}
     *           by sending dummy SSH_MSG_IGNORE messages.}
     *
     * @param string $username
     * @param string|AsymmetricKey|array[]|Agent|null ...$args
     * @return bool
     * @throws \UnexpectedValueException on receipt of unexpected packets
     * @throws \RuntimeException on other errors
     */
    private function login_helper($username, $password = null)
    {
        if (!($this->bitmap & self::MASK_CONNECTED)) {
            return false;
        }

        if (!($this->bitmap & self::MASK_LOGIN_REQ)) {
            $packet = Strings::packSSH2('Cs', NET_SSH2_MSG_SERVICE_REQUEST, 'ssh-userauth');
            $this->send_binary_packet($packet);

            try {
                $response = $this->get_binary_packet();
            } catch (\Exception $e) {
                if ($this->retry_connect) {
                    $this->retry_connect = false;
                    $this->connect();
                    return $this->login_helper($username, $password);
                }
                $this->disconnect_helper(NET_SSH2_DISCONNECT_CONNECTION_LOST);
                throw $e;
            }

<<<<<<< HEAD
            list($type, $service) = Strings::unpackSSH2('Cs', $response);
            if ($type != NET_SSH2_MSG_SERVICE_ACCEPT || $service != 'ssh-userauth') {
                $this->disconnect_helper(NET_SSH2_DISCONNECT_PROTOCOL_ERROR);
                throw new \UnexpectedValueException('Expected SSH_MSG_SERVICE_ACCEPT');
=======
            if (strlen($response) < 4) {
                return false;
            }
            extract(unpack('Ctype', $this->_string_shift($response, 1)));

            if ($type == NET_SSH2_MSG_EXT_INFO) {
                if (strlen($response) < 4) {
                    return false;
                }
                $nr_extensions = unpack('Nlength', $this->_string_shift($response, 4));
                for ($i = 0; $i < $nr_extensions['length']; $i++) {
                    if (strlen($response) < 4) {
                        return false;
                    }
                    $temp = unpack('Nlength', $this->_string_shift($response, 4));
                    $extension_name = $this->_string_shift($response, $temp['length']);
                    if ($extension_name == 'server-sig-algs') {
                        if (strlen($response) < 4) {
                            return false;
                        }
                        $temp = unpack('Nlength', $this->_string_shift($response, 4));
                        $this->server_sig_algs = explode(',', $this->_string_shift($response, $temp['length']));
                    }
                }

                $response = $this->_get_binary_packet();
                if ($response === false) {
                    $this->bitmap = 0;
                    user_error('Connection closed by server');
                    return false;
                }
                extract(unpack('Ctype', $this->_string_shift($response, 1)));
            }

            if ($type != NET_SSH2_MSG_SERVICE_ACCEPT) {
                user_error('Expected SSH_MSG_SERVICE_ACCEPT');
                return false;
>>>>>>> 84899223
            }
            $this->bitmap |= self::MASK_LOGIN_REQ;
        }

        if (strlen($this->last_interactive_response)) {
            return !Strings::is_stringable($password) && !is_array($password) ? false : $this->keyboard_interactive_process($password);
        }

        if ($password instanceof PrivateKey) {
            return $this->privatekey_login($username, $password);
        }

        if ($password instanceof Agent) {
            return $this->ssh_agent_login($username, $password);
        }

        if (is_array($password)) {
            if ($this->keyboard_interactive_login($username, $password)) {
                $this->bitmap |= self::MASK_LOGIN;
                return true;
            }
            return false;
        }

        if (!isset($password)) {
            $packet = Strings::packSSH2(
                'Cs3',
                NET_SSH2_MSG_USERAUTH_REQUEST,
                $username,
                'ssh-connection',
                'none'
            );

            $this->send_binary_packet($packet);

            $response = $this->get_binary_packet();

            list($type) = Strings::unpackSSH2('C', $response);
            switch ($type) {
                case NET_SSH2_MSG_USERAUTH_SUCCESS:
                    $this->bitmap |= self::MASK_LOGIN;
                    return true;
                case NET_SSH2_MSG_USERAUTH_FAILURE:
                    list($auth_methods) = Strings::unpackSSH2('L', $response);
                    $this->auth_methods_to_continue = $auth_methods;
                    // fall-through
                default:
                    return false;
            }
        }

        $packet = Strings::packSSH2(
            'Cs3bs',
            NET_SSH2_MSG_USERAUTH_REQUEST,
            $username,
            'ssh-connection',
            'password',
            false,
            $password
        );

        // remove the username and password from the logged packet
        if (!defined('NET_SSH2_LOGGING')) {
            $logged = null;
        } else {
            $logged = Strings::packSSH2(
                'Cs3bs',
                NET_SSH2_MSG_USERAUTH_REQUEST,
                $username,
                'ssh-connection',
                'password',
                false,
                'password'
            );
        }

        $this->send_binary_packet($packet, $logged);

        $response = $this->get_binary_packet();
        if ($response === false) {
            return false;
        }
        list($type) = Strings::unpackSSH2('C', $response);
        switch ($type) {
            case NET_SSH2_MSG_USERAUTH_PASSWD_CHANGEREQ: // in theory, the password can be changed
                $this->updateLogHistory('UNKNOWN (60)', 'NET_SSH2_MSG_USERAUTH_PASSWD_CHANGEREQ');

                list($message) = Strings::unpackSSH2('s', $response);
                $this->errors[] = 'SSH_MSG_USERAUTH_PASSWD_CHANGEREQ: ' . $message;

                return $this->disconnect_helper(NET_SSH2_DISCONNECT_AUTH_CANCELLED_BY_USER);
            case NET_SSH2_MSG_USERAUTH_FAILURE:
                // can we use keyboard-interactive authentication?  if not then either the login is bad or the server employees
                // multi-factor authentication
                list($auth_methods, $partial_success) = Strings::unpackSSH2('Lb', $response);
                $this->auth_methods_to_continue = $auth_methods;
                if (!$partial_success && in_array('keyboard-interactive', $auth_methods)) {
                    if ($this->keyboard_interactive_login($username, $password)) {
                        $this->bitmap |= self::MASK_LOGIN;
                        return true;
                    }
                    return false;
                }
                return false;
            case NET_SSH2_MSG_USERAUTH_SUCCESS:
                $this->bitmap |= self::MASK_LOGIN;
                return true;
        }

        return false;
    }

    /**
     * Login via keyboard-interactive authentication
     *
     * See {@link http://tools.ietf.org/html/rfc4256 RFC4256} for details.  This is not a full-featured keyboard-interactive authenticator.
     *
     * @param string $username
     * @param string|array $password
     * @return bool
     */
    private function keyboard_interactive_login($username, $password)
    {
        $packet = Strings::packSSH2(
            'Cs5',
            NET_SSH2_MSG_USERAUTH_REQUEST,
            $username,
            'ssh-connection',
            'keyboard-interactive',
            '', // language tag
            '' // submethods
        );
        $this->send_binary_packet($packet);

        return $this->keyboard_interactive_process($password);
    }

    /**
     * Handle the keyboard-interactive requests / responses.
     *
     * @param string|array ...$responses
     * @return bool
     * @throws \RuntimeException on connection error
     */
    private function keyboard_interactive_process(...$responses)
    {
        if (strlen($this->last_interactive_response)) {
            $response = $this->last_interactive_response;
        } else {
            $orig = $response = $this->get_binary_packet();
        }

        list($type) = Strings::unpackSSH2('C', $response);
        switch ($type) {
            case NET_SSH2_MSG_USERAUTH_INFO_REQUEST:
                list(
                    , // name; may be empty
                    , // instruction; may be empty
                    , // language tag; may be empty
                    $num_prompts
                ) = Strings::unpackSSH2('s3N', $response);

                for ($i = 0; $i < count($responses); $i++) {
                    if (is_array($responses[$i])) {
                        foreach ($responses[$i] as $key => $value) {
                            $this->keyboard_requests_responses[$key] = $value;
                        }
                        unset($responses[$i]);
                    }
                }
                $responses = array_values($responses);

                if (isset($this->keyboard_requests_responses)) {
                    for ($i = 0; $i < $num_prompts; $i++) {
                        list(
                            $prompt, // prompt - ie. "Password: "; must not be empty
                            // echo
                        ) = Strings::unpackSSH2('sC', $response);
                        foreach ($this->keyboard_requests_responses as $key => $value) {
                            if (substr($prompt, 0, strlen($key)) == $key) {
                                $responses[] = $value;
                                break;
                            }
                        }
                    }
                }

                // see http://tools.ietf.org/html/rfc4256#section-3.2
                if (strlen($this->last_interactive_response)) {
                    $this->last_interactive_response = '';
                } else {
                    $this->updateLogHistory('UNKNOWN (60)', 'NET_SSH2_MSG_USERAUTH_INFO_REQUEST');
                }

                if (!count($responses) && $num_prompts) {
                    $this->last_interactive_response = $orig;
                    return false;
                }

                /*
                   After obtaining the requested information from the user, the client
                   MUST respond with an SSH_MSG_USERAUTH_INFO_RESPONSE message.
                */
                // see http://tools.ietf.org/html/rfc4256#section-3.4
                $packet = $logged = pack('CN', NET_SSH2_MSG_USERAUTH_INFO_RESPONSE, count($responses));
                for ($i = 0; $i < count($responses); $i++) {
                    $packet .= Strings::packSSH2('s', $responses[$i]);
                    $logged .= Strings::packSSH2('s', 'dummy-answer');
                }

                $this->send_binary_packet($packet, $logged);

                $this->updateLogHistory('UNKNOWN (61)', 'NET_SSH2_MSG_USERAUTH_INFO_RESPONSE');

                /*
                   After receiving the response, the server MUST send either an
                   SSH_MSG_USERAUTH_SUCCESS, SSH_MSG_USERAUTH_FAILURE, or another
                   SSH_MSG_USERAUTH_INFO_REQUEST message.
                */
                // maybe phpseclib should force close the connection after x request / responses?  unless something like that is done
                // there could be an infinite loop of request / responses.
                return $this->keyboard_interactive_process();
            case NET_SSH2_MSG_USERAUTH_SUCCESS:
                return true;
            case NET_SSH2_MSG_USERAUTH_FAILURE:
                list($auth_methods) = Strings::unpackSSH2('L', $response);
                $this->auth_methods_to_continue = $auth_methods;
                return false;
        }

        return false;
    }

    /**
     * Login with an ssh-agent provided key
     *
     * @param string $username
     * @param \phpseclib3\System\SSH\Agent $agent
     * @return bool
     */
    private function ssh_agent_login($username, Agent $agent)
    {
        $this->agent = $agent;
        $keys = $agent->requestIdentities();
        foreach ($keys as $key) {
            if ($this->privatekey_login($username, $key)) {
                return true;
            }
        }

        return false;
    }

    /**
     * Login with an RSA private key
     *
     * {@internal It might be worthwhile, at some point, to protect against {@link http://tools.ietf.org/html/rfc4251#section-9.3.9 traffic analysis}
     *           by sending dummy SSH_MSG_IGNORE messages.}
     *
     * @param string $username
     * @param \phpseclib3\Crypt\Common\PrivateKey $privatekey
     * @return bool
     * @throws \RuntimeException on connection error
     */
    private function privatekey_login($username, PrivateKey $privatekey)
    {
        $publickey = $privatekey->getPublicKey();

<<<<<<< HEAD
        if ($publickey instanceof RSA) {
            $privatekey = $privatekey->withPadding(RSA::SIGNATURE_PKCS1);
            $algos = ['rsa-sha2-256', 'rsa-sha2-512', 'ssh-rsa'];
            if (isset($this->preferred['hostkey'])) {
                $algos = array_intersect($this->preferred['hostkey'], $algos);
            }
            $algo = self::array_intersect_first($algos, $this->supported_private_key_algorithms);
            switch ($algo) {
                case 'rsa-sha2-512':
                    $hash = 'sha512';
                    $signatureType = 'rsa-sha2-512';
                    break;
                case 'rsa-sha2-256':
                    $hash = 'sha256';
                    $signatureType = 'rsa-sha2-256';
                    break;
                //case 'ssh-rsa':
                default:
                    $hash = 'sha1';
                    $signatureType = 'ssh-rsa';
            }
        } elseif ($publickey instanceof EC) {
            $privatekey = $privatekey->withSignatureFormat('SSH2');
            $curveName = $privatekey->getCurve();
            switch ($curveName) {
                case 'Ed25519':
                    $hash = 'sha512';
                    $signatureType = 'ssh-ed25519';
                    break;
                case 'secp256r1': // nistp256
                    $hash = 'sha256';
                    $signatureType = 'ecdsa-sha2-nistp256';
                    break;
                case 'secp384r1': // nistp384
                    $hash = 'sha384';
                    $signatureType = 'ecdsa-sha2-nistp384';
                    break;
                case 'secp521r1': // nistp521
                    $hash = 'sha512';
                    $signatureType = 'ecdsa-sha2-nistp521';
                    break;
                default:
                    if (is_array($curveName)) {
                        throw new UnsupportedCurveException('Specified Curves are not supported by SSH2');
                    }
                    throw new UnsupportedCurveException('Named Curve of ' . $curveName . ' is not supported by phpseclib3\'s SSH2 implementation');
            }
        } elseif ($publickey instanceof DSA) {
            $privatekey = $privatekey->withSignatureFormat('SSH2');
            $hash = 'sha1';
            $signatureType = 'ssh-dss';
        } else {
            throw new UnsupportedAlgorithmException('Please use either an RSA key, an EC one or a DSA key');
=======
        $publickey = array(
            'e' => $publickey['e']->toBytes(true),
            'n' => $publickey['n']->toBytes(true)
        );
        $publickey = pack(
            'Na*Na*Na*',
            strlen('ssh-rsa'),
            'ssh-rsa',
            strlen($publickey['e']),
            $publickey['e'],
            strlen($publickey['n']),
            $publickey['n']
        );

        $algos = array('rsa-sha2-256', 'rsa-sha2-512', 'ssh-rsa');
        if ($this->server_sig_algs) {
            $algos = array_intersect($this->server_sig_algs, $algos);
        } elseif (isset($this->preferred['hostkey'])) {
            $algos = array_intersect($this->preferred['hostkey'], $algos);
>>>>>>> 84899223
        }

        $publickeyStr = $publickey->toString('OpenSSH', ['binary' => true]);

        $part1 = Strings::packSSH2(
            'Csss',
            NET_SSH2_MSG_USERAUTH_REQUEST,
            $username,
            'ssh-connection',
            'publickey'
        );
        $part2 = Strings::packSSH2('ss', $signatureType, $publickeyStr);

        $packet = $part1 . chr(0) . $part2;
        $this->send_binary_packet($packet);

        $response = $this->get_binary_packet();

        list($type) = Strings::unpackSSH2('C', $response);
        switch ($type) {
            case NET_SSH2_MSG_USERAUTH_FAILURE:
                list($auth_methods) = Strings::unpackSSH2('L', $response);
                if (in_array('publickey', $auth_methods) && substr($signatureType, 0, 9) == 'rsa-sha2-') {
                    $this->supported_private_key_algorithms = array_diff($this->supported_private_key_algorithms, ['rsa-sha2-256', 'rsa-sha2-512']);
                    return $this->privatekey_login($username, $privatekey);
                }
                $this->auth_methods_to_continue = $auth_methods;
                $this->errors[] = 'SSH_MSG_USERAUTH_FAILURE';
                return false;
            case NET_SSH2_MSG_USERAUTH_PK_OK:
                // we'll just take it on faith that the public key blob and the public key algorithm name are as
                // they should be
                $this->updateLogHistory('UNKNOWN (60)', 'NET_SSH2_MSG_USERAUTH_PK_OK');
                break;
            case NET_SSH2_MSG_USERAUTH_SUCCESS:
                $this->bitmap |= self::MASK_LOGIN;
                return true;
            default:
                $this->disconnect_helper(NET_SSH2_DISCONNECT_BY_APPLICATION);
                throw new ConnectionClosedException('Unexpected response to publickey authentication pt 1');
        }

        $packet = $part1 . chr(1) . $part2;
        $privatekey = $privatekey->withHash($hash);
        $signature = $privatekey->sign(Strings::packSSH2('s', $this->session_id) . $packet);
        if ($publickey instanceof RSA) {
            $signature = Strings::packSSH2('ss', $signatureType, $signature);
        }
        $packet .= Strings::packSSH2('s', $signature);

        $this->send_binary_packet($packet);

        $response = $this->get_binary_packet();

        list($type) = Strings::unpackSSH2('C', $response);
        switch ($type) {
            case NET_SSH2_MSG_USERAUTH_FAILURE:
                // either the login is bad or the server employs multi-factor authentication
                list($auth_methods) = Strings::unpackSSH2('L', $response);
                $this->auth_methods_to_continue = $auth_methods;
                return false;
            case NET_SSH2_MSG_USERAUTH_SUCCESS:
                $this->bitmap |= self::MASK_LOGIN;
                return true;
        }

        $this->disconnect_helper(NET_SSH2_DISCONNECT_BY_APPLICATION);
        throw new ConnectionClosedException('Unexpected response to publickey authentication pt 2');
    }

    /**
     * Return the currently configured timeout
     *
     * @return int
     */
    public function getTimeout()
    {
        return $this->timeout;
    }

    /**
     * Set Timeout
     *
     * $ssh->exec('ping 127.0.0.1'); on a Linux host will never return and will run indefinitely.  setTimeout() makes it so it'll timeout.
     * Setting $timeout to false or 0 will mean there is no timeout.
     *
     * @param mixed $timeout
     */
    public function setTimeout($timeout)
    {
        $this->timeout = $this->curTimeout = $timeout;
    }

    /**
     * Set Keep Alive
     *
     * Sends an SSH2_MSG_IGNORE message every x seconds, if x is a positive non-zero number.
     *
     * @param int $interval
     */
    public function setKeepAlive($interval)
    {
        $this->keepAlive = $interval;
    }

    /**
     * Get the output from stdError
     *
     */
    public function getStdError()
    {
        return $this->stdErrorLog;
    }

    /**
     * Execute Command
     *
     * If $callback is set to false then \phpseclib3\Net\SSH2::get_channel_packet(self::CHANNEL_EXEC) will need to be called manually.
     * In all likelihood, this is not a feature you want to be taking advantage of.
     *
     * @param string $command
     * @return string|bool
     * @psalm-return ($callback is callable ? bool : string|bool)
     * @throws \RuntimeException on connection error
     */
    public function exec($command, callable $callback = null)
    {
        $this->curTimeout = $this->timeout;
        $this->is_timeout = false;
        $this->stdErrorLog = '';

        if (!$this->isAuthenticated()) {
            return false;
        }

        //if ($this->isPTYOpen()) {
        //    throw new \RuntimeException('If you want to run multiple exec()\'s you will need to disable (and re-enable if appropriate) a PTY for each one.');
        //}

        $this->openChannel(self::CHANNEL_EXEC);

        if ($this->request_pty === true) {
            $terminal_modes = pack('C', NET_SSH2_TTY_OP_END);
            $packet = Strings::packSSH2(
                'CNsCsN4s',
                NET_SSH2_MSG_CHANNEL_REQUEST,
                $this->server_channels[self::CHANNEL_EXEC],
                'pty-req',
                1,
                $this->term,
                $this->windowColumns,
                $this->windowRows,
                0,
                0,
                $terminal_modes
            );

            $this->send_binary_packet($packet);

            $this->channel_status[self::CHANNEL_EXEC] = NET_SSH2_MSG_CHANNEL_REQUEST;
            if (!$this->get_channel_packet(self::CHANNEL_EXEC)) {
                $this->disconnect_helper(NET_SSH2_DISCONNECT_BY_APPLICATION);
                throw new \RuntimeException('Unable to request pseudo-terminal');
            }
        }

        // sending a pty-req SSH_MSG_CHANNEL_REQUEST message is unnecessary and, in fact, in most cases, slows things
        // down.  the one place where it might be desirable is if you're doing something like \phpseclib3\Net\SSH2::exec('ping localhost &').
        // with a pty-req SSH_MSG_CHANNEL_REQUEST, exec() will return immediately and the ping process will then
        // then immediately terminate.  without such a request exec() will loop indefinitely.  the ping process won't end but
        // neither will your script.

        // although, in theory, the size of SSH_MSG_CHANNEL_REQUEST could exceed the maximum packet size established by
        // SSH_MSG_CHANNEL_OPEN_CONFIRMATION, RFC4254#section-5.1 states that the "maximum packet size" refers to the
        // "maximum size of an individual data packet". ie. SSH_MSG_CHANNEL_DATA.  RFC4254#section-5.2 corroborates.
        $packet = Strings::packSSH2(
            'CNsCs',
            NET_SSH2_MSG_CHANNEL_REQUEST,
            $this->server_channels[self::CHANNEL_EXEC],
            'exec',
            1,
            $command
        );
        $this->send_binary_packet($packet);

        $this->channel_status[self::CHANNEL_EXEC] = NET_SSH2_MSG_CHANNEL_REQUEST;

        if (!$this->get_channel_packet(self::CHANNEL_EXEC)) {
            return false;
        }

        $this->channel_status[self::CHANNEL_EXEC] = NET_SSH2_MSG_CHANNEL_DATA;

        if ($this->request_pty === true) {
            $this->channel_id_last_interactive = self::CHANNEL_EXEC;
            return true;
        }

        $output = '';
        while (true) {
            $temp = $this->get_channel_packet(self::CHANNEL_EXEC);
            switch (true) {
                case $temp === true:
                    return is_callable($callback) ? true : $output;
                case $temp === false:
                    return false;
                default:
                    if (is_callable($callback)) {
                        if ($callback($temp) === true) {
                            $this->close_channel(self::CHANNEL_EXEC);
                            return true;
                        }
                    } else {
                        $output .= $temp;
                    }
            }
        }
    }

    /**
     * How many channels are currently open?
     *
     * @return int
     */
    public function getOpenChannelCount()
    {
        return $this->channelCount;
    }

    /**
     * Opens a channel
     *
     * @param string $channel
     * @param bool $skip_extended
     * @return bool
     */
    protected function openChannel($channel, $skip_extended = false)
    {
        if (isset($this->channel_status[$channel]) && $this->channel_status[$channel] != NET_SSH2_MSG_CHANNEL_CLOSE) {
            throw new \RuntimeException('Please close the channel (' . $channel . ') before trying to open it again');
        }

        $this->channelCount++;

        if ($this->channelCount > 1 && $this->errorOnMultipleChannels) {
            throw new \RuntimeException("Ubuntu's OpenSSH from 5.8 to 6.9 doesn't work with multiple channels");
        }

        // RFC4254 defines the (client) window size as "bytes the other party can send before it must wait for the window to
        // be adjusted".  0x7FFFFFFF is, at 2GB, the max size.  technically, it should probably be decremented, but,
        // honestly, if you're transferring more than 2GB, you probably shouldn't be using phpseclib, anyway.
        // see http://tools.ietf.org/html/rfc4254#section-5.2 for more info
        $this->window_size_server_to_client[$channel] = $this->window_size;
        // 0x8000 is the maximum max packet size, per http://tools.ietf.org/html/rfc4253#section-6.1, although since PuTTy
        // uses 0x4000, that's what will be used here, as well.
        $packet_size = 0x4000;

        $packet = Strings::packSSH2(
            'CsN3',
            NET_SSH2_MSG_CHANNEL_OPEN,
            'session',
            $channel,
            $this->window_size_server_to_client[$channel],
            $packet_size
        );

        $this->send_binary_packet($packet);

        $this->channel_status[$channel] = NET_SSH2_MSG_CHANNEL_OPEN;

        return $this->get_channel_packet($channel, $skip_extended);
    }

    /**
     * Creates an interactive shell
     *
     * Returns bool(true) if the shell was opened.
     * Returns bool(false) if the shell was already open.
     *
     * @see self::isShellOpen()
     * @see self::read()
     * @see self::write()
     * @return bool
     * @throws InsufficientSetupException if not authenticated
     * @throws \UnexpectedValueException on receipt of unexpected packets
     * @throws \RuntimeException on other errors
     */
    public function openShell()
    {
        if (!$this->isAuthenticated()) {
            throw new InsufficientSetupException('Operation disallowed prior to login()');
        }

        $this->openChannel(self::CHANNEL_SHELL);

        $terminal_modes = pack('C', NET_SSH2_TTY_OP_END);
        $packet = Strings::packSSH2(
            'CNsbsN4s',
            NET_SSH2_MSG_CHANNEL_REQUEST,
            $this->server_channels[self::CHANNEL_SHELL],
            'pty-req',
            true, // want reply
            $this->term,
            $this->windowColumns,
            $this->windowRows,
            0,
            0,
            $terminal_modes
        );

        $this->send_binary_packet($packet);

        $this->channel_status[self::CHANNEL_SHELL] = NET_SSH2_MSG_CHANNEL_REQUEST;

        if (!$this->get_channel_packet(self::CHANNEL_SHELL)) {
            throw new \RuntimeException('Unable to request pty');
        }

        $packet = Strings::packSSH2(
            'CNsb',
            NET_SSH2_MSG_CHANNEL_REQUEST,
            $this->server_channels[self::CHANNEL_SHELL],
            'shell',
            true // want reply
        );
        $this->send_binary_packet($packet);

        $response = $this->get_channel_packet(self::CHANNEL_SHELL);
        if ($response === false) {
            throw new \RuntimeException('Unable to request shell');
        }

        $this->channel_status[self::CHANNEL_SHELL] = NET_SSH2_MSG_CHANNEL_DATA;

        $this->channel_id_last_interactive = self::CHANNEL_SHELL;

        $this->bitmap |= self::MASK_SHELL;

        return true;
    }

    /**
     * Return the channel to be used with read(), write(), and reset(), if none were specified
     * @deprecated for lack of transparency in intended channel target, to be potentially replaced
     *             with method which guarantees open-ness of all yielded channels and throws
     *             error for multiple open channels
     * @see self::read()
     * @see self::write()
     * @return int
     */
    private function get_interactive_channel()
    {
        switch (true) {
            case $this->is_channel_status_data(self::CHANNEL_SUBSYSTEM):
                return self::CHANNEL_SUBSYSTEM;
            case $this->is_channel_status_data(self::CHANNEL_EXEC):
                return self::CHANNEL_EXEC;
            default:
                return self::CHANNEL_SHELL;
        }
    }

    /**
     * Indicates the DATA status on the given channel
     *
     * @param int $channel The channel number to evaluate
     * @return bool
     */
    private function is_channel_status_data($channel)
    {
        return isset($this->channel_status[$channel]) && $this->channel_status[$channel] == NET_SSH2_MSG_CHANNEL_DATA;
    }

    /**
     * Return an available open channel
     *
     * @return int
     */
    private function get_open_channel()
    {
        $channel = self::CHANNEL_EXEC;
        do {
            if (isset($this->channel_status[$channel]) && $this->channel_status[$channel] == NET_SSH2_MSG_CHANNEL_OPEN) {
                return $channel;
            }
        } while ($channel++ < self::CHANNEL_SUBSYSTEM);

        return false;
    }

    /**
     * Request agent forwarding of remote server
     *
     * @return bool
     */
    public function requestAgentForwarding()
    {
        $request_channel = $this->get_open_channel();
        if ($request_channel === false) {
            return false;
        }

        $packet = Strings::packSSH2(
            'CNsC',
            NET_SSH2_MSG_CHANNEL_REQUEST,
            $this->server_channels[$request_channel],
            'auth-agent-req@openssh.com',
            1
        );

        $this->channel_status[$request_channel] = NET_SSH2_MSG_CHANNEL_REQUEST;

        $this->send_binary_packet($packet);

        if (!$this->get_channel_packet($request_channel)) {
            return false;
        }

        $this->channel_status[$request_channel] = NET_SSH2_MSG_CHANNEL_OPEN;

        return true;
    }

    /**
     * Returns the output of an interactive shell
     *
     * Returns when there's a match for $expect, which can take the form of a string literal or,
     * if $mode == self::READ_REGEX, a regular expression.
     *
     * If not specifying a channel, an open interactive channel will be selected, or, if there are
     * no open channels, an interactive shell will be created. If there are multiple open
     * interactive channels, a legacy behavior will apply in which channel selection prioritizes
     * an active subsystem, the exec pty, and, lastly, the shell. If using multiple interactive
     * channels, callers are discouraged from relying on this legacy behavior and should specify
     * the intended channel.
     *
     * @see self::write()
     * @param string $expect
     * @param int $mode One of the self::READ_* constants
     * @param int|null $channel Channel id returned by self::getInteractiveChannelId()
     * @return string|bool|null
     * @throws \RuntimeException on connection error
     * @throws InsufficientSetupException on unexpected channel status, possibly due to closure
     */
    public function read($expect = '', $mode = self::READ_SIMPLE, $channel = null)
    {
        if (!$this->isAuthenticated()) {
            throw new InsufficientSetupException('Operation disallowed prior to login()');
        }

        $this->curTimeout = $this->timeout;
        $this->is_timeout = false;

        if ($channel === null) {
            $channel = $this->get_interactive_channel();
        }

        if (!$this->is_channel_status_data($channel) && empty($this->channel_buffers[$channel])) {
            if ($channel != self::CHANNEL_SHELL) {
                throw new InsufficientSetupException('Data is not available on channel');
            } elseif (!$this->openShell()) {
                throw new \RuntimeException('Unable to initiate an interactive shell session');
            }
        }

        if ($mode == self::READ_NEXT) {
            return $this->get_channel_packet($channel);
        }

        $match = $expect;
        while (true) {
            if ($mode == self::READ_REGEX) {
                preg_match($expect, substr($this->interactiveBuffer, -1024), $matches);
                $match = isset($matches[0]) ? $matches[0] : '';
            }
            $pos = strlen($match) ? strpos($this->interactiveBuffer, $match) : false;
            if ($pos !== false) {
                return Strings::shift($this->interactiveBuffer, $pos + strlen($match));
            }
            $response = $this->get_channel_packet($channel);
            if ($response === true) {
                return Strings::shift($this->interactiveBuffer, strlen($this->interactiveBuffer));
            }

            $this->interactiveBuffer .= $response;
        }
    }

    /**
     * Inputs a command into an interactive shell.
     *
     * If not specifying a channel, an open interactive channel will be selected, or, if there are
     * no open channels, an interactive shell will be created. If there are multiple open
     * interactive channels, a legacy behavior will apply in which channel selection prioritizes
     * an active subsystem, the exec pty, and, lastly, the shell. If using multiple interactive
     * channels, callers are discouraged from relying on this legacy behavior and should specify
     * the intended channel.
     *
     * @see SSH2::read()
     * @param string $cmd
     * @param int|null $channel Channel id returned by self::getInteractiveChannelId()
     * @return void
     * @throws \RuntimeException on connection error
     * @throws InsufficientSetupException on unexpected channel status, possibly due to closure
     */
    public function write($cmd, $channel = null)
    {
        if (!$this->isAuthenticated()) {
            throw new InsufficientSetupException('Operation disallowed prior to login()');
        }

        if ($channel === null) {
            $channel = $this->get_interactive_channel();
        }

        if (!$this->is_channel_status_data($channel)) {
            if ($channel != self::CHANNEL_SHELL) {
                throw new InsufficientSetupException('Data is not available on channel');
            } elseif (!$this->openShell()) {
                throw new \RuntimeException('Unable to initiate an interactive shell session');
            }
        }

        $this->send_channel_packet($channel, $cmd);
    }

    /**
     * Start a subsystem.
     *
     * Right now only one subsystem at a time is supported. To support multiple subsystem's stopSubsystem() could accept
     * a string that contained the name of the subsystem, but at that point, only one subsystem of each type could be opened.
     * To support multiple subsystem's of the same name maybe it'd be best if startSubsystem() generated a new channel id and
     * returns that and then that that was passed into stopSubsystem() but that'll be saved for a future date and implemented
     * if there's sufficient demand for such a feature.
     *
     * @see self::stopSubsystem()
     * @param string $subsystem
     * @return bool
     */
    public function startSubsystem($subsystem)
    {
        $this->openChannel(self::CHANNEL_SUBSYSTEM);

        $packet = Strings::packSSH2(
            'CNsCs',
            NET_SSH2_MSG_CHANNEL_REQUEST,
            $this->server_channels[self::CHANNEL_SUBSYSTEM],
            'subsystem',
            1,
            $subsystem
        );
        $this->send_binary_packet($packet);

        $this->channel_status[self::CHANNEL_SUBSYSTEM] = NET_SSH2_MSG_CHANNEL_REQUEST;

        if (!$this->get_channel_packet(self::CHANNEL_SUBSYSTEM)) {
            return false;
        }

        $this->channel_status[self::CHANNEL_SUBSYSTEM] = NET_SSH2_MSG_CHANNEL_DATA;

        $this->channel_id_last_interactive = self::CHANNEL_SUBSYSTEM;

        return true;
    }

    /**
     * Stops a subsystem.
     *
     * @see self::startSubsystem()
     * @return bool
     */
    public function stopSubsystem()
    {
        if ($this->isInteractiveChannelOpen(self::CHANNEL_SUBSYSTEM)) {
            $this->close_channel(self::CHANNEL_SUBSYSTEM);
        }
        return true;
    }

    /**
     * Closes a channel
     *
     * If read() timed out you might want to just close the channel and have it auto-restart on the next read() call
     *
     * If not specifying a channel, an open interactive channel will be selected. If there are
     * multiple open interactive channels, a legacy behavior will apply in which channel selection
     * prioritizes an active subsystem, the exec pty, and, lastly, the shell. If using multiple
     * interactive channels, callers are discouraged from relying on this legacy behavior and
     * should specify the intended channel.
     *
     * @param int|null $channel Channel id returned by self::getInteractiveChannelId()
     * @return void
     */
    public function reset($channel = null)
    {
        if ($channel === null) {
            $channel = $this->get_interactive_channel();
        }
        if ($this->isInteractiveChannelOpen($channel)) {
            $this->close_channel($channel);
        }
    }

    /**
     * Is timeout?
     *
     * Did exec() or read() return because they timed out or because they encountered the end?
     *
     */
    public function isTimeout()
    {
        return $this->is_timeout;
    }

    /**
     * Disconnect
     *
     */
    public function disconnect()
    {
        $this->disconnect_helper(NET_SSH2_DISCONNECT_BY_APPLICATION);
        if (isset($this->realtime_log_file) && is_resource($this->realtime_log_file)) {
            fclose($this->realtime_log_file);
        }
        unset(self::$connections[$this->getResourceId()]);
    }

    /**
     * Destructor.
     *
     * Will be called, automatically, if you're supporting just PHP5.  If you're supporting PHP4, you'll need to call
     * disconnect().
     *
     */
    public function __destruct()
    {
        $this->disconnect();
    }

    /**
     * Is the connection still active?
     *
     * @return bool
     */
    public function isConnected()
    {
        return ($this->bitmap & self::MASK_CONNECTED) && is_resource($this->fsock) && !feof($this->fsock);
    }

    /**
     * Have you successfully been logged in?
     *
     * @return bool
     */
    public function isAuthenticated()
    {
        return (bool) ($this->bitmap & self::MASK_LOGIN);
    }

    /**
     * Is the interactive shell active?
     *
     * @return bool
     */
    public function isShellOpen()
    {
        return $this->isInteractiveChannelOpen(self::CHANNEL_SHELL);
    }

    /**
     * Is the exec pty active?
     *
     * @return bool
     */
    public function isPTYOpen()
    {
        return $this->isInteractiveChannelOpen(self::CHANNEL_EXEC);
    }

    /**
     * Is the given interactive channel active?
     *
     * @param int $channel Channel id returned by self::getInteractiveChannelId()
     * @return bool
     */
    public function isInteractiveChannelOpen($channel)
    {
        return $this->isAuthenticated() && $this->is_channel_status_data($channel);
    }

    /**
     * Returns a channel identifier, presently of the last interactive channel opened, regardless of current status.
     * Returns 0 if no interactive channel has been opened.
     *
     * @see self::isInteractiveChannelOpen()
     * @return int
     */
    public function getInteractiveChannelId()
    {
        return $this->channel_id_last_interactive;
    }

    /**
     * Pings a server connection, or tries to reconnect if the connection has gone down
     *
     * Inspired by http://php.net/manual/en/mysqli.ping.php
     *
     * @return bool
     */
    public function ping()
    {
        if (!$this->isAuthenticated()) {
            if (!empty($this->auth)) {
                return $this->reconnect();
            }
            return false;
        }

        try {
            $this->openChannel(self::CHANNEL_KEEP_ALIVE);
        } catch (\RuntimeException $e) {
            return $this->reconnect();
        }

        $this->close_channel(self::CHANNEL_KEEP_ALIVE);
        return true;
    }

    /**
     * In situ reconnect method
     *
     * @return boolean
     */
    private function reconnect()
    {
        $this->reset_connection(NET_SSH2_DISCONNECT_CONNECTION_LOST);
        $this->retry_connect = true;
        $this->connect();
        foreach ($this->auth as $auth) {
            $result = $this->login(...$auth);
        }
        return $result;
    }

    /**
     * Resets a connection for re-use
     *
     * @param int $reason
     */
    protected function reset_connection($reason)
    {
        $this->disconnect_helper($reason);
        $this->decrypt = $this->encrypt = false;
        $this->decrypt_block_size = $this->encrypt_block_size = 8;
        $this->hmac_check = $this->hmac_create = false;
        $this->hmac_size = false;
        $this->session_id = false;
        $this->retry_connect = true;
        $this->get_seq_no = $this->send_seq_no = 0;
    }

    /**
     * Gets Binary Packets
     *
     * See '6. Binary Packet Protocol' of rfc4253 for more info.
     *
     * @see self::_send_binary_packet()
     * @param bool $skip_channel_filter
     * @return bool|string
     */
    private function get_binary_packet($skip_channel_filter = false)
    {
        if ($skip_channel_filter) {
            if (!is_resource($this->fsock)) {
                throw new \InvalidArgumentException('fsock is not a resource.');
            }
            $read = [$this->fsock];
            $write = $except = null;

            if (!$this->curTimeout) {
                if ($this->keepAlive <= 0) {
                    static::stream_select($read, $write, $except, null);
                } else {
                    if (!static::stream_select($read, $write, $except, $this->keepAlive)) {
                        $this->send_binary_packet(pack('CN', NET_SSH2_MSG_IGNORE, 0));
                        return $this->get_binary_packet(true);
                    }
                }
            } else {
                if ($this->curTimeout < 0) {
                    $this->is_timeout = true;
                    return true;
                }

                $start = microtime(true);

                if ($this->keepAlive > 0 && $this->keepAlive < $this->curTimeout) {
                    if (!static::stream_select($read, $write, $except, $this->keepAlive)) {
                        $this->send_binary_packet(pack('CN', NET_SSH2_MSG_IGNORE, 0));
                        $elapsed = microtime(true) - $start;
                        $this->curTimeout -= $elapsed;
                        return $this->get_binary_packet(true);
                    }
                    $elapsed = microtime(true) - $start;
                    $this->curTimeout -= $elapsed;
                }

                $sec = (int) floor($this->curTimeout);
                $usec = (int) (1000000 * ($this->curTimeout - $sec));

                // this can return a "stream_select(): unable to select [4]: Interrupted system call" error
                if (!static::stream_select($read, $write, $except, $sec, $usec)) {
                    $this->is_timeout = true;
                    return true;
                }
                $elapsed = microtime(true) - $start;
                $this->curTimeout -= $elapsed;
            }
        }

        if (!is_resource($this->fsock) || feof($this->fsock)) {
            $this->bitmap = 0;
            $str = 'Connection closed (by server) prematurely';
            if (isset($elapsed)) {
                $str .= ' ' . $elapsed . 's';
            }
            throw new ConnectionClosedException($str);
        }

        $start = microtime(true);
        $raw = stream_get_contents($this->fsock, $this->decrypt_block_size);

        if (!strlen($raw)) {
            $this->bitmap = 0;
            throw new ConnectionClosedException('No data received from server');
        }

        if ($this->decrypt) {
            switch ($this->decryptName) {
                case 'aes128-gcm@openssh.com':
                case 'aes256-gcm@openssh.com':
                    $this->decrypt->setNonce(
                        $this->decryptFixedPart .
                        $this->decryptInvocationCounter
                    );
                    Strings::increment_str($this->decryptInvocationCounter);
                    $this->decrypt->setAAD($temp = Strings::shift($raw, 4));
                    extract(unpack('Npacket_length', $temp));
                    /**
                     * @var integer $packet_length
                     */

                    $raw .= $this->read_remaining_bytes($packet_length - $this->decrypt_block_size + 4);
                    $stop = microtime(true);
                    $tag = stream_get_contents($this->fsock, $this->decrypt_block_size);
                    $this->decrypt->setTag($tag);
                    $raw = $this->decrypt->decrypt($raw);
                    $raw = $temp . $raw;
                    $remaining_length = 0;
                    break;
                case 'chacha20-poly1305@openssh.com':
                    // This should be impossible, but we are checking anyway to narrow the type for Psalm.
                    if (!($this->decrypt instanceof ChaCha20)) {
                        throw new \LogicException('$this->decrypt is not a ' . ChaCha20::class);
                    }

                    $nonce = pack('N2', 0, $this->get_seq_no);

                    $this->lengthDecrypt->setNonce($nonce);
                    $temp = $this->lengthDecrypt->decrypt($aad = Strings::shift($raw, 4));
                    extract(unpack('Npacket_length', $temp));
                    /**
                     * @var integer $packet_length
                     */

                    $raw .= $this->read_remaining_bytes($packet_length - $this->decrypt_block_size + 4);
                    $stop = microtime(true);
                    $tag = stream_get_contents($this->fsock, 16);

                    $this->decrypt->setNonce($nonce);
                    $this->decrypt->setCounter(0);
                    // this is the same approach that's implemented in Salsa20::createPoly1305Key()
                    // but we don't want to use the same AEAD construction that RFC8439 describes
                    // for ChaCha20-Poly1305 so we won't rely on it (see Salsa20::poly1305())
                    $this->decrypt->setPoly1305Key(
                        $this->decrypt->encrypt(str_repeat("\0", 32))
                    );
                    $this->decrypt->setAAD($aad);
                    $this->decrypt->setCounter(1);
                    $this->decrypt->setTag($tag);
                    $raw = $this->decrypt->decrypt($raw);
                    $raw = $temp . $raw;
                    $remaining_length = 0;
                    break;
                default:
                    if (!$this->hmac_check instanceof Hash || !$this->hmac_check_etm) {
                        $raw = $this->decrypt->decrypt($raw);
                        break;
                    }
                    extract(unpack('Npacket_length', $temp = Strings::shift($raw, 4)));
                    /**
                     * @var integer $packet_length
                     */
                    $raw .= $this->read_remaining_bytes($packet_length - $this->decrypt_block_size + 4);
                    $stop = microtime(true);
                    $encrypted = $temp . $raw;
                    $raw = $temp . $this->decrypt->decrypt($raw);
                    $remaining_length = 0;
            }
        }

        if (strlen($raw) < 5) {
            $this->bitmap = 0;
            throw new \RuntimeException('Plaintext is too short');
        }
        extract(unpack('Npacket_length/Cpadding_length', Strings::shift($raw, 5)));
        /**
         * @var integer $packet_length
         * @var integer $padding_length
         */

        if (!isset($remaining_length)) {
            $remaining_length = $packet_length + 4 - $this->decrypt_block_size;
        }

        $buffer = $this->read_remaining_bytes($remaining_length);

        if (!isset($stop)) {
            $stop = microtime(true);
        }
        if (strlen($buffer)) {
            $raw .= $this->decrypt ? $this->decrypt->decrypt($buffer) : $buffer;
        }

        $payload = Strings::shift($raw, $packet_length - $padding_length - 1);
        $padding = Strings::shift($raw, $padding_length); // should leave $raw empty

        if ($this->hmac_check instanceof Hash) {
            $hmac = stream_get_contents($this->fsock, $this->hmac_size);
            if ($hmac === false || strlen($hmac) != $this->hmac_size) {
                $this->disconnect_helper(NET_SSH2_DISCONNECT_MAC_ERROR);
                throw new \RuntimeException('Error reading socket');
            }

            $reconstructed = !$this->hmac_check_etm ?
                pack('NCa*', $packet_length, $padding_length, $payload . $padding) :
                $encrypted;
            if (($this->hmac_check->getHash() & "\xFF\xFF\xFF\xFF") == 'umac') {
                $this->hmac_check->setNonce("\0\0\0\0" . pack('N', $this->get_seq_no));
                if ($hmac != $this->hmac_check->hash($reconstructed)) {
                    $this->disconnect_helper(NET_SSH2_DISCONNECT_MAC_ERROR);
                    throw new \RuntimeException('Invalid UMAC');
                }
            } else {
                if ($hmac != $this->hmac_check->hash(pack('Na*', $this->get_seq_no, $reconstructed))) {
                    $this->disconnect_helper(NET_SSH2_DISCONNECT_MAC_ERROR);
                    throw new \RuntimeException('Invalid HMAC');
                }
            }
        }

        switch ($this->decompress) {
            case self::NET_SSH2_COMPRESSION_ZLIB_AT_OPENSSH:
                if (!$this->isAuthenticated()) {
                    break;
                }
                // fall-through
            case self::NET_SSH2_COMPRESSION_ZLIB:
                if ($this->regenerate_decompression_context) {
                    $this->regenerate_decompression_context = false;

                    $cmf = ord($payload[0]);
                    $cm = $cmf & 0x0F;
                    if ($cm != 8) { // deflate
                        user_error("Only CM = 8 ('deflate') is supported ($cm)");
                    }
                    $cinfo = ($cmf & 0xF0) >> 4;
                    if ($cinfo > 7) {
                        user_error("CINFO above 7 is not allowed ($cinfo)");
                    }
                    $windowSize = 1 << ($cinfo + 8);

                    $flg = ord($payload[1]);
                    //$fcheck = $flg && 0x0F;
                    if ((($cmf << 8) | $flg) % 31) {
                        user_error('fcheck failed');
                    }
                    $fdict = boolval($flg & 0x20);
                    $flevel = ($flg & 0xC0) >> 6;

                    $this->decompress_context = inflate_init(ZLIB_ENCODING_RAW, ['window' => $cinfo + 8]);
                    $payload = substr($payload, 2);
                }
                if ($this->decompress_context) {
                    $payload = inflate_add($this->decompress_context, $payload, ZLIB_PARTIAL_FLUSH);
                }
        }

        $this->get_seq_no++;

        if (defined('NET_SSH2_LOGGING')) {
            $current = microtime(true);
            $message_number = isset(self::$message_numbers[ord($payload[0])]) ? self::$message_numbers[ord($payload[0])] : 'UNKNOWN (' . ord($payload[0]) . ')';
            $message_number = '<- ' . $message_number .
                              ' (since last: ' . round($current - $this->last_packet, 4) . ', network: ' . round($stop - $start, 4) . 's)';
            $this->append_log($message_number, $payload);
            $this->last_packet = $current;
        }

        return $this->filter($payload, $skip_channel_filter);
    }

    /**
     * Read Remaining Bytes
     *
     * @see self::get_binary_packet()
     * @param int $remaining_length
     * @return string
     */
    private function read_remaining_bytes($remaining_length)
    {
        if (!$remaining_length) {
            return '';
        }

        $adjustLength = false;
        if ($this->decrypt) {
            switch (true) {
                case $this->decryptName == 'aes128-gcm@openssh.com':
                case $this->decryptName == 'aes256-gcm@openssh.com':
                case $this->decryptName == 'chacha20-poly1305@openssh.com':
                case $this->hmac_check instanceof Hash && $this->hmac_check_etm:
                    $remaining_length += $this->decrypt_block_size - 4;
                    $adjustLength = true;
            }
        }

        // quoting <http://tools.ietf.org/html/rfc4253#section-6.1>,
        // "implementations SHOULD check that the packet length is reasonable"
        // PuTTY uses 0x9000 as the actual max packet size and so to shall we
        // don't do this when GCM mode is used since GCM mode doesn't encrypt the length
        if ($remaining_length < -$this->decrypt_block_size || $remaining_length > 0x9000 || $remaining_length % $this->decrypt_block_size != 0) {
            if (!$this->bad_key_size_fix && self::bad_algorithm_candidate($this->decrypt ? $this->decryptName : '') && !($this->bitmap & SSH2::MASK_LOGIN)) {
                $this->bad_key_size_fix = true;
                $this->reset_connection(NET_SSH2_DISCONNECT_KEY_EXCHANGE_FAILED);
                return false;
            }
            throw new \RuntimeException('Invalid size');
        }

        if ($adjustLength) {
            $remaining_length -= $this->decrypt_block_size - 4;
        }

        $buffer = '';
        while ($remaining_length > 0) {
            $temp = stream_get_contents($this->fsock, $remaining_length);
            if ($temp === false || feof($this->fsock)) {
                $this->disconnect_helper(NET_SSH2_DISCONNECT_CONNECTION_LOST);
                throw new \RuntimeException('Error reading from socket');
            }
            $buffer .= $temp;
            $remaining_length -= strlen($temp);
        }

        return $buffer;
    }

    /**
     * Filter Binary Packets
     *
     * Because some binary packets need to be ignored...
     *
     * @see self::_get_binary_packet()
     * @param string $payload
     * @param bool $skip_channel_filter
     * @return string|bool
     */
    private function filter($payload, $skip_channel_filter)
    {
        switch (ord($payload[0])) {
            case NET_SSH2_MSG_DISCONNECT:
                Strings::shift($payload, 1);
                list($reason_code, $message) = Strings::unpackSSH2('Ns', $payload);
                $this->errors[] = 'SSH_MSG_DISCONNECT: ' . self::$disconnect_reasons[$reason_code] . "\r\n$message";
                $this->bitmap = 0;
                return false;
            case NET_SSH2_MSG_IGNORE:
                $payload = $this->get_binary_packet($skip_channel_filter);
                break;
            case NET_SSH2_MSG_DEBUG:
                Strings::shift($payload, 2); // second byte is "always_display"
                list($message) = Strings::unpackSSH2('s', $payload);
                $this->errors[] = "SSH_MSG_DEBUG: $message";
                $payload = $this->get_binary_packet($skip_channel_filter);
                break;
            case NET_SSH2_MSG_UNIMPLEMENTED:
                return false;
            case NET_SSH2_MSG_KEXINIT:
                if ($this->session_id !== false) {
                    if (!$this->key_exchange($payload)) {
                        $this->bitmap = 0;
                        return false;
                    }
                    $payload = $this->get_binary_packet($skip_channel_filter);
                }
        }

        // see http://tools.ietf.org/html/rfc4252#section-5.4; only called when the encryption has been activated and when we haven't already logged in
        if (($this->bitmap & self::MASK_CONNECTED) && !$this->isAuthenticated() && !is_bool($payload) && ord($payload[0]) == NET_SSH2_MSG_USERAUTH_BANNER) {
            Strings::shift($payload, 1);
            list($this->banner_message) = Strings::unpackSSH2('s', $payload);
            $payload = $this->get_binary_packet();
        }

        // only called when we've already logged in
        if (($this->bitmap & self::MASK_CONNECTED) && $this->isAuthenticated()) {
            if (is_bool($payload)) {
                return $payload;
            }

            switch (ord($payload[0])) {
                case NET_SSH2_MSG_CHANNEL_REQUEST:
                    if (strlen($payload) == 31) {
                        extract(unpack('cpacket_type/Nchannel/Nlength', $payload));
                        if (substr($payload, 9, $length) == 'keepalive@openssh.com' && isset($this->server_channels[$channel])) {
                            if (ord(substr($payload, 9 + $length))) { // want reply
                                $this->send_binary_packet(pack('CN', NET_SSH2_MSG_CHANNEL_SUCCESS, $this->server_channels[$channel]));
                            }
                            $payload = $this->get_binary_packet($skip_channel_filter);
                        }
                    }
                    break;
                case NET_SSH2_MSG_CHANNEL_DATA:
                case NET_SSH2_MSG_CHANNEL_EXTENDED_DATA:
                case NET_SSH2_MSG_CHANNEL_CLOSE:
                case NET_SSH2_MSG_CHANNEL_EOF:
                    if (!$skip_channel_filter && !empty($this->server_channels)) {
                        $this->binary_packet_buffer = $payload;
                        $this->get_channel_packet(true);
                        $payload = $this->get_binary_packet();
                    }
                    break;
                case NET_SSH2_MSG_GLOBAL_REQUEST: // see http://tools.ietf.org/html/rfc4254#section-4
                    Strings::shift($payload, 1);
                    list($request_name) = Strings::unpackSSH2('s', $payload);
                    $this->errors[] = "SSH_MSG_GLOBAL_REQUEST: $request_name";

                    try {
                        $this->send_binary_packet(pack('C', NET_SSH2_MSG_REQUEST_FAILURE));
                    } catch (\RuntimeException $e) {
                        return $this->disconnect_helper(NET_SSH2_DISCONNECT_BY_APPLICATION);
                    }

                    $payload = $this->get_binary_packet($skip_channel_filter);
                    break;
                case NET_SSH2_MSG_CHANNEL_OPEN: // see http://tools.ietf.org/html/rfc4254#section-5.1
                    Strings::shift($payload, 1);
                    list($data, $server_channel) = Strings::unpackSSH2('sN', $payload);
                    switch ($data) {
                        case 'auth-agent':
                        case 'auth-agent@openssh.com':
                            if (isset($this->agent)) {
                                $new_channel = self::CHANNEL_AGENT_FORWARD;

                                list(
                                    $remote_window_size,
                                    $remote_maximum_packet_size
                                ) = Strings::unpackSSH2('NN', $payload);

                                $this->packet_size_client_to_server[$new_channel] = $remote_window_size;
                                $this->window_size_server_to_client[$new_channel] = $remote_maximum_packet_size;
                                $this->window_size_client_to_server[$new_channel] = $this->window_size;

                                $packet_size = 0x4000;

                                $packet = pack(
                                    'CN4',
                                    NET_SSH2_MSG_CHANNEL_OPEN_CONFIRMATION,
                                    $server_channel,
                                    $new_channel,
                                    $packet_size,
                                    $packet_size
                                );

                                $this->server_channels[$new_channel] = $server_channel;
                                $this->channel_status[$new_channel] = NET_SSH2_MSG_CHANNEL_OPEN_CONFIRMATION;
                                $this->send_binary_packet($packet);
                            }
                            break;
                        default:
                            $packet = Strings::packSSH2(
                                'CN2ss',
                                NET_SSH2_MSG_CHANNEL_OPEN_FAILURE,
                                $server_channel,
                                NET_SSH2_OPEN_ADMINISTRATIVELY_PROHIBITED,
                                '', // description
                                '' // language tag
                            );

                            try {
                                $this->send_binary_packet($packet);
                            } catch (\RuntimeException $e) {
                                return $this->disconnect_helper(NET_SSH2_DISCONNECT_BY_APPLICATION);
                            }
                    }

                    $payload = $this->get_binary_packet($skip_channel_filter);
                    break;
                case NET_SSH2_MSG_CHANNEL_WINDOW_ADJUST:
                    Strings::shift($payload, 1);
                    list($channel, $window_size) = Strings::unpackSSH2('NN', $payload);

                    $this->window_size_client_to_server[$channel] += $window_size;

                    $payload = ($this->bitmap & self::MASK_WINDOW_ADJUST) ? true : $this->get_binary_packet($skip_channel_filter);
            }
        }

        return $payload;
    }

    /**
     * Enable Quiet Mode
     *
     * Suppress stderr from output
     *
     */
    public function enableQuietMode()
    {
        $this->quiet_mode = true;
    }

    /**
     * Disable Quiet Mode
     *
     * Show stderr in output
     *
     */
    public function disableQuietMode()
    {
        $this->quiet_mode = false;
    }

    /**
     * Returns whether Quiet Mode is enabled or not
     *
     * @see self::enableQuietMode()
     * @see self::disableQuietMode()
     * @return bool
     */
    public function isQuietModeEnabled()
    {
        return $this->quiet_mode;
    }

    /**
     * Enable request-pty when using exec()
     *
     */
    public function enablePTY()
    {
        $this->request_pty = true;
    }

    /**
     * Disable request-pty when using exec()
     *
     */
    public function disablePTY()
    {
        if ($this->isPTYOpen()) {
            $this->close_channel(self::CHANNEL_EXEC);
        }
        $this->request_pty = false;
    }

    /**
     * Returns whether request-pty is enabled or not
     *
     * @see self::enablePTY()
     * @see self::disablePTY()
     * @return bool
     */
    public function isPTYEnabled()
    {
        return $this->request_pty;
    }

    /**
     * Gets channel data
     *
     * Returns the data as a string. bool(true) is returned if:
     *
     * - the server closes the channel
     * - if the connection times out
     * - if the channel status is CHANNEL_OPEN and the response was CHANNEL_OPEN_CONFIRMATION
     * - if the channel status is CHANNEL_REQUEST and the response was CHANNEL_SUCCESS
     * - if the channel status is CHANNEL_CLOSE and the response was CHANNEL_CLOSE
     *
     * bool(false) is returned if:
     *
     * - if the channel status is CHANNEL_REQUEST and the response was CHANNEL_FAILURE
     *
     * @param int $client_channel
     * @param bool $skip_extended
     * @return mixed
     * @throws \RuntimeException on connection error
     */
    protected function get_channel_packet($client_channel, $skip_extended = false)
    {
        if (!empty($this->channel_buffers[$client_channel])) {
            switch ($this->channel_status[$client_channel]) {
                case NET_SSH2_MSG_CHANNEL_REQUEST:
                    foreach ($this->channel_buffers[$client_channel] as $i => $packet) {
                        switch (ord($packet[0])) {
                            case NET_SSH2_MSG_CHANNEL_SUCCESS:
                            case NET_SSH2_MSG_CHANNEL_FAILURE:
                                unset($this->channel_buffers[$client_channel][$i]);
                                return substr($packet, 1);
                        }
                    }
                    break;
                default:
                    return substr(array_shift($this->channel_buffers[$client_channel]), 1);
            }
        }

        while (true) {
            if ($this->binary_packet_buffer !== false) {
                $response = $this->binary_packet_buffer;
                $this->binary_packet_buffer = false;
            } else {
                $response = $this->get_binary_packet(true);
                if ($response === true && $this->is_timeout) {
                    if ($client_channel == self::CHANNEL_EXEC && !$this->request_pty) {
                        $this->close_channel($client_channel);
                    }
                    return true;
                }
                if ($response === false) {
                    $this->disconnect_helper(NET_SSH2_DISCONNECT_CONNECTION_LOST);
                    throw new ConnectionClosedException('Connection closed by server');
                }
            }

            if ($client_channel == -1 && $response === true) {
                return true;
            }
            list($type, $channel) = Strings::unpackSSH2('CN', $response);

            // will not be setup yet on incoming channel open request
            if (isset($channel) && isset($this->channel_status[$channel]) && isset($this->window_size_server_to_client[$channel])) {
                $this->window_size_server_to_client[$channel] -= strlen($response);

                // resize the window, if appropriate
                if ($this->window_size_server_to_client[$channel] < 0) {
                // PuTTY does something more analogous to the following:
                //if ($this->window_size_server_to_client[$channel] < 0x3FFFFFFF) {
                    $packet = pack('CNN', NET_SSH2_MSG_CHANNEL_WINDOW_ADJUST, $this->server_channels[$channel], $this->window_resize);
                    $this->send_binary_packet($packet);
                    $this->window_size_server_to_client[$channel] += $this->window_resize;
                }

                switch ($type) {
                    case NET_SSH2_MSG_CHANNEL_EXTENDED_DATA:
                        /*
                        if ($client_channel == self::CHANNEL_EXEC) {
                            $this->send_channel_packet($client_channel, chr(0));
                        }
                        */
                        // currently, there's only one possible value for $data_type_code: NET_SSH2_EXTENDED_DATA_STDERR
                        list($data_type_code, $data) = Strings::unpackSSH2('Ns', $response);
                        $this->stdErrorLog .= $data;
                        if ($skip_extended || $this->quiet_mode) {
                            continue 2;
                        }
                        if ($client_channel == $channel && $this->channel_status[$channel] == NET_SSH2_MSG_CHANNEL_DATA) {
                            return $data;
                        }
                        $this->channel_buffers[$channel][] = chr($type) . $data;

                        continue 2;
                    case NET_SSH2_MSG_CHANNEL_REQUEST:
                        if ($this->channel_status[$channel] == NET_SSH2_MSG_CHANNEL_CLOSE) {
                            continue 2;
                        }
                        list($value) = Strings::unpackSSH2('s', $response);
                        switch ($value) {
                            case 'exit-signal':
                                list(
                                    , // FALSE
                                    $signal_name,
                                    , // core dumped
                                    $error_message
                                ) = Strings::unpackSSH2('bsbs', $response);

                                $this->errors[] = "SSH_MSG_CHANNEL_REQUEST (exit-signal): $signal_name";
                                if (strlen($error_message)) {
                                    $this->errors[count($this->errors) - 1] .= "\r\n$error_message";
                                }

                                $this->send_binary_packet(pack('CN', NET_SSH2_MSG_CHANNEL_EOF, $this->server_channels[$client_channel]));
                                $this->send_binary_packet(pack('CN', NET_SSH2_MSG_CHANNEL_CLOSE, $this->server_channels[$channel]));

                                $this->channel_status[$channel] = NET_SSH2_MSG_CHANNEL_EOF;

                                continue 3;
                            case 'exit-status':
                                list(, $this->exit_status) = Strings::unpackSSH2('CN', $response);

                                // "The client MAY ignore these messages."
                                // -- http://tools.ietf.org/html/rfc4254#section-6.10

                                continue 3;
                            default:
                                // "Some systems may not implement signals, in which case they SHOULD ignore this message."
                                //  -- http://tools.ietf.org/html/rfc4254#section-6.9
                                continue 3;
                        }
                }

                switch ($this->channel_status[$channel]) {
                    case NET_SSH2_MSG_CHANNEL_OPEN:
                        switch ($type) {
                            case NET_SSH2_MSG_CHANNEL_OPEN_CONFIRMATION:
                                list(
                                    $this->server_channels[$channel],
                                    $window_size,
                                    $this->packet_size_client_to_server[$channel]
                                ) = Strings::unpackSSH2('NNN', $response);

                                if ($window_size < 0) {
                                    $window_size &= 0x7FFFFFFF;
                                    $window_size += 0x80000000;
                                }
                                $this->window_size_client_to_server[$channel] = $window_size;
                                $result = $client_channel == $channel ? true : $this->get_channel_packet($client_channel, $skip_extended);
                                $this->on_channel_open();
                                return $result;
                            case NET_SSH2_MSG_CHANNEL_OPEN_FAILURE:
                                $this->disconnect_helper(NET_SSH2_DISCONNECT_BY_APPLICATION);
                                throw new \RuntimeException('Unable to open channel');
                            default:
                                if ($client_channel == $channel) {
                                    $this->disconnect_helper(NET_SSH2_DISCONNECT_BY_APPLICATION);
                                    throw new \RuntimeException('Unexpected response to open request');
                                }
                                return $this->get_channel_packet($client_channel, $skip_extended);
                        }
                        break;
                    case NET_SSH2_MSG_CHANNEL_REQUEST:
                        switch ($type) {
                            case NET_SSH2_MSG_CHANNEL_SUCCESS:
                                return true;
                            case NET_SSH2_MSG_CHANNEL_FAILURE:
                                return false;
                            case NET_SSH2_MSG_CHANNEL_DATA:
                                list($data) = Strings::unpackSSH2('s', $response);
                                $this->channel_buffers[$channel][] = chr($type) . $data;
                                return $this->get_channel_packet($client_channel, $skip_extended);
                            default:
                                $this->disconnect_helper(NET_SSH2_DISCONNECT_BY_APPLICATION);
                                throw new \RuntimeException('Unable to fulfill channel request');
                        }
                    case NET_SSH2_MSG_CHANNEL_CLOSE:
                        if ($client_channel == $channel && $type == NET_SSH2_MSG_CHANNEL_CLOSE) {
                            return true;
                        }
                        return $this->get_channel_packet($client_channel, $skip_extended);
                }
            }

            // ie. $this->channel_status[$channel] == NET_SSH2_MSG_CHANNEL_DATA

            switch ($type) {
                case NET_SSH2_MSG_CHANNEL_DATA:
                    /*
                    if ($channel == self::CHANNEL_EXEC) {
                        // SCP requires null packets, such as this, be sent.  further, in the case of the ssh.com SSH server
                        // this actually seems to make things twice as fast.  more to the point, the message right after
                        // SSH_MSG_CHANNEL_DATA (usually SSH_MSG_IGNORE) won't block for as long as it would have otherwise.
                        // in OpenSSH it slows things down but only by a couple thousandths of a second.
                        $this->send_channel_packet($channel, chr(0));
                    }
                    */
                    list($data) = Strings::unpackSSH2('s', $response);

                    if ($channel == self::CHANNEL_AGENT_FORWARD) {
                        $agent_response = $this->agent->forwardData($data);
                        if (!is_bool($agent_response)) {
                            $this->send_channel_packet($channel, $agent_response);
                        }
                        break;
                    }

                    if ($client_channel == $channel) {
                        return $data;
                    }
                    $this->channel_buffers[$channel][] = chr($type) . $data;
                    break;
                case NET_SSH2_MSG_CHANNEL_CLOSE:
                    $this->curTimeout = 5;

                    $this->close_channel_bitmap($channel);

                    if ($this->channel_status[$channel] != NET_SSH2_MSG_CHANNEL_EOF) {
                        $this->send_binary_packet(pack('CN', NET_SSH2_MSG_CHANNEL_CLOSE, $this->server_channels[$channel]));
                    }

                    $this->channel_status[$channel] = NET_SSH2_MSG_CHANNEL_CLOSE;
                    $this->channelCount--;

                    if ($client_channel == $channel) {
                        return true;
                    }
                    // fall-through
                case NET_SSH2_MSG_CHANNEL_EOF:
                    break;
                default:
                    $this->disconnect_helper(NET_SSH2_DISCONNECT_BY_APPLICATION);
                    throw new \RuntimeException("Error reading channel data ($type)");
            }
        }
    }

    /**
     * Sends Binary Packets
     *
     * See '6. Binary Packet Protocol' of rfc4253 for more info.
     *
     * @param string $data
     * @param string $logged
     * @see self::_get_binary_packet()
     * @return void
     */
    protected function send_binary_packet($data, $logged = null)
    {
        if (!is_resource($this->fsock) || feof($this->fsock)) {
            $this->bitmap = 0;
            throw new ConnectionClosedException('Connection closed prematurely');
        }

        if (!isset($logged)) {
            $logged = $data;
        }

        switch ($this->compress) {
            case self::NET_SSH2_COMPRESSION_ZLIB_AT_OPENSSH:
                if (!$this->isAuthenticated()) {
                    break;
                }
                // fall-through
            case self::NET_SSH2_COMPRESSION_ZLIB:
                if (!$this->regenerate_compression_context) {
                    $header = '';
                } else {
                    $this->regenerate_compression_context = false;
                    $this->compress_context = deflate_init(ZLIB_ENCODING_RAW, ['window' => 15]);
                    $header = "\x78\x9C";
                }
                if ($this->compress_context) {
                    $data = $header . deflate_add($this->compress_context, $data, ZLIB_PARTIAL_FLUSH);
                }
        }

        // 4 (packet length) + 1 (padding length) + 4 (minimal padding amount) == 9
        $packet_length = strlen($data) + 9;
        if ($this->encrypt && $this->encrypt->usesNonce()) {
            $packet_length -= 4;
        }
        // round up to the nearest $this->encrypt_block_size
        $packet_length += (($this->encrypt_block_size - 1) * $packet_length) % $this->encrypt_block_size;
        // subtracting strlen($data) is obvious - subtracting 5 is necessary because of packet_length and padding_length
        $padding_length = $packet_length - strlen($data) - 5;
        switch (true) {
            case $this->encrypt && $this->encrypt->usesNonce():
            case $this->hmac_create instanceof Hash && $this->hmac_create_etm:
                $padding_length += 4;
                $packet_length += 4;
        }

        $padding = Random::string($padding_length);

        // we subtract 4 from packet_length because the packet_length field isn't supposed to include itself
        $packet = pack('NCa*', $packet_length - 4, $padding_length, $data . $padding);

        $hmac = '';
        if ($this->hmac_create instanceof Hash && !$this->hmac_create_etm) {
            if (($this->hmac_create->getHash() & "\xFF\xFF\xFF\xFF") == 'umac') {
                $this->hmac_create->setNonce("\0\0\0\0" . pack('N', $this->send_seq_no));
                $hmac = $this->hmac_create->hash($packet);
            } else {
                $hmac = $this->hmac_create->hash(pack('Na*', $this->send_seq_no, $packet));
            }
        }

        if ($this->encrypt) {
            switch ($this->encryptName) {
                case 'aes128-gcm@openssh.com':
                case 'aes256-gcm@openssh.com':
                    $this->encrypt->setNonce(
                        $this->encryptFixedPart .
                        $this->encryptInvocationCounter
                    );
                    Strings::increment_str($this->encryptInvocationCounter);
                    $this->encrypt->setAAD($temp = ($packet & "\xFF\xFF\xFF\xFF"));
                    $packet = $temp . $this->encrypt->encrypt(substr($packet, 4));
                    break;
                case 'chacha20-poly1305@openssh.com':
                    // This should be impossible, but we are checking anyway to narrow the type for Psalm.
                    if (!($this->encrypt instanceof ChaCha20)) {
                        throw new \LogicException('$this->encrypt is not a ' . ChaCha20::class);
                    }

                    $nonce = pack('N2', 0, $this->send_seq_no);

                    $this->encrypt->setNonce($nonce);
                    $this->lengthEncrypt->setNonce($nonce);

                    $length = $this->lengthEncrypt->encrypt($packet & "\xFF\xFF\xFF\xFF");

                    $this->encrypt->setCounter(0);
                    // this is the same approach that's implemented in Salsa20::createPoly1305Key()
                    // but we don't want to use the same AEAD construction that RFC8439 describes
                    // for ChaCha20-Poly1305 so we won't rely on it (see Salsa20::poly1305())
                    $this->encrypt->setPoly1305Key(
                        $this->encrypt->encrypt(str_repeat("\0", 32))
                    );
                    $this->encrypt->setAAD($length);
                    $this->encrypt->setCounter(1);
                    $packet = $length . $this->encrypt->encrypt(substr($packet, 4));
                    break;
                default:
                    $packet = $this->hmac_create instanceof Hash && $this->hmac_create_etm ?
                        ($packet & "\xFF\xFF\xFF\xFF") . $this->encrypt->encrypt(substr($packet, 4)) :
                        $this->encrypt->encrypt($packet);
            }
        }

        if ($this->hmac_create instanceof Hash && $this->hmac_create_etm) {
            if (($this->hmac_create->getHash() & "\xFF\xFF\xFF\xFF") == 'umac') {
                $this->hmac_create->setNonce("\0\0\0\0" . pack('N', $this->send_seq_no));
                $hmac = $this->hmac_create->hash($packet);
            } else {
                $hmac = $this->hmac_create->hash(pack('Na*', $this->send_seq_no, $packet));
            }
        }

        $this->send_seq_no++;

        $packet .= $this->encrypt && $this->encrypt->usesNonce() ? $this->encrypt->getTag() : $hmac;

        $start = microtime(true);
        $sent = @fputs($this->fsock, $packet);
        $stop = microtime(true);

        if (defined('NET_SSH2_LOGGING')) {
            $current = microtime(true);
            $message_number = isset(self::$message_numbers[ord($logged[0])]) ? self::$message_numbers[ord($logged[0])] : 'UNKNOWN (' . ord($logged[0]) . ')';
            $message_number = '-> ' . $message_number .
                              ' (since last: ' . round($current - $this->last_packet, 4) . ', network: ' . round($stop - $start, 4) . 's)';
            $this->append_log($message_number, $logged);
            $this->last_packet = $current;
        }

        if (strlen($packet) != $sent) {
            $this->bitmap = 0;
            $message = $sent === false ?
                'Unable to write ' . strlen($packet) . ' bytes' :
                "Only $sent of " . strlen($packet) . " bytes were sent";
            throw new \RuntimeException($message);
        }
    }

    /**
     * Logs data packets
     *
     * Makes sure that only the last 1MB worth of packets will be logged
     *
     * @param string $message_number
     * @param string $message
     */
    private function append_log($message_number, $message)
    {
        $this->append_log_helper(
            NET_SSH2_LOGGING,
            $message_number,
            $message,
            $this->message_number_log,
            $this->message_log,
            $this->log_size,
            $this->realtime_log_file,
            $this->realtime_log_wrap,
            $this->realtime_log_size
        );
    }

    /**
     * Logs data packet helper
     *
     * @param int $constant
     * @param string $message_number
     * @param string $message
     * @param array &$message_number_log
     * @param array &$message_log
     * @param int &$log_size
     * @param resource &$realtime_log_file
     * @param bool &$realtime_log_wrap
     * @param int &$realtime_log_size
     */
    protected function append_log_helper($constant, $message_number, $message, array &$message_number_log, array &$message_log, &$log_size, &$realtime_log_file, &$realtime_log_wrap, &$realtime_log_size)
    {
        // remove the byte identifying the message type from all but the first two messages (ie. the identification strings)
        if (strlen($message_number) > 2) {
            Strings::shift($message);
        }

        switch ($constant) {
            // useful for benchmarks
            case self::LOG_SIMPLE:
                $message_number_log[] = $message_number;
                break;
            case self::LOG_SIMPLE_REALTIME:
                echo $message_number;
                echo PHP_SAPI == 'cli' ? "\r\n" : '<br>';
                @flush();
                @ob_flush();
                break;
            // the most useful log for SSH2
            case self::LOG_COMPLEX:
                $message_number_log[] = $message_number;
                $log_size += strlen($message);
                $message_log[] = $message;
                while ($log_size > self::LOG_MAX_SIZE) {
                    $log_size -= strlen(array_shift($message_log));
                    array_shift($message_number_log);
                }
                break;
            // dump the output out realtime; packets may be interspersed with non packets,
            // passwords won't be filtered out and select other packets may not be correctly
            // identified
            case self::LOG_REALTIME:
                switch (PHP_SAPI) {
                    case 'cli':
                        $start = $stop = "\r\n";
                        break;
                    default:
                        $start = '<pre>';
                        $stop = '</pre>';
                }
                echo $start . $this->format_log([$message], [$message_number]) . $stop;
                @flush();
                @ob_flush();
                break;
            // basically the same thing as self::LOG_REALTIME with the caveat that NET_SSH2_LOG_REALTIME_FILENAME
            // needs to be defined and that the resultant log file will be capped out at self::LOG_MAX_SIZE.
            // the earliest part of the log file is denoted by the first <<< START >>> and is not going to necessarily
            // at the beginning of the file
            case self::LOG_REALTIME_FILE:
                if (!isset($realtime_log_file)) {
                    // PHP doesn't seem to like using constants in fopen()
                    $filename = NET_SSH2_LOG_REALTIME_FILENAME;
                    $fp = fopen($filename, 'w');
                    $realtime_log_file = $fp;
                }
                if (!is_resource($realtime_log_file)) {
                    break;
                }
                $entry = $this->format_log([$message], [$message_number]);
                if ($realtime_log_wrap) {
                    $temp = "<<< START >>>\r\n";
                    $entry .= $temp;
                    fseek($realtime_log_file, ftell($realtime_log_file) - strlen($temp));
                }
                $realtime_log_size += strlen($entry);
                if ($realtime_log_size > self::LOG_MAX_SIZE) {
                    fseek($realtime_log_file, 0);
                    $realtime_log_size = strlen($entry);
                    $realtime_log_wrap = true;
                }
                fputs($realtime_log_file, $entry);
        }
    }

    /**
     * Sends channel data
     *
     * Spans multiple SSH_MSG_CHANNEL_DATAs if appropriate
     *
     * @param int $client_channel
     * @param string $data
     * @return void
     */
    protected function send_channel_packet($client_channel, $data)
    {
        while (strlen($data)) {
            if (!$this->window_size_client_to_server[$client_channel]) {
                $this->bitmap ^= self::MASK_WINDOW_ADJUST;
                // using an invalid channel will let the buffers be built up for the valid channels
                $this->get_channel_packet(-1);
                $this->bitmap ^= self::MASK_WINDOW_ADJUST;
            }

            /* The maximum amount of data allowed is determined by the maximum
               packet size for the channel, and the current window size, whichever
               is smaller.
                 -- http://tools.ietf.org/html/rfc4254#section-5.2 */
            $max_size = min(
                $this->packet_size_client_to_server[$client_channel],
                $this->window_size_client_to_server[$client_channel]
            );

            $temp = Strings::shift($data, $max_size);
            $packet = Strings::packSSH2(
                'CNs',
                NET_SSH2_MSG_CHANNEL_DATA,
                $this->server_channels[$client_channel],
                $temp
            );
            $this->window_size_client_to_server[$client_channel] -= strlen($temp);
            $this->send_binary_packet($packet);
        }
    }

    /**
     * Closes and flushes a channel
     *
     * \phpseclib3\Net\SSH2 doesn't properly close most channels.  For exec() channels are normally closed by the server
     * and for SFTP channels are presumably closed when the client disconnects.  This functions is intended
     * for SCP more than anything.
     *
     * @param int $client_channel
     * @param bool $want_reply
     * @return void
     */
    private function close_channel($client_channel, $want_reply = false)
    {
        // see http://tools.ietf.org/html/rfc4254#section-5.3

        $this->send_binary_packet(pack('CN', NET_SSH2_MSG_CHANNEL_EOF, $this->server_channels[$client_channel]));

        if (!$want_reply) {
            $this->send_binary_packet(pack('CN', NET_SSH2_MSG_CHANNEL_CLOSE, $this->server_channels[$client_channel]));
        }

        $this->channel_status[$client_channel] = NET_SSH2_MSG_CHANNEL_CLOSE;
        $this->channelCount--;

        $this->curTimeout = 5;

        while (!is_bool($this->get_channel_packet($client_channel))) {
        }

        if ($want_reply) {
            $this->send_binary_packet(pack('CN', NET_SSH2_MSG_CHANNEL_CLOSE, $this->server_channels[$client_channel]));
        }

        $this->close_channel_bitmap($client_channel);
    }

    /**
     * Maintains execution state bitmap in response to channel closure
     *
     * @param int $client_channel The channel number to maintain closure status of
     * @return void
     */
    private function close_channel_bitmap($client_channel)
    {
        switch ($client_channel) {
            case self::CHANNEL_SHELL:
                // Shell status has been maintained in the bitmap for backwards
                //  compatibility sake, but can be removed going forward
                if ($this->bitmap & self::MASK_SHELL) {
                    $this->bitmap &= ~self::MASK_SHELL;
                }
                break;
        }
    }

    /**
     * Disconnect
     *
     * @param int $reason
     * @return false
     */
    protected function disconnect_helper($reason)
    {
        if ($this->bitmap & self::MASK_CONNECTED) {
            $data = Strings::packSSH2('CNss', NET_SSH2_MSG_DISCONNECT, $reason, '', '');
            try {
                $this->send_binary_packet($data);
            } catch (\Exception $e) {
            }
        }

        $this->bitmap = 0;
        if (is_resource($this->fsock) && get_resource_type($this->fsock) === 'stream') {
            fclose($this->fsock);
        }

        return false;
    }

    /**
     * Define Array
     *
     * Takes any number of arrays whose indices are integers and whose values are strings and defines a bunch of
     * named constants from it, using the value as the name of the constant and the index as the value of the constant.
     * If any of the constants that would be defined already exists, none of the constants will be defined.
     *
     * @param mixed[] ...$args
     * @access protected
     */
    protected static function define_array(...$args)
    {
        foreach ($args as $arg) {
            foreach ($arg as $key => $value) {
                if (!defined($value)) {
                    define($value, $key);
                } else {
                    break 2;
                }
            }
        }
    }

    /**
     * Returns a log of the packets that have been sent and received.
     *
     * Returns a string if NET_SSH2_LOGGING == self::LOG_COMPLEX, an array if NET_SSH2_LOGGING == self::LOG_SIMPLE and false if !defined('NET_SSH2_LOGGING')
     *
     * @return array|false|string
     */
    public function getLog()
    {
        if (!defined('NET_SSH2_LOGGING')) {
            return false;
        }

        switch (NET_SSH2_LOGGING) {
            case self::LOG_SIMPLE:
                return $this->message_number_log;
            case self::LOG_COMPLEX:
                $log = $this->format_log($this->message_log, $this->message_number_log);
                return PHP_SAPI == 'cli' ? $log : '<pre>' . $log . '</pre>';
            default:
                return false;
        }
    }

    /**
     * Formats a log for printing
     *
     * @param array $message_log
     * @param array $message_number_log
     * @return string
     */
    protected function format_log(array $message_log, array $message_number_log)
    {
        $output = '';
        for ($i = 0; $i < count($message_log); $i++) {
            $output .= $message_number_log[$i] . "\r\n";
            $current_log = $message_log[$i];
            $j = 0;
            do {
                if (strlen($current_log)) {
                    $output .= str_pad(dechex($j), 7, '0', STR_PAD_LEFT) . '0  ';
                }
                $fragment = Strings::shift($current_log, $this->log_short_width);
                $hex = substr(preg_replace_callback('#.#s', function ($matches) {
                    return $this->log_boundary . str_pad(dechex(ord($matches[0])), 2, '0', STR_PAD_LEFT);
                }, $fragment), strlen($this->log_boundary));
                // replace non ASCII printable characters with dots
                // http://en.wikipedia.org/wiki/ASCII#ASCII_printable_characters
                // also replace < with a . since < messes up the output on web browsers
                $raw = preg_replace('#[^\x20-\x7E]|<#', '.', $fragment);
                $output .= str_pad($hex, $this->log_long_width - $this->log_short_width, ' ') . $raw . "\r\n";
                $j++;
            } while (strlen($current_log));
            $output .= "\r\n";
        }

        return $output;
    }

    /**
     * Helper function for agent->on_channel_open()
     *
     * Used when channels are created to inform agent
     * of said channel opening. Must be called after
     * channel open confirmation received
     *
     */
    private function on_channel_open()
    {
        if (isset($this->agent)) {
            $this->agent->registerChannelOpen($this);
        }
    }

    /**
     * Returns the first value of the intersection of two arrays or false if
     * the intersection is empty. The order is defined by the first parameter.
     *
     * @param array $array1
     * @param array $array2
     * @return mixed False if intersection is empty, else intersected value.
     */
    private static function array_intersect_first(array $array1, array $array2)
    {
        foreach ($array1 as $value) {
            if (in_array($value, $array2)) {
                return $value;
            }
        }
        return false;
    }

    /**
     * Returns all errors
     *
     * @return string[]
     */
    public function getErrors()
    {
        return $this->errors;
    }

    /**
     * Returns the last error
     *
     * @return string
     */
    public function getLastError()
    {
        $count = count($this->errors);

        if ($count > 0) {
            return $this->errors[$count - 1];
        }
    }

    /**
     * Return the server identification.
     *
     * @return string|false
     */
    public function getServerIdentification()
    {
        $this->connect();

        return $this->server_identifier;
    }

    /**
     * Returns a list of algorithms the server supports
     *
     * @return array
     */
    public function getServerAlgorithms()
    {
        $this->connect();

        return [
            'kex' => $this->kex_algorithms,
            'hostkey' => $this->server_host_key_algorithms,
            'client_to_server' => [
                'crypt' => $this->encryption_algorithms_client_to_server,
                'mac' => $this->mac_algorithms_client_to_server,
                'comp' => $this->compression_algorithms_client_to_server,
                'lang' => $this->languages_client_to_server
            ],
            'server_to_client' => [
                'crypt' => $this->encryption_algorithms_server_to_client,
                'mac' => $this->mac_algorithms_server_to_client,
                'comp' => $this->compression_algorithms_server_to_client,
                'lang' => $this->languages_server_to_client
            ]
        ];
    }

    /**
     * Returns a list of KEX algorithms that phpseclib supports
     *
     * @return array
     */
    public static function getSupportedKEXAlgorithms()
    {
        $kex_algorithms = [
            // Elliptic Curve Diffie-Hellman Key Agreement (ECDH) using
            // Curve25519. See doc/curve25519-sha256@libssh.org.txt in the
            // libssh repository for more information.
            'curve25519-sha256',
            'curve25519-sha256@libssh.org',

            'ecdh-sha2-nistp256', // RFC 5656
            'ecdh-sha2-nistp384', // RFC 5656
            'ecdh-sha2-nistp521', // RFC 5656

            'diffie-hellman-group-exchange-sha256',// RFC 4419
            'diffie-hellman-group-exchange-sha1',  // RFC 4419

            // Diffie-Hellman Key Agreement (DH) using integer modulo prime
            // groups.
            'diffie-hellman-group14-sha256',
            'diffie-hellman-group14-sha1', // REQUIRED
            'diffie-hellman-group15-sha512',
            'diffie-hellman-group16-sha512',
            'diffie-hellman-group17-sha512',
            'diffie-hellman-group18-sha512',

            'diffie-hellman-group1-sha1', // REQUIRED
        ];

        return $kex_algorithms;
    }

    /**
     * Returns a list of host key algorithms that phpseclib supports
     *
     * @return array
     */
    public static function getSupportedHostKeyAlgorithms()
    {
        return [
            'ssh-ed25519', // https://tools.ietf.org/html/draft-ietf-curdle-ssh-ed25519-02
            'ecdsa-sha2-nistp256', // RFC 5656
            'ecdsa-sha2-nistp384', // RFC 5656
            'ecdsa-sha2-nistp521', // RFC 5656
            'rsa-sha2-256', // RFC 8332
            'rsa-sha2-512', // RFC 8332
            'ssh-rsa', // RECOMMENDED  sign   Raw RSA Key
            'ssh-dss'  // REQUIRED     sign   Raw DSS Key
        ];
    }

    /**
     * Returns a list of symmetric key algorithms that phpseclib supports
     *
     * @return array
     */
    public static function getSupportedEncryptionAlgorithms()
    {
        $algos = [
            // from <https://tools.ietf.org/html/rfc5647>:
            'aes128-gcm@openssh.com',
            'aes256-gcm@openssh.com',

            // from <http://tools.ietf.org/html/rfc4345#section-4>:
            'arcfour256',
            'arcfour128',

            //'arcfour',      // OPTIONAL          the ARCFOUR stream cipher with a 128-bit key

            // CTR modes from <http://tools.ietf.org/html/rfc4344#section-4>:
            'aes128-ctr',     // RECOMMENDED       AES (Rijndael) in SDCTR mode, with 128-bit key
            'aes192-ctr',     // RECOMMENDED       AES with 192-bit key
            'aes256-ctr',     // RECOMMENDED       AES with 256-bit key

            // from <https://github.com/openssh/openssh-portable/blob/001aa55/PROTOCOL.chacha20poly1305>:
            // one of the big benefits of chacha20-poly1305 is speed. the problem is...
            // libsodium doesn't generate the poly1305 keys in the way ssh does and openssl's PHP bindings don't even
            // seem to support poly1305 currently. so even if libsodium or openssl are being used for the chacha20
            // part, pure-PHP has to be used for the poly1305 part and that's gonna cause a big slow down.
            // speed-wise it winds up being faster to use AES (when openssl or mcrypt are available) and some HMAC
            // (which is always gonna be super fast to compute thanks to the hash extension, which
            // "is bundled and compiled into PHP by default")
            'chacha20-poly1305@openssh.com',

            'twofish128-ctr', // OPTIONAL          Twofish in SDCTR mode, with 128-bit key
            'twofish192-ctr', // OPTIONAL          Twofish with 192-bit key
            'twofish256-ctr', // OPTIONAL          Twofish with 256-bit key

            'aes128-cbc',     // RECOMMENDED       AES with a 128-bit key
            'aes192-cbc',     // OPTIONAL          AES with a 192-bit key
            'aes256-cbc',     // OPTIONAL          AES in CBC mode, with a 256-bit key

            'twofish128-cbc', // OPTIONAL          Twofish with a 128-bit key
            'twofish192-cbc', // OPTIONAL          Twofish with a 192-bit key
            'twofish256-cbc',
            'twofish-cbc',    // OPTIONAL          alias for "twofish256-cbc"
                              //                   (this is being retained for historical reasons)

            'blowfish-ctr',   // OPTIONAL          Blowfish in SDCTR mode

            'blowfish-cbc',   // OPTIONAL          Blowfish in CBC mode

            '3des-ctr',       // RECOMMENDED       Three-key 3DES in SDCTR mode

            '3des-cbc',       // REQUIRED          three-key 3DES in CBC mode

             //'none'           // OPTIONAL          no encryption; NOT RECOMMENDED
        ];

        if (self::$crypto_engine) {
            $engines = [self::$crypto_engine];
        } else {
            $engines = [
                'libsodium',
                'OpenSSL (GCM)',
                'OpenSSL',
                'mcrypt',
                'Eval',
                'PHP'
            ];
        }

        $ciphers = [];

        foreach ($engines as $engine) {
            foreach ($algos as $algo) {
                $obj = self::encryption_algorithm_to_crypt_instance($algo);
                if ($obj instanceof Rijndael) {
                    $obj->setKeyLength(preg_replace('#[^\d]#', '', $algo));
                }
                switch ($algo) {
                    case 'chacha20-poly1305@openssh.com':
                    case 'arcfour128':
                    case 'arcfour256':
                        if ($engine != 'Eval') {
                            continue 2;
                        }
                        break;
                    case 'aes128-gcm@openssh.com':
                    case 'aes256-gcm@openssh.com':
                        if ($engine == 'OpenSSL') {
                            continue 2;
                        }
                        $obj->setNonce('dummydummydu');
                }
                if ($obj->isValidEngine($engine)) {
                    $algos = array_diff($algos, [$algo]);
                    $ciphers[] = $algo;
                }
            }
        }

        return $ciphers;
    }

    /**
     * Returns a list of MAC algorithms that phpseclib supports
     *
     * @return array
     */
    public static function getSupportedMACAlgorithms()
    {
        return [
            'hmac-sha2-256-etm@openssh.com',
            'hmac-sha2-512-etm@openssh.com',
            'umac-64-etm@openssh.com',
            'umac-128-etm@openssh.com',
            'hmac-sha1-etm@openssh.com',

            // from <http://www.ietf.org/rfc/rfc6668.txt>:
            'hmac-sha2-256',// RECOMMENDED     HMAC-SHA256 (digest length = key length = 32)
            'hmac-sha2-512',// OPTIONAL        HMAC-SHA512 (digest length = key length = 64)

            // from <https://tools.ietf.org/html/draft-miller-secsh-umac-01>:
            'umac-64@openssh.com',
            'umac-128@openssh.com',

            'hmac-sha1-96', // RECOMMENDED     first 96 bits of HMAC-SHA1 (digest length = 12, key length = 20)
            'hmac-sha1',    // REQUIRED        HMAC-SHA1 (digest length = key length = 20)
            'hmac-md5-96',  // OPTIONAL        first 96 bits of HMAC-MD5 (digest length = 12, key length = 16)
            'hmac-md5',     // OPTIONAL        HMAC-MD5 (digest length = key length = 16)
            //'none'          // OPTIONAL        no MAC; NOT RECOMMENDED
        ];
    }

    /**
     * Returns a list of compression algorithms that phpseclib supports
     *
     * @return array
     */
    public static function getSupportedCompressionAlgorithms()
    {
        $algos = ['none']; // REQUIRED        no compression
        if (function_exists('deflate_init')) {
            $algos[] = 'zlib@openssh.com'; // https://datatracker.ietf.org/doc/html/draft-miller-secsh-compression-delayed
            $algos[] = 'zlib';
        }
        return $algos;
    }

    /**
     * Return list of negotiated algorithms
     *
     * Uses the same format as https://www.php.net/ssh2-methods-negotiated
     *
     * @return array
     */
    public function getAlgorithmsNegotiated()
    {
        $this->connect();

        $compression_map = [
            self::NET_SSH2_COMPRESSION_NONE => 'none',
            self::NET_SSH2_COMPRESSION_ZLIB => 'zlib',
            self::NET_SSH2_COMPRESSION_ZLIB_AT_OPENSSH => 'zlib@openssh.com'
        ];

        return [
            'kex' => $this->kex_algorithm,
            'hostkey' => $this->signature_format,
            'client_to_server' => [
                'crypt' => $this->encryptName,
                'mac' => $this->hmac_create_name,
                'comp' => $compression_map[$this->compress],
            ],
            'server_to_client' => [
                'crypt' => $this->decryptName,
                'mac' => $this->hmac_check_name,
                'comp' => $compression_map[$this->decompress],
            ]
        ];
    }

    /**
     * Force multiple channels (even if phpseclib has decided to disable them)
     */
    public function forceMultipleChannels()
    {
        $this->errorOnMultipleChannels = false;
    }

    /**
     * Allows you to set the terminal
     *
     * @param string $term
     */
    public function setTerminal($term)
    {
        $this->term = $term;
    }

    /**
     * Accepts an associative array with up to four parameters as described at
     * <https://www.php.net/manual/en/function.ssh2-connect.php>
     *
     * @param array $methods
     */
    public function setPreferredAlgorithms(array $methods)
    {
        $preferred = $methods;

        if (isset($preferred['kex'])) {
            $preferred['kex'] = array_intersect(
                $preferred['kex'],
                static::getSupportedKEXAlgorithms()
            );
        }

        if (isset($preferred['hostkey'])) {
            $preferred['hostkey'] = array_intersect(
                $preferred['hostkey'],
                static::getSupportedHostKeyAlgorithms()
            );
        }

        $keys = ['client_to_server', 'server_to_client'];
        foreach ($keys as $key) {
            if (isset($preferred[$key])) {
                $a = &$preferred[$key];
                if (isset($a['crypt'])) {
                    $a['crypt'] = array_intersect(
                        $a['crypt'],
                        static::getSupportedEncryptionAlgorithms()
                    );
                }
                if (isset($a['comp'])) {
                    $a['comp'] = array_intersect(
                        $a['comp'],
                        static::getSupportedCompressionAlgorithms()
                    );
                }
                if (isset($a['mac'])) {
                    $a['mac'] = array_intersect(
                        $a['mac'],
                        static::getSupportedMACAlgorithms()
                    );
                }
            }
        }

        $keys = [
            'kex',
            'hostkey',
            'client_to_server/crypt',
            'client_to_server/comp',
            'client_to_server/mac',
            'server_to_client/crypt',
            'server_to_client/comp',
            'server_to_client/mac',
        ];
        foreach ($keys as $key) {
            $p = $preferred;
            $m = $methods;

            $subkeys = explode('/', $key);
            foreach ($subkeys as $subkey) {
                if (!isset($p[$subkey])) {
                    continue 2;
                }
                $p = $p[$subkey];
                $m = $m[$subkey];
            }

            if (count($p) != count($m)) {
                $diff = array_diff($m, $p);
                $msg = count($diff) == 1 ?
                    ' is not a supported algorithm' :
                    ' are not supported algorithms';
                throw new UnsupportedAlgorithmException(implode(', ', $diff) . $msg);
            }
        }

        $this->preferred = $preferred;
    }

    /**
     * Returns the banner message.
     *
     * Quoting from the RFC, "in some jurisdictions, sending a warning message before
     * authentication may be relevant for getting legal protection."
     *
     * @return string
     */
    public function getBannerMessage()
    {
        return $this->banner_message;
    }

    /**
     * Returns the server public host key.
     *
     * Caching this the first time you connect to a server and checking the result on subsequent connections
     * is recommended.  Returns false if the server signature is not signed correctly with the public host key.
     *
     * @return string|false
     * @throws \RuntimeException on badly formatted keys
     * @throws \phpseclib3\Exception\NoSupportedAlgorithmsException when the key isn't in a supported format
     */
    public function getServerPublicHostKey()
    {
        if (!($this->bitmap & self::MASK_CONSTRUCTOR)) {
            $this->connect();
        }

        $signature = $this->signature;
        $server_public_host_key = base64_encode($this->server_public_host_key);

        if ($this->signature_validated) {
            return $this->bitmap ?
                $this->signature_format . ' ' . $server_public_host_key :
                false;
        }

        $this->signature_validated = true;

        switch ($this->signature_format) {
            case 'ssh-ed25519':
            case 'ecdsa-sha2-nistp256':
            case 'ecdsa-sha2-nistp384':
            case 'ecdsa-sha2-nistp521':
                $key = EC::loadFormat('OpenSSH', $server_public_host_key)
                    ->withSignatureFormat('SSH2');
                switch ($this->signature_format) {
                    case 'ssh-ed25519':
                        $hash = 'sha512';
                        break;
                    case 'ecdsa-sha2-nistp256':
                        $hash = 'sha256';
                        break;
                    case 'ecdsa-sha2-nistp384':
                        $hash = 'sha384';
                        break;
                    case 'ecdsa-sha2-nistp521':
                        $hash = 'sha512';
                }
                $key = $key->withHash($hash);
                break;
            case 'ssh-dss':
                $key = DSA::loadFormat('OpenSSH', $server_public_host_key)
                    ->withSignatureFormat('SSH2')
                    ->withHash('sha1');
                break;
            case 'ssh-rsa':
            case 'rsa-sha2-256':
            case 'rsa-sha2-512':
                // could be ssh-rsa, rsa-sha2-256, rsa-sha2-512
                // we don't check here because we already checked in key_exchange
                // some signatures have the type embedded within the message and some don't
                list(, $signature) = Strings::unpackSSH2('ss', $signature);

                $key = RSA::loadFormat('OpenSSH', $server_public_host_key)
                    ->withPadding(RSA::SIGNATURE_PKCS1);
                switch ($this->signature_format) {
                    case 'rsa-sha2-512':
                        $hash = 'sha512';
                        break;
                    case 'rsa-sha2-256':
                        $hash = 'sha256';
                        break;
                    //case 'ssh-rsa':
                    default:
                        $hash = 'sha1';
                }
                $key = $key->withHash($hash);
                break;
            default:
                $this->disconnect_helper(NET_SSH2_DISCONNECT_HOST_KEY_NOT_VERIFIABLE);
                throw new NoSupportedAlgorithmsException('Unsupported signature format');
        }

        if (!$key->verify($this->exchange_hash, $signature)) {
            return $this->disconnect_helper(NET_SSH2_DISCONNECT_HOST_KEY_NOT_VERIFIABLE);
        };

        return $this->signature_format . ' ' . $server_public_host_key;
    }

    /**
     * Returns the exit status of an SSH command or false.
     *
     * @return false|int
     */
    public function getExitStatus()
    {
        if (is_null($this->exit_status)) {
            return false;
        }
        return $this->exit_status;
    }

    /**
     * Returns the number of columns for the terminal window size.
     *
     * @return int
     */
    public function getWindowColumns()
    {
        return $this->windowColumns;
    }

    /**
     * Returns the number of rows for the terminal window size.
     *
     * @return int
     */
    public function getWindowRows()
    {
        return $this->windowRows;
    }

    /**
     * Sets the number of columns for the terminal window size.
     *
     * @param int $value
     */
    public function setWindowColumns($value)
    {
        $this->windowColumns = $value;
    }

    /**
     * Sets the number of rows for the terminal window size.
     *
     * @param int $value
     */
    public function setWindowRows($value)
    {
        $this->windowRows = $value;
    }

    /**
     * Sets the number of columns and rows for the terminal window size.
     *
     * @param int $columns
     * @param int $rows
     */
    public function setWindowSize($columns = 80, $rows = 24)
    {
        $this->windowColumns = $columns;
        $this->windowRows = $rows;
    }

    /**
     * To String Magic Method
     *
     * @return string
     */
    #[\ReturnTypeWillChange]
    public function __toString()
    {
        return $this->getResourceId();
    }

    /**
     * Get Resource ID
     *
     * We use {} because that symbols should not be in URL according to
     * {@link http://tools.ietf.org/html/rfc3986#section-2 RFC}.
     * It will safe us from any conflicts, because otherwise regexp will
     * match all alphanumeric domains.
     *
     * @return string
     */
    public function getResourceId()
    {
        return '{' . spl_object_hash($this) . '}';
    }

    /**
     * Return existing connection
     *
     * @param string $id
     *
     * @return bool|SSH2 will return false if no such connection
     */
    public static function getConnectionByResourceId($id)
    {
        if (isset(self::$connections[$id])) {
            return self::$connections[$id] instanceof \WeakReference ? self::$connections[$id]->get() : self::$connections[$id];
        }
        return false;
    }

    /**
     * Return all excising connections
     *
     * @return array<string, SSH2>
     */
    public static function getConnections()
    {
        if (!class_exists('WeakReference')) {
            /** @var array<string, SSH2> */
            return self::$connections;
        }
        $temp = [];
        foreach (self::$connections as $key => $ref) {
            $temp[$key] = $ref->get();
        }
        return $temp;
    }

    /*
     * Update packet types in log history
     *
     * @param string $old
     * @param string $new
     */
    private function updateLogHistory($old, $new)
    {
        if (defined('NET_SSH2_LOGGING') && NET_SSH2_LOGGING == self::LOG_COMPLEX) {
            $this->message_number_log[count($this->message_number_log) - 1] = str_replace(
                $old,
                $new,
                $this->message_number_log[count($this->message_number_log) - 1]
            );
        }
    }

    /**
     * Return the list of authentication methods that may productively continue authentication.
     *
     * @see https://tools.ietf.org/html/rfc4252#section-5.1
     * @return array|null
     */
    public function getAuthMethodsToContinue()
    {
        return $this->auth_methods_to_continue;
    }

    /**
     * Enables "smart" multi-factor authentication (MFA)
     */
    public function enableSmartMFA()
    {
        $this->smartMFA = true;
    }

    /**
     * Disables "smart" multi-factor authentication (MFA)
     */
    public function disableSmartMFA()
    {
        $this->smartMFA = false;
    }
}<|MERGE_RESOLUTION|>--- conflicted
+++ resolved
@@ -348,9 +348,8 @@
      *
      * @link https://www.rfc-editor.org/rfc/rfc8308.html#section-3.1
      * @var array|false
-     * @access private
-     */
-    var $server_sig_algs = false;
+     */
+    private $server_sig_algs = false;
 
     /**
      * Preferred Algorithms
@@ -1123,7 +1122,6 @@
      */
     public function __construct($host, $port = 22, $timeout = 10)
     {
-<<<<<<< HEAD
         if (empty(self::$message_numbers)) {
             self::$message_numbers = [
                 1 => 'NET_SSH2_MSG_DISCONNECT',
@@ -1132,6 +1130,7 @@
                 4 => 'NET_SSH2_MSG_DEBUG',
                 5 => 'NET_SSH2_MSG_SERVICE_REQUEST',
                 6 => 'NET_SSH2_MSG_SERVICE_ACCEPT',
+                7 => 'NET_SSH2_MSG_EXT_INFO', // RFC 8308
                 20 => 'NET_SSH2_MSG_KEXINIT',
                 21 => 'NET_SSH2_MSG_NEWKEYS',
                 30 => 'NET_SSH2_MSG_KEXDH_INIT',
@@ -1204,66 +1203,6 @@
                       31 => 'NET_SSH2_MSG_KEX_ECDH_REPLY']
             );
         }
-=======
-        $this->message_numbers = array(
-            1 => 'NET_SSH2_MSG_DISCONNECT',
-            2 => 'NET_SSH2_MSG_IGNORE',
-            3 => 'NET_SSH2_MSG_UNIMPLEMENTED',
-            4 => 'NET_SSH2_MSG_DEBUG',
-            5 => 'NET_SSH2_MSG_SERVICE_REQUEST',
-            6 => 'NET_SSH2_MSG_SERVICE_ACCEPT',
-            7 => 'NET_SSH2_MSG_EXT_INFO', // RFC 8308
-            20 => 'NET_SSH2_MSG_KEXINIT',
-            21 => 'NET_SSH2_MSG_NEWKEYS',
-            30 => 'NET_SSH2_MSG_KEXDH_INIT',
-            31 => 'NET_SSH2_MSG_KEXDH_REPLY',
-            50 => 'NET_SSH2_MSG_USERAUTH_REQUEST',
-            51 => 'NET_SSH2_MSG_USERAUTH_FAILURE',
-            52 => 'NET_SSH2_MSG_USERAUTH_SUCCESS',
-            53 => 'NET_SSH2_MSG_USERAUTH_BANNER',
-
-            80 => 'NET_SSH2_MSG_GLOBAL_REQUEST',
-            81 => 'NET_SSH2_MSG_REQUEST_SUCCESS',
-            82 => 'NET_SSH2_MSG_REQUEST_FAILURE',
-            90 => 'NET_SSH2_MSG_CHANNEL_OPEN',
-            91 => 'NET_SSH2_MSG_CHANNEL_OPEN_CONFIRMATION',
-            92 => 'NET_SSH2_MSG_CHANNEL_OPEN_FAILURE',
-            93 => 'NET_SSH2_MSG_CHANNEL_WINDOW_ADJUST',
-            94 => 'NET_SSH2_MSG_CHANNEL_DATA',
-            95 => 'NET_SSH2_MSG_CHANNEL_EXTENDED_DATA',
-            96 => 'NET_SSH2_MSG_CHANNEL_EOF',
-            97 => 'NET_SSH2_MSG_CHANNEL_CLOSE',
-            98 => 'NET_SSH2_MSG_CHANNEL_REQUEST',
-            99 => 'NET_SSH2_MSG_CHANNEL_SUCCESS',
-            100 => 'NET_SSH2_MSG_CHANNEL_FAILURE'
-        );
-        $this->disconnect_reasons = array(
-            1 => 'NET_SSH2_DISCONNECT_HOST_NOT_ALLOWED_TO_CONNECT',
-            2 => 'NET_SSH2_DISCONNECT_PROTOCOL_ERROR',
-            3 => 'NET_SSH2_DISCONNECT_KEY_EXCHANGE_FAILED',
-            4 => 'NET_SSH2_DISCONNECT_RESERVED',
-            5 => 'NET_SSH2_DISCONNECT_MAC_ERROR',
-            6 => 'NET_SSH2_DISCONNECT_COMPRESSION_ERROR',
-            7 => 'NET_SSH2_DISCONNECT_SERVICE_NOT_AVAILABLE',
-            8 => 'NET_SSH2_DISCONNECT_PROTOCOL_VERSION_NOT_SUPPORTED',
-            9 => 'NET_SSH2_DISCONNECT_HOST_KEY_NOT_VERIFIABLE',
-            10 => 'NET_SSH2_DISCONNECT_CONNECTION_LOST',
-            11 => 'NET_SSH2_DISCONNECT_BY_APPLICATION',
-            12 => 'NET_SSH2_DISCONNECT_TOO_MANY_CONNECTIONS',
-            13 => 'NET_SSH2_DISCONNECT_AUTH_CANCELLED_BY_USER',
-            14 => 'NET_SSH2_DISCONNECT_NO_MORE_AUTH_METHODS_AVAILABLE',
-            15 => 'NET_SSH2_DISCONNECT_ILLEGAL_USER_NAME'
-        );
-        $this->channel_open_failure_reasons = array(
-            1 => 'NET_SSH2_OPEN_ADMINISTRATIVELY_PROHIBITED'
-        );
-        $this->terminal_modes = array(
-            0 => 'NET_SSH2_TTY_OP_END'
-        );
-        $this->channel_extended_data_type_codes = array(
-            1 => 'NET_SSH2_EXTENDED_DATA_STDERR'
-        );
->>>>>>> 84899223
 
         /**
          * Typehint is required due to a bug in Psalm: https://github.com/vimeo/psalm/issues/7508
@@ -2404,50 +2343,26 @@
                 throw $e;
             }
 
-<<<<<<< HEAD
-            list($type, $service) = Strings::unpackSSH2('Cs', $response);
+            list($type) = Strings::unpackSSH2('C', $response);
+
+            if ($type == NET_SSH2_MSG_EXT_INFO) {
+                list($nr_extensions) = Strings::unpackSSH2('N', $response);
+                for ($i = 0; $i < $nr_extensions; $i++) {
+                    list($extension_name, $extension_value) = Strings::unpackSSH2('ss', $response);
+                    if ($extension_name == 'server-sig-algs') {
+                        $this->server_sig_algs = explode(',', $extension_value);
+                    }
+                }
+
+                $response = $this->get_binary_packet();
+                list($type) = Strings::unpackSSH2('C', $response);
+            }
+
+            list($service) = Strings::unpackSSH2('s', $response);
+
             if ($type != NET_SSH2_MSG_SERVICE_ACCEPT || $service != 'ssh-userauth') {
                 $this->disconnect_helper(NET_SSH2_DISCONNECT_PROTOCOL_ERROR);
                 throw new \UnexpectedValueException('Expected SSH_MSG_SERVICE_ACCEPT');
-=======
-            if (strlen($response) < 4) {
-                return false;
-            }
-            extract(unpack('Ctype', $this->_string_shift($response, 1)));
-
-            if ($type == NET_SSH2_MSG_EXT_INFO) {
-                if (strlen($response) < 4) {
-                    return false;
-                }
-                $nr_extensions = unpack('Nlength', $this->_string_shift($response, 4));
-                for ($i = 0; $i < $nr_extensions['length']; $i++) {
-                    if (strlen($response) < 4) {
-                        return false;
-                    }
-                    $temp = unpack('Nlength', $this->_string_shift($response, 4));
-                    $extension_name = $this->_string_shift($response, $temp['length']);
-                    if ($extension_name == 'server-sig-algs') {
-                        if (strlen($response) < 4) {
-                            return false;
-                        }
-                        $temp = unpack('Nlength', $this->_string_shift($response, 4));
-                        $this->server_sig_algs = explode(',', $this->_string_shift($response, $temp['length']));
-                    }
-                }
-
-                $response = $this->_get_binary_packet();
-                if ($response === false) {
-                    $this->bitmap = 0;
-                    user_error('Connection closed by server');
-                    return false;
-                }
-                extract(unpack('Ctype', $this->_string_shift($response, 1)));
-            }
-
-            if ($type != NET_SSH2_MSG_SERVICE_ACCEPT) {
-                user_error('Expected SSH_MSG_SERVICE_ACCEPT');
-                return false;
->>>>>>> 84899223
             }
             $this->bitmap |= self::MASK_LOGIN_REQ;
         }
@@ -2716,11 +2631,12 @@
     {
         $publickey = $privatekey->getPublicKey();
 
-<<<<<<< HEAD
         if ($publickey instanceof RSA) {
             $privatekey = $privatekey->withPadding(RSA::SIGNATURE_PKCS1);
             $algos = ['rsa-sha2-256', 'rsa-sha2-512', 'ssh-rsa'];
-            if (isset($this->preferred['hostkey'])) {
+            if ($this->server_sig_algs) {
+                $algos = array_intersect($this->server_sig_algs, $algos);
+            } elseif (isset($this->preferred['hostkey'])) {
                 $algos = array_intersect($this->preferred['hostkey'], $algos);
             }
             $algo = self::array_intersect_first($algos, $this->supported_private_key_algorithms);
@@ -2770,27 +2686,6 @@
             $signatureType = 'ssh-dss';
         } else {
             throw new UnsupportedAlgorithmException('Please use either an RSA key, an EC one or a DSA key');
-=======
-        $publickey = array(
-            'e' => $publickey['e']->toBytes(true),
-            'n' => $publickey['n']->toBytes(true)
-        );
-        $publickey = pack(
-            'Na*Na*Na*',
-            strlen('ssh-rsa'),
-            'ssh-rsa',
-            strlen($publickey['e']),
-            $publickey['e'],
-            strlen($publickey['n']),
-            $publickey['n']
-        );
-
-        $algos = array('rsa-sha2-256', 'rsa-sha2-512', 'ssh-rsa');
-        if ($this->server_sig_algs) {
-            $algos = array_intersect($this->server_sig_algs, $algos);
-        } elseif (isset($this->preferred['hostkey'])) {
-            $algos = array_intersect($this->preferred['hostkey'], $algos);
->>>>>>> 84899223
         }
 
         $publickeyStr = $publickey->toString('OpenSSH', ['binary' => true]);
