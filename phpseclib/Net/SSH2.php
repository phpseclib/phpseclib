<?php

/**
 * Pure-PHP implementation of SSHv2.
 *
 * PHP version 5
 *
 * Here are some examples of how to use this library:
 * <code>
 * <?php
 *    include 'vendor/autoload.php';
 *
 *    $ssh = new \phpseclib3\Net\SSH2('www.domain.tld');
 *    if (!$ssh->login('username', 'password')) {
 *        exit('Login Failed');
 *    }
 *
 *    echo $ssh->exec('pwd');
 *    echo $ssh->exec('ls -la');
 * ?>
 * </code>
 *
 * <code>
 * <?php
 *    include 'vendor/autoload.php';
 *
 *    $key = \phpseclib3\Crypt\PublicKeyLoader::load('...', '(optional) password');
 *
 *    $ssh = new \phpseclib3\Net\SSH2('www.domain.tld');
 *    if (!$ssh->login('username', $key)) {
 *        exit('Login Failed');
 *    }
 *
 *    echo $ssh->read('username@username:~$');
 *    $ssh->write("ls -la\n");
 *    echo $ssh->read('username@username:~$');
 * ?>
 * </code>
 *
 * @author    Jim Wigginton <terrafrost@php.net>
 * @copyright 2007 Jim Wigginton
 * @license   http://www.opensource.org/licenses/mit-license.html  MIT License
 * @link      http://phpseclib.sourceforge.net
 */

namespace phpseclib3\Net;

use phpseclib3\Common\Functions\Strings;
use phpseclib3\Crypt\Blowfish;
use phpseclib3\Crypt\ChaCha20;
use phpseclib3\Crypt\Common\AsymmetricKey;
use phpseclib3\Crypt\Common\PrivateKey;
use phpseclib3\Crypt\Common\PublicKey;
use phpseclib3\Crypt\Common\SymmetricKey;
use phpseclib3\Crypt\DH;
use phpseclib3\Crypt\DSA;
use phpseclib3\Crypt\EC;
use phpseclib3\Crypt\Hash;
use phpseclib3\Crypt\Random;
use phpseclib3\Crypt\RC4;
use phpseclib3\Crypt\Rijndael;
use phpseclib3\Crypt\RSA;
use phpseclib3\Crypt\TripleDES; // Used to do Diffie-Hellman key exchange and DSA/RSA signature verification.
use phpseclib3\Crypt\Twofish;
use phpseclib3\Exception\ConnectionClosedException;
use phpseclib3\Exception\InsufficientSetupException;
use phpseclib3\Exception\InvalidPacketLengthException;
use phpseclib3\Exception\NoSupportedAlgorithmsException;
use phpseclib3\Exception\TimeoutException;
use phpseclib3\Exception\UnableToConnectException;
use phpseclib3\Exception\UnsupportedAlgorithmException;
use phpseclib3\Exception\UnsupportedCurveException;
use phpseclib3\Math\BigInteger;
use phpseclib3\System\SSH\Agent;

/**
 * Pure-PHP implementation of SSHv2.
 *
 * @author  Jim Wigginton <terrafrost@php.net>
 */
class SSH2
{
    /**#@+
     * Compression Types
     *
     */
    /**
     * No compression
     */
    const NET_SSH2_COMPRESSION_NONE = 1;
    /**
     * zlib compression
     */
    const NET_SSH2_COMPRESSION_ZLIB = 2;
    /**
     * zlib@openssh.com
     */
    const NET_SSH2_COMPRESSION_ZLIB_AT_OPENSSH = 3;
    /**#@-*/

    // Execution Bitmap Masks
    const MASK_CONSTRUCTOR   = 0x00000001;
    const MASK_CONNECTED     = 0x00000002;
    const MASK_LOGIN_REQ     = 0x00000004;
    const MASK_LOGIN         = 0x00000008;
    const MASK_SHELL         = 0x00000010;
    const MASK_DISCONNECT    = 0x00000020;

    /*
     * Channel constants
     *
     * RFC4254 refers not to client and server channels but rather to sender and recipient channels.  we don't refer
     * to them in that way because RFC4254 toggles the meaning. the client sends a SSH_MSG_CHANNEL_OPEN message with
     * a sender channel and the server sends a SSH_MSG_CHANNEL_OPEN_CONFIRMATION in response, with a sender and a
     * recipient channel.  at first glance, you might conclude that SSH_MSG_CHANNEL_OPEN_CONFIRMATION's sender channel
     * would be the same thing as SSH_MSG_CHANNEL_OPEN's sender channel, but it's not, per this snippet:
     *     The 'recipient channel' is the channel number given in the original
     *     open request, and 'sender channel' is the channel number allocated by
     *     the other side.
     *
     * @see \phpseclib3\Net\SSH2::send_channel_packet()
     * @see \phpseclib3\Net\SSH2::get_channel_packet()
     */
    const CHANNEL_EXEC          = 1; // PuTTy uses 0x100
    const CHANNEL_SHELL         = 2;
    const CHANNEL_SUBSYSTEM     = 3;
    const CHANNEL_AGENT_FORWARD = 4;
    const CHANNEL_KEEP_ALIVE    = 5;

    /**
     * Returns the message numbers
     *
     * @see \phpseclib3\Net\SSH2::getLog()
     */
    const LOG_SIMPLE = 1;
    /**
     * Returns the message content
     *
     * @see \phpseclib3\Net\SSH2::getLog()
     */
    const LOG_COMPLEX = 2;
    /**
     * Outputs the content real-time
     */
    const LOG_REALTIME = 3;
    /**
     * Dumps the content real-time to a file
     */
    const LOG_REALTIME_FILE = 4;
    /**
     * Outputs the message numbers real-time
     */
    const LOG_SIMPLE_REALTIME = 5;
    /**
     * Make sure that the log never gets larger than this
     *
     * @see \phpseclib3\Net\SSH2::getLog()
     */
    const LOG_MAX_SIZE = 1048576; // 1024 * 1024

    /**
     * Returns when a string matching $expect exactly is found
     *
     * @see \phpseclib3\Net\SSH2::read()
     */
    const READ_SIMPLE = 1;
    /**
     * Returns when a string matching the regular expression $expect is found
     *
     * @see \phpseclib3\Net\SSH2::read()
     */
    const READ_REGEX = 2;
    /**
     * Returns whenever a data packet is received.
     *
     * Some data packets may only contain a single character so it may be necessary
     * to call read() multiple times when using this option
     *
     * @see \phpseclib3\Net\SSH2::read()
     */
    const READ_NEXT = 3;

    /**
     * The SSH identifier
     *
     * @var string
     */
    private $identifier;

    /**
     * The Socket Object
     *
     * @var resource|closed-resource|null
     */
    public $fsock;

    /**
     * Execution Bitmap
     *
     * The bits that are set represent functions that have been called already.  This is used to determine
     * if a requisite function has been successfully executed.  If not, an error should be thrown.
     *
     * @var int
     */
    protected $bitmap = 0;

    /**
     * Error information
     *
     * @see self::getErrors()
     * @see self::getLastError()
     * @var array
     */
    private $errors = [];

    /**
     * Server Identifier
     *
     * @see self::getServerIdentification()
     * @var string|false
     */
    protected $server_identifier = false;

    /**
     * Key Exchange Algorithms
     *
     * @see self::getKexAlgorithims()
     * @var array|false
     */
    private $kex_algorithms = false;

    /**
     * Key Exchange Algorithm
     *
     * @see self::getMethodsNegotiated()
     * @var string|false
     */
    private $kex_algorithm = false;

    /**
     * Minimum Diffie-Hellman Group Bit Size in RFC 4419 Key Exchange Methods
     *
     * @see self::_key_exchange()
     * @var int
     */
    private $kex_dh_group_size_min = 1536;

    /**
     * Preferred Diffie-Hellman Group Bit Size in RFC 4419 Key Exchange Methods
     *
     * @see self::_key_exchange()
     * @var int
     */
    private $kex_dh_group_size_preferred = 2048;

    /**
     * Maximum Diffie-Hellman Group Bit Size in RFC 4419 Key Exchange Methods
     *
     * @see self::_key_exchange()
     * @var int
     */
    private $kex_dh_group_size_max = 4096;

    /**
     * Server Host Key Algorithms
     *
     * @see self::getServerHostKeyAlgorithms()
     * @var array|false
     */
    private $server_host_key_algorithms = false;

    /**
     * Supported Private Key Algorithms
     *
     * In theory this should be the same as the Server Host Key Algorithms but, in practice,
     * some servers (eg. Azure) will support rsa-sha2-512 as a server host key algorithm but
     * not a private key algorithm
     *
     * @see self::privatekey_login()
     * @var array|false
     */
    private $supported_private_key_algorithms = false;

    /**
     * Encryption Algorithms: Client to Server
     *
     * @see self::getEncryptionAlgorithmsClient2Server()
     * @var array|false
     */
    private $encryption_algorithms_client_to_server = false;

    /**
     * Encryption Algorithms: Server to Client
     *
     * @see self::getEncryptionAlgorithmsServer2Client()
     * @var array|false
     */
    private $encryption_algorithms_server_to_client = false;

    /**
     * MAC Algorithms: Client to Server
     *
     * @see self::getMACAlgorithmsClient2Server()
     * @var array|false
     */
    private $mac_algorithms_client_to_server = false;

    /**
     * MAC Algorithms: Server to Client
     *
     * @see self::getMACAlgorithmsServer2Client()
     * @var array|false
     */
    private $mac_algorithms_server_to_client = false;

    /**
     * Compression Algorithms: Client to Server
     *
     * @see self::getCompressionAlgorithmsClient2Server()
     * @var array|false
     */
    private $compression_algorithms_client_to_server = false;

    /**
     * Compression Algorithms: Server to Client
     *
     * @see self::getCompressionAlgorithmsServer2Client()
     * @var array|false
     */
    private $compression_algorithms_server_to_client = false;

    /**
     * Languages: Server to Client
     *
     * @see self::getLanguagesServer2Client()
     * @var array|false
     */
    private $languages_server_to_client = false;

    /**
     * Languages: Client to Server
     *
     * @see self::getLanguagesClient2Server()
     * @var array|false
     */
    private $languages_client_to_server = false;

    /**
     * Preferred Algorithms
     *
     * @see self::setPreferredAlgorithms()
     * @var array
     */
    private $preferred = [];

    /**
     * Block Size for Server to Client Encryption
     *
     * "Note that the length of the concatenation of 'packet_length',
     *  'padding_length', 'payload', and 'random padding' MUST be a multiple
     *  of the cipher block size or 8, whichever is larger.  This constraint
     *  MUST be enforced, even when using stream ciphers."
     *
     *  -- http://tools.ietf.org/html/rfc4253#section-6
     *
     * @see self::__construct()
     * @see self::_send_binary_packet()
     * @var int
     */
    private $encrypt_block_size = 8;

    /**
     * Block Size for Client to Server Encryption
     *
     * @see self::__construct()
     * @see self::_get_binary_packet()
     * @var int
     */
    private $decrypt_block_size = 8;

    /**
     * Server to Client Encryption Object
     *
     * @see self::_get_binary_packet()
     * @var SymmetricKey|false
     */
    private $decrypt = false;

    /**
     * Decryption Algorithm Name
     *
     * @var string|null
     */
    private $decryptName;

    /**
     * Decryption Invocation Counter
     *
     * Used by GCM
     *
     * @var string|null
     */
    private $decryptInvocationCounter;

    /**
     * Fixed Part of Nonce
     *
     * Used by GCM
     *
     * @var string|null
     */
    private $decryptFixedPart;

    /**
     * Server to Client Length Encryption Object
     *
     * @see self::_get_binary_packet()
     * @var object
     */
    private $lengthDecrypt = false;

    /**
     * Client to Server Encryption Object
     *
     * @see self::_send_binary_packet()
     * @var SymmetricKey|false
     */
    private $encrypt = false;

    /**
     * Encryption Algorithm Name
     *
     * @var string|null
     */
    private $encryptName;

    /**
     * Encryption Invocation Counter
     *
     * Used by GCM
     *
     * @var string|null
     */
    private $encryptInvocationCounter;

    /**
     * Fixed Part of Nonce
     *
     * Used by GCM
     *
     * @var string|null
     */
    private $encryptFixedPart;

    /**
     * Client to Server Length Encryption Object
     *
     * @see self::_send_binary_packet()
     * @var object
     */
    private $lengthEncrypt = false;

    /**
     * Client to Server HMAC Object
     *
     * @see self::_send_binary_packet()
     * @var object
     */
    private $hmac_create = false;

    /**
     * Client to Server HMAC Name
     *
     * @var string|false
     */
    private $hmac_create_name;

    /**
     * Client to Server ETM
     *
     * @var int|false
     */
    private $hmac_create_etm;

    /**
     * Server to Client HMAC Object
     *
     * @see self::_get_binary_packet()
     * @var object
     */
    private $hmac_check = false;

    /**
     * Server to Client HMAC Name
     *
     * @var string|false
     */
    private $hmac_check_name;

    /**
     * Server to Client ETM
     *
     * @var int|false
     */
    private $hmac_check_etm;

    /**
     * Size of server to client HMAC
     *
     * We need to know how big the HMAC will be for the server to client direction so that we know how many bytes to read.
     * For the client to server side, the HMAC object will make the HMAC as long as it needs to be.  All we need to do is
     * append it.
     *
     * @see self::_get_binary_packet()
     * @var int
     */
    private $hmac_size = false;

    /**
     * Server Public Host Key
     *
     * @see self::getServerPublicHostKey()
     * @var string
     */
    private $server_public_host_key;

    /**
     * Session identifier
     *
     * "The exchange hash H from the first key exchange is additionally
     *  used as the session identifier, which is a unique identifier for
     *  this connection."
     *
     *  -- http://tools.ietf.org/html/rfc4253#section-7.2
     *
     * @see self::_key_exchange()
     * @var string
     */
    private $session_id = false;

    /**
     * Exchange hash
     *
     * The current exchange hash
     *
     * @see self::_key_exchange()
     * @var string
     */
    private $exchange_hash = false;

    /**
     * Message Numbers
     *
     * @see self::__construct()
     * @var array
     * @access private
     */
    private static $message_numbers = [];

    /**
     * Disconnection Message 'reason codes' defined in RFC4253
     *
     * @see self::__construct()
     * @var array
     * @access private
     */
    private static $disconnect_reasons = [];

    /**
     * SSH_MSG_CHANNEL_OPEN_FAILURE 'reason codes', defined in RFC4254
     *
     * @see self::__construct()
     * @var array
     * @access private
     */
    private static $channel_open_failure_reasons = [];

    /**
     * Terminal Modes
     *
     * @link http://tools.ietf.org/html/rfc4254#section-8
     * @see self::__construct()
     * @var array
     * @access private
     */
    private static $terminal_modes = [];

    /**
     * SSH_MSG_CHANNEL_EXTENDED_DATA's data_type_codes
     *
     * @link http://tools.ietf.org/html/rfc4254#section-5.2
     * @see self::__construct()
     * @var array
     * @access private
     */
    private static $channel_extended_data_type_codes = [];

    /**
     * Send Sequence Number
     *
     * See 'Section 6.4.  Data Integrity' of rfc4253 for more info.
     *
     * @see self::_send_binary_packet()
     * @var int
     */
    private $send_seq_no = 0;

    /**
     * Get Sequence Number
     *
     * See 'Section 6.4.  Data Integrity' of rfc4253 for more info.
     *
     * @see self::_get_binary_packet()
     * @var int
     */
    private $get_seq_no = 0;

    /**
     * Server Channels
     *
     * Maps client channels to server channels
     *
     * @see self::get_channel_packet()
     * @see self::exec()
     * @var array
     */
    protected $server_channels = [];

    /**
     * Channel Read Buffers
     *
     * If a client requests a packet from one channel but receives two packets from another those packets should
     * be placed in a buffer
     *
     * @see self::get_channel_packet()
     * @see self::exec()
     * @var array
     */
    private $channel_buffers = [];

    /**
     * Channel Write Buffers
     *
     * If a client sends a packet and receives a timeout error mid-transmission, buffer the data written so it
     * can be de-duplicated upon resuming write
     *
     * @see self::send_channel_packet()
     * @var array
     */
    private $channel_buffers_write = [];

    /**
     * Channel Status
     *
     * Contains the type of the last sent message
     *
     * @see self::get_channel_packet()
     * @var array
     */
    protected $channel_status = [];

    /**
     * The identifier of the interactive channel which was opened most recently
     *
     * @see self::getInteractiveChannelId()
     * @var int
     */
    private $channel_id_last_interactive = 0;

    /**
     * Packet Size
     *
     * Maximum packet size indexed by channel
     *
     * @see self::send_channel_packet()
     * @var array
     */
    private $packet_size_client_to_server = [];

    /**
     * Message Number Log
     *
     * @see self::getLog()
     * @var array
     */
    private $message_number_log = [];

    /**
     * Message Log
     *
     * @see self::getLog()
     * @var array
     */
    private $message_log = [];

    /**
     * The Window Size
     *
     * Bytes the other party can send before it must wait for the window to be adjusted (0x7FFFFFFF = 2GB)
     *
     * @var int
     * @see self::send_channel_packet()
     * @see self::exec()
     */
    protected $window_size = 0x7FFFFFFF;

    /**
     * What we resize the window to
     *
     * When PuTTY resizes the window it doesn't add an additional 0x7FFFFFFF bytes - it adds 0x40000000 bytes.
     * Some SFTP clients (GoAnywhere) don't support adding 0x7FFFFFFF to the window size after the fact so
     * we'll just do what PuTTY does
     *
     * @var int
     * @see self::_send_channel_packet()
     * @see self::exec()
     */
    private $window_resize = 0x40000000;

    /**
     * Window size, server to client
     *
     * Window size indexed by channel
     *
     * @see self::send_channel_packet()
     * @var array
     */
    protected $window_size_server_to_client = [];

    /**
     * Window size, client to server
     *
     * Window size indexed by channel
     *
     * @see self::get_channel_packet()
     * @var array
     */
    private $window_size_client_to_server = [];

    /**
     * Server signature
     *
     * Verified against $this->session_id
     *
     * @see self::getServerPublicHostKey()
     * @var string
     */
    private $signature = '';

    /**
     * Server signature format
     *
     * ssh-rsa or ssh-dss.
     *
     * @see self::getServerPublicHostKey()
     * @var string
     */
    private $signature_format = '';

    /**
     * Interactive Buffer
     *
     * @see self::read()
     * @var string
     */
    private $interactiveBuffer = '';

    /**
     * Current log size
     *
     * Should never exceed self::LOG_MAX_SIZE
     *
     * @see self::_send_binary_packet()
     * @see self::_get_binary_packet()
     * @var int
     */
    private $log_size;

    /**
     * Timeout
     *
     * @see self::setTimeout()
     */
    protected $timeout;

    /**
     * Current Timeout
     *
     * @see self::get_channel_packet()
     */
    protected $curTimeout;

    /**
     * Keep Alive Interval
     *
     * @see self::setKeepAlive()
     */
    private $keepAlive;

    /**
     * Real-time log file pointer
     *
     * @see self::_append_log()
     * @var resource|closed-resource
     */
    private $realtime_log_file;

    /**
     * Real-time log file size
     *
     * @see self::_append_log()
     * @var int
     */
    private $realtime_log_size;

    /**
     * Has the signature been validated?
     *
     * @see self::getServerPublicHostKey()
     * @var bool
     */
    private $signature_validated = false;

    /**
     * Real-time log file wrap boolean
     *
     * @see self::_append_log()
     * @var bool
     */
    private $realtime_log_wrap;

    /**
     * Flag to suppress stderr from output
     *
     * @see self::enableQuietMode()
     */
    private $quiet_mode = false;

    /**
     * Time of last read/write network activity
     *
     * @var float
     */
    private $last_packet = null;

    /**
     * Exit status returned from ssh if any
     *
     * @var int
     */
    private $exit_status;

    /**
     * Flag to request a PTY when using exec()
     *
     * @var bool
     * @see self::enablePTY()
     */
    private $request_pty = false;

    /**
     * Contents of stdError
     *
     * @var string
     */
    private $stdErrorLog;

    /**
     * The Last Interactive Response
     *
     * @see self::_keyboard_interactive_process()
     * @var string
     */
    private $last_interactive_response = '';

    /**
     * Keyboard Interactive Request / Responses
     *
     * @see self::_keyboard_interactive_process()
     * @var array
     */
    private $keyboard_requests_responses = [];

    /**
     * Banner Message
     *
     * Quoting from the RFC, "in some jurisdictions, sending a warning message before
     * authentication may be relevant for getting legal protection."
     *
     * @see self::_filter()
     * @see self::getBannerMessage()
     * @var string
     */
    private $banner_message = '';

    /**
     * Did read() timeout or return normally?
     *
     * @see self::isTimeout()
     * @var bool
     */
    protected $is_timeout = false;

    /**
     * Log Boundary
     *
     * @see self::_format_log()
     * @var string
     */
    private $log_boundary = ':';

    /**
     * Log Long Width
     *
     * @see self::_format_log()
     * @var int
     */
    private $log_long_width = 65;

    /**
     * Log Short Width
     *
     * @see self::_format_log()
     * @var int
     */
    private $log_short_width = 16;

    /**
     * Hostname
     *
     * @see self::__construct()
     * @see self::_connect()
     * @var string
     */
    private $host;

    /**
     * Port Number
     *
     * @see self::__construct()
     * @see self::_connect()
     * @var int
     */
    private $port;

    /**
     * Number of columns for terminal window size
     *
     * @see self::getWindowColumns()
     * @see self::setWindowColumns()
     * @see self::setWindowSize()
     * @var int
     */
    private $windowColumns = 80;

    /**
     * Number of columns for terminal window size
     *
     * @see self::getWindowRows()
     * @see self::setWindowRows()
     * @see self::setWindowSize()
     * @var int
     */
    private $windowRows = 24;

    /**
     * Crypto Engine
     *
     * @see self::setCryptoEngine()
     * @see self::_key_exchange()
     * @var int
     */
    private static $crypto_engine = false;

    /**
     * A System_SSH_Agent for use in the SSH2 Agent Forwarding scenario
     *
     * @var Agent
     */
    private $agent;

    /**
     * Connection storage to replicates ssh2 extension functionality:
     * {@link http://php.net/manual/en/wrappers.ssh2.php#refsect1-wrappers.ssh2-examples}
     *
     * @var array<string, SSH2|\WeakReference<SSH2>>
     */
    private static $connections;

    /**
     * Send the identification string first?
     *
     * @var bool
     */
    private $send_id_string_first = true;

    /**
     * Send the key exchange initiation packet first?
     *
     * @var bool
     */
    private $send_kex_first = true;

    /**
     * Some versions of OpenSSH incorrectly calculate the key size
     *
     * @var bool
     */
    private $bad_key_size_fix = false;

    /**
     * Should we try to re-connect to re-establish keys?
     *
     * @var bool
     */
    private $login_credentials_finalized = false;

    /**
     * Binary Packet Buffer
     *
     * @var object|null
     */
    private $binary_packet_buffer = null;

    /**
     * Preferred Signature Format
     *
     * @var string|false
     */
    protected $preferred_signature_format = false;

    /**
     * Authentication Credentials
     *
     * @var array
     */
    protected $auth = [];

    /**
     * Terminal
     *
     * @var string
     */
    private $term = 'vt100';

    /**
     * The authentication methods that may productively continue authentication.
     *
     * @see https://tools.ietf.org/html/rfc4252#section-5.1
     * @var array|null
     */
    private $auth_methods_to_continue = null;

    /**
     * Compression method
     *
     * @var int
     */
    private $compress = self::NET_SSH2_COMPRESSION_NONE;

    /**
     * Decompression method
     *
     * @var int
     */
    private $decompress = self::NET_SSH2_COMPRESSION_NONE;

    /**
     * Compression context
     *
     * @var resource|false|null
     */
    private $compress_context;

    /**
     * Decompression context
     *
     * @var resource|object
     */
    private $decompress_context;

    /**
     * Regenerate Compression Context
     *
     * @var bool
     */
    private $regenerate_compression_context = false;

    /**
     * Regenerate Decompression Context
     *
     * @var bool
     */
    private $regenerate_decompression_context = false;

    /**
     * Smart multi-factor authentication flag
     *
     * @var bool
     */
    private $smartMFA = true;

    /**
     * How many channels are currently opened
     *
     * @var int
     */
    private $channelCount = 0;

    /**
     * Does the server support multiple channels? If not then error out
     * when multiple channels are attempted to be opened
     *
     * @var bool
     */
    private $errorOnMultipleChannels;

    /**
     * Terrapin Countermeasure
     *
     * "During initial KEX, terminate the connection if any unexpected or out-of-sequence packet is received"
     * -- https://github.com/openssh/openssh-portable/commit/1edb00c58f8a6875fad6a497aa2bacf37f9e6cd5
     *
     * @var int
     */
    private $extra_packets;

    /**
     * Default Constructor.
     *
     * $host can either be a string, representing the host, or a stream resource.
     * If $host is a stream resource then $port doesn't do anything, altho $timeout
     * still will be used
     *
     * @param mixed $host
     * @param int $port
     * @param int $timeout
     * @see self::login()
     */
    public function __construct($host, $port = 22, $timeout = 10)
    {
        if (empty(self::$message_numbers)) {
            self::$message_numbers = [
                1 => 'NET_SSH2_MSG_DISCONNECT',
                2 => 'NET_SSH2_MSG_IGNORE',
                3 => 'NET_SSH2_MSG_UNIMPLEMENTED',
                4 => 'NET_SSH2_MSG_DEBUG',
                5 => 'NET_SSH2_MSG_SERVICE_REQUEST',
                6 => 'NET_SSH2_MSG_SERVICE_ACCEPT',
                7 => 'NET_SSH2_MSG_EXT_INFO', // RFC 8308
                20 => 'NET_SSH2_MSG_KEXINIT',
                21 => 'NET_SSH2_MSG_NEWKEYS',
                30 => 'NET_SSH2_MSG_KEXDH_INIT',
                31 => 'NET_SSH2_MSG_KEXDH_REPLY',
                50 => 'NET_SSH2_MSG_USERAUTH_REQUEST',
                51 => 'NET_SSH2_MSG_USERAUTH_FAILURE',
                52 => 'NET_SSH2_MSG_USERAUTH_SUCCESS',
                53 => 'NET_SSH2_MSG_USERAUTH_BANNER',

                80 => 'NET_SSH2_MSG_GLOBAL_REQUEST',
                81 => 'NET_SSH2_MSG_REQUEST_SUCCESS',
                82 => 'NET_SSH2_MSG_REQUEST_FAILURE',
                90 => 'NET_SSH2_MSG_CHANNEL_OPEN',
                91 => 'NET_SSH2_MSG_CHANNEL_OPEN_CONFIRMATION',
                92 => 'NET_SSH2_MSG_CHANNEL_OPEN_FAILURE',
                93 => 'NET_SSH2_MSG_CHANNEL_WINDOW_ADJUST',
                94 => 'NET_SSH2_MSG_CHANNEL_DATA',
                95 => 'NET_SSH2_MSG_CHANNEL_EXTENDED_DATA',
                96 => 'NET_SSH2_MSG_CHANNEL_EOF',
                97 => 'NET_SSH2_MSG_CHANNEL_CLOSE',
                98 => 'NET_SSH2_MSG_CHANNEL_REQUEST',
                99 => 'NET_SSH2_MSG_CHANNEL_SUCCESS',
                100 => 'NET_SSH2_MSG_CHANNEL_FAILURE'
            ];
            self::$disconnect_reasons = [
                1 => 'NET_SSH2_DISCONNECT_HOST_NOT_ALLOWED_TO_CONNECT',
                2 => 'NET_SSH2_DISCONNECT_PROTOCOL_ERROR',
                3 => 'NET_SSH2_DISCONNECT_KEY_EXCHANGE_FAILED',
                4 => 'NET_SSH2_DISCONNECT_RESERVED',
                5 => 'NET_SSH2_DISCONNECT_MAC_ERROR',
                6 => 'NET_SSH2_DISCONNECT_COMPRESSION_ERROR',
                7 => 'NET_SSH2_DISCONNECT_SERVICE_NOT_AVAILABLE',
                8 => 'NET_SSH2_DISCONNECT_PROTOCOL_VERSION_NOT_SUPPORTED',
                9 => 'NET_SSH2_DISCONNECT_HOST_KEY_NOT_VERIFIABLE',
                10 => 'NET_SSH2_DISCONNECT_CONNECTION_LOST',
                11 => 'NET_SSH2_DISCONNECT_BY_APPLICATION',
                12 => 'NET_SSH2_DISCONNECT_TOO_MANY_CONNECTIONS',
                13 => 'NET_SSH2_DISCONNECT_AUTH_CANCELLED_BY_USER',
                14 => 'NET_SSH2_DISCONNECT_NO_MORE_AUTH_METHODS_AVAILABLE',
                15 => 'NET_SSH2_DISCONNECT_ILLEGAL_USER_NAME'
            ];
            self::$channel_open_failure_reasons = [
                1 => 'NET_SSH2_OPEN_ADMINISTRATIVELY_PROHIBITED'
            ];
            self::$terminal_modes = [
                0 => 'NET_SSH2_TTY_OP_END'
            ];
            self::$channel_extended_data_type_codes = [
                1 => 'NET_SSH2_EXTENDED_DATA_STDERR'
            ];

            self::define_array(
                self::$message_numbers,
                self::$disconnect_reasons,
                self::$channel_open_failure_reasons,
                self::$terminal_modes,
                self::$channel_extended_data_type_codes,
                [60 => 'NET_SSH2_MSG_USERAUTH_PASSWD_CHANGEREQ'],
                [60 => 'NET_SSH2_MSG_USERAUTH_PK_OK'],
                [60 => 'NET_SSH2_MSG_USERAUTH_INFO_REQUEST',
                      61 => 'NET_SSH2_MSG_USERAUTH_INFO_RESPONSE'],
                // RFC 4419 - diffie-hellman-group-exchange-sha{1,256}
                [30 => 'NET_SSH2_MSG_KEXDH_GEX_REQUEST_OLD',
                      31 => 'NET_SSH2_MSG_KEXDH_GEX_GROUP',
                      32 => 'NET_SSH2_MSG_KEXDH_GEX_INIT',
                      33 => 'NET_SSH2_MSG_KEXDH_GEX_REPLY',
                      34 => 'NET_SSH2_MSG_KEXDH_GEX_REQUEST'],
                // RFC 5656 - Elliptic Curves (for curve25519-sha256@libssh.org)
                [30 => 'NET_SSH2_MSG_KEX_ECDH_INIT',
                      31 => 'NET_SSH2_MSG_KEX_ECDH_REPLY']
            );
        }

        /**
         * Typehint is required due to a bug in Psalm: https://github.com/vimeo/psalm/issues/7508
         * @var \WeakReference<SSH2>|SSH2
         */
        self::$connections[$this->getResourceId()] = class_exists('WeakReference')
            ? \WeakReference::create($this)
            : $this;

        $this->timeout = $timeout;

        if (is_resource($host)) {
            $this->fsock = $host;
            return;
        }

        if (Strings::is_stringable($host)) {
            $this->host = $host;
            $this->port = $port;
        }
    }

    /**
     * Set Crypto Engine Mode
     *
     * Possible $engine values:
     * OpenSSL, mcrypt, Eval, PHP
     *
     * @param int $engine
     */
    public static function setCryptoEngine($engine)
    {
        self::$crypto_engine = $engine;
    }

    /**
     * Send Identification String First
     *
     * https://tools.ietf.org/html/rfc4253#section-4.2 says "when the connection has been established,
     * both sides MUST send an identification string". It does not say which side sends it first. In
     * theory it shouldn't matter but it is a fact of life that some SSH servers are simply buggy
     *
     */
    public function sendIdentificationStringFirst()
    {
        $this->send_id_string_first = true;
    }

    /**
     * Send Identification String Last
     *
     * https://tools.ietf.org/html/rfc4253#section-4.2 says "when the connection has been established,
     * both sides MUST send an identification string". It does not say which side sends it first. In
     * theory it shouldn't matter but it is a fact of life that some SSH servers are simply buggy
     *
     */
    public function sendIdentificationStringLast()
    {
        $this->send_id_string_first = false;
    }

    /**
     * Send SSH_MSG_KEXINIT First
     *
     * https://tools.ietf.org/html/rfc4253#section-7.1 says "key exchange begins by each sending
     * sending the [SSH_MSG_KEXINIT] packet". It does not say which side sends it first. In theory
     * it shouldn't matter but it is a fact of life that some SSH servers are simply buggy
     *
     */
    public function sendKEXINITFirst()
    {
        $this->send_kex_first = true;
    }

    /**
     * Send SSH_MSG_KEXINIT Last
     *
     * https://tools.ietf.org/html/rfc4253#section-7.1 says "key exchange begins by each sending
     * sending the [SSH_MSG_KEXINIT] packet". It does not say which side sends it first. In theory
     * it shouldn't matter but it is a fact of life that some SSH servers are simply buggy
     *
     */
    public function sendKEXINITLast()
    {
        $this->send_kex_first = false;
    }

    /**
     * stream_select wrapper
     *
     * Quoting https://stackoverflow.com/a/14262151/569976,
     * "The general approach to `EINTR` is to simply handle the error and retry the operation again"
     *
     * This wrapper does that loop
     */
    private static function stream_select(&$read, &$write, &$except, $seconds, $microseconds = null)
    {
        $remaining = $seconds + $microseconds / 1000000;
        $start = microtime(true);
        while (true) {
            $result = @stream_select($read, $write, $except, $seconds, $microseconds);
            if ($result !== false) {
                return $result;
            }
            $elapsed = microtime(true) - $start;
            $seconds = (int) ($remaining - floor($elapsed));
            $microseconds = (int) (1000000 * ($remaining - $seconds));
            if ($elapsed >= $remaining) {
                return false;
            }
        }
    }

    /**
     * Connect to an SSHv2 server
     *
     * @throws \UnexpectedValueException on receipt of unexpected packets
     * @throws \RuntimeException on other errors
     */
    private function connect()
    {
        if ($this->bitmap & self::MASK_CONSTRUCTOR) {
            return;
        }

        $this->bitmap |= self::MASK_CONSTRUCTOR;

        $this->curTimeout = $this->timeout;

        if (!is_resource($this->fsock)) {
            $start = microtime(true);
            // with stream_select a timeout of 0 means that no timeout takes place;
            // with fsockopen a timeout of 0 means that you instantly timeout
            // to resolve this incompatibility a timeout of 100,000 will be used for fsockopen if timeout is 0
            $this->fsock = @fsockopen($this->host, $this->port, $errno, $errstr, $this->curTimeout == 0 ? 100000 : $this->curTimeout);
            if (!$this->fsock) {
                $host = $this->host . ':' . $this->port;
                throw new UnableToConnectException(rtrim("Cannot connect to $host. Error $errno. $errstr"));
            }
            $elapsed = microtime(true) - $start;

            if ($this->curTimeout) {
                $this->curTimeout -= $elapsed;
                if ($this->curTimeout < 0) {
                    throw new \RuntimeException('Connection timed out whilst attempting to open socket connection');
                }
            }

            if (defined('NET_SSH2_LOGGING')) {
                $this->append_log('(fsockopen took ' . round($elapsed, 4) . 's)', '');
            }
        }

        $this->identifier = $this->generate_identifier();

        if ($this->send_id_string_first) {
            $start = microtime(true);
            fputs($this->fsock, $this->identifier . "\r\n");
            $elapsed = round(microtime(true) - $start, 4);
            if (defined('NET_SSH2_LOGGING')) {
                $this->append_log("-> (network: $elapsed)", $this->identifier . "\r\n");
            }
        }

        /* According to the SSH2 specs,

          "The server MAY send other lines of data before sending the version
           string.  Each line SHOULD be terminated by a Carriage Return and Line
           Feed.  Such lines MUST NOT begin with "SSH-", and SHOULD be encoded
           in ISO-10646 UTF-8 [RFC3629] (language is not specified).  Clients
           MUST be able to process such lines." */
        $data = '';
        $totalElapsed = 0;
        while (!feof($this->fsock) && !preg_match('#(.*)^(SSH-(\d\.\d+).*)#ms', $data, $matches)) {
            $line = '';
            while (true) {
                if ($this->curTimeout) {
                    if ($this->curTimeout < 0) {
                        throw new \RuntimeException('Connection timed out whilst receiving server identification string');
                    }
                    $read = [$this->fsock];
                    $write = $except = null;
                    $start = microtime(true);
                    $sec = (int) floor($this->curTimeout);
                    $usec = (int) (1000000 * ($this->curTimeout - $sec));
                    if (static::stream_select($read, $write, $except, $sec, $usec) === false) {
                        throw new \RuntimeException('Connection timed out whilst receiving server identification string');
                    }
                    $elapsed = microtime(true) - $start;
                    $totalElapsed += $elapsed;
                    $this->curTimeout -= $elapsed;
                }

                $temp = stream_get_line($this->fsock, 255, "\n");
<<<<<<< HEAD
                if ($temp === false) {
                    throw new \RuntimeException('Error reading from socket');
                }
                if (strlen($temp) == 255) {
                    continue;
                }

                $line .= "$temp\n";

                // quoting RFC4253, "Implementers who wish to maintain
                // compatibility with older, undocumented versions of this protocol may
                // want to process the identification string without expecting the
                // presence of the carriage return character for reasons described in
                // Section 5 of this document."
=======

                if ($temp === false) {
                    return false;
                }

                $line .= $temp;
                if (strlen($temp) == 255) {
                    continue;
                }
>>>>>>> 778035aa

                $line .= "\n";

                break;
            }

            $data .= $line;
        }

        if (defined('NET_SSH2_LOGGING')) {
            $this->append_log('<- (network: ' . round($totalElapsed, 4) . ')', $line);
        }

        if (feof($this->fsock)) {
            $this->bitmap = 0;
            throw new ConnectionClosedException('Connection closed by server');
        }

        $extra = $matches[1];

<<<<<<< HEAD
        $this->server_identifier = trim($temp, "\r\n");
=======
        if (defined('NET_SSH2_LOGGING')) {
            $this->_append_log('<-', $matches[0]);
            $this->_append_log('->', $this->identifier . "\r\n");
        }

        $this->server_identifier = trim($data, "\r\n");

>>>>>>> 778035aa
        if (strlen($extra)) {
            $this->errors[] = $data;
        }

        if (version_compare($matches[3], '1.99', '<')) {
            $this->bitmap = 0;
            throw new UnableToConnectException("Cannot connect to SSH $matches[3] servers");
        }

        // Ubuntu's OpenSSH from 5.8 to 6.9 didn't work with multiple channels. see
        // https://bugs.launchpad.net/ubuntu/+source/openssh/+bug/1334916 for more info.
        // https://lists.ubuntu.com/archives/oneiric-changes/2011-July/005772.html discusses
        // when consolekit was incorporated.
        // https://marc.info/?l=openssh-unix-dev&m=163409903417589&w=2 discusses some of the
        // issues with how Ubuntu incorporated consolekit
        $pattern = '#^SSH-2\.0-OpenSSH_([\d.]+)[^ ]* Ubuntu-.*$#';
        $match = preg_match($pattern, $this->server_identifier, $matches);
        $match = $match && version_compare('5.8', $matches[1], '<=');
        $match = $match && version_compare('6.9', $matches[1], '>=');
        $this->errorOnMultipleChannels = $match;

        if (!$this->send_id_string_first) {
            $start = microtime(true);
            fputs($this->fsock, $this->identifier . "\r\n");
            $elapsed = round(microtime(true) - $start, 4);
            if (defined('NET_SSH2_LOGGING')) {
                $this->append_log("-> (network: $elapsed)", $this->identifier . "\r\n");
            }
        }

        $this->last_packet = microtime(true);

        if (!$this->send_kex_first) {
            $response = $this->get_binary_packet_or_close(NET_SSH2_MSG_KEXINIT);
            $this->key_exchange($response);
        }

        if ($this->send_kex_first) {
            $this->key_exchange();
        }

        $this->bitmap |= self::MASK_CONNECTED;

        return true;
    }

    /**
     * Generates the SSH identifier
     *
     * You should overwrite this method in your own class if you want to use another identifier
     *
     * @return string
     */
    private function generate_identifier()
    {
        $identifier = 'SSH-2.0-phpseclib_3.0';

        $ext = [];
        if (extension_loaded('sodium')) {
            $ext[] = 'libsodium';
        }

        if (extension_loaded('openssl')) {
            $ext[] = 'openssl';
        } elseif (extension_loaded('mcrypt')) {
            $ext[] = 'mcrypt';
        }

        if (extension_loaded('gmp')) {
            $ext[] = 'gmp';
        } elseif (extension_loaded('bcmath')) {
            $ext[] = 'bcmath';
        }

        if (!empty($ext)) {
            $identifier .= ' (' . implode(', ', $ext) . ')';
        }

        return $identifier;
    }

    /**
     * Key Exchange
     *
     * @return bool
     * @param string|bool $kexinit_payload_server optional
     * @throws \UnexpectedValueException on receipt of unexpected packets
     * @throws \RuntimeException on other errors
     * @throws NoSupportedAlgorithmsException when none of the algorithms phpseclib has loaded are compatible
     */
    private function key_exchange($kexinit_payload_server = false)
    {
        $preferred = $this->preferred;
        $send_kex = true;

        $kex_algorithms = isset($preferred['kex']) ?
            $preferred['kex'] :
            SSH2::getSupportedKEXAlgorithms();
        $server_host_key_algorithms = isset($preferred['hostkey']) ?
            $preferred['hostkey'] :
            SSH2::getSupportedHostKeyAlgorithms();
        $s2c_encryption_algorithms = isset($preferred['server_to_client']['crypt']) ?
            $preferred['server_to_client']['crypt'] :
            SSH2::getSupportedEncryptionAlgorithms();
        $c2s_encryption_algorithms = isset($preferred['client_to_server']['crypt']) ?
            $preferred['client_to_server']['crypt'] :
            SSH2::getSupportedEncryptionAlgorithms();
        $s2c_mac_algorithms = isset($preferred['server_to_client']['mac']) ?
            $preferred['server_to_client']['mac'] :
            SSH2::getSupportedMACAlgorithms();
        $c2s_mac_algorithms = isset($preferred['client_to_server']['mac']) ?
            $preferred['client_to_server']['mac'] :
            SSH2::getSupportedMACAlgorithms();
        $s2c_compression_algorithms = isset($preferred['server_to_client']['comp']) ?
            $preferred['server_to_client']['comp'] :
            SSH2::getSupportedCompressionAlgorithms();
        $c2s_compression_algorithms = isset($preferred['client_to_server']['comp']) ?
            $preferred['client_to_server']['comp'] :
            SSH2::getSupportedCompressionAlgorithms();

        $kex_algorithms = array_merge($kex_algorithms, ['ext-info-c', 'kex-strict-c-v00@openssh.com']);

        // some SSH servers have buggy implementations of some of the above algorithms
        switch (true) {
            case $this->server_identifier == 'SSH-2.0-SSHD':
            case substr($this->server_identifier, 0, 13) == 'SSH-2.0-DLINK':
                if (!isset($preferred['server_to_client']['mac'])) {
                    $s2c_mac_algorithms = array_values(array_diff(
                        $s2c_mac_algorithms,
                        ['hmac-sha1-96', 'hmac-md5-96']
                    ));
                }
                if (!isset($preferred['client_to_server']['mac'])) {
                    $c2s_mac_algorithms = array_values(array_diff(
                        $c2s_mac_algorithms,
                        ['hmac-sha1-96', 'hmac-md5-96']
                    ));
                }
                break;
            case substr($this->server_identifier, 0, 24) == 'SSH-2.0-TurboFTP_SERVER_':
                if (!isset($preferred['server_to_client']['crypt'])) {
                    $s2c_encryption_algorithms = array_values(array_diff(
                        $s2c_encryption_algorithms,
                        ['aes128-gcm@openssh.com', 'aes256-gcm@openssh.com']
                    ));
                }
                if (!isset($preferred['client_to_server']['crypt'])) {
                    $c2s_encryption_algorithms = array_values(array_diff(
                        $c2s_encryption_algorithms,
                        ['aes128-gcm@openssh.com', 'aes256-gcm@openssh.com']
                    ));
                }
        }

        $client_cookie = Random::string(16);

        $kexinit_payload_client = pack('Ca*', NET_SSH2_MSG_KEXINIT, $client_cookie);
        $kexinit_payload_client .= Strings::packSSH2(
            'L10bN',
            $kex_algorithms,
            $server_host_key_algorithms,
            $c2s_encryption_algorithms,
            $s2c_encryption_algorithms,
            $c2s_mac_algorithms,
            $s2c_mac_algorithms,
            $c2s_compression_algorithms,
            $s2c_compression_algorithms,
            [], // language, client to server
            [], // language, server to client
            false, // first_kex_packet_follows
            0 // reserved for future extension
        );

        if ($kexinit_payload_server === false) {
            $this->send_binary_packet($kexinit_payload_client);

            $this->extra_packets = 0;
            $kexinit_payload_server = $this->get_binary_packet_or_close(NET_SSH2_MSG_KEXINIT);
            $send_kex = false;
        }

        $response = $kexinit_payload_server;
        Strings::shift($response, 1); // skip past the message number (it should be SSH_MSG_KEXINIT)
        $server_cookie = Strings::shift($response, 16);

        list(
            $this->kex_algorithms,
            $this->server_host_key_algorithms,
            $this->encryption_algorithms_client_to_server,
            $this->encryption_algorithms_server_to_client,
            $this->mac_algorithms_client_to_server,
            $this->mac_algorithms_server_to_client,
            $this->compression_algorithms_client_to_server,
            $this->compression_algorithms_server_to_client,
            $this->languages_client_to_server,
            $this->languages_server_to_client,
            $first_kex_packet_follows
        ) = Strings::unpackSSH2('L10C', $response);
        if (in_array('kex-strict-s-v00@openssh.com', $this->kex_algorithms)) {
            if ($this->session_id === false && $this->extra_packets) {
                throw new \UnexpectedValueException('Possible Terrapin Attack detected');
            }
        }

        $this->supported_private_key_algorithms = $this->server_host_key_algorithms;

        if ($send_kex) {
            $this->send_binary_packet($kexinit_payload_client);
        }

        // we need to decide upon the symmetric encryption algorithms before we do the diffie-hellman key exchange

        // we don't initialize any crypto-objects, yet - we do that, later. for now, we need the lengths to make the
        // diffie-hellman key exchange as fast as possible
        $decrypt = self::array_intersect_first($s2c_encryption_algorithms, $this->encryption_algorithms_server_to_client);
        if (!$decrypt || ($decryptKeyLength = $this->encryption_algorithm_to_key_size($decrypt)) === null) {
            $this->disconnect_helper(NET_SSH2_DISCONNECT_KEY_EXCHANGE_FAILED);
            throw new NoSupportedAlgorithmsException('No compatible server to client encryption algorithms found');
        }

        $encrypt = self::array_intersect_first($c2s_encryption_algorithms, $this->encryption_algorithms_client_to_server);
        if (!$encrypt || ($encryptKeyLength = $this->encryption_algorithm_to_key_size($encrypt)) === null) {
            $this->disconnect_helper(NET_SSH2_DISCONNECT_KEY_EXCHANGE_FAILED);
            throw new NoSupportedAlgorithmsException('No compatible client to server encryption algorithms found');
        }

        // through diffie-hellman key exchange a symmetric key is obtained
        $this->kex_algorithm = self::array_intersect_first($kex_algorithms, $this->kex_algorithms);
        if ($this->kex_algorithm === false) {
            $this->disconnect_helper(NET_SSH2_DISCONNECT_KEY_EXCHANGE_FAILED);
            throw new NoSupportedAlgorithmsException('No compatible key exchange algorithms found');
        }

        $server_host_key_algorithm = self::array_intersect_first($server_host_key_algorithms, $this->server_host_key_algorithms);
        if ($server_host_key_algorithm === false) {
            $this->disconnect_helper(NET_SSH2_DISCONNECT_KEY_EXCHANGE_FAILED);
            throw new NoSupportedAlgorithmsException('No compatible server host key algorithms found');
        }

        $mac_algorithm_out = self::array_intersect_first($c2s_mac_algorithms, $this->mac_algorithms_client_to_server);
        if ($mac_algorithm_out === false) {
            $this->disconnect_helper(NET_SSH2_DISCONNECT_KEY_EXCHANGE_FAILED);
            throw new NoSupportedAlgorithmsException('No compatible client to server message authentication algorithms found');
        }

        $mac_algorithm_in = self::array_intersect_first($s2c_mac_algorithms, $this->mac_algorithms_server_to_client);
        if ($mac_algorithm_in === false) {
            $this->disconnect_helper(NET_SSH2_DISCONNECT_KEY_EXCHANGE_FAILED);
            throw new NoSupportedAlgorithmsException('No compatible server to client message authentication algorithms found');
        }

        $compression_map = [
            'none' => self::NET_SSH2_COMPRESSION_NONE,
            'zlib' => self::NET_SSH2_COMPRESSION_ZLIB,
            'zlib@openssh.com' => self::NET_SSH2_COMPRESSION_ZLIB_AT_OPENSSH
        ];

        $compression_algorithm_in = self::array_intersect_first($s2c_compression_algorithms, $this->compression_algorithms_server_to_client);
        if ($compression_algorithm_in === false) {
            $this->disconnect_helper(NET_SSH2_DISCONNECT_KEY_EXCHANGE_FAILED);
            throw new NoSupportedAlgorithmsException('No compatible server to client compression algorithms found');
        }
        $this->decompress = $compression_map[$compression_algorithm_in];

        $compression_algorithm_out = self::array_intersect_first($c2s_compression_algorithms, $this->compression_algorithms_client_to_server);
        if ($compression_algorithm_out === false) {
            $this->disconnect_helper(NET_SSH2_DISCONNECT_KEY_EXCHANGE_FAILED);
            throw new NoSupportedAlgorithmsException('No compatible client to server compression algorithms found');
        }
        $this->compress = $compression_map[$compression_algorithm_out];

        switch ($this->kex_algorithm) {
            case 'diffie-hellman-group15-sha512':
            case 'diffie-hellman-group16-sha512':
            case 'diffie-hellman-group17-sha512':
            case 'diffie-hellman-group18-sha512':
            case 'ecdh-sha2-nistp521':
                $kexHash = new Hash('sha512');
                break;
            case 'ecdh-sha2-nistp384':
                $kexHash = new Hash('sha384');
                break;
            case 'diffie-hellman-group-exchange-sha256':
            case 'diffie-hellman-group14-sha256':
            case 'ecdh-sha2-nistp256':
            case 'curve25519-sha256@libssh.org':
            case 'curve25519-sha256':
                $kexHash = new Hash('sha256');
                break;
            default:
                $kexHash = new Hash('sha1');
        }

        // Only relevant in diffie-hellman-group-exchange-sha{1,256}, otherwise empty.

        $exchange_hash_rfc4419 = '';

        if (strpos($this->kex_algorithm, 'curve25519-sha256') === 0 || strpos($this->kex_algorithm, 'ecdh-sha2-nistp') === 0) {
            $curve = strpos($this->kex_algorithm, 'curve25519-sha256') === 0 ?
                'Curve25519' :
                substr($this->kex_algorithm, 10);
            $ourPrivate = EC::createKey($curve);
            $ourPublicBytes = $ourPrivate->getPublicKey()->getEncodedCoordinates();
            $clientKexInitMessage = 'NET_SSH2_MSG_KEX_ECDH_INIT';
            $serverKexReplyMessage = 'NET_SSH2_MSG_KEX_ECDH_REPLY';
        } else {
            if (strpos($this->kex_algorithm, 'diffie-hellman-group-exchange') === 0) {
                $dh_group_sizes_packed = pack(
                    'NNN',
                    $this->kex_dh_group_size_min,
                    $this->kex_dh_group_size_preferred,
                    $this->kex_dh_group_size_max
                );
                $packet = pack(
                    'Ca*',
                    NET_SSH2_MSG_KEXDH_GEX_REQUEST,
                    $dh_group_sizes_packed
                );
                $this->send_binary_packet($packet);
                $this->updateLogHistory('UNKNOWN (34)', 'NET_SSH2_MSG_KEXDH_GEX_REQUEST');

                $response = $this->get_binary_packet_or_close(NET_SSH2_MSG_KEXDH_GEX_GROUP);
                list($type, $primeBytes, $gBytes) = Strings::unpackSSH2('Css', $response);
                $this->updateLogHistory('NET_SSH2_MSG_KEXDH_REPLY', 'NET_SSH2_MSG_KEXDH_GEX_GROUP');
                $prime = new BigInteger($primeBytes, -256);
                $g = new BigInteger($gBytes, -256);

                $exchange_hash_rfc4419 = $dh_group_sizes_packed . Strings::packSSH2(
                    'ss',
                    $primeBytes,
                    $gBytes
                );

                $params = DH::createParameters($prime, $g);
                $clientKexInitMessage = 'NET_SSH2_MSG_KEXDH_GEX_INIT';
                $serverKexReplyMessage = 'NET_SSH2_MSG_KEXDH_GEX_REPLY';
            } else {
                $params = DH::createParameters($this->kex_algorithm);
                $clientKexInitMessage = 'NET_SSH2_MSG_KEXDH_INIT';
                $serverKexReplyMessage = 'NET_SSH2_MSG_KEXDH_REPLY';
            }

            $keyLength = min($kexHash->getLengthInBytes(), max($encryptKeyLength, $decryptKeyLength));

            $ourPrivate = DH::createKey($params, 16 * $keyLength); // 2 * 8 * $keyLength
            $ourPublic = $ourPrivate->getPublicKey()->toBigInteger();
            $ourPublicBytes = $ourPublic->toBytes(true);
        }

        $data = pack('CNa*', constant($clientKexInitMessage), strlen($ourPublicBytes), $ourPublicBytes);

        $this->send_binary_packet($data);

        switch ($clientKexInitMessage) {
            case 'NET_SSH2_MSG_KEX_ECDH_INIT':
                $this->updateLogHistory('NET_SSH2_MSG_KEXDH_INIT', 'NET_SSH2_MSG_KEX_ECDH_INIT');
                break;
            case 'NET_SSH2_MSG_KEXDH_GEX_INIT':
                $this->updateLogHistory('UNKNOWN (32)', 'NET_SSH2_MSG_KEXDH_GEX_INIT');
        }

        $response = $this->get_binary_packet_or_close(constant($serverKexReplyMessage));

        list(
            $type,
            $server_public_host_key,
            $theirPublicBytes,
            $this->signature
        ) = Strings::unpackSSH2('Csss', $response);

        switch ($serverKexReplyMessage) {
            case 'NET_SSH2_MSG_KEX_ECDH_REPLY':
                $this->updateLogHistory('NET_SSH2_MSG_KEXDH_REPLY', 'NET_SSH2_MSG_KEX_ECDH_REPLY');
                break;
            case 'NET_SSH2_MSG_KEXDH_GEX_REPLY':
                $this->updateLogHistory('UNKNOWN (33)', 'NET_SSH2_MSG_KEXDH_GEX_REPLY');
        }

        $this->server_public_host_key = $server_public_host_key;
        list($public_key_format) = Strings::unpackSSH2('s', $server_public_host_key);
        if (strlen($this->signature) < 4) {
            throw new \LengthException('The signature needs at least four bytes');
        }
        $temp = unpack('Nlength', substr($this->signature, 0, 4));
        $this->signature_format = substr($this->signature, 4, $temp['length']);

        $keyBytes = DH::computeSecret($ourPrivate, $theirPublicBytes);
        if (($keyBytes & "\xFF\x80") === "\x00\x00") {
            $keyBytes = substr($keyBytes, 1);
        } elseif (($keyBytes[0] & "\x80") === "\x80") {
            $keyBytes = "\0$keyBytes";
        }

        $this->exchange_hash = Strings::packSSH2(
            's5',
            $this->identifier,
            $this->server_identifier,
            $kexinit_payload_client,
            $kexinit_payload_server,
            $this->server_public_host_key
        );
        $this->exchange_hash .= $exchange_hash_rfc4419;
        $this->exchange_hash .= Strings::packSSH2(
            's3',
            $ourPublicBytes,
            $theirPublicBytes,
            $keyBytes
        );

        $this->exchange_hash = $kexHash->hash($this->exchange_hash);

        if ($this->session_id === false) {
            $this->session_id = $this->exchange_hash;
        }

        switch ($server_host_key_algorithm) {
            case 'rsa-sha2-256':
            case 'rsa-sha2-512':
            //case 'ssh-rsa':
                $expected_key_format = 'ssh-rsa';
                break;
            default:
                $expected_key_format = $server_host_key_algorithm;
        }
        if ($public_key_format != $expected_key_format || $this->signature_format != $server_host_key_algorithm) {
            switch (true) {
                case $this->signature_format == $server_host_key_algorithm:
                case $server_host_key_algorithm != 'rsa-sha2-256' && $server_host_key_algorithm != 'rsa-sha2-512':
                case $this->signature_format != 'ssh-rsa':
                    $this->disconnect_helper(NET_SSH2_DISCONNECT_HOST_KEY_NOT_VERIFIABLE);
                    throw new \RuntimeException('Server Host Key Algorithm Mismatch (' . $this->signature_format . ' vs ' . $server_host_key_algorithm . ')');
            }
        }

        $packet = pack('C', NET_SSH2_MSG_NEWKEYS);
        $this->send_binary_packet($packet);
        $response = $this->get_binary_packet_or_close(NET_SSH2_MSG_NEWKEYS);

        if (in_array('kex-strict-s-v00@openssh.com', $this->kex_algorithms)) {
            $this->get_seq_no = $this->send_seq_no = 0;
        }

        $keyBytes = pack('Na*', strlen($keyBytes), $keyBytes);

        $this->encrypt = self::encryption_algorithm_to_crypt_instance($encrypt);
        if ($this->encrypt) {
            if (self::$crypto_engine) {
                $this->encrypt->setPreferredEngine(self::$crypto_engine);
            }
            if ($this->encrypt->getBlockLengthInBytes()) {
                $this->encrypt_block_size = $this->encrypt->getBlockLengthInBytes();
            }
            $this->encrypt->disablePadding();

            if ($this->encrypt->usesIV()) {
                $iv = $kexHash->hash($keyBytes . $this->exchange_hash . 'A' . $this->session_id);
                while ($this->encrypt_block_size > strlen($iv)) {
                    $iv .= $kexHash->hash($keyBytes . $this->exchange_hash . $iv);
                }
                $this->encrypt->setIV(substr($iv, 0, $this->encrypt_block_size));
            }

            switch ($encrypt) {
                case 'aes128-gcm@openssh.com':
                case 'aes256-gcm@openssh.com':
                    $nonce = $kexHash->hash($keyBytes . $this->exchange_hash . 'A' . $this->session_id);
                    $this->encryptFixedPart = substr($nonce, 0, 4);
                    $this->encryptInvocationCounter = substr($nonce, 4, 8);
                    // fall-through
                case 'chacha20-poly1305@openssh.com':
                    break;
                default:
                    $this->encrypt->enableContinuousBuffer();
            }

            $key = $kexHash->hash($keyBytes . $this->exchange_hash . 'C' . $this->session_id);
            while ($encryptKeyLength > strlen($key)) {
                $key .= $kexHash->hash($keyBytes . $this->exchange_hash . $key);
            }
            switch ($encrypt) {
                case 'chacha20-poly1305@openssh.com':
                    $encryptKeyLength = 32;
                    $this->lengthEncrypt = self::encryption_algorithm_to_crypt_instance($encrypt);
                    $this->lengthEncrypt->setKey(substr($key, 32, 32));
            }
            $this->encrypt->setKey(substr($key, 0, $encryptKeyLength));
            $this->encryptName = $encrypt;
        }

        $this->decrypt = self::encryption_algorithm_to_crypt_instance($decrypt);
        if ($this->decrypt) {
            if (self::$crypto_engine) {
                $this->decrypt->setPreferredEngine(self::$crypto_engine);
            }
            if ($this->decrypt->getBlockLengthInBytes()) {
                $this->decrypt_block_size = $this->decrypt->getBlockLengthInBytes();
            }
            $this->decrypt->disablePadding();

            if ($this->decrypt->usesIV()) {
                $iv = $kexHash->hash($keyBytes . $this->exchange_hash . 'B' . $this->session_id);
                while ($this->decrypt_block_size > strlen($iv)) {
                    $iv .= $kexHash->hash($keyBytes . $this->exchange_hash . $iv);
                }
                $this->decrypt->setIV(substr($iv, 0, $this->decrypt_block_size));
            }

            switch ($decrypt) {
                case 'aes128-gcm@openssh.com':
                case 'aes256-gcm@openssh.com':
                    // see https://tools.ietf.org/html/rfc5647#section-7.1
                    $nonce = $kexHash->hash($keyBytes . $this->exchange_hash . 'B' . $this->session_id);
                    $this->decryptFixedPart = substr($nonce, 0, 4);
                    $this->decryptInvocationCounter = substr($nonce, 4, 8);
                    // fall-through
                case 'chacha20-poly1305@openssh.com':
                    break;
                default:
                    $this->decrypt->enableContinuousBuffer();
            }

            $key = $kexHash->hash($keyBytes . $this->exchange_hash . 'D' . $this->session_id);
            while ($decryptKeyLength > strlen($key)) {
                $key .= $kexHash->hash($keyBytes . $this->exchange_hash . $key);
            }
            switch ($decrypt) {
                case 'chacha20-poly1305@openssh.com':
                    $decryptKeyLength = 32;
                    $this->lengthDecrypt = self::encryption_algorithm_to_crypt_instance($decrypt);
                    $this->lengthDecrypt->setKey(substr($key, 32, 32));
            }
            $this->decrypt->setKey(substr($key, 0, $decryptKeyLength));
            $this->decryptName = $decrypt;
        }

        /* The "arcfour128" algorithm is the RC4 cipher, as described in
           [SCHNEIER], using a 128-bit key.  The first 1536 bytes of keystream
           generated by the cipher MUST be discarded, and the first byte of the
           first encrypted packet MUST be encrypted using the 1537th byte of
           keystream.

           -- http://tools.ietf.org/html/rfc4345#section-4 */
        if ($encrypt == 'arcfour128' || $encrypt == 'arcfour256') {
            $this->encrypt->encrypt(str_repeat("\0", 1536));
        }
        if ($decrypt == 'arcfour128' || $decrypt == 'arcfour256') {
            $this->decrypt->decrypt(str_repeat("\0", 1536));
        }

        if (!$this->encrypt->usesNonce()) {
            list($this->hmac_create, $createKeyLength) = self::mac_algorithm_to_hash_instance($mac_algorithm_out);
        } else {
            $this->hmac_create = new \stdClass();
            $this->hmac_create_name = $mac_algorithm_out;
            //$mac_algorithm_out = 'none';
            $createKeyLength = 0;
        }

        if ($this->hmac_create instanceof Hash) {
            $key = $kexHash->hash($keyBytes . $this->exchange_hash . 'E' . $this->session_id);
            while ($createKeyLength > strlen($key)) {
                $key .= $kexHash->hash($keyBytes . $this->exchange_hash . $key);
            }
            $this->hmac_create->setKey(substr($key, 0, $createKeyLength));
            $this->hmac_create_name = $mac_algorithm_out;
            $this->hmac_create_etm = preg_match('#-etm@openssh\.com$#', $mac_algorithm_out);
        }

        if (!$this->decrypt->usesNonce()) {
            list($this->hmac_check, $checkKeyLength) = self::mac_algorithm_to_hash_instance($mac_algorithm_in);
            $this->hmac_size = $this->hmac_check->getLengthInBytes();
        } else {
            $this->hmac_check = new \stdClass();
            $this->hmac_check_name = $mac_algorithm_in;
            //$mac_algorithm_in = 'none';
            $checkKeyLength = 0;
            $this->hmac_size = 0;
        }

        if ($this->hmac_check instanceof Hash) {
            $key = $kexHash->hash($keyBytes . $this->exchange_hash . 'F' . $this->session_id);
            while ($checkKeyLength > strlen($key)) {
                $key .= $kexHash->hash($keyBytes . $this->exchange_hash . $key);
            }
            $this->hmac_check->setKey(substr($key, 0, $checkKeyLength));
            $this->hmac_check_name = $mac_algorithm_in;
            $this->hmac_check_etm = preg_match('#-etm@openssh\.com$#', $mac_algorithm_in);
        }

        $this->regenerate_compression_context = $this->regenerate_decompression_context = true;

        return true;
    }

    /**
     * Maps an encryption algorithm name to the number of key bytes.
     *
     * @param string $algorithm Name of the encryption algorithm
     * @return int|null Number of bytes as an integer or null for unknown
     */
    private function encryption_algorithm_to_key_size($algorithm)
    {
        if ($this->bad_key_size_fix && self::bad_algorithm_candidate($algorithm)) {
            return 16;
        }

        switch ($algorithm) {
            case 'none':
                return 0;
            case 'aes128-gcm@openssh.com':
            case 'aes128-cbc':
            case 'aes128-ctr':
            case 'arcfour':
            case 'arcfour128':
            case 'blowfish-cbc':
            case 'blowfish-ctr':
            case 'twofish128-cbc':
            case 'twofish128-ctr':
                return 16;
            case '3des-cbc':
            case '3des-ctr':
            case 'aes192-cbc':
            case 'aes192-ctr':
            case 'twofish192-cbc':
            case 'twofish192-ctr':
                return 24;
            case 'aes256-gcm@openssh.com':
            case 'aes256-cbc':
            case 'aes256-ctr':
            case 'arcfour256':
            case 'twofish-cbc':
            case 'twofish256-cbc':
            case 'twofish256-ctr':
                return 32;
            case 'chacha20-poly1305@openssh.com':
                return 64;
        }
        return null;
    }

    /**
     * Maps an encryption algorithm name to an instance of a subclass of
     * \phpseclib3\Crypt\Common\SymmetricKey.
     *
     * @param string $algorithm Name of the encryption algorithm
     * @return SymmetricKey|null
     */
    private static function encryption_algorithm_to_crypt_instance($algorithm)
    {
        switch ($algorithm) {
            case '3des-cbc':
                return new TripleDES('cbc');
            case '3des-ctr':
                return new TripleDES('ctr');
            case 'aes256-cbc':
            case 'aes192-cbc':
            case 'aes128-cbc':
                return new Rijndael('cbc');
            case 'aes256-ctr':
            case 'aes192-ctr':
            case 'aes128-ctr':
                return new Rijndael('ctr');
            case 'blowfish-cbc':
                return new Blowfish('cbc');
            case 'blowfish-ctr':
                return new Blowfish('ctr');
            case 'twofish128-cbc':
            case 'twofish192-cbc':
            case 'twofish256-cbc':
            case 'twofish-cbc':
                return new Twofish('cbc');
            case 'twofish128-ctr':
            case 'twofish192-ctr':
            case 'twofish256-ctr':
                return new Twofish('ctr');
            case 'arcfour':
            case 'arcfour128':
            case 'arcfour256':
                return new RC4();
            case 'aes128-gcm@openssh.com':
            case 'aes256-gcm@openssh.com':
                return new Rijndael('gcm');
            case 'chacha20-poly1305@openssh.com':
                return new ChaCha20();
        }
        return null;
    }

    /**
     * Maps an encryption algorithm name to an instance of a subclass of
     * \phpseclib3\Crypt\Hash.
     *
     * @param string $algorithm Name of the encryption algorithm
     * @return array{Hash, int}|null
     */
    private static function mac_algorithm_to_hash_instance($algorithm)
    {
        switch ($algorithm) {
            case 'umac-64@openssh.com':
            case 'umac-64-etm@openssh.com':
                return [new Hash('umac-64'), 16];
            case 'umac-128@openssh.com':
            case 'umac-128-etm@openssh.com':
                return [new Hash('umac-128'), 16];
            case 'hmac-sha2-512':
            case 'hmac-sha2-512-etm@openssh.com':
                return [new Hash('sha512'), 64];
            case 'hmac-sha2-256':
            case 'hmac-sha2-256-etm@openssh.com':
                return [new Hash('sha256'), 32];
            case 'hmac-sha1':
            case 'hmac-sha1-etm@openssh.com':
                return [new Hash('sha1'), 20];
            case 'hmac-sha1-96':
                return [new Hash('sha1-96'), 20];
            case 'hmac-md5':
                return [new Hash('md5'), 16];
            case 'hmac-md5-96':
                return [new Hash('md5-96'), 16];
        }
    }

    /**
     * Tests whether or not proposed algorithm has a potential for issues
     *
     * @link https://www.chiark.greenend.org.uk/~sgtatham/putty/wishlist/ssh2-aesctr-openssh.html
     * @link https://bugzilla.mindrot.org/show_bug.cgi?id=1291
     * @param string $algorithm Name of the encryption algorithm
     * @return bool
     */
    private static function bad_algorithm_candidate($algorithm)
    {
        switch ($algorithm) {
            case 'arcfour256':
            case 'aes192-ctr':
            case 'aes256-ctr':
                return true;
        }

        return false;
    }

    /**
     * Login
     *
     * The $password parameter can be a plaintext password, a \phpseclib3\Crypt\RSA|EC|DSA object, a \phpseclib3\System\SSH\Agent object or an array
     *
     * @param string $username
     * @param string|PrivateKey|array[]|Agent|null ...$args
     * @return bool
     * @see self::_login()
     */
    public function login($username, ...$args)
    {
        if (!$this->login_credentials_finalized) {
            $this->auth[] = func_get_args();
        }

        // try logging with 'none' as an authentication method first since that's what
        // PuTTY does
        if (substr($this->server_identifier, 0, 15) != 'SSH-2.0-CoreFTP' && $this->auth_methods_to_continue === null) {
            if ($this->sublogin($username)) {
                return true;
            }
            if (!count($args)) {
                return false;
            }
        }
        return $this->sublogin($username, ...$args);
    }

    /**
     * Login Helper
     *
     * @param string $username
     * @param string|PrivateKey|array[]|Agent|null ...$args
     * @return bool
     * @see self::_login_helper()
     */
    protected function sublogin($username, ...$args)
    {
        if (!($this->bitmap & self::MASK_CONSTRUCTOR)) {
            $this->connect();
        }

        if (empty($args)) {
            return $this->login_helper($username);
        }

        foreach ($args as $arg) {
            switch (true) {
                case $arg instanceof PublicKey:
                    throw new \UnexpectedValueException('A PublicKey object was passed to the login method instead of a PrivateKey object');
                case $arg instanceof PrivateKey:
                case $arg instanceof Agent:
                case is_array($arg):
                case Strings::is_stringable($arg):
                    break;
                default:
                    throw new \UnexpectedValueException('$password needs to either be an instance of \phpseclib3\Crypt\Common\PrivateKey, \System\SSH\Agent, an array or a string');
            }
        }

        while (count($args)) {
            if (!$this->auth_methods_to_continue || !$this->smartMFA) {
                $newargs = $args;
                $args = [];
            } else {
                $newargs = [];
                foreach ($this->auth_methods_to_continue as $method) {
                    switch ($method) {
                        case 'publickey':
                            foreach ($args as $key => $arg) {
                                if ($arg instanceof PrivateKey || $arg instanceof Agent) {
                                    $newargs[] = $arg;
                                    unset($args[$key]);
                                    break;
                                }
                            }
                            break;
                        case 'keyboard-interactive':
                            $hasArray = $hasString = false;
                            foreach ($args as $arg) {
                                if ($hasArray || is_array($arg)) {
                                    $hasArray = true;
                                    break;
                                }
                                if ($hasString || Strings::is_stringable($arg)) {
                                    $hasString = true;
                                    break;
                                }
                            }
                            if ($hasArray && $hasString) {
                                foreach ($args as $key => $arg) {
                                    if (is_array($arg)) {
                                        $newargs[] = $arg;
                                        break 2;
                                    }
                                }
                            }
                            // fall-through
                        case 'password':
                            foreach ($args as $key => $arg) {
                                $newargs[] = $arg;
                                unset($args[$key]);
                                break;
                            }
                    }
                }
            }

            if (!count($newargs)) {
                return false;
            }

            foreach ($newargs as $arg) {
                if ($this->login_helper($username, $arg)) {
                    $this->login_credentials_finalized = true;
                    return true;
                }
            }
        }
        return false;
    }

    /**
     * Login Helper
     *
     * {@internal It might be worthwhile, at some point, to protect against {@link http://tools.ietf.org/html/rfc4251#section-9.3.9 traffic analysis}
     *           by sending dummy SSH_MSG_IGNORE messages.}
     *
     * @param string $username
     * @param string|AsymmetricKey|array[]|Agent|null ...$args
     * @return bool
     * @throws \UnexpectedValueException on receipt of unexpected packets
     * @throws \RuntimeException on other errors
     */
    private function login_helper($username, $password = null)
    {
        if (!($this->bitmap & self::MASK_CONNECTED)) {
            return false;
        }

        if (!($this->bitmap & self::MASK_LOGIN_REQ)) {
            $packet = Strings::packSSH2('Cs', NET_SSH2_MSG_SERVICE_REQUEST, 'ssh-userauth');
            $this->send_binary_packet($packet);

            try {
                $response = $this->get_binary_packet_or_close(NET_SSH2_MSG_SERVICE_ACCEPT);
            } catch (InvalidPacketLengthException $e) {
                // the first opportunity to encounter the "bad key size" error
                if (!$this->bad_key_size_fix && $this->decryptName != null && self::bad_algorithm_candidate($this->decryptName)) {
                    // bad_key_size_fix is only ever re-assigned to true here
                    // retry the connection with that new setting but we'll
                    // only try it once.
                    $this->bad_key_size_fix = true;
                    return $this->reconnect();
                }
                throw $e;
            }

            list($type) = Strings::unpackSSH2('C', $response);
            list($service) = Strings::unpackSSH2('s', $response);

            if ($service != 'ssh-userauth') {
                $this->disconnect_helper(NET_SSH2_DISCONNECT_PROTOCOL_ERROR);
                throw new \UnexpectedValueException('Expected SSH_MSG_SERVICE_ACCEPT');
            }
            $this->bitmap |= self::MASK_LOGIN_REQ;
        }

        if (strlen($this->last_interactive_response)) {
            return !Strings::is_stringable($password) && !is_array($password) ? false : $this->keyboard_interactive_process($password);
        }

        if ($password instanceof PrivateKey) {
            return $this->privatekey_login($username, $password);
        }

        if ($password instanceof Agent) {
            return $this->ssh_agent_login($username, $password);
        }

        if (is_array($password)) {
            if ($this->keyboard_interactive_login($username, $password)) {
                $this->bitmap |= self::MASK_LOGIN;
                return true;
            }
            return false;
        }

        if (!isset($password)) {
            $packet = Strings::packSSH2(
                'Cs3',
                NET_SSH2_MSG_USERAUTH_REQUEST,
                $username,
                'ssh-connection',
                'none'
            );

            $this->send_binary_packet($packet);

            $response = $this->get_binary_packet_or_close();

            list($type) = Strings::unpackSSH2('C', $response);
            switch ($type) {
                case NET_SSH2_MSG_USERAUTH_SUCCESS:
                    $this->bitmap |= self::MASK_LOGIN;
                    return true;
                case NET_SSH2_MSG_USERAUTH_FAILURE:
                    list($auth_methods) = Strings::unpackSSH2('L', $response);
                    $this->auth_methods_to_continue = $auth_methods;
                    // fall-through
                default:
                    return false;
            }
        }

        $packet = Strings::packSSH2(
            'Cs3bs',
            NET_SSH2_MSG_USERAUTH_REQUEST,
            $username,
            'ssh-connection',
            'password',
            false,
            $password
        );

        // remove the username and password from the logged packet
        if (!defined('NET_SSH2_LOGGING')) {
            $logged = null;
        } else {
            $logged = Strings::packSSH2(
                'Cs3bs',
                NET_SSH2_MSG_USERAUTH_REQUEST,
                $username,
                'ssh-connection',
                'password',
                false,
                'password'
            );
        }

        $this->send_binary_packet($packet, $logged);

        $response = $this->get_binary_packet_or_close();
        list($type) = Strings::unpackSSH2('C', $response);
        switch ($type) {
            case NET_SSH2_MSG_USERAUTH_PASSWD_CHANGEREQ: // in theory, the password can be changed
                $this->updateLogHistory('UNKNOWN (60)', 'NET_SSH2_MSG_USERAUTH_PASSWD_CHANGEREQ');

                list($message) = Strings::unpackSSH2('s', $response);
                $this->errors[] = 'SSH_MSG_USERAUTH_PASSWD_CHANGEREQ: ' . $message;

                return $this->disconnect_helper(NET_SSH2_DISCONNECT_AUTH_CANCELLED_BY_USER);
            case NET_SSH2_MSG_USERAUTH_FAILURE:
                // can we use keyboard-interactive authentication?  if not then either the login is bad or the server employees
                // multi-factor authentication
                list($auth_methods, $partial_success) = Strings::unpackSSH2('Lb', $response);
                $this->auth_methods_to_continue = $auth_methods;
                if (!$partial_success && in_array('keyboard-interactive', $auth_methods)) {
                    if ($this->keyboard_interactive_login($username, $password)) {
                        $this->bitmap |= self::MASK_LOGIN;
                        return true;
                    }
                    return false;
                }
                return false;
            case NET_SSH2_MSG_USERAUTH_SUCCESS:
                $this->bitmap |= self::MASK_LOGIN;
                return true;
        }

        return false;
    }

    /**
     * Login via keyboard-interactive authentication
     *
     * See {@link http://tools.ietf.org/html/rfc4256 RFC4256} for details.  This is not a full-featured keyboard-interactive authenticator.
     *
     * @param string $username
     * @param string|array $password
     * @return bool
     */
    private function keyboard_interactive_login($username, $password)
    {
        $packet = Strings::packSSH2(
            'Cs5',
            NET_SSH2_MSG_USERAUTH_REQUEST,
            $username,
            'ssh-connection',
            'keyboard-interactive',
            '', // language tag
            '' // submethods
        );
        $this->send_binary_packet($packet);

        return $this->keyboard_interactive_process($password);
    }

    /**
     * Handle the keyboard-interactive requests / responses.
     *
     * @param string|array ...$responses
     * @return bool
     * @throws \RuntimeException on connection error
     */
    private function keyboard_interactive_process(...$responses)
    {
        if (strlen($this->last_interactive_response)) {
            $response = $this->last_interactive_response;
        } else {
            $orig = $response = $this->get_binary_packet_or_close();
        }

        list($type) = Strings::unpackSSH2('C', $response);
        switch ($type) {
            case NET_SSH2_MSG_USERAUTH_INFO_REQUEST:
                list(
                    , // name; may be empty
                    , // instruction; may be empty
                    , // language tag; may be empty
                    $num_prompts
                ) = Strings::unpackSSH2('s3N', $response);

                for ($i = 0; $i < count($responses); $i++) {
                    if (is_array($responses[$i])) {
                        foreach ($responses[$i] as $key => $value) {
                            $this->keyboard_requests_responses[$key] = $value;
                        }
                        unset($responses[$i]);
                    }
                }
                $responses = array_values($responses);

                if (isset($this->keyboard_requests_responses)) {
                    for ($i = 0; $i < $num_prompts; $i++) {
                        list(
                            $prompt, // prompt - ie. "Password: "; must not be empty
                            // echo
                        ) = Strings::unpackSSH2('sC', $response);
                        foreach ($this->keyboard_requests_responses as $key => $value) {
                            if (substr($prompt, 0, strlen($key)) == $key) {
                                $responses[] = $value;
                                break;
                            }
                        }
                    }
                }

                // see http://tools.ietf.org/html/rfc4256#section-3.2
                if (strlen($this->last_interactive_response)) {
                    $this->last_interactive_response = '';
                } else {
                    $this->updateLogHistory('UNKNOWN (60)', 'NET_SSH2_MSG_USERAUTH_INFO_REQUEST');
                }

                if (!count($responses) && $num_prompts) {
                    $this->last_interactive_response = $orig;
                    return false;
                }

                /*
                   After obtaining the requested information from the user, the client
                   MUST respond with an SSH_MSG_USERAUTH_INFO_RESPONSE message.
                */
                // see http://tools.ietf.org/html/rfc4256#section-3.4
                $packet = $logged = pack('CN', NET_SSH2_MSG_USERAUTH_INFO_RESPONSE, count($responses));
                for ($i = 0; $i < count($responses); $i++) {
                    $packet .= Strings::packSSH2('s', $responses[$i]);
                    $logged .= Strings::packSSH2('s', 'dummy-answer');
                }

                $this->send_binary_packet($packet, $logged);

                $this->updateLogHistory('UNKNOWN (61)', 'NET_SSH2_MSG_USERAUTH_INFO_RESPONSE');

                /*
                   After receiving the response, the server MUST send either an
                   SSH_MSG_USERAUTH_SUCCESS, SSH_MSG_USERAUTH_FAILURE, or another
                   SSH_MSG_USERAUTH_INFO_REQUEST message.
                */
                // maybe phpseclib should force close the connection after x request / responses?  unless something like that is done
                // there could be an infinite loop of request / responses.
                return $this->keyboard_interactive_process();
            case NET_SSH2_MSG_USERAUTH_SUCCESS:
                return true;
            case NET_SSH2_MSG_USERAUTH_FAILURE:
                list($auth_methods) = Strings::unpackSSH2('L', $response);
                $this->auth_methods_to_continue = $auth_methods;
                return false;
        }

        return false;
    }

    /**
     * Login with an ssh-agent provided key
     *
     * @param string $username
     * @param Agent $agent
     * @return bool
     */
    private function ssh_agent_login($username, Agent $agent)
    {
        $this->agent = $agent;
        $keys = $agent->requestIdentities();
        $orig_algorithms = $this->supported_private_key_algorithms;
        foreach ($keys as $key) {
            if ($this->privatekey_login($username, $key)) {
                return true;
            }
            $this->supported_private_key_algorithms = $orig_algorithms;
        }

        return false;
    }

    /**
     * Login with an RSA private key
     *
     * {@internal It might be worthwhile, at some point, to protect against {@link http://tools.ietf.org/html/rfc4251#section-9.3.9 traffic analysis}
     *           by sending dummy SSH_MSG_IGNORE messages.}
     *
     * @param string $username
     * @param PrivateKey $privatekey
     * @return bool
     * @throws \RuntimeException on connection error
     */
    private function privatekey_login($username, PrivateKey $privatekey)
    {
        $publickey = $privatekey->getPublicKey();

        if ($publickey instanceof RSA) {
            $privatekey = $privatekey->withPadding(RSA::SIGNATURE_PKCS1);
            $algos = ['rsa-sha2-256', 'rsa-sha2-512', 'ssh-rsa'];
            if (isset($this->preferred['hostkey'])) {
                $algos = array_intersect($algos, $this->preferred['hostkey']);
            }
            $algo = self::array_intersect_first($algos, $this->supported_private_key_algorithms);
            switch ($algo) {
                case 'rsa-sha2-512':
                    $hash = 'sha512';
                    $signatureType = 'rsa-sha2-512';
                    break;
                case 'rsa-sha2-256':
                    $hash = 'sha256';
                    $signatureType = 'rsa-sha2-256';
                    break;
                //case 'ssh-rsa':
                default:
                    $hash = 'sha1';
                    $signatureType = 'ssh-rsa';
            }
        } elseif ($publickey instanceof EC) {
            $privatekey = $privatekey->withSignatureFormat('SSH2');
            $curveName = $privatekey->getCurve();
            switch ($curveName) {
                case 'Ed25519':
                    $hash = 'sha512';
                    $signatureType = 'ssh-ed25519';
                    break;
                case 'secp256r1': // nistp256
                    $hash = 'sha256';
                    $signatureType = 'ecdsa-sha2-nistp256';
                    break;
                case 'secp384r1': // nistp384
                    $hash = 'sha384';
                    $signatureType = 'ecdsa-sha2-nistp384';
                    break;
                case 'secp521r1': // nistp521
                    $hash = 'sha512';
                    $signatureType = 'ecdsa-sha2-nistp521';
                    break;
                default:
                    if (is_array($curveName)) {
                        throw new UnsupportedCurveException('Specified Curves are not supported by SSH2');
                    }
                    throw new UnsupportedCurveException('Named Curve of ' . $curveName . ' is not supported by phpseclib3\'s SSH2 implementation');
            }
        } elseif ($publickey instanceof DSA) {
            $privatekey = $privatekey->withSignatureFormat('SSH2');
            $hash = 'sha1';
            $signatureType = 'ssh-dss';
        } else {
            throw new UnsupportedAlgorithmException('Please use either an RSA key, an EC one or a DSA key');
        }

        $publickeyStr = $publickey->toString('OpenSSH', ['binary' => true]);

        $part1 = Strings::packSSH2(
            'Csss',
            NET_SSH2_MSG_USERAUTH_REQUEST,
            $username,
            'ssh-connection',
            'publickey'
        );
        $part2 = Strings::packSSH2('ss', $signatureType, $publickeyStr);

        $packet = $part1 . chr(0) . $part2;
        $this->send_binary_packet($packet);

        $response = $this->get_binary_packet_or_close(
            NET_SSH2_MSG_USERAUTH_SUCCESS,
            NET_SSH2_MSG_USERAUTH_FAILURE,
            NET_SSH2_MSG_USERAUTH_PK_OK
        );

        list($type) = Strings::unpackSSH2('C', $response);
        switch ($type) {
            case NET_SSH2_MSG_USERAUTH_FAILURE:
                list($auth_methods) = Strings::unpackSSH2('L', $response);
                if (in_array('publickey', $auth_methods) && substr($signatureType, 0, 9) == 'rsa-sha2-') {
                    $this->supported_private_key_algorithms = array_diff($this->supported_private_key_algorithms, ['rsa-sha2-256', 'rsa-sha2-512']);
                    return $this->privatekey_login($username, $privatekey);
                }
                $this->auth_methods_to_continue = $auth_methods;
                $this->errors[] = 'SSH_MSG_USERAUTH_FAILURE';
                return false;
            case NET_SSH2_MSG_USERAUTH_PK_OK:
                // we'll just take it on faith that the public key blob and the public key algorithm name are as
                // they should be
                $this->updateLogHistory('UNKNOWN (60)', 'NET_SSH2_MSG_USERAUTH_PK_OK');
                break;
            case NET_SSH2_MSG_USERAUTH_SUCCESS:
                $this->bitmap |= self::MASK_LOGIN;
                return true;
        }

        $packet = $part1 . chr(1) . $part2;
        $privatekey = $privatekey->withHash($hash);
        $signature = $privatekey->sign(Strings::packSSH2('s', $this->session_id) . $packet);
        if ($publickey instanceof RSA) {
            $signature = Strings::packSSH2('ss', $signatureType, $signature);
        }
        $packet .= Strings::packSSH2('s', $signature);

        $this->send_binary_packet($packet);

        $response = $this->get_binary_packet_or_close(
            NET_SSH2_MSG_USERAUTH_SUCCESS,
            NET_SSH2_MSG_USERAUTH_FAILURE
        );

        list($type) = Strings::unpackSSH2('C', $response);
        switch ($type) {
            case NET_SSH2_MSG_USERAUTH_FAILURE:
                // either the login is bad or the server employs multi-factor authentication
                list($auth_methods) = Strings::unpackSSH2('L', $response);
                $this->auth_methods_to_continue = $auth_methods;
                return false;
            case NET_SSH2_MSG_USERAUTH_SUCCESS:
                $this->bitmap |= self::MASK_LOGIN;
                return true;
        }
    }

    /**
     * Return the currently configured timeout
     *
     * @return int
     */
    public function getTimeout()
    {
        return $this->timeout;
    }

    /**
     * Set Timeout
     *
     * $ssh->exec('ping 127.0.0.1'); on a Linux host will never return and will run indefinitely.  setTimeout() makes it so it'll timeout.
     * Setting $timeout to false or 0 will revert to the default socket timeout.
     *
     * @param mixed $timeout
     */
    public function setTimeout($timeout)
    {
        $this->timeout = $this->curTimeout = $timeout;
    }

    /**
     * Set Keep Alive
     *
     * Sends an SSH2_MSG_IGNORE message every x seconds, if x is a positive non-zero number.
     *
     * @param int $interval
     */
    public function setKeepAlive($interval)
    {
        $this->keepAlive = $interval;
    }

    /**
     * Get the output from stdError
     *
     */
    public function getStdError()
    {
        return $this->stdErrorLog;
    }

    /**
     * Execute Command
     *
     * If $callback is set to false then \phpseclib3\Net\SSH2::get_channel_packet(self::CHANNEL_EXEC) will need to be called manually.
     * In all likelihood, this is not a feature you want to be taking advantage of.
     *
     * @param string $command
     * @return string|bool
     * @psalm-return ($callback is callable ? bool : string|bool)
     * @throws \RuntimeException on connection error
     */
    public function exec($command, callable $callback = null)
    {
        $this->curTimeout = $this->timeout;
        $this->is_timeout = false;
        $this->stdErrorLog = '';

        if (!$this->isAuthenticated()) {
            return false;
        }

        //if ($this->isPTYOpen()) {
        //    throw new \RuntimeException('If you want to run multiple exec()\'s you will need to disable (and re-enable if appropriate) a PTY for each one.');
        //}

        $this->open_channel(self::CHANNEL_EXEC);

        if ($this->request_pty === true) {
            $terminal_modes = pack('C', NET_SSH2_TTY_OP_END);
            $packet = Strings::packSSH2(
                'CNsCsN4s',
                NET_SSH2_MSG_CHANNEL_REQUEST,
                $this->server_channels[self::CHANNEL_EXEC],
                'pty-req',
                1,
                $this->term,
                $this->windowColumns,
                $this->windowRows,
                0,
                0,
                $terminal_modes
            );

            $this->send_binary_packet($packet);

            $this->channel_status[self::CHANNEL_EXEC] = NET_SSH2_MSG_CHANNEL_REQUEST;
            if (!$this->get_channel_packet(self::CHANNEL_EXEC)) {
                $this->disconnect_helper(NET_SSH2_DISCONNECT_BY_APPLICATION);
                throw new \RuntimeException('Unable to request pseudo-terminal');
            }
        }

        // sending a pty-req SSH_MSG_CHANNEL_REQUEST message is unnecessary and, in fact, in most cases, slows things
        // down.  the one place where it might be desirable is if you're doing something like \phpseclib3\Net\SSH2::exec('ping localhost &').
        // with a pty-req SSH_MSG_CHANNEL_REQUEST, exec() will return immediately and the ping process will then
        // then immediately terminate.  without such a request exec() will loop indefinitely.  the ping process won't end but
        // neither will your script.

        // although, in theory, the size of SSH_MSG_CHANNEL_REQUEST could exceed the maximum packet size established by
        // SSH_MSG_CHANNEL_OPEN_CONFIRMATION, RFC4254#section-5.1 states that the "maximum packet size" refers to the
        // "maximum size of an individual data packet". ie. SSH_MSG_CHANNEL_DATA.  RFC4254#section-5.2 corroborates.
        $packet = Strings::packSSH2(
            'CNsCs',
            NET_SSH2_MSG_CHANNEL_REQUEST,
            $this->server_channels[self::CHANNEL_EXEC],
            'exec',
            1,
            $command
        );
        $this->send_binary_packet($packet);

        $this->channel_status[self::CHANNEL_EXEC] = NET_SSH2_MSG_CHANNEL_REQUEST;

        if (!$this->get_channel_packet(self::CHANNEL_EXEC)) {
            return false;
        }

        $this->channel_status[self::CHANNEL_EXEC] = NET_SSH2_MSG_CHANNEL_DATA;

        if ($this->request_pty === true) {
            $this->channel_id_last_interactive = self::CHANNEL_EXEC;
            return true;
        }

        $output = '';
        while (true) {
            $temp = $this->get_channel_packet(self::CHANNEL_EXEC);
            switch (true) {
                case $temp === true:
                    return is_callable($callback) ? true : $output;
                case $temp === false:
                    return false;
                default:
                    if (is_callable($callback)) {
                        if ($callback($temp) === true) {
                            $this->close_channel(self::CHANNEL_EXEC);
                            return true;
                        }
                    } else {
                        $output .= $temp;
                    }
            }
        }
    }

    /**
     * How many channels are currently open?
     *
     * @return int
     */
    public function getOpenChannelCount()
    {
        return $this->channelCount;
    }

    /**
     * Opens a channel
     *
     * @param string $channel
     * @param bool $skip_extended
     * @return bool
     */
    protected function open_channel($channel, $skip_extended = false)
    {
        if (isset($this->channel_status[$channel]) && $this->channel_status[$channel] != NET_SSH2_MSG_CHANNEL_CLOSE) {
            throw new \RuntimeException('Please close the channel (' . $channel . ') before trying to open it again');
        }

        $this->channelCount++;

        if ($this->channelCount > 1 && $this->errorOnMultipleChannels) {
            throw new \RuntimeException("Ubuntu's OpenSSH from 5.8 to 6.9 doesn't work with multiple channels");
        }

        // RFC4254 defines the (client) window size as "bytes the other party can send before it must wait for the window to
        // be adjusted".  0x7FFFFFFF is, at 2GB, the max size.  technically, it should probably be decremented, but,
        // honestly, if you're transferring more than 2GB, you probably shouldn't be using phpseclib, anyway.
        // see http://tools.ietf.org/html/rfc4254#section-5.2 for more info
        $this->window_size_server_to_client[$channel] = $this->window_size;
        // 0x8000 is the maximum max packet size, per http://tools.ietf.org/html/rfc4253#section-6.1, although since PuTTy
        // uses 0x4000, that's what will be used here, as well.
        $packet_size = 0x4000;

        $packet = Strings::packSSH2(
            'CsN3',
            NET_SSH2_MSG_CHANNEL_OPEN,
            'session',
            $channel,
            $this->window_size_server_to_client[$channel],
            $packet_size
        );

        $this->send_binary_packet($packet);

        $this->channel_status[$channel] = NET_SSH2_MSG_CHANNEL_OPEN;

        return $this->get_channel_packet($channel, $skip_extended);
    }

    /**
     * Creates an interactive shell
     *
     * Returns bool(true) if the shell was opened.
     * Returns bool(false) if the shell was already open.
     *
     * @see self::isShellOpen()
     * @see self::read()
     * @see self::write()
     * @return bool
     * @throws InsufficientSetupException if not authenticated
     * @throws \UnexpectedValueException on receipt of unexpected packets
     * @throws \RuntimeException on other errors
     */
    public function openShell()
    {
        if (!$this->isAuthenticated()) {
            throw new InsufficientSetupException('Operation disallowed prior to login()');
        }

        $this->open_channel(self::CHANNEL_SHELL);

        $terminal_modes = pack('C', NET_SSH2_TTY_OP_END);
        $packet = Strings::packSSH2(
            'CNsbsN4s',
            NET_SSH2_MSG_CHANNEL_REQUEST,
            $this->server_channels[self::CHANNEL_SHELL],
            'pty-req',
            true, // want reply
            $this->term,
            $this->windowColumns,
            $this->windowRows,
            0,
            0,
            $terminal_modes
        );

        $this->send_binary_packet($packet);

        $this->channel_status[self::CHANNEL_SHELL] = NET_SSH2_MSG_CHANNEL_REQUEST;

        if (!$this->get_channel_packet(self::CHANNEL_SHELL)) {
            throw new \RuntimeException('Unable to request pty');
        }

        $packet = Strings::packSSH2(
            'CNsb',
            NET_SSH2_MSG_CHANNEL_REQUEST,
            $this->server_channels[self::CHANNEL_SHELL],
            'shell',
            true // want reply
        );
        $this->send_binary_packet($packet);

        $response = $this->get_channel_packet(self::CHANNEL_SHELL);
        if ($response === false) {
            throw new \RuntimeException('Unable to request shell');
        }

        $this->channel_status[self::CHANNEL_SHELL] = NET_SSH2_MSG_CHANNEL_DATA;

        $this->channel_id_last_interactive = self::CHANNEL_SHELL;

        $this->bitmap |= self::MASK_SHELL;

        return true;
    }

    /**
     * Return the channel to be used with read(), write(), and reset(), if none were specified
     * @deprecated for lack of transparency in intended channel target, to be potentially replaced
     *             with method which guarantees open-ness of all yielded channels and throws
     *             error for multiple open channels
     * @see self::read()
     * @see self::write()
     * @return int
     */
    private function get_interactive_channel()
    {
        switch (true) {
            case $this->is_channel_status_data(self::CHANNEL_SUBSYSTEM):
                return self::CHANNEL_SUBSYSTEM;
            case $this->is_channel_status_data(self::CHANNEL_EXEC):
                return self::CHANNEL_EXEC;
            default:
                return self::CHANNEL_SHELL;
        }
    }

    /**
     * Indicates the DATA status on the given channel
     *
     * @param int $channel The channel number to evaluate
     * @return bool
     */
    private function is_channel_status_data($channel)
    {
        return isset($this->channel_status[$channel]) && $this->channel_status[$channel] == NET_SSH2_MSG_CHANNEL_DATA;
    }

    /**
     * Return an available open channel
     *
     * @return int
     */
    private function get_open_channel()
    {
        $channel = self::CHANNEL_EXEC;
        do {
            if (isset($this->channel_status[$channel]) && $this->channel_status[$channel] == NET_SSH2_MSG_CHANNEL_OPEN) {
                return $channel;
            }
        } while ($channel++ < self::CHANNEL_SUBSYSTEM);

        return false;
    }

    /**
     * Request agent forwarding of remote server
     *
     * @return bool
     */
    public function requestAgentForwarding()
    {
        $request_channel = $this->get_open_channel();
        if ($request_channel === false) {
            return false;
        }

        $packet = Strings::packSSH2(
            'CNsC',
            NET_SSH2_MSG_CHANNEL_REQUEST,
            $this->server_channels[$request_channel],
            'auth-agent-req@openssh.com',
            1
        );

        $this->channel_status[$request_channel] = NET_SSH2_MSG_CHANNEL_REQUEST;

        $this->send_binary_packet($packet);

        if (!$this->get_channel_packet($request_channel)) {
            return false;
        }

        $this->channel_status[$request_channel] = NET_SSH2_MSG_CHANNEL_OPEN;

        return true;
    }

    /**
     * Returns the output of an interactive shell
     *
     * Returns when there's a match for $expect, which can take the form of a string literal or,
     * if $mode == self::READ_REGEX, a regular expression.
     *
     * If not specifying a channel, an open interactive channel will be selected, or, if there are
     * no open channels, an interactive shell will be created. If there are multiple open
     * interactive channels, a legacy behavior will apply in which channel selection prioritizes
     * an active subsystem, the exec pty, and, lastly, the shell. If using multiple interactive
     * channels, callers are discouraged from relying on this legacy behavior and should specify
     * the intended channel.
     *
     * @see self::write()
     * @param string $expect
     * @param int $mode One of the self::READ_* constants
     * @param int|null $channel Channel id returned by self::getInteractiveChannelId()
     * @return string|bool|null
     * @throws \RuntimeException on connection error
     * @throws InsufficientSetupException on unexpected channel status, possibly due to closure
     */
    public function read($expect = '', $mode = self::READ_SIMPLE, $channel = null)
    {
        if (!$this->isAuthenticated()) {
            throw new InsufficientSetupException('Operation disallowed prior to login()');
        }

        $this->curTimeout = $this->timeout;
        $this->is_timeout = false;

        if ($channel === null) {
            $channel = $this->get_interactive_channel();
        }

        if (!$this->is_channel_status_data($channel) && empty($this->channel_buffers[$channel])) {
            if ($channel != self::CHANNEL_SHELL) {
                throw new InsufficientSetupException('Data is not available on channel');
            } elseif (!$this->openShell()) {
                throw new \RuntimeException('Unable to initiate an interactive shell session');
            }
        }

        if ($mode == self::READ_NEXT) {
            return $this->get_channel_packet($channel);
        }

        $match = $expect;
        while (true) {
            if ($mode == self::READ_REGEX) {
                preg_match($expect, substr($this->interactiveBuffer, -1024), $matches);
                $match = isset($matches[0]) ? $matches[0] : '';
            }
            $pos = strlen($match) ? strpos($this->interactiveBuffer, $match) : false;
            if ($pos !== false) {
                return Strings::shift($this->interactiveBuffer, $pos + strlen($match));
            }
            $response = $this->get_channel_packet($channel);
            if ($response === true) {
                return Strings::shift($this->interactiveBuffer, strlen($this->interactiveBuffer));
            }

            $this->interactiveBuffer .= $response;
        }
    }

    /**
     * Inputs a command into an interactive shell.
     *
     * If not specifying a channel, an open interactive channel will be selected, or, if there are
     * no open channels, an interactive shell will be created. If there are multiple open
     * interactive channels, a legacy behavior will apply in which channel selection prioritizes
     * an active subsystem, the exec pty, and, lastly, the shell. If using multiple interactive
     * channels, callers are discouraged from relying on this legacy behavior and should specify
     * the intended channel.
     *
     * @see SSH2::read()
     * @param string $cmd
     * @param int|null $channel Channel id returned by self::getInteractiveChannelId()
     * @return void
     * @throws \RuntimeException on connection error
     * @throws InsufficientSetupException on unexpected channel status, possibly due to closure
     * @throws TimeoutException if the write could not be completed within the requested self::setTimeout()
     */
    public function write($cmd, $channel = null)
    {
        if (!$this->isAuthenticated()) {
            throw new InsufficientSetupException('Operation disallowed prior to login()');
        }

        if ($channel === null) {
            $channel = $this->get_interactive_channel();
        }

        if (!$this->is_channel_status_data($channel)) {
            if ($channel != self::CHANNEL_SHELL) {
                throw new InsufficientSetupException('Data is not available on channel');
            } elseif (!$this->openShell()) {
                throw new \RuntimeException('Unable to initiate an interactive shell session');
            }
        }

        $this->curTimeout = $this->timeout;
        $this->is_timeout = false;
        $this->send_channel_packet($channel, $cmd);
    }

    /**
     * Start a subsystem.
     *
     * Right now only one subsystem at a time is supported. To support multiple subsystem's stopSubsystem() could accept
     * a string that contained the name of the subsystem, but at that point, only one subsystem of each type could be opened.
     * To support multiple subsystem's of the same name maybe it'd be best if startSubsystem() generated a new channel id and
     * returns that and then that that was passed into stopSubsystem() but that'll be saved for a future date and implemented
     * if there's sufficient demand for such a feature.
     *
     * @see self::stopSubsystem()
     * @param string $subsystem
     * @return bool
     */
    public function startSubsystem($subsystem)
    {
        $this->open_channel(self::CHANNEL_SUBSYSTEM);

        $packet = Strings::packSSH2(
            'CNsCs',
            NET_SSH2_MSG_CHANNEL_REQUEST,
            $this->server_channels[self::CHANNEL_SUBSYSTEM],
            'subsystem',
            1,
            $subsystem
        );
        $this->send_binary_packet($packet);

        $this->channel_status[self::CHANNEL_SUBSYSTEM] = NET_SSH2_MSG_CHANNEL_REQUEST;

        if (!$this->get_channel_packet(self::CHANNEL_SUBSYSTEM)) {
            return false;
        }

        $this->channel_status[self::CHANNEL_SUBSYSTEM] = NET_SSH2_MSG_CHANNEL_DATA;

        $this->channel_id_last_interactive = self::CHANNEL_SUBSYSTEM;

        return true;
    }

    /**
     * Stops a subsystem.
     *
     * @see self::startSubsystem()
     * @return bool
     */
    public function stopSubsystem()
    {
        if ($this->isInteractiveChannelOpen(self::CHANNEL_SUBSYSTEM)) {
            $this->close_channel(self::CHANNEL_SUBSYSTEM);
        }
        return true;
    }

    /**
     * Closes a channel
     *
     * If read() timed out you might want to just close the channel and have it auto-restart on the next read() call
     *
     * If not specifying a channel, an open interactive channel will be selected. If there are
     * multiple open interactive channels, a legacy behavior will apply in which channel selection
     * prioritizes an active subsystem, the exec pty, and, lastly, the shell. If using multiple
     * interactive channels, callers are discouraged from relying on this legacy behavior and
     * should specify the intended channel.
     *
     * @param int|null $channel Channel id returned by self::getInteractiveChannelId()
     * @return void
     */
    public function reset($channel = null)
    {
        if ($channel === null) {
            $channel = $this->get_interactive_channel();
        }
        if ($this->isInteractiveChannelOpen($channel)) {
            $this->close_channel($channel);
        }
    }

    /**
     * Is timeout?
     *
     * Did exec() or read() return because they timed out or because they encountered the end?
     *
     */
    public function isTimeout()
    {
        return $this->is_timeout;
    }

    /**
     * Disconnect
     *
     */
    public function disconnect()
    {
        $this->disconnect_helper(NET_SSH2_DISCONNECT_BY_APPLICATION);
        if (isset($this->realtime_log_file) && is_resource($this->realtime_log_file)) {
            fclose($this->realtime_log_file);
        }
        unset(self::$connections[$this->getResourceId()]);
    }

    /**
     * Destructor.
     *
     * Will be called, automatically, if you're supporting just PHP5.  If you're supporting PHP4, you'll need to call
     * disconnect().
     *
     */
    public function __destruct()
    {
        $this->disconnect();
    }

    /**
     * Is the connection still active?
     *
     * $level has 3x possible values:
     * 0 (default): phpseclib takes a passive approach to see if the connection is still active by calling feof()
     *    on the socket
     * 1: phpseclib takes an active approach to see if the connection is still active by sending an SSH_MSG_IGNORE
     *    packet that doesn't require a response
     * 2: phpseclib takes an active approach to see if the connection is still active by sending an SSH_MSG_CHANNEL_OPEN
     *    packet and imediately trying to close that channel. some routers, in particular, however, will only let you
     *    open one channel, so this approach could yield false positives
     *
     * @param int $level
     * @return bool
     */
    public function isConnected($level = 0)
    {
        if (!is_int($level) || $level < 0 || $level > 2) {
            throw new \InvalidArgumentException('$level must be 0, 1 or 2');
        }

        if ($level == 0) {
            return ($this->bitmap & self::MASK_CONNECTED) && is_resource($this->fsock) && !feof($this->fsock);
        }
        try {
            if ($level == 1) {
                $this->send_binary_packet(pack('CN', NET_SSH2_MSG_IGNORE, 0));
            } else {
                $this->open_channel(self::CHANNEL_KEEP_ALIVE);
                $this->close_channel(self::CHANNEL_KEEP_ALIVE);
            }
            return true;
        } catch (\Exception $e) {
            return false;
        }
    }

    /**
     * Have you successfully been logged in?
     *
     * @return bool
     */
    public function isAuthenticated()
    {
        return (bool) ($this->bitmap & self::MASK_LOGIN);
    }

    /**
     * Is the interactive shell active?
     *
     * @return bool
     */
    public function isShellOpen()
    {
        return $this->isInteractiveChannelOpen(self::CHANNEL_SHELL);
    }

    /**
     * Is the exec pty active?
     *
     * @return bool
     */
    public function isPTYOpen()
    {
        return $this->isInteractiveChannelOpen(self::CHANNEL_EXEC);
    }

    /**
     * Is the given interactive channel active?
     *
     * @param int $channel Channel id returned by self::getInteractiveChannelId()
     * @return bool
     */
    public function isInteractiveChannelOpen($channel)
    {
        return $this->isAuthenticated() && $this->is_channel_status_data($channel);
    }

    /**
     * Returns a channel identifier, presently of the last interactive channel opened, regardless of current status.
     * Returns 0 if no interactive channel has been opened.
     *
     * @see self::isInteractiveChannelOpen()
     * @return int
     */
    public function getInteractiveChannelId()
    {
        return $this->channel_id_last_interactive;
    }

    /**
     * Pings a server connection, or tries to reconnect if the connection has gone down
     *
     * Inspired by http://php.net/manual/en/mysqli.ping.php
     *
     * @return bool
     */
    public function ping()
    {
        if (!$this->isAuthenticated()) {
            if (!empty($this->auth)) {
                return $this->reconnect();
            }
            return false;
        }

        try {
            $this->open_channel(self::CHANNEL_KEEP_ALIVE);
        } catch (\RuntimeException $e) {
            return $this->reconnect();
        }

        $this->close_channel(self::CHANNEL_KEEP_ALIVE);
        return true;
    }

    /**
     * In situ reconnect method
     *
     * @return boolean
     */
    private function reconnect()
    {
        $this->disconnect_helper(NET_SSH2_DISCONNECT_BY_APPLICATION);
        $this->connect();
        foreach ($this->auth as $auth) {
            $result = $this->login(...$auth);
        }
        return $result;
    }

    /**
     * Resets a connection for re-use
     */
    protected function reset_connection()
    {
        if (is_resource($this->fsock) && get_resource_type($this->fsock) === 'stream') {
            fclose($this->fsock);
        }
        $this->fsock = null;
        $this->bitmap = 0;
        $this->binary_packet_buffer = null;
        $this->decrypt = $this->encrypt = false;
        $this->decrypt_block_size = $this->encrypt_block_size = 8;
        $this->hmac_check = $this->hmac_create = false;
        $this->hmac_size = false;
        $this->session_id = false;
        $this->last_packet = null;
        $this->get_seq_no = $this->send_seq_no = 0;
        $this->channel_status = [];
        $this->channel_id_last_interactive = 0;
        $this->channel_buffers = [];
        $this->channel_buffers_write = [];
    }

    /**
     * @return int[] second and microsecond stream timeout options based on user-requested timeout and keep-alive, or the default socket timeout by default, which mirrors PHP socket streams.
     */
    private function get_stream_timeout()
    {
        $sec = ini_get('default_socket_timeout');
        $usec = 0;
        if ($this->curTimeout > 0) {
            $sec = (int) floor($this->curTimeout);
            $usec = (int) (1000000 * ($this->curTimeout - $sec));
        }
        if ($this->keepAlive > 0) {
            $elapsed = microtime(true) - $this->last_packet;
            $timeout = max($this->keepAlive - $elapsed, 0);
            if (!$this->curTimeout || $timeout < $this->curTimeout) {
                $sec = (int) floor($timeout);
                $usec = (int) (1000000 * ($timeout - $sec));
            }
        }
        return [$sec, $usec];
    }

    /**
     * Retrieves the next packet with added timeout and type handling
     *
     * @param string $message_types Message types to enforce in response, closing if not met
     * @return string
     * @throws ConnectionClosedException If an error has occurred preventing read of the next packet
     */
    private function get_binary_packet_or_close(...$message_types)
    {
        try {
            $packet = $this->get_binary_packet();
            if (count($message_types) > 0 && !in_array(ord($packet[0]), $message_types)) {
                $this->disconnect_helper(NET_SSH2_DISCONNECT_PROTOCOL_ERROR);
                throw new ConnectionClosedException('Bad message type. Expected: #'
                    . implode(', #', $message_types) . '. Got: #' . ord($packet[0]));
            }
            return $packet;
        } catch (TimeoutException $e) {
            $this->disconnect_helper(NET_SSH2_DISCONNECT_BY_APPLICATION);
            throw new ConnectionClosedException('Connection closed due to timeout');
        }
    }

    /**
     * Gets Binary Packets
     *
     * See '6. Binary Packet Protocol' of rfc4253 for more info.
     *
     * @see self::_send_binary_packet()
     * @return string
     * @throws TimeoutException If user requested timeout was reached while waiting for next packet
     * @throws ConnectionClosedException If an error has occurred preventing read of the next packet
     */
    private function get_binary_packet()
    {
        if (!is_resource($this->fsock)) {
            throw new \InvalidArgumentException('fsock is not a resource.');
        }
        if ($this->binary_packet_buffer == null) {
            // buffer the packet to permit continued reads across timeouts
            $this->binary_packet_buffer = (object) [
                'read_time' => 0, // the time to read the packet from the socket
                'raw' => '', // the raw payload read from the socket
                'plain' => '', // the packet in plain text, excluding packet_length header
                'packet_length' => null, // the packet_length value pulled from the payload
                'size' => $this->decrypt_block_size, // the total size of this packet to be read from the socket
                                                     // initialize to read single block until packet_length is available
            ];
        }
        $packet = $this->binary_packet_buffer;
        while (strlen($packet->raw) < $packet->size) {
            if (feof($this->fsock)) {
                $this->disconnect_helper(NET_SSH2_DISCONNECT_CONNECTION_LOST);
                throw new ConnectionClosedException('Connection closed by server');
            }
            if ($this->curTimeout < 0) {
                $this->is_timeout = true;
                throw new TimeoutException('Timed out waiting for server');
            }
            $this->send_keep_alive();

            list($sec, $usec) = $this->get_stream_timeout();
            stream_set_timeout($this->fsock, $sec, $usec);
            $start = microtime(true);
            $raw = stream_get_contents($this->fsock, $packet->size - strlen($packet->raw));
            $elapsed = microtime(true) - $start;
            $packet->read_time += $elapsed;
            if ($this->curTimeout > 0) {
                $this->curTimeout -= $elapsed;
            }
            if ($raw === false) {
                $this->disconnect_helper(NET_SSH2_DISCONNECT_CONNECTION_LOST);
                throw new ConnectionClosedException('Connection closed by server');
            } elseif (!strlen($raw)) {
                continue;
            }
            $packet->raw .= $raw;
            if (!$packet->packet_length) {
                $this->get_binary_packet_size($packet);
            }
        }

        if (strlen($packet->raw) != $packet->size) {
            throw new \RuntimeException('Size of packet was not expected length');
        }
        // destroy buffer as packet represents the entire payload and should be processed in full
        $this->binary_packet_buffer = null;
        // copy the raw payload, so as not to destroy original
        $raw = $packet->raw;
        if ($this->hmac_check instanceof Hash) {
            $hmac = Strings::pop($raw, $this->hmac_size);
        }
        $packet_length_header_size = 4;
        if ($this->decrypt) {
            switch ($this->decryptName) {
                case 'aes128-gcm@openssh.com':
                case 'aes256-gcm@openssh.com':
                    $this->decrypt->setNonce(
                        $this->decryptFixedPart .
                        $this->decryptInvocationCounter
                    );
                    Strings::increment_str($this->decryptInvocationCounter);
                    $this->decrypt->setAAD(Strings::shift($raw, $packet_length_header_size));
                    $this->decrypt->setTag(Strings::pop($raw, $this->decrypt_block_size));
                    $packet->plain = $this->decrypt->decrypt($raw);
                    break;
                case 'chacha20-poly1305@openssh.com':
                    // This should be impossible, but we are checking anyway to narrow the type for Psalm.
                    if (!($this->decrypt instanceof ChaCha20)) {
                        throw new \LogicException('$this->decrypt is not a ' . ChaCha20::class);
                    }
                    $this->decrypt->setNonce(pack('N2', 0, $this->get_seq_no));
                    $this->decrypt->setCounter(0);
                    // this is the same approach that's implemented in Salsa20::createPoly1305Key()
                    // but we don't want to use the same AEAD construction that RFC8439 describes
                    // for ChaCha20-Poly1305 so we won't rely on it (see Salsa20::poly1305())
                    $this->decrypt->setPoly1305Key(
                        $this->decrypt->encrypt(str_repeat("\0", 32))
                    );
                    $this->decrypt->setAAD(Strings::shift($raw, $packet_length_header_size));
                    $this->decrypt->setCounter(1);
                    $this->decrypt->setTag(Strings::pop($raw, 16));
                    $packet->plain = $this->decrypt->decrypt($raw);
                    break;
                default:
                    if (!$this->hmac_check instanceof Hash || !$this->hmac_check_etm) {
                        // first block was already decrypted for contained packet_length header
                        Strings::shift($raw, $this->decrypt_block_size);
                        if (strlen($raw) > 0) {
                            $packet->plain .= $this->decrypt->decrypt($raw);
                        }
                    } else {
                        Strings::shift($raw, $packet_length_header_size);
                        $packet->plain = $this->decrypt->decrypt($raw);
                    }
                    break;
            }
        } else {
            Strings::shift($raw, $packet_length_header_size);
            $packet->plain = $raw;
        }
        if ($this->hmac_check instanceof Hash) {
            $reconstructed = !$this->hmac_check_etm ?
                pack('Na*', $packet->packet_length, $packet->plain) :
                substr($packet->raw, 0, -$this->hmac_size);
            if (($this->hmac_check->getHash() & "\xFF\xFF\xFF\xFF") == 'umac') {
                $this->hmac_check->setNonce("\0\0\0\0" . pack('N', $this->get_seq_no));
                if ($hmac != $this->hmac_check->hash($reconstructed)) {
                    $this->disconnect_helper(NET_SSH2_DISCONNECT_MAC_ERROR);
                    throw new ConnectionClosedException('Invalid UMAC');
                }
            } else {
                if ($hmac != $this->hmac_check->hash(pack('Na*', $this->get_seq_no, $reconstructed))) {
                    $this->disconnect_helper(NET_SSH2_DISCONNECT_MAC_ERROR);
                    throw new ConnectionClosedException('Invalid HMAC');
                }
            }
        }
        $padding_length = 0;
        $payload = $packet->plain;
        extract(unpack('Cpadding_length', Strings::shift($payload, 1)));
        if ($padding_length > 0) {
            Strings::pop($payload, $padding_length);
        }
        if (empty($payload)) {
            $this->disconnect_helper(NET_SSH2_DISCONNECT_PROTOCOL_ERROR);
            throw new ConnectionClosedException('Plaintext is too short');
        }

        switch ($this->decompress) {
            case self::NET_SSH2_COMPRESSION_ZLIB_AT_OPENSSH:
                if (!$this->isAuthenticated()) {
                    break;
                }
                // fall-through
            case self::NET_SSH2_COMPRESSION_ZLIB:
                if ($this->regenerate_decompression_context) {
                    $this->regenerate_decompression_context = false;

                    $cmf = ord($payload[0]);
                    $cm = $cmf & 0x0F;
                    if ($cm != 8) { // deflate
                        user_error("Only CM = 8 ('deflate') is supported ($cm)");
                    }
                    $cinfo = ($cmf & 0xF0) >> 4;
                    if ($cinfo > 7) {
                        user_error("CINFO above 7 is not allowed ($cinfo)");
                    }
                    $windowSize = 1 << ($cinfo + 8);

                    $flg = ord($payload[1]);
                    //$fcheck = $flg && 0x0F;
                    if ((($cmf << 8) | $flg) % 31) {
                        user_error('fcheck failed');
                    }
                    $fdict = boolval($flg & 0x20);
                    $flevel = ($flg & 0xC0) >> 6;

                    $this->decompress_context = inflate_init(ZLIB_ENCODING_RAW, ['window' => $cinfo + 8]);
                    $payload = substr($payload, 2);
                }
                if ($this->decompress_context) {
                    $payload = inflate_add($this->decompress_context, $payload, ZLIB_PARTIAL_FLUSH);
                }
        }

        $this->get_seq_no++;

        if (defined('NET_SSH2_LOGGING')) {
            $current = microtime(true);
            $message_number = isset(self::$message_numbers[ord($payload[0])]) ? self::$message_numbers[ord($payload[0])] : 'UNKNOWN (' . ord($payload[0]) . ')';
            $message_number = '<- ' . $message_number .
                              ' (since last: ' . round($current - $this->last_packet, 4) . ', network: ' . round($packet->read_time, 4) . 's)';
            $this->append_log($message_number, $payload);
        }
        $this->last_packet = microtime(true);

        return $this->filter($payload);
    }

    /**
     * @param object $packet The packet object being constructed, passed by reference
     *        The size, packet_length, and plain properties of this object may be modified in processing
     * @throws InvalidPacketLengthException if the packet length header is invalid
     */
    private function get_binary_packet_size(&$packet)
    {
        $packet_length_header_size = 4;
        if (strlen($packet->raw) < $packet_length_header_size) {
            return;
        }
        $packet_length = 0;
        $added_validation_length = 0; // indicates when the packet length header is included when validating packet length against block size
        if ($this->decrypt) {
            switch ($this->decryptName) {
                case 'aes128-gcm@openssh.com':
                case 'aes256-gcm@openssh.com':
                    extract(unpack('Npacket_length', substr($packet->raw, 0, $packet_length_header_size)));
                    $packet->size = $packet_length_header_size + $packet_length + $this->decrypt_block_size; // expect tag
                    break;
                case 'chacha20-poly1305@openssh.com':
                    $this->lengthDecrypt->setNonce(pack('N2', 0, $this->get_seq_no));
                    $packet_length_header = $this->lengthDecrypt->decrypt(substr($packet->raw, 0, $packet_length_header_size));
                    extract(unpack('Npacket_length', $packet_length_header));
                    $packet->size = $packet_length_header_size + $packet_length + 16; // expect tag
                    break;
                default:
                    if (!$this->hmac_check instanceof Hash || !$this->hmac_check_etm) {
                        if (strlen($packet->raw) < $this->decrypt_block_size) {
                            return;
                        }
                        $packet->plain = $this->decrypt->decrypt(substr($packet->raw, 0, $this->decrypt_block_size));
                        extract(unpack('Npacket_length', Strings::shift($packet->plain, $packet_length_header_size)));
                        $packet->size = $packet_length_header_size + $packet_length;
                        $added_validation_length = $packet_length_header_size;
                    } else {
                        extract(unpack('Npacket_length', substr($packet->raw, 0, $packet_length_header_size)));
                        $packet->size = $packet_length_header_size + $packet_length;
                    }
                    break;
            }
        } else {
            extract(unpack('Npacket_length', substr($packet->raw, 0, $packet_length_header_size)));
            $packet->size = $packet_length_header_size + $packet_length;
            $added_validation_length = $packet_length_header_size;
        }
        // quoting <http://tools.ietf.org/html/rfc4253#section-6.1>,
        // "implementations SHOULD check that the packet length is reasonable"
        // PuTTY uses 0x9000 as the actual max packet size and so to shall we
        if (
            $packet_length <= 0 || $packet_length > 0x9000
            || ($packet_length + $added_validation_length) % $this->decrypt_block_size != 0
        ) {
            $this->disconnect_helper(NET_SSH2_DISCONNECT_PROTOCOL_ERROR);
            throw new InvalidPacketLengthException('Invalid packet length');
        }
        if ($this->hmac_check instanceof Hash) {
            $packet->size += $this->hmac_size;
        }
        $packet->packet_length = $packet_length;
    }

    /**
     * Filter Binary Packets
     *
     * Because some binary packets need to be ignored...
     *
     * @see self::_get_binary_packet()
     * @param string $payload
     * @return string
     */
    private function filter($payload)
    {
        switch (ord($payload[0])) {
            case NET_SSH2_MSG_DISCONNECT:
                Strings::shift($payload, 1);
                list($reason_code, $message) = Strings::unpackSSH2('Ns', $payload);
                $this->errors[] = 'SSH_MSG_DISCONNECT: ' . self::$disconnect_reasons[$reason_code] . "\r\n$message";
                $this->disconnect_helper(NET_SSH2_DISCONNECT_CONNECTION_LOST);
                throw new ConnectionClosedException('Connection closed by server');
            case NET_SSH2_MSG_IGNORE:
                $this->extra_packets++;
                $payload = $this->get_binary_packet();
                break;
            case NET_SSH2_MSG_DEBUG:
                $this->extra_packets++;
                Strings::shift($payload, 2); // second byte is "always_display"
                list($message) = Strings::unpackSSH2('s', $payload);
                $this->errors[] = "SSH_MSG_DEBUG: $message";
                $payload = $this->get_binary_packet();
                break;
            case NET_SSH2_MSG_UNIMPLEMENTED:
                break; // return payload
            case NET_SSH2_MSG_KEXINIT:
                // this is here for key re-exchanges after the initial key exchange
                if ($this->session_id !== false) {
                    if (!$this->key_exchange($payload)) {
                        $this->disconnect_helper(NET_SSH2_DISCONNECT_KEY_EXCHANGE_FAILED);
                        throw new ConnectionClosedException('Key exchange failed');
                    }
                    $payload = $this->get_binary_packet();
                }
                break;
            case NET_SSH2_MSG_EXT_INFO:
                Strings::shift($payload, 1);
                list($nr_extensions) = Strings::unpackSSH2('N', $payload);
                for ($i = 0; $i < $nr_extensions; $i++) {
                    list($extension_name, $extension_value) = Strings::unpackSSH2('ss', $payload);
                    if ($extension_name == 'server-sig-algs') {
                        $this->supported_private_key_algorithms = explode(',', $extension_value);
                    }
                }
                $payload = $this->get_binary_packet();
        }

        // see http://tools.ietf.org/html/rfc4252#section-5.4; only called when the encryption has been activated and when we haven't already logged in
        if (($this->bitmap & self::MASK_CONNECTED) && !$this->isAuthenticated() && ord($payload[0]) == NET_SSH2_MSG_USERAUTH_BANNER) {
            Strings::shift($payload, 1);
            list($this->banner_message) = Strings::unpackSSH2('s', $payload);
            $payload = $this->get_binary_packet();
        }

        // only called when we've already logged in
        if (($this->bitmap & self::MASK_CONNECTED) && $this->isAuthenticated()) {
            switch (ord($payload[0])) {
                case NET_SSH2_MSG_CHANNEL_REQUEST:
                    if (strlen($payload) == 31) {
                        extract(unpack('cpacket_type/Nchannel/Nlength', $payload));
                        if (substr($payload, 9, $length) == 'keepalive@openssh.com' && isset($this->server_channels[$channel])) {
                            if (ord(substr($payload, 9 + $length))) { // want reply
                                $this->send_binary_packet(pack('CN', NET_SSH2_MSG_CHANNEL_SUCCESS, $this->server_channels[$channel]));
                            }
                            $payload = $this->get_binary_packet();
                        }
                    }
                    break;
                case NET_SSH2_MSG_GLOBAL_REQUEST: // see http://tools.ietf.org/html/rfc4254#section-4
                    Strings::shift($payload, 1);
                    list($request_name) = Strings::unpackSSH2('s', $payload);
                    $this->errors[] = "SSH_MSG_GLOBAL_REQUEST: $request_name";
                    $this->send_binary_packet(pack('C', NET_SSH2_MSG_REQUEST_FAILURE));
                    $payload = $this->get_binary_packet();
                    break;
                case NET_SSH2_MSG_CHANNEL_OPEN: // see http://tools.ietf.org/html/rfc4254#section-5.1
                    Strings::shift($payload, 1);
                    list($data, $server_channel) = Strings::unpackSSH2('sN', $payload);
                    switch ($data) {
                        case 'auth-agent':
                        case 'auth-agent@openssh.com':
                            if (isset($this->agent)) {
                                $new_channel = self::CHANNEL_AGENT_FORWARD;

                                list(
                                    $remote_window_size,
                                    $remote_maximum_packet_size
                                ) = Strings::unpackSSH2('NN', $payload);

                                $this->packet_size_client_to_server[$new_channel] = $remote_window_size;
                                $this->window_size_server_to_client[$new_channel] = $remote_maximum_packet_size;
                                $this->window_size_client_to_server[$new_channel] = $this->window_size;

                                $packet_size = 0x4000;

                                $packet = pack(
                                    'CN4',
                                    NET_SSH2_MSG_CHANNEL_OPEN_CONFIRMATION,
                                    $server_channel,
                                    $new_channel,
                                    $packet_size,
                                    $packet_size
                                );

                                $this->server_channels[$new_channel] = $server_channel;
                                $this->channel_status[$new_channel] = NET_SSH2_MSG_CHANNEL_OPEN_CONFIRMATION;
                                $this->send_binary_packet($packet);
                            }
                            break;
                        default:
                            $packet = Strings::packSSH2(
                                'CN2ss',
                                NET_SSH2_MSG_CHANNEL_OPEN_FAILURE,
                                $server_channel,
                                NET_SSH2_OPEN_ADMINISTRATIVELY_PROHIBITED,
                                '', // description
                                '' // language tag
                            );
                            $this->send_binary_packet($packet);
                    }

                    $payload = $this->get_binary_packet();
                    break;
            }
        }

        return $payload;
    }

    /**
     * Enable Quiet Mode
     *
     * Suppress stderr from output
     *
     */
    public function enableQuietMode()
    {
        $this->quiet_mode = true;
    }

    /**
     * Disable Quiet Mode
     *
     * Show stderr in output
     *
     */
    public function disableQuietMode()
    {
        $this->quiet_mode = false;
    }

    /**
     * Returns whether Quiet Mode is enabled or not
     *
     * @see self::enableQuietMode()
     * @see self::disableQuietMode()
     * @return bool
     */
    public function isQuietModeEnabled()
    {
        return $this->quiet_mode;
    }

    /**
     * Enable request-pty when using exec()
     *
     */
    public function enablePTY()
    {
        $this->request_pty = true;
    }

    /**
     * Disable request-pty when using exec()
     *
     */
    public function disablePTY()
    {
        if ($this->isPTYOpen()) {
            $this->close_channel(self::CHANNEL_EXEC);
        }
        $this->request_pty = false;
    }

    /**
     * Returns whether request-pty is enabled or not
     *
     * @see self::enablePTY()
     * @see self::disablePTY()
     * @return bool
     */
    public function isPTYEnabled()
    {
        return $this->request_pty;
    }

    /**
     * Gets channel data
     *
     * Returns the data as a string. bool(true) is returned if:
     *
     * - the server closes the channel
     * - if the connection times out
     * - if a window adjust packet is received on the given negated client channel
     * - if the channel status is CHANNEL_OPEN and the response was CHANNEL_OPEN_CONFIRMATION
     * - if the channel status is CHANNEL_REQUEST and the response was CHANNEL_SUCCESS
     * - if the channel status is CHANNEL_CLOSE and the response was CHANNEL_CLOSE
     *
     * bool(false) is returned if:
     *
     * - if the channel status is CHANNEL_REQUEST and the response was CHANNEL_FAILURE
     *
     * @param int $client_channel Specifies the channel to return data for, and data received
     *        on other channels is buffered. The respective negative value of a channel is
     *        also supported for the case that the caller is awaiting adjustment of the data
     *        window, and where data received on that respective channel is also buffered.
     * @param bool $skip_extended
     * @return mixed
     * @throws \RuntimeException on connection error
     */
    protected function get_channel_packet($client_channel, $skip_extended = false)
    {
        if (!empty($this->channel_buffers[$client_channel])) {
            switch ($this->channel_status[$client_channel]) {
                case NET_SSH2_MSG_CHANNEL_REQUEST:
                    foreach ($this->channel_buffers[$client_channel] as $i => $packet) {
                        switch (ord($packet[0])) {
                            case NET_SSH2_MSG_CHANNEL_SUCCESS:
                            case NET_SSH2_MSG_CHANNEL_FAILURE:
                                unset($this->channel_buffers[$client_channel][$i]);
                                return substr($packet, 1);
                        }
                    }
                    break;
                default:
                    return substr(array_shift($this->channel_buffers[$client_channel]), 1);
            }
        }

        while (true) {
            try {
                $response = $this->get_binary_packet();
            } catch (TimeoutException $e) {
                return true;
            }
            list($type) = Strings::unpackSSH2('C', $response);
            if (strlen($response) >= 4) {
                list($channel) = Strings::unpackSSH2('N', $response);
            }

            // will not be setup yet on incoming channel open request
            if (isset($channel) && isset($this->channel_status[$channel]) && isset($this->window_size_server_to_client[$channel])) {
                $this->window_size_server_to_client[$channel] -= strlen($response);

                // resize the window, if appropriate
                if ($this->window_size_server_to_client[$channel] < 0) {
                // PuTTY does something more analogous to the following:
                //if ($this->window_size_server_to_client[$channel] < 0x3FFFFFFF) {
                    $packet = pack('CNN', NET_SSH2_MSG_CHANNEL_WINDOW_ADJUST, $this->server_channels[$channel], $this->window_resize);
                    $this->send_binary_packet($packet);
                    $this->window_size_server_to_client[$channel] += $this->window_resize;
                }

                switch ($type) {
                    case NET_SSH2_MSG_CHANNEL_WINDOW_ADJUST:
                        list($window_size) = Strings::unpackSSH2('N', $response);
                        $this->window_size_client_to_server[$channel] += $window_size;
                        if ($channel == -$client_channel) {
                            return true;
                        }

                        continue 2;
                    case NET_SSH2_MSG_CHANNEL_EXTENDED_DATA:
                        /*
                        if ($client_channel == self::CHANNEL_EXEC) {
                            $this->send_channel_packet($client_channel, chr(0));
                        }
                        */
                        // currently, there's only one possible value for $data_type_code: NET_SSH2_EXTENDED_DATA_STDERR
                        list($data_type_code, $data) = Strings::unpackSSH2('Ns', $response);
                        $this->stdErrorLog .= $data;
                        if ($skip_extended || $this->quiet_mode) {
                            continue 2;
                        }
                        if ($client_channel == $channel && $this->channel_status[$channel] == NET_SSH2_MSG_CHANNEL_DATA) {
                            return $data;
                        }
                        $this->channel_buffers[$channel][] = chr($type) . $data;

                        continue 2;
                    case NET_SSH2_MSG_CHANNEL_REQUEST:
                        if ($this->channel_status[$channel] == NET_SSH2_MSG_CHANNEL_CLOSE) {
                            continue 2;
                        }
                        list($value) = Strings::unpackSSH2('s', $response);
                        switch ($value) {
                            case 'exit-signal':
                                list(
                                    , // FALSE
                                    $signal_name,
                                    , // core dumped
                                    $error_message
                                ) = Strings::unpackSSH2('bsbs', $response);

                                $this->errors[] = "SSH_MSG_CHANNEL_REQUEST (exit-signal): $signal_name";
                                if (strlen($error_message)) {
                                    $this->errors[count($this->errors) - 1] .= "\r\n$error_message";
                                }

                                $this->send_binary_packet(pack('CN', NET_SSH2_MSG_CHANNEL_EOF, $this->server_channels[$client_channel]));
                                $this->send_binary_packet(pack('CN', NET_SSH2_MSG_CHANNEL_CLOSE, $this->server_channels[$channel]));

                                $this->channel_status[$channel] = NET_SSH2_MSG_CHANNEL_EOF;

                                continue 3;
                            case 'exit-status':
                                list(, $this->exit_status) = Strings::unpackSSH2('CN', $response);

                                // "The client MAY ignore these messages."
                                // -- http://tools.ietf.org/html/rfc4254#section-6.10

                                continue 3;
                            default:
                                // "Some systems may not implement signals, in which case they SHOULD ignore this message."
                                //  -- http://tools.ietf.org/html/rfc4254#section-6.9
                                continue 3;
                        }
                }

                switch ($this->channel_status[$channel]) {
                    case NET_SSH2_MSG_CHANNEL_OPEN:
                        switch ($type) {
                            case NET_SSH2_MSG_CHANNEL_OPEN_CONFIRMATION:
                                list(
                                    $this->server_channels[$channel],
                                    $window_size,
                                    $this->packet_size_client_to_server[$channel]
                                ) = Strings::unpackSSH2('NNN', $response);

                                if ($window_size < 0) {
                                    $window_size &= 0x7FFFFFFF;
                                    $window_size += 0x80000000;
                                }
                                $this->window_size_client_to_server[$channel] = $window_size;
                                $result = $client_channel == $channel ? true : $this->get_channel_packet($client_channel, $skip_extended);
                                $this->on_channel_open();
                                return $result;
                            case NET_SSH2_MSG_CHANNEL_OPEN_FAILURE:
                                $this->disconnect_helper(NET_SSH2_DISCONNECT_BY_APPLICATION);
                                throw new \RuntimeException('Unable to open channel');
                            default:
                                if ($client_channel == $channel) {
                                    $this->disconnect_helper(NET_SSH2_DISCONNECT_BY_APPLICATION);
                                    throw new \RuntimeException('Unexpected response to open request');
                                }
                                return $this->get_channel_packet($client_channel, $skip_extended);
                        }
                        break;
                    case NET_SSH2_MSG_CHANNEL_REQUEST:
                        switch ($type) {
                            case NET_SSH2_MSG_CHANNEL_SUCCESS:
                                return true;
                            case NET_SSH2_MSG_CHANNEL_FAILURE:
                                return false;
                            case NET_SSH2_MSG_CHANNEL_DATA:
                                list($data) = Strings::unpackSSH2('s', $response);
                                $this->channel_buffers[$channel][] = chr($type) . $data;
                                return $this->get_channel_packet($client_channel, $skip_extended);
                            default:
                                $this->disconnect_helper(NET_SSH2_DISCONNECT_BY_APPLICATION);
                                throw new \RuntimeException('Unable to fulfill channel request');
                        }
                    case NET_SSH2_MSG_CHANNEL_CLOSE:
                        if ($client_channel == $channel && $type == NET_SSH2_MSG_CHANNEL_CLOSE) {
                            return true;
                        }
                        return $this->get_channel_packet($client_channel, $skip_extended);
                }
            }

            // ie. $this->channel_status[$channel] == NET_SSH2_MSG_CHANNEL_DATA

            switch ($type) {
                case NET_SSH2_MSG_CHANNEL_DATA:
                    /*
                    if ($channel == self::CHANNEL_EXEC) {
                        // SCP requires null packets, such as this, be sent.  further, in the case of the ssh.com SSH server
                        // this actually seems to make things twice as fast.  more to the point, the message right after
                        // SSH_MSG_CHANNEL_DATA (usually SSH_MSG_IGNORE) won't block for as long as it would have otherwise.
                        // in OpenSSH it slows things down but only by a couple thousandths of a second.
                        $this->send_channel_packet($channel, chr(0));
                    }
                    */
                    list($data) = Strings::unpackSSH2('s', $response);

                    if ($channel == self::CHANNEL_AGENT_FORWARD) {
                        $agent_response = $this->agent->forwardData($data);
                        if (!is_bool($agent_response)) {
                            $this->send_channel_packet($channel, $agent_response);
                        }
                        break;
                    }

                    if ($client_channel == $channel) {
                        return $data;
                    }
                    $this->channel_buffers[$channel][] = chr($type) . $data;
                    break;
                case NET_SSH2_MSG_CHANNEL_CLOSE:
                    $this->curTimeout = 5;

                    $this->close_channel_bitmap($channel);

                    if ($this->channel_status[$channel] != NET_SSH2_MSG_CHANNEL_EOF) {
                        $this->send_binary_packet(pack('CN', NET_SSH2_MSG_CHANNEL_CLOSE, $this->server_channels[$channel]));
                    }

                    $this->channel_status[$channel] = NET_SSH2_MSG_CHANNEL_CLOSE;
                    $this->channelCount--;

                    if ($client_channel == $channel) {
                        return true;
                    }
                    // fall-through
                case NET_SSH2_MSG_CHANNEL_EOF:
                    break;
                default:
                    $this->disconnect_helper(NET_SSH2_DISCONNECT_BY_APPLICATION);
                    throw new \RuntimeException("Error reading channel data ($type)");
            }
        }
    }

    /**
     * Sends Binary Packets
     *
     * See '6. Binary Packet Protocol' of rfc4253 for more info.
     *
     * @param string $data
     * @param string $logged
     * @see self::_get_binary_packet()
     * @return void
     */
    protected function send_binary_packet($data, $logged = null)
    {
        if (!is_resource($this->fsock) || feof($this->fsock)) {
            $this->disconnect_helper(NET_SSH2_DISCONNECT_CONNECTION_LOST);
            throw new ConnectionClosedException('Connection closed prematurely');
        }

        if (!isset($logged)) {
            $logged = $data;
        }

        switch ($this->compress) {
            case self::NET_SSH2_COMPRESSION_ZLIB_AT_OPENSSH:
                if (!$this->isAuthenticated()) {
                    break;
                }
                // fall-through
            case self::NET_SSH2_COMPRESSION_ZLIB:
                if (!$this->regenerate_compression_context) {
                    $header = '';
                } else {
                    $this->regenerate_compression_context = false;
                    $this->compress_context = deflate_init(ZLIB_ENCODING_RAW, ['window' => 15]);
                    $header = "\x78\x9C";
                }
                if ($this->compress_context) {
                    $data = $header . deflate_add($this->compress_context, $data, ZLIB_PARTIAL_FLUSH);
                }
        }

        // 4 (packet length) + 1 (padding length) + 4 (minimal padding amount) == 9
        $packet_length = strlen($data) + 9;
        if ($this->encrypt && $this->encrypt->usesNonce()) {
            $packet_length -= 4;
        }
        // round up to the nearest $this->encrypt_block_size
        $packet_length += (($this->encrypt_block_size - 1) * $packet_length) % $this->encrypt_block_size;
        // subtracting strlen($data) is obvious - subtracting 5 is necessary because of packet_length and padding_length
        $padding_length = $packet_length - strlen($data) - 5;
        switch (true) {
            case $this->encrypt && $this->encrypt->usesNonce():
            case $this->hmac_create instanceof Hash && $this->hmac_create_etm:
                $padding_length += 4;
                $packet_length += 4;
        }

        $padding = Random::string($padding_length);

        // we subtract 4 from packet_length because the packet_length field isn't supposed to include itself
        $packet = pack('NCa*', $packet_length - 4, $padding_length, $data . $padding);

        $hmac = '';
        if ($this->hmac_create instanceof Hash && !$this->hmac_create_etm) {
            if (($this->hmac_create->getHash() & "\xFF\xFF\xFF\xFF") == 'umac') {
                $this->hmac_create->setNonce("\0\0\0\0" . pack('N', $this->send_seq_no));
                $hmac = $this->hmac_create->hash($packet);
            } else {
                $hmac = $this->hmac_create->hash(pack('Na*', $this->send_seq_no, $packet));
            }
        }

        if ($this->encrypt) {
            switch ($this->encryptName) {
                case 'aes128-gcm@openssh.com':
                case 'aes256-gcm@openssh.com':
                    $this->encrypt->setNonce(
                        $this->encryptFixedPart .
                        $this->encryptInvocationCounter
                    );
                    Strings::increment_str($this->encryptInvocationCounter);
                    $this->encrypt->setAAD($temp = ($packet & "\xFF\xFF\xFF\xFF"));
                    $packet = $temp . $this->encrypt->encrypt(substr($packet, 4));
                    break;
                case 'chacha20-poly1305@openssh.com':
                    // This should be impossible, but we are checking anyway to narrow the type for Psalm.
                    if (!($this->encrypt instanceof ChaCha20)) {
                        throw new \LogicException('$this->encrypt is not a ' . ChaCha20::class);
                    }

                    $nonce = pack('N2', 0, $this->send_seq_no);

                    $this->encrypt->setNonce($nonce);
                    $this->lengthEncrypt->setNonce($nonce);

                    $length = $this->lengthEncrypt->encrypt($packet & "\xFF\xFF\xFF\xFF");

                    $this->encrypt->setCounter(0);
                    // this is the same approach that's implemented in Salsa20::createPoly1305Key()
                    // but we don't want to use the same AEAD construction that RFC8439 describes
                    // for ChaCha20-Poly1305 so we won't rely on it (see Salsa20::poly1305())
                    $this->encrypt->setPoly1305Key(
                        $this->encrypt->encrypt(str_repeat("\0", 32))
                    );
                    $this->encrypt->setAAD($length);
                    $this->encrypt->setCounter(1);
                    $packet = $length . $this->encrypt->encrypt(substr($packet, 4));
                    break;
                default:
                    $packet = $this->hmac_create instanceof Hash && $this->hmac_create_etm ?
                        ($packet & "\xFF\xFF\xFF\xFF") . $this->encrypt->encrypt(substr($packet, 4)) :
                        $this->encrypt->encrypt($packet);
            }
        }

        if ($this->hmac_create instanceof Hash && $this->hmac_create_etm) {
            if (($this->hmac_create->getHash() & "\xFF\xFF\xFF\xFF") == 'umac') {
                $this->hmac_create->setNonce("\0\0\0\0" . pack('N', $this->send_seq_no));
                $hmac = $this->hmac_create->hash($packet);
            } else {
                $hmac = $this->hmac_create->hash(pack('Na*', $this->send_seq_no, $packet));
            }
        }

        $this->send_seq_no++;

        $packet .= $this->encrypt && $this->encrypt->usesNonce() ? $this->encrypt->getTag() : $hmac;

        $start = microtime(true);
        $sent = @fputs($this->fsock, $packet);
        $stop = microtime(true);

        if (defined('NET_SSH2_LOGGING')) {
            $current = microtime(true);
            $message_number = isset(self::$message_numbers[ord($logged[0])]) ? self::$message_numbers[ord($logged[0])] : 'UNKNOWN (' . ord($logged[0]) . ')';
            $message_number = '-> ' . $message_number .
                              ' (since last: ' . round($current - $this->last_packet, 4) . ', network: ' . round($stop - $start, 4) . 's)';
            $this->append_log($message_number, $logged);
        }
        $this->last_packet = microtime(true);

        if (strlen($packet) != $sent) {
            $this->disconnect_helper(NET_SSH2_DISCONNECT_BY_APPLICATION);
            $message = $sent === false ?
                'Unable to write ' . strlen($packet) . ' bytes' :
                "Only $sent of " . strlen($packet) . " bytes were sent";
            throw new \RuntimeException($message);
        }
    }

    /**
     * Sends a keep-alive message, if keep-alive is enabled and interval is met
     */
    private function send_keep_alive()
    {
        if ($this->bitmap & self::MASK_CONNECTED) {
            $elapsed = microtime(true) - $this->last_packet;
            if ($this->keepAlive > 0 && $elapsed >= $this->keepAlive) {
                $this->send_binary_packet(pack('CN', NET_SSH2_MSG_IGNORE, 0));
            }
        }
    }

    /**
     * Logs data packets
     *
     * Makes sure that only the last 1MB worth of packets will be logged
     *
     * @param string $message_number
     * @param string $message
     */
    private function append_log($message_number, $message)
    {
        $this->append_log_helper(
            NET_SSH2_LOGGING,
            $message_number,
            $message,
            $this->message_number_log,
            $this->message_log,
            $this->log_size,
            $this->realtime_log_file,
            $this->realtime_log_wrap,
            $this->realtime_log_size
        );
    }

    /**
     * Logs data packet helper
     *
     * @param int $constant
     * @param string $message_number
     * @param string $message
     * @param array &$message_number_log
     * @param array &$message_log
     * @param int &$log_size
     * @param resource &$realtime_log_file
     * @param bool &$realtime_log_wrap
     * @param int &$realtime_log_size
     */
    protected function append_log_helper($constant, $message_number, $message, array &$message_number_log, array &$message_log, &$log_size, &$realtime_log_file, &$realtime_log_wrap, &$realtime_log_size)
    {
        // remove the byte identifying the message type from all but the first two messages (ie. the identification strings)
        if (strlen($message_number) > 2) {
            Strings::shift($message);
        }

        switch ($constant) {
            // useful for benchmarks
            case self::LOG_SIMPLE:
                $message_number_log[] = $message_number;
                break;
            case self::LOG_SIMPLE_REALTIME:
                echo $message_number;
                echo PHP_SAPI == 'cli' ? "\r\n" : '<br>';
                @flush();
                @ob_flush();
                break;
            // the most useful log for SSH2
            case self::LOG_COMPLEX:
                $message_number_log[] = $message_number;
                $log_size += strlen($message);
                $message_log[] = $message;
                while ($log_size > self::LOG_MAX_SIZE) {
                    $log_size -= strlen(array_shift($message_log));
                    array_shift($message_number_log);
                }
                break;
            // dump the output out realtime; packets may be interspersed with non packets,
            // passwords won't be filtered out and select other packets may not be correctly
            // identified
            case self::LOG_REALTIME:
                switch (PHP_SAPI) {
                    case 'cli':
                        $start = $stop = "\r\n";
                        break;
                    default:
                        $start = '<pre>';
                        $stop = '</pre>';
                }
                echo $start . $this->format_log([$message], [$message_number]) . $stop;
                @flush();
                @ob_flush();
                break;
            // basically the same thing as self::LOG_REALTIME with the caveat that NET_SSH2_LOG_REALTIME_FILENAME
            // needs to be defined and that the resultant log file will be capped out at self::LOG_MAX_SIZE.
            // the earliest part of the log file is denoted by the first <<< START >>> and is not going to necessarily
            // at the beginning of the file
            case self::LOG_REALTIME_FILE:
                if (!isset($realtime_log_file)) {
                    // PHP doesn't seem to like using constants in fopen()
                    $filename = NET_SSH2_LOG_REALTIME_FILENAME;
                    $fp = fopen($filename, 'w');
                    $realtime_log_file = $fp;
                }
                if (!is_resource($realtime_log_file)) {
                    break;
                }
                $entry = $this->format_log([$message], [$message_number]);
                if ($realtime_log_wrap) {
                    $temp = "<<< START >>>\r\n";
                    $entry .= $temp;
                    fseek($realtime_log_file, ftell($realtime_log_file) - strlen($temp));
                }
                $realtime_log_size += strlen($entry);
                if ($realtime_log_size > self::LOG_MAX_SIZE) {
                    fseek($realtime_log_file, 0);
                    $realtime_log_size = strlen($entry);
                    $realtime_log_wrap = true;
                }
                fputs($realtime_log_file, $entry);
        }
    }

    /**
     * Sends channel data
     *
     * Spans multiple SSH_MSG_CHANNEL_DATAs if appropriate
     *
     * @param int $client_channel
     * @param string $data
     * @return void
     */
    protected function send_channel_packet($client_channel, $data)
    {
        if (
            isset($this->channel_buffers_write[$client_channel])
            && strpos($data, $this->channel_buffers_write[$client_channel]) === 0
        ) {
            // if buffer holds identical initial data content, resume send from the unmatched data portion
            $data = substr($data, strlen($this->channel_buffers_write[$client_channel]));
        } else {
            $this->channel_buffers_write[$client_channel] = '';
        }
        while (strlen($data)) {
            if (!$this->window_size_client_to_server[$client_channel]) {
                // using an invalid channel will let the buffers be built up for the valid channels
                $this->get_channel_packet(-$client_channel);
                if ($this->isTimeout()) {
                    throw new TimeoutException('Timed out waiting for server');
                } elseif (!$this->window_size_client_to_server[$client_channel]) {
                    throw new \RuntimeException('Data window was not adjusted');
                }
            }

            /* The maximum amount of data allowed is determined by the maximum
               packet size for the channel, and the current window size, whichever
               is smaller.
                 -- http://tools.ietf.org/html/rfc4254#section-5.2 */
            $max_size = min(
                $this->packet_size_client_to_server[$client_channel],
                $this->window_size_client_to_server[$client_channel]
            );

            $temp = Strings::shift($data, $max_size);
            $packet = Strings::packSSH2(
                'CNs',
                NET_SSH2_MSG_CHANNEL_DATA,
                $this->server_channels[$client_channel],
                $temp
            );
            $this->window_size_client_to_server[$client_channel] -= strlen($temp);
            $this->send_binary_packet($packet);
            $this->channel_buffers_write[$client_channel] .= $temp;
        }
        unset($this->channel_buffers_write[$client_channel]);
    }

    /**
     * Closes and flushes a channel
     *
     * \phpseclib3\Net\SSH2 doesn't properly close most channels.  For exec() channels are normally closed by the server
     * and for SFTP channels are presumably closed when the client disconnects.  This functions is intended
     * for SCP more than anything.
     *
     * @param int $client_channel
     * @param bool $want_reply
     * @return void
     */
    private function close_channel($client_channel, $want_reply = false)
    {
        // see http://tools.ietf.org/html/rfc4254#section-5.3

        $this->send_binary_packet(pack('CN', NET_SSH2_MSG_CHANNEL_EOF, $this->server_channels[$client_channel]));

        if (!$want_reply) {
            $this->send_binary_packet(pack('CN', NET_SSH2_MSG_CHANNEL_CLOSE, $this->server_channels[$client_channel]));
        }

        $this->channel_status[$client_channel] = NET_SSH2_MSG_CHANNEL_CLOSE;
        $this->channelCount--;

        $this->curTimeout = 5;

        while (!is_bool($this->get_channel_packet($client_channel))) {
        }

        if ($want_reply) {
            $this->send_binary_packet(pack('CN', NET_SSH2_MSG_CHANNEL_CLOSE, $this->server_channels[$client_channel]));
        }

        $this->close_channel_bitmap($client_channel);
    }

    /**
     * Maintains execution state bitmap in response to channel closure
     *
     * @param int $client_channel The channel number to maintain closure status of
     * @return void
     */
    private function close_channel_bitmap($client_channel)
    {
        switch ($client_channel) {
            case self::CHANNEL_SHELL:
                // Shell status has been maintained in the bitmap for backwards
                //  compatibility sake, but can be removed going forward
                if ($this->bitmap & self::MASK_SHELL) {
                    $this->bitmap &= ~self::MASK_SHELL;
                }
                break;
        }
    }

    /**
     * Disconnect
     *
     * @param int $reason
     * @return false
     */
    protected function disconnect_helper($reason)
    {
        if ($this->bitmap & self::MASK_DISCONNECT) {
            // Disregard subsequent disconnect requests
            return false;
        }
        $this->bitmap |= self::MASK_DISCONNECT;
        if ($this->isConnected()) {
            $data = Strings::packSSH2('CNss', NET_SSH2_MSG_DISCONNECT, $reason, '', '');
            try {
                $this->send_binary_packet($data);
            } catch (\Exception $e) {
            }
        }

        $this->reset_connection();

        return false;
    }

    /**
     * Define Array
     *
     * Takes any number of arrays whose indices are integers and whose values are strings and defines a bunch of
     * named constants from it, using the value as the name of the constant and the index as the value of the constant.
     * If any of the constants that would be defined already exists, none of the constants will be defined.
     *
     * @param mixed[] ...$args
     * @access protected
     */
    protected static function define_array(...$args)
    {
        foreach ($args as $arg) {
            foreach ($arg as $key => $value) {
                if (!defined($value)) {
                    define($value, $key);
                } else {
                    break 2;
                }
            }
        }
    }

    /**
     * Returns a log of the packets that have been sent and received.
     *
     * Returns a string if NET_SSH2_LOGGING == self::LOG_COMPLEX, an array if NET_SSH2_LOGGING == self::LOG_SIMPLE and false if !defined('NET_SSH2_LOGGING')
     *
     * @return array|false|string
     */
    public function getLog()
    {
        if (!defined('NET_SSH2_LOGGING')) {
            return false;
        }

        switch (NET_SSH2_LOGGING) {
            case self::LOG_SIMPLE:
                return $this->message_number_log;
            case self::LOG_COMPLEX:
                $log = $this->format_log($this->message_log, $this->message_number_log);
                return PHP_SAPI == 'cli' ? $log : '<pre>' . $log . '</pre>';
            default:
                return false;
        }
    }

    /**
     * Formats a log for printing
     *
     * @param array $message_log
     * @param array $message_number_log
     * @return string
     */
    protected function format_log(array $message_log, array $message_number_log)
    {
        $output = '';
        for ($i = 0; $i < count($message_log); $i++) {
            $output .= $message_number_log[$i];
            $current_log = $message_log[$i];
            $j = 0;
            if (strlen($current_log)) {
                $output .= "\r\n";
            }
            do {
                if (strlen($current_log)) {
                    $output .= str_pad(dechex($j), 7, '0', STR_PAD_LEFT) . '0  ';
                }
                $fragment = Strings::shift($current_log, $this->log_short_width);
                $hex = substr(preg_replace_callback('#.#s', function ($matches) {
                    return $this->log_boundary . str_pad(dechex(ord($matches[0])), 2, '0', STR_PAD_LEFT);
                }, $fragment), strlen($this->log_boundary));
                // replace non ASCII printable characters with dots
                // http://en.wikipedia.org/wiki/ASCII#ASCII_printable_characters
                // also replace < with a . since < messes up the output on web browsers
                $raw = preg_replace('#[^\x20-\x7E]|<#', '.', $fragment);
                $output .= str_pad($hex, $this->log_long_width - $this->log_short_width, ' ') . $raw . "\r\n";
                $j++;
            } while (strlen($current_log));
            $output .= "\r\n";
        }

        return $output;
    }

    /**
     * Helper function for agent->on_channel_open()
     *
     * Used when channels are created to inform agent
     * of said channel opening. Must be called after
     * channel open confirmation received
     *
     */
    private function on_channel_open()
    {
        if (isset($this->agent)) {
            $this->agent->registerChannelOpen($this);
        }
    }

    /**
     * Returns the first value of the intersection of two arrays or false if
     * the intersection is empty. The order is defined by the first parameter.
     *
     * @param array $array1
     * @param array $array2
     * @return mixed False if intersection is empty, else intersected value.
     */
    private static function array_intersect_first(array $array1, array $array2)
    {
        foreach ($array1 as $value) {
            if (in_array($value, $array2)) {
                return $value;
            }
        }
        return false;
    }

    /**
     * Returns all errors / debug messages on the SSH layer
     *
     * If you are looking for messages from the SFTP layer, please see SFTP::getSFTPErrors()
     *
     * @return string[]
     */
    public function getErrors()
    {
        return $this->errors;
    }

    /**
     * Returns the last error received on the SSH layer
     *
     * If you are looking for messages from the SFTP layer, please see SFTP::getLastSFTPError()
     *
     * @return string
     */
    public function getLastError()
    {
        $count = count($this->errors);

        if ($count > 0) {
            return $this->errors[$count - 1];
        }
    }

    /**
     * Return the server identification.
     *
     * @return string|false
     */
    public function getServerIdentification()
    {
        $this->connect();

        return $this->server_identifier;
    }

    /**
     * Returns a list of algorithms the server supports
     *
     * @return array
     */
    public function getServerAlgorithms()
    {
        $this->connect();

        return [
            'kex' => $this->kex_algorithms,
            'hostkey' => $this->server_host_key_algorithms,
            'client_to_server' => [
                'crypt' => $this->encryption_algorithms_client_to_server,
                'mac' => $this->mac_algorithms_client_to_server,
                'comp' => $this->compression_algorithms_client_to_server,
                'lang' => $this->languages_client_to_server
            ],
            'server_to_client' => [
                'crypt' => $this->encryption_algorithms_server_to_client,
                'mac' => $this->mac_algorithms_server_to_client,
                'comp' => $this->compression_algorithms_server_to_client,
                'lang' => $this->languages_server_to_client
            ]
        ];
    }

    /**
     * Returns a list of KEX algorithms that phpseclib supports
     *
     * @return array
     */
    public static function getSupportedKEXAlgorithms()
    {
        $kex_algorithms = [
            // Elliptic Curve Diffie-Hellman Key Agreement (ECDH) using
            // Curve25519. See doc/curve25519-sha256@libssh.org.txt in the
            // libssh repository for more information.
            'curve25519-sha256',
            'curve25519-sha256@libssh.org',

            'ecdh-sha2-nistp256', // RFC 5656
            'ecdh-sha2-nistp384', // RFC 5656
            'ecdh-sha2-nistp521', // RFC 5656

            'diffie-hellman-group-exchange-sha256',// RFC 4419
            'diffie-hellman-group-exchange-sha1',  // RFC 4419

            // Diffie-Hellman Key Agreement (DH) using integer modulo prime
            // groups.
            'diffie-hellman-group14-sha256',
            'diffie-hellman-group14-sha1', // REQUIRED
            'diffie-hellman-group15-sha512',
            'diffie-hellman-group16-sha512',
            'diffie-hellman-group17-sha512',
            'diffie-hellman-group18-sha512',

            'diffie-hellman-group1-sha1', // REQUIRED
        ];

        return $kex_algorithms;
    }

    /**
     * Returns a list of host key algorithms that phpseclib supports
     *
     * @return array
     */
    public static function getSupportedHostKeyAlgorithms()
    {
        return [
            'ssh-ed25519', // https://tools.ietf.org/html/draft-ietf-curdle-ssh-ed25519-02
            'ecdsa-sha2-nistp256', // RFC 5656
            'ecdsa-sha2-nistp384', // RFC 5656
            'ecdsa-sha2-nistp521', // RFC 5656
            'rsa-sha2-256', // RFC 8332
            'rsa-sha2-512', // RFC 8332
            'ssh-rsa', // RECOMMENDED  sign   Raw RSA Key
            'ssh-dss'  // REQUIRED     sign   Raw DSS Key
        ];
    }

    /**
     * Returns a list of symmetric key algorithms that phpseclib supports
     *
     * @return array
     */
    public static function getSupportedEncryptionAlgorithms()
    {
        $algos = [
            // from <https://tools.ietf.org/html/rfc5647>:
            'aes128-gcm@openssh.com',
            'aes256-gcm@openssh.com',

            // from <http://tools.ietf.org/html/rfc4345#section-4>:
            'arcfour256',
            'arcfour128',

            //'arcfour',      // OPTIONAL          the ARCFOUR stream cipher with a 128-bit key

            // CTR modes from <http://tools.ietf.org/html/rfc4344#section-4>:
            'aes128-ctr',     // RECOMMENDED       AES (Rijndael) in SDCTR mode, with 128-bit key
            'aes192-ctr',     // RECOMMENDED       AES with 192-bit key
            'aes256-ctr',     // RECOMMENDED       AES with 256-bit key

            // from <https://github.com/openssh/openssh-portable/blob/001aa55/PROTOCOL.chacha20poly1305>:
            // one of the big benefits of chacha20-poly1305 is speed. the problem is...
            // libsodium doesn't generate the poly1305 keys in the way ssh does and openssl's PHP bindings don't even
            // seem to support poly1305 currently. so even if libsodium or openssl are being used for the chacha20
            // part, pure-PHP has to be used for the poly1305 part and that's gonna cause a big slow down.
            // speed-wise it winds up being faster to use AES (when openssl or mcrypt are available) and some HMAC
            // (which is always gonna be super fast to compute thanks to the hash extension, which
            // "is bundled and compiled into PHP by default")
            'chacha20-poly1305@openssh.com',

            'twofish128-ctr', // OPTIONAL          Twofish in SDCTR mode, with 128-bit key
            'twofish192-ctr', // OPTIONAL          Twofish with 192-bit key
            'twofish256-ctr', // OPTIONAL          Twofish with 256-bit key

            'aes128-cbc',     // RECOMMENDED       AES with a 128-bit key
            'aes192-cbc',     // OPTIONAL          AES with a 192-bit key
            'aes256-cbc',     // OPTIONAL          AES in CBC mode, with a 256-bit key

            'twofish128-cbc', // OPTIONAL          Twofish with a 128-bit key
            'twofish192-cbc', // OPTIONAL          Twofish with a 192-bit key
            'twofish256-cbc',
            'twofish-cbc',    // OPTIONAL          alias for "twofish256-cbc"
                              //                   (this is being retained for historical reasons)

            'blowfish-ctr',   // OPTIONAL          Blowfish in SDCTR mode

            'blowfish-cbc',   // OPTIONAL          Blowfish in CBC mode

            '3des-ctr',       // RECOMMENDED       Three-key 3DES in SDCTR mode

            '3des-cbc',       // REQUIRED          three-key 3DES in CBC mode

             //'none'           // OPTIONAL          no encryption; NOT RECOMMENDED
        ];

        if (self::$crypto_engine) {
            $engines = [self::$crypto_engine];
        } else {
            $engines = [
                'libsodium',
                'OpenSSL (GCM)',
                'OpenSSL',
                'mcrypt',
                'Eval',
                'PHP'
            ];
        }

        $ciphers = [];

        foreach ($engines as $engine) {
            foreach ($algos as $algo) {
                $obj = self::encryption_algorithm_to_crypt_instance($algo);
                if ($obj instanceof Rijndael) {
                    $obj->setKeyLength(preg_replace('#[^\d]#', '', $algo));
                }
                switch ($algo) {
                    // Eval engines do not exist for ChaCha20 or RC4 because they would not benefit from one.
                    // to benefit from an Eval engine they'd need to loop a variable amount of times, they'd
                    // need to do table lookups (eg. sbox subsitutions). ChaCha20 doesn't do either because
                    // it's a so-called ARX cipher, meaning that the only operations it does are add (A), rotate (R)
                    // and XOR (X). RC4 does do table lookups but being a stream cipher it works differently than
                    // block ciphers. with RC4 you XOR the plaintext against a keystream and the keystream changes
                    // as you encrypt stuff. the only table lookups are made against this keystream and thus table
                    // lookups are kinda unavoidable. with AES and DES, however, the table lookups that are done
                    // are done against substitution boxes (sboxes), which are invariant.

                    // OpenSSL can't be used as an engine, either, because OpenSSL doesn't support continuous buffers
                    // as SSH2 uses and altho you can emulate a continuous buffer with block ciphers you can't do so
                    // with stream ciphers. As for ChaCha20...  for the ChaCha20 part OpenSSL could prob be used but
                    // the big slow down isn't with ChaCha20 - it's with Poly1305. SSH constructs the key for that
                    // differently than how OpenSSL does it (OpenSSL does it as the RFC describes, SSH doesn't).

                    // libsodium can't be used because it doesn't support RC4 and it doesn't construct the Poly1305
                    // keys in the same way that SSH does

                    // mcrypt could prob be used for RC4 but mcrypt hasn't been included in PHP core for yearss
                    case 'chacha20-poly1305@openssh.com':
                    case 'arcfour128':
                    case 'arcfour256':
                        if ($engine != 'PHP') {
                            continue 2;
                        }
                        break;
                    case 'aes128-gcm@openssh.com':
                    case 'aes256-gcm@openssh.com':
                        if ($engine == 'OpenSSL') {
                            continue 2;
                        }
                        $obj->setNonce('dummydummydu');
                }
                if ($obj->isValidEngine($engine)) {
                    $algos = array_diff($algos, [$algo]);
                    $ciphers[] = $algo;
                }
            }
        }

        return $ciphers;
    }

    /**
     * Returns a list of MAC algorithms that phpseclib supports
     *
     * @return array
     */
    public static function getSupportedMACAlgorithms()
    {
        return [
            'hmac-sha2-256-etm@openssh.com',
            'hmac-sha2-512-etm@openssh.com',
            'hmac-sha1-etm@openssh.com',

            // from <http://www.ietf.org/rfc/rfc6668.txt>:
            'hmac-sha2-256',// RECOMMENDED     HMAC-SHA256 (digest length = key length = 32)
            'hmac-sha2-512',// OPTIONAL        HMAC-SHA512 (digest length = key length = 64)

            'hmac-sha1-96', // RECOMMENDED     first 96 bits of HMAC-SHA1 (digest length = 12, key length = 20)
            'hmac-sha1',    // REQUIRED        HMAC-SHA1 (digest length = key length = 20)
            'hmac-md5-96',  // OPTIONAL        first 96 bits of HMAC-MD5 (digest length = 12, key length = 16)
            'hmac-md5',     // OPTIONAL        HMAC-MD5 (digest length = key length = 16)

            'umac-64-etm@openssh.com',
            'umac-128-etm@openssh.com',

            // from <https://tools.ietf.org/html/draft-miller-secsh-umac-01>:
            'umac-64@openssh.com',
            'umac-128@openssh.com',

            //'none'          // OPTIONAL        no MAC; NOT RECOMMENDED
        ];
    }

    /**
     * Returns a list of compression algorithms that phpseclib supports
     *
     * @return array
     */
    public static function getSupportedCompressionAlgorithms()
    {
        $algos = ['none']; // REQUIRED        no compression
        if (function_exists('deflate_init')) {
            $algos[] = 'zlib@openssh.com'; // https://datatracker.ietf.org/doc/html/draft-miller-secsh-compression-delayed
            $algos[] = 'zlib';
        }
        return $algos;
    }

    /**
     * Return list of negotiated algorithms
     *
     * Uses the same format as https://www.php.net/ssh2-methods-negotiated
     *
     * @return array
     */
    public function getAlgorithmsNegotiated()
    {
        $this->connect();

        $compression_map = [
            self::NET_SSH2_COMPRESSION_NONE => 'none',
            self::NET_SSH2_COMPRESSION_ZLIB => 'zlib',
            self::NET_SSH2_COMPRESSION_ZLIB_AT_OPENSSH => 'zlib@openssh.com'
        ];

        return [
            'kex' => $this->kex_algorithm,
            'hostkey' => $this->signature_format,
            'client_to_server' => [
                'crypt' => $this->encryptName,
                'mac' => $this->hmac_create_name,
                'comp' => $compression_map[$this->compress],
            ],
            'server_to_client' => [
                'crypt' => $this->decryptName,
                'mac' => $this->hmac_check_name,
                'comp' => $compression_map[$this->decompress],
            ]
        ];
    }

    /**
     * Force multiple channels (even if phpseclib has decided to disable them)
     */
    public function forceMultipleChannels()
    {
        $this->errorOnMultipleChannels = false;
    }

    /**
     * Allows you to set the terminal
     *
     * @param string $term
     */
    public function setTerminal($term)
    {
        $this->term = $term;
    }

    /**
     * Accepts an associative array with up to four parameters as described at
     * <https://www.php.net/manual/en/function.ssh2-connect.php>
     *
     * @param array $methods
     */
    public function setPreferredAlgorithms(array $methods)
    {
        $preferred = $methods;

        if (isset($preferred['kex'])) {
            $preferred['kex'] = array_intersect(
                $preferred['kex'],
                static::getSupportedKEXAlgorithms()
            );
        }

        if (isset($preferred['hostkey'])) {
            $preferred['hostkey'] = array_intersect(
                $preferred['hostkey'],
                static::getSupportedHostKeyAlgorithms()
            );
        }

        $keys = ['client_to_server', 'server_to_client'];
        foreach ($keys as $key) {
            if (isset($preferred[$key])) {
                $a = &$preferred[$key];
                if (isset($a['crypt'])) {
                    $a['crypt'] = array_intersect(
                        $a['crypt'],
                        static::getSupportedEncryptionAlgorithms()
                    );
                }
                if (isset($a['comp'])) {
                    $a['comp'] = array_intersect(
                        $a['comp'],
                        static::getSupportedCompressionAlgorithms()
                    );
                }
                if (isset($a['mac'])) {
                    $a['mac'] = array_intersect(
                        $a['mac'],
                        static::getSupportedMACAlgorithms()
                    );
                }
            }
        }

        $keys = [
            'kex',
            'hostkey',
            'client_to_server/crypt',
            'client_to_server/comp',
            'client_to_server/mac',
            'server_to_client/crypt',
            'server_to_client/comp',
            'server_to_client/mac',
        ];
        foreach ($keys as $key) {
            $p = $preferred;
            $m = $methods;

            $subkeys = explode('/', $key);
            foreach ($subkeys as $subkey) {
                if (!isset($p[$subkey])) {
                    continue 2;
                }
                $p = $p[$subkey];
                $m = $m[$subkey];
            }

            if (count($p) != count($m)) {
                $diff = array_diff($m, $p);
                $msg = count($diff) == 1 ?
                    ' is not a supported algorithm' :
                    ' are not supported algorithms';
                throw new UnsupportedAlgorithmException(implode(', ', $diff) . $msg);
            }
        }

        $this->preferred = $preferred;
    }

    /**
     * Returns the banner message.
     *
     * Quoting from the RFC, "in some jurisdictions, sending a warning message before
     * authentication may be relevant for getting legal protection."
     *
     * @return string
     */
    public function getBannerMessage()
    {
        return $this->banner_message;
    }

    /**
     * Returns the server public host key.
     *
     * Caching this the first time you connect to a server and checking the result on subsequent connections
     * is recommended.  Returns false if the server signature is not signed correctly with the public host key.
     *
     * @return string|false
     * @throws \RuntimeException on badly formatted keys
     * @throws NoSupportedAlgorithmsException when the key isn't in a supported format
     */
    public function getServerPublicHostKey()
    {
        if (!($this->bitmap & self::MASK_CONSTRUCTOR)) {
            $this->connect();
        }

        $signature = $this->signature;
        $server_public_host_key = base64_encode($this->server_public_host_key);

        if ($this->signature_validated) {
            return $this->bitmap ?
                $this->signature_format . ' ' . $server_public_host_key :
                false;
        }

        $this->signature_validated = true;

        switch ($this->signature_format) {
            case 'ssh-ed25519':
            case 'ecdsa-sha2-nistp256':
            case 'ecdsa-sha2-nistp384':
            case 'ecdsa-sha2-nistp521':
                $key = EC::loadFormat('OpenSSH', $server_public_host_key)
                    ->withSignatureFormat('SSH2');
                switch ($this->signature_format) {
                    case 'ssh-ed25519':
                        $hash = 'sha512';
                        break;
                    case 'ecdsa-sha2-nistp256':
                        $hash = 'sha256';
                        break;
                    case 'ecdsa-sha2-nistp384':
                        $hash = 'sha384';
                        break;
                    case 'ecdsa-sha2-nistp521':
                        $hash = 'sha512';
                }
                $key = $key->withHash($hash);
                break;
            case 'ssh-dss':
                $key = DSA::loadFormat('OpenSSH', $server_public_host_key)
                    ->withSignatureFormat('SSH2')
                    ->withHash('sha1');
                break;
            case 'ssh-rsa':
            case 'rsa-sha2-256':
            case 'rsa-sha2-512':
                // could be ssh-rsa, rsa-sha2-256, rsa-sha2-512
                // we don't check here because we already checked in key_exchange
                // some signatures have the type embedded within the message and some don't
                list(, $signature) = Strings::unpackSSH2('ss', $signature);

                $key = RSA::loadFormat('OpenSSH', $server_public_host_key)
                    ->withPadding(RSA::SIGNATURE_PKCS1);
                switch ($this->signature_format) {
                    case 'rsa-sha2-512':
                        $hash = 'sha512';
                        break;
                    case 'rsa-sha2-256':
                        $hash = 'sha256';
                        break;
                    //case 'ssh-rsa':
                    default:
                        $hash = 'sha1';
                }
                $key = $key->withHash($hash);
                break;
            default:
                $this->disconnect_helper(NET_SSH2_DISCONNECT_HOST_KEY_NOT_VERIFIABLE);
                throw new NoSupportedAlgorithmsException('Unsupported signature format');
        }

        if (!$key->verify($this->exchange_hash, $signature)) {
            return $this->disconnect_helper(NET_SSH2_DISCONNECT_HOST_KEY_NOT_VERIFIABLE);
        };

        return $this->signature_format . ' ' . $server_public_host_key;
    }

    /**
     * Returns the exit status of an SSH command or false.
     *
     * @return false|int
     */
    public function getExitStatus()
    {
        if (is_null($this->exit_status)) {
            return false;
        }
        return $this->exit_status;
    }

    /**
     * Returns the number of columns for the terminal window size.
     *
     * @return int
     */
    public function getWindowColumns()
    {
        return $this->windowColumns;
    }

    /**
     * Returns the number of rows for the terminal window size.
     *
     * @return int
     */
    public function getWindowRows()
    {
        return $this->windowRows;
    }

    /**
     * Sets the number of columns for the terminal window size.
     *
     * @param int $value
     */
    public function setWindowColumns($value)
    {
        $this->windowColumns = $value;
    }

    /**
     * Sets the number of rows for the terminal window size.
     *
     * @param int $value
     */
    public function setWindowRows($value)
    {
        $this->windowRows = $value;
    }

    /**
     * Sets the number of columns and rows for the terminal window size.
     *
     * @param int $columns
     * @param int $rows
     */
    public function setWindowSize($columns = 80, $rows = 24)
    {
        $this->windowColumns = $columns;
        $this->windowRows = $rows;
    }

    /**
     * To String Magic Method
     *
     * @return string
     */
    #[\ReturnTypeWillChange]
    public function __toString()
    {
        return $this->getResourceId();
    }

    /**
     * Get Resource ID
     *
     * We use {} because that symbols should not be in URL according to
     * {@link http://tools.ietf.org/html/rfc3986#section-2 RFC}.
     * It will safe us from any conflicts, because otherwise regexp will
     * match all alphanumeric domains.
     *
     * @return string
     */
    public function getResourceId()
    {
        return '{' . spl_object_hash($this) . '}';
    }

    /**
     * Return existing connection
     *
     * @param string $id
     *
     * @return bool|SSH2 will return false if no such connection
     */
    public static function getConnectionByResourceId($id)
    {
        if (isset(self::$connections[$id])) {
            return self::$connections[$id] instanceof \WeakReference ? self::$connections[$id]->get() : self::$connections[$id];
        }
        return false;
    }

    /**
     * Return all excising connections
     *
     * @return array<string, SSH2>
     */
    public static function getConnections()
    {
        if (!class_exists('WeakReference')) {
            /** @var array<string, SSH2> */
            return self::$connections;
        }
        $temp = [];
        foreach (self::$connections as $key => $ref) {
            $temp[$key] = $ref->get();
        }
        return $temp;
    }

    /*
     * Update packet types in log history
     *
     * @param string $old
     * @param string $new
     */
    private function updateLogHistory($old, $new)
    {
        if (defined('NET_SSH2_LOGGING') && NET_SSH2_LOGGING == self::LOG_COMPLEX) {
            $this->message_number_log[count($this->message_number_log) - 1] = str_replace(
                $old,
                $new,
                $this->message_number_log[count($this->message_number_log) - 1]
            );
        }
    }

    /**
     * Return the list of authentication methods that may productively continue authentication.
     *
     * @see https://tools.ietf.org/html/rfc4252#section-5.1
     * @return array|null
     */
    public function getAuthMethodsToContinue()
    {
        return $this->auth_methods_to_continue;
    }

    /**
     * Enables "smart" multi-factor authentication (MFA)
     */
    public function enableSmartMFA()
    {
        $this->smartMFA = true;
    }

    /**
     * Disables "smart" multi-factor authentication (MFA)
     */
    public function disableSmartMFA()
    {
        $this->smartMFA = false;
    }
}<|MERGE_RESOLUTION|>--- conflicted
+++ resolved
@@ -1414,32 +1414,14 @@
                 }
 
                 $temp = stream_get_line($this->fsock, 255, "\n");
-<<<<<<< HEAD
                 if ($temp === false) {
                     throw new \RuntimeException('Error reading from socket');
-                }
-                if (strlen($temp) == 255) {
-                    continue;
-                }
-
-                $line .= "$temp\n";
-
-                // quoting RFC4253, "Implementers who wish to maintain
-                // compatibility with older, undocumented versions of this protocol may
-                // want to process the identification string without expecting the
-                // presence of the carriage return character for reasons described in
-                // Section 5 of this document."
-=======
-
-                if ($temp === false) {
-                    return false;
                 }
 
                 $line .= $temp;
                 if (strlen($temp) == 255) {
                     continue;
                 }
->>>>>>> 778035aa
 
                 $line .= "\n";
 
@@ -1460,17 +1442,7 @@
 
         $extra = $matches[1];
 
-<<<<<<< HEAD
-        $this->server_identifier = trim($temp, "\r\n");
-=======
-        if (defined('NET_SSH2_LOGGING')) {
-            $this->_append_log('<-', $matches[0]);
-            $this->_append_log('->', $this->identifier . "\r\n");
-        }
-
         $this->server_identifier = trim($data, "\r\n");
-
->>>>>>> 778035aa
         if (strlen($extra)) {
             $this->errors[] = $data;
         }
