<?php

/**
 * Pure-PHP implementation of SSHv2.
 *
 * PHP version 5
 *
 * Here are some examples of how to use this library:
 * <code>
 * <?php
 *    include 'vendor/autoload.php';
 *
 *    $ssh = new \phpseclib\Net\SSH2('www.domain.tld');
 *    if (!$ssh->login('username', 'password')) {
 *        exit('Login Failed');
 *    }
 *
 *    echo $ssh->exec('pwd');
 *    echo $ssh->exec('ls -la');
 * ?>
 * </code>
 *
 * <code>
 * <?php
 *    include 'vendor/autoload.php';
 *
 *    $key = new \phpseclib\Crypt\RSA();
 *    //$key->setPassword('whatever');
 *    $key->loadKey(file_get_contents('privatekey'));
 *
 *    $ssh = new \phpseclib\Net\SSH2('www.domain.tld');
 *    if (!$ssh->login('username', $key)) {
 *        exit('Login Failed');
 *    }
 *
 *    echo $ssh->read('username@username:~$');
 *    $ssh->write("ls -la\n");
 *    echo $ssh->read('username@username:~$');
 * ?>
 * </code>
 *
 * @category  Net
 * @package   SSH2
 * @author    Jim Wigginton <terrafrost@php.net>
 * @copyright 2007 Jim Wigginton
 * @license   http://www.opensource.org/licenses/mit-license.html  MIT License
 * @link      http://phpseclib.sourceforge.net
 */

namespace phpseclib\Net;

use phpseclib\Crypt\Base;
use phpseclib\Crypt\Blowfish;
use phpseclib\Crypt\Hash;
use phpseclib\Crypt\Random;
use phpseclib\Crypt\RC4;
use phpseclib\Crypt\Rijndael;
use phpseclib\Crypt\RSA;
use phpseclib\Crypt\TripleDES;
use phpseclib\Crypt\Twofish;
use phpseclib\Math\BigInteger; // Used to do Diffie-Hellman key exchange and DSA/RSA signature verification.
use phpseclib\System\SSH\Agent;

/**
 * Pure-PHP implementation of SSHv2.
 *
 * @package SSH2
 * @author  Jim Wigginton <terrafrost@php.net>
 * @access  public
 */
class SSH2
{
    /**#@+
     * Execution Bitmap Masks
     *
     * @see \phpseclib\Net\SSH2::bitmap
     * @access private
     */
    const MASK_CONSTRUCTOR   = 0x00000001;
    const MASK_CONNECTED     = 0x00000002;
    const MASK_LOGIN_REQ     = 0x00000004;
    const MASK_LOGIN         = 0x00000008;
    const MASK_SHELL         = 0x00000010;
    const MASK_WINDOW_ADJUST = 0x00000020;
    /**#@-*/

    /**#@+
     * Channel constants
     *
     * RFC4254 refers not to client and server channels but rather to sender and recipient channels.  we don't refer
     * to them in that way because RFC4254 toggles the meaning. the client sends a SSH_MSG_CHANNEL_OPEN message with
     * a sender channel and the server sends a SSH_MSG_CHANNEL_OPEN_CONFIRMATION in response, with a sender and a
     * recepient channel.  at first glance, you might conclude that SSH_MSG_CHANNEL_OPEN_CONFIRMATION's sender channel
     * would be the same thing as SSH_MSG_CHANNEL_OPEN's sender channel, but it's not, per this snipet:
     *     The 'recipient channel' is the channel number given in the original
     *     open request, and 'sender channel' is the channel number allocated by
     *     the other side.
     *
     * @see \phpseclib\Net\SSH2::_send_channel_packet()
     * @see \phpseclib\Net\SSH2::_get_channel_packet()
     * @access private
    */
    const CHANNEL_EXEC          = 1; // PuTTy uses 0x100
    const CHANNEL_SHELL         = 2;
    const CHANNEL_SUBSYSTEM     = 3;
    const CHANNEL_AGENT_FORWARD = 4;
    const CHANNEL_KEEP_ALIVE    = 5;
    /**#@-*/

    /**#@+
     * @access public
     * @see \phpseclib\Net\SSH2::getLog()
    */
    /**
     * Returns the message numbers
     */
    const LOG_SIMPLE = 1;
    /**
     * Returns the message content
     */
    const LOG_COMPLEX = 2;
    /**
     * Outputs the content real-time
     */
    const LOG_REALTIME = 3;
    /**
     * Dumps the content real-time to a file
     */
    const LOG_REALTIME_FILE = 4;
    /**
     * Make sure that the log never gets larger than this
     */
    const LOG_MAX_SIZE = 1048576; // 1024 * 1024
    /**#@-*/

    /**#@+
     * @access public
     * @see \phpseclib\Net\SSH2::read()
    */
    /**
     * Returns when a string matching $expect exactly is found
     */
    const READ_SIMPLE = 1;
    /**
     * Returns when a string matching the regular expression $expect is found
     */
    const READ_REGEX = 2;
    /**
     * Returns whenever a data packet is received.
     *
     * Some data packets may only contain a single character so it may be necessary
     * to call read() multiple times when using this option
     */
    const READ_NEXT = 3;
    /**#@-*/

    /**
     * The SSH identifier
     *
     * @var string
     * @access private
     */
    var $identifier;

    /**
     * The Socket Object
     *
     * @var object
     * @access private
     */
    var $fsock;

    /**
     * Execution Bitmap
     *
     * The bits that are set represent functions that have been called already.  This is used to determine
     * if a requisite function has been successfully executed.  If not, an error should be thrown.
     *
     * @var int
     * @access private
     */
    var $bitmap = 0;

    /**
     * Error information
     *
     * @see self::getErrors()
     * @see self::getLastError()
     * @var string
     * @access private
     */
    var $errors = array();

    /**
     * Server Identifier
     *
     * @see self::getServerIdentification()
     * @var array|false
     * @access private
     */
    var $server_identifier = false;

    /**
     * Key Exchange Algorithms
     *
     * @see self::getKexAlgorithims()
     * @var array|false
     * @access private
     */
    var $kex_algorithms = false;

    /**
     * Key Exchange Algorithm
     *
     * @see self::getMethodsNegotiated()
     * @var string|false
     * @access private
     */
    var $kex_algorithm = false;

    /**
     * Minimum Diffie-Hellman Group Bit Size in RFC 4419 Key Exchange Methods
     *
     * @see self::_key_exchange()
     * @var int
     * @access private
     */
    var $kex_dh_group_size_min = 1536;

    /**
     * Preferred Diffie-Hellman Group Bit Size in RFC 4419 Key Exchange Methods
     *
     * @see self::_key_exchange()
     * @var int
     * @access private
     */
    var $kex_dh_group_size_preferred = 2048;

    /**
     * Maximum Diffie-Hellman Group Bit Size in RFC 4419 Key Exchange Methods
     *
     * @see self::_key_exchange()
     * @var int
     * @access private
     */
    var $kex_dh_group_size_max = 4096;

    /**
     * Server Host Key Algorithms
     *
     * @see self::getServerHostKeyAlgorithms()
     * @var array|false
     * @access private
     */
    var $server_host_key_algorithms = false;

    /**
     * Encryption Algorithms: Client to Server
     *
     * @see self::getEncryptionAlgorithmsClient2Server()
     * @var array|false
     * @access private
     */
    var $encryption_algorithms_client_to_server = false;

    /**
     * Encryption Algorithms: Server to Client
     *
     * @see self::getEncryptionAlgorithmsServer2Client()
     * @var array|false
     * @access private
     */
    var $encryption_algorithms_server_to_client = false;

    /**
     * MAC Algorithms: Client to Server
     *
     * @see self::getMACAlgorithmsClient2Server()
     * @var array|false
     * @access private
     */
    var $mac_algorithms_client_to_server = false;

    /**
     * MAC Algorithms: Server to Client
     *
     * @see self::getMACAlgorithmsServer2Client()
     * @var array|false
     * @access private
     */
    var $mac_algorithms_server_to_client = false;

    /**
     * Compression Algorithms: Client to Server
     *
     * @see self::getCompressionAlgorithmsClient2Server()
     * @var array|false
     * @access private
     */
    var $compression_algorithms_client_to_server = false;

    /**
     * Compression Algorithms: Server to Client
     *
     * @see self::getCompressionAlgorithmsServer2Client()
     * @var array|false
     * @access private
     */
    var $compression_algorithms_server_to_client = false;

    /**
     * Languages: Server to Client
     *
     * @see self::getLanguagesServer2Client()
     * @var array|false
     * @access private
     */
    var $languages_server_to_client = false;

    /**
     * Languages: Client to Server
     *
     * @see self::getLanguagesClient2Server()
     * @var array|false
     * @access private
     */
    var $languages_client_to_server = false;

    /**
     * Preferred Algorithms
     *
     * @see self::setPreferredAlgorithms()
     * @var array
     * @access private
     */
    var $preferred = array();

    /**
     * Block Size for Server to Client Encryption
     *
     * "Note that the length of the concatenation of 'packet_length',
     *  'padding_length', 'payload', and 'random padding' MUST be a multiple
     *  of the cipher block size or 8, whichever is larger.  This constraint
     *  MUST be enforced, even when using stream ciphers."
     *
     *  -- http://tools.ietf.org/html/rfc4253#section-6
     *
     * @see self::__construct()
     * @see self::_send_binary_packet()
     * @var int
     * @access private
     */
    var $encrypt_block_size = 8;

    /**
     * Block Size for Client to Server Encryption
     *
     * @see self::__construct()
     * @see self::_get_binary_packet()
     * @var int
     * @access private
     */
    var $decrypt_block_size = 8;

    /**
     * Server to Client Encryption Object
     *
     * @see self::_get_binary_packet()
     * @var object
     * @access private
     */
    var $decrypt = false;

    /**
     * Client to Server Encryption Object
     *
     * @see self::_send_binary_packet()
     * @var object
     * @access private
     */
    var $encrypt = false;

    /**
     * Client to Server HMAC Object
     *
     * @see self::_send_binary_packet()
     * @var object
     * @access private
     */
    var $hmac_create = false;

    /**
     * Server to Client HMAC Object
     *
     * @see self::_get_binary_packet()
     * @var object
     * @access private
     */
    var $hmac_check = false;

    /**
     * Size of server to client HMAC
     *
     * We need to know how big the HMAC will be for the server to client direction so that we know how many bytes to read.
     * For the client to server side, the HMAC object will make the HMAC as long as it needs to be.  All we need to do is
     * append it.
     *
     * @see self::_get_binary_packet()
     * @var int
     * @access private
     */
    var $hmac_size = false;

    /**
     * Server Public Host Key
     *
     * @see self::getServerPublicHostKey()
     * @var string
     * @access private
     */
    var $server_public_host_key;

    /**
     * Session identifier
     *
     * "The exchange hash H from the first key exchange is additionally
     *  used as the session identifier, which is a unique identifier for
     *  this connection."
     *
     *  -- http://tools.ietf.org/html/rfc4253#section-7.2
     *
     * @see self::_key_exchange()
     * @var string
     * @access private
     */
    var $session_id = false;

    /**
     * Exchange hash
     *
     * The current exchange hash
     *
     * @see self::_key_exchange()
     * @var string
     * @access private
     */
    var $exchange_hash = false;

    /**
     * Message Numbers
     *
     * @see self::__construct()
     * @var array
     * @access private
     */
    var $message_numbers = array();

    /**
     * Disconnection Message 'reason codes' defined in RFC4253
     *
     * @see self::__construct()
     * @var array
     * @access private
     */
    var $disconnect_reasons = array();

    /**
     * SSH_MSG_CHANNEL_OPEN_FAILURE 'reason codes', defined in RFC4254
     *
     * @see self::__construct()
     * @var array
     * @access private
     */
    var $channel_open_failure_reasons = array();

    /**
     * Terminal Modes
     *
     * @link http://tools.ietf.org/html/rfc4254#section-8
     * @see self::__construct()
     * @var array
     * @access private
     */
    var $terminal_modes = array();

    /**
     * SSH_MSG_CHANNEL_EXTENDED_DATA's data_type_codes
     *
     * @link http://tools.ietf.org/html/rfc4254#section-5.2
     * @see self::__construct()
     * @var array
     * @access private
     */
    var $channel_extended_data_type_codes = array();

    /**
     * Send Sequence Number
     *
     * See 'Section 6.4.  Data Integrity' of rfc4253 for more info.
     *
     * @see self::_send_binary_packet()
     * @var int
     * @access private
     */
    var $send_seq_no = 0;

    /**
     * Get Sequence Number
     *
     * See 'Section 6.4.  Data Integrity' of rfc4253 for more info.
     *
     * @see self::_get_binary_packet()
     * @var int
     * @access private
     */
    var $get_seq_no = 0;

    /**
     * Server Channels
     *
     * Maps client channels to server channels
     *
     * @see self::_get_channel_packet()
     * @see self::exec()
     * @var array
     * @access private
     */
    var $server_channels = array();

    /**
     * Channel Buffers
     *
     * If a client requests a packet from one channel but receives two packets from another those packets should
     * be placed in a buffer
     *
     * @see self::_get_channel_packet()
     * @see self::exec()
     * @var array
     * @access private
     */
    var $channel_buffers = array();

    /**
     * Channel Status
     *
     * Contains the type of the last sent message
     *
     * @see self::_get_channel_packet()
     * @var array
     * @access private
     */
    var $channel_status = array();

    /**
     * Packet Size
     *
     * Maximum packet size indexed by channel
     *
     * @see self::_send_channel_packet()
     * @var array
     * @access private
     */
    var $packet_size_client_to_server = array();

    /**
     * Message Number Log
     *
     * @see self::getLog()
     * @var array
     * @access private
     */
    var $message_number_log = array();

    /**
     * Message Log
     *
     * @see self::getLog()
     * @var array
     * @access private
     */
    var $message_log = array();

    /**
     * The Window Size
     *
     * Bytes the other party can send before it must wait for the window to be adjusted (0x7FFFFFFF = 2GB)
     *
     * @var int
     * @see self::_send_channel_packet()
     * @see self::exec()
     * @access private
     */
    var $window_size = 0x7FFFFFFF;

    /**
     * What we resize the window to
     *
     * When PuTTY resizes the window it doesn't add an additional 0x7FFFFFFF bytes - it adds 0x40000000 bytes.
     * Some SFTP clients (GoAnywhere) don't support adding 0x7FFFFFFF to the window size after the fact so
     * we'll just do what PuTTY does
     *
     * @var int
     * @see self::_send_channel_packet()
     * @see self::exec()
     * @access private
     */
    var $window_resize = 0x40000000;

    /**
     * Window size, server to client
     *
     * Window size indexed by channel
     *
     * @see self::_send_channel_packet()
     * @var array
     * @access private
     */
    var $window_size_server_to_client = array();

    /**
     * Window size, client to server
     *
     * Window size indexed by channel
     *
     * @see self::_get_channel_packet()
     * @var array
     * @access private
     */
    var $window_size_client_to_server = array();

    /**
     * Server signature
     *
     * Verified against $this->session_id
     *
     * @see self::getServerPublicHostKey()
     * @var string
     * @access private
     */
    var $signature = '';

    /**
     * Server signature format
     *
     * ssh-rsa or ssh-dss.
     *
     * @see self::getServerPublicHostKey()
     * @var string
     * @access private
     */
    var $signature_format = '';

    /**
     * Interactive Buffer
     *
     * @see self::read()
     * @var array
     * @access private
     */
    var $interactiveBuffer = '';

    /**
     * Current log size
     *
     * Should never exceed self::LOG_MAX_SIZE
     *
     * @see self::_send_binary_packet()
     * @see self::_get_binary_packet()
     * @var int
     * @access private
     */
    var $log_size;

    /**
     * Timeout
     *
     * @see self::setTimeout()
     * @access private
     */
    var $timeout;

    /**
     * Current Timeout
     *
     * @see self::_get_channel_packet()
     * @access private
     */
    var $curTimeout;

    /**
     * Keep Alive Interval
     *
     * @see self::setKeepAlive()
     * @access private
     */
    var $keepAlive;

    /**
     * Real-time log file pointer
     *
     * @see self::_append_log()
     * @var resource
     * @access private
     */
    var $realtime_log_file;

    /**
     * Real-time log file size
     *
     * @see self::_append_log()
     * @var int
     * @access private
     */
    var $realtime_log_size;

    /**
     * Has the signature been validated?
     *
     * @see self::getServerPublicHostKey()
     * @var bool
     * @access private
     */
    var $signature_validated = false;

    /**
     * Real-time log file wrap boolean
     *
     * @see self::_append_log()
     * @access private
     */
    var $realtime_log_wrap;

    /**
     * Flag to suppress stderr from output
     *
     * @see self::enableQuietMode()
     * @access private
     */
    var $quiet_mode = false;

    /**
     * Time of first network activity
     *
     * @var int
     * @access private
     */
    var $last_packet;

    /**
     * Exit status returned from ssh if any
     *
     * @var int
     * @access private
     */
    var $exit_status;

    /**
     * Flag to request a PTY when using exec()
     *
     * @var bool
     * @see self::enablePTY()
     * @access private
     */
    var $request_pty = false;

    /**
     * Flag set while exec() is running when using enablePTY()
     *
     * @var bool
     * @access private
     */
    var $in_request_pty_exec = false;

    /**
     * Flag set after startSubsystem() is called
     *
     * @var bool
     * @access private
     */
    var $in_subsystem;

    /**
     * Contents of stdError
     *
     * @var string
     * @access private
     */
    var $stdErrorLog;

    /**
     * The Last Interactive Response
     *
     * @see self::_keyboard_interactive_process()
     * @var string
     * @access private
     */
    var $last_interactive_response = '';

    /**
     * Keyboard Interactive Request / Responses
     *
     * @see self::_keyboard_interactive_process()
     * @var array
     * @access private
     */
    var $keyboard_requests_responses = array();

    /**
     * Banner Message
     *
     * Quoting from the RFC, "in some jurisdictions, sending a warning message before
     * authentication may be relevant for getting legal protection."
     *
     * @see self::_filter()
     * @see self::getBannerMessage()
     * @var string
     * @access private
     */
    var $banner_message = '';

    /**
     * Did read() timeout or return normally?
     *
     * @see self::isTimeout()
     * @var bool
     * @access private
     */
    var $is_timeout = false;

    /**
     * Log Boundary
     *
     * @see self::_format_log()
     * @var string
     * @access private
     */
    var $log_boundary = ':';

    /**
     * Log Long Width
     *
     * @see self::_format_log()
     * @var int
     * @access private
     */
    var $log_long_width = 65;

    /**
     * Log Short Width
     *
     * @see self::_format_log()
     * @var int
     * @access private
     */
    var $log_short_width = 16;

    /**
     * Hostname
     *
     * @see self::__construct()
     * @see self::_connect()
     * @var string
     * @access private
     */
    var $host;

    /**
     * Port Number
     *
     * @see self::__construct()
     * @see self::_connect()
     * @var int
     * @access private
     */
    var $port;

    /**
     * Number of columns for terminal window size
     *
     * @see self::getWindowColumns()
     * @see self::setWindowColumns()
     * @see self::setWindowSize()
     * @var int
     * @access private
     */
    var $windowColumns = 80;

    /**
     * Number of columns for terminal window size
     *
     * @see self::getWindowRows()
     * @see self::setWindowRows()
     * @see self::setWindowSize()
     * @var int
     * @access private
     */
    var $windowRows = 24;

    /**
     * Crypto Engine
     *
     * @see self::setCryptoEngine()
     * @see self::_key_exchange()
     * @var int
     * @access private
     */
    var $crypto_engine = false;

    /**
     * A System_SSH_Agent for use in the SSH2 Agent Forwarding scenario
     *
     * @var System_SSH_Agent
     * @access private
     */
    var $agent;

    /**
     * Send the identification string first?
     *
     * @var bool
     * @access private
     */
    var $send_id_string_first = true;

    /**
     * Send the key exchange initiation packet first?
     *
     * @var bool
     * @access private
     */
    var $send_kex_first = true;

    /**
     * Some versions of OpenSSH incorrectly calculate the key size
     *
     * @var bool
     * @access private
     */
    var $bad_key_size_fix = false;

    /**
     * Should we try to re-connect to re-establish keys?
     *
     * @var bool
     * @access private
     */
    var $retry_connect = false;

    /**
     * Binary Packet Buffer
     *
     * @var string|false
     * @access private
     */
    var $binary_packet_buffer = false;

    /**
     * Preferred Signature Format
     *
     * @var string|false
     * @access private
     */
    var $preferred_signature_format = false;

    /**
     * Authentication Credentials
     *
     * @var array
     * @access private
     */
    var $auth = array();

    /**
     * The authentication methods that may productively continue authentication.
     *
     * @see https://tools.ietf.org/html/rfc4252#section-5.1
     * @var array|null
     */
    private $auth_methods_to_continue = null;

    /**
     * Default Constructor.
     *
     * $host can either be a string, representing the host, or a stream resource.
     *
     * @param mixed $host
     * @param int $port
     * @param int $timeout
     * @see self::login()
     * @return \phpseclib\Net\SSH2
     * @access public
     */
    function __construct($host, $port = 22, $timeout = 10)
    {
        $this->message_numbers = array(
            1 => 'NET_SSH2_MSG_DISCONNECT',
            2 => 'NET_SSH2_MSG_IGNORE',
            3 => 'NET_SSH2_MSG_UNIMPLEMENTED',
            4 => 'NET_SSH2_MSG_DEBUG',
            5 => 'NET_SSH2_MSG_SERVICE_REQUEST',
            6 => 'NET_SSH2_MSG_SERVICE_ACCEPT',
            20 => 'NET_SSH2_MSG_KEXINIT',
            21 => 'NET_SSH2_MSG_NEWKEYS',
            30 => 'NET_SSH2_MSG_KEXDH_INIT',
            31 => 'NET_SSH2_MSG_KEXDH_REPLY',
            50 => 'NET_SSH2_MSG_USERAUTH_REQUEST',
            51 => 'NET_SSH2_MSG_USERAUTH_FAILURE',
            52 => 'NET_SSH2_MSG_USERAUTH_SUCCESS',
            53 => 'NET_SSH2_MSG_USERAUTH_BANNER',

            80 => 'NET_SSH2_MSG_GLOBAL_REQUEST',
            81 => 'NET_SSH2_MSG_REQUEST_SUCCESS',
            82 => 'NET_SSH2_MSG_REQUEST_FAILURE',
            90 => 'NET_SSH2_MSG_CHANNEL_OPEN',
            91 => 'NET_SSH2_MSG_CHANNEL_OPEN_CONFIRMATION',
            92 => 'NET_SSH2_MSG_CHANNEL_OPEN_FAILURE',
            93 => 'NET_SSH2_MSG_CHANNEL_WINDOW_ADJUST',
            94 => 'NET_SSH2_MSG_CHANNEL_DATA',
            95 => 'NET_SSH2_MSG_CHANNEL_EXTENDED_DATA',
            96 => 'NET_SSH2_MSG_CHANNEL_EOF',
            97 => 'NET_SSH2_MSG_CHANNEL_CLOSE',
            98 => 'NET_SSH2_MSG_CHANNEL_REQUEST',
            99 => 'NET_SSH2_MSG_CHANNEL_SUCCESS',
            100 => 'NET_SSH2_MSG_CHANNEL_FAILURE'
        );
        $this->disconnect_reasons = array(
            1 => 'NET_SSH2_DISCONNECT_HOST_NOT_ALLOWED_TO_CONNECT',
            2 => 'NET_SSH2_DISCONNECT_PROTOCOL_ERROR',
            3 => 'NET_SSH2_DISCONNECT_KEY_EXCHANGE_FAILED',
            4 => 'NET_SSH2_DISCONNECT_RESERVED',
            5 => 'NET_SSH2_DISCONNECT_MAC_ERROR',
            6 => 'NET_SSH2_DISCONNECT_COMPRESSION_ERROR',
            7 => 'NET_SSH2_DISCONNECT_SERVICE_NOT_AVAILABLE',
            8 => 'NET_SSH2_DISCONNECT_PROTOCOL_VERSION_NOT_SUPPORTED',
            9 => 'NET_SSH2_DISCONNECT_HOST_KEY_NOT_VERIFIABLE',
            10 => 'NET_SSH2_DISCONNECT_CONNECTION_LOST',
            11 => 'NET_SSH2_DISCONNECT_BY_APPLICATION',
            12 => 'NET_SSH2_DISCONNECT_TOO_MANY_CONNECTIONS',
            13 => 'NET_SSH2_DISCONNECT_AUTH_CANCELLED_BY_USER',
            14 => 'NET_SSH2_DISCONNECT_NO_MORE_AUTH_METHODS_AVAILABLE',
            15 => 'NET_SSH2_DISCONNECT_ILLEGAL_USER_NAME'
        );
        $this->channel_open_failure_reasons = array(
            1 => 'NET_SSH2_OPEN_ADMINISTRATIVELY_PROHIBITED'
        );
        $this->terminal_modes = array(
            0 => 'NET_SSH2_TTY_OP_END'
        );
        $this->channel_extended_data_type_codes = array(
            1 => 'NET_SSH2_EXTENDED_DATA_STDERR'
        );

        $this->_define_array(
            $this->message_numbers,
            $this->disconnect_reasons,
            $this->channel_open_failure_reasons,
            $this->terminal_modes,
            $this->channel_extended_data_type_codes,
            array(60 => 'NET_SSH2_MSG_USERAUTH_PASSWD_CHANGEREQ'),
            array(60 => 'NET_SSH2_MSG_USERAUTH_PK_OK'),
            array(60 => 'NET_SSH2_MSG_USERAUTH_INFO_REQUEST',
                  61 => 'NET_SSH2_MSG_USERAUTH_INFO_RESPONSE'),
            // RFC 4419 - diffie-hellman-group-exchange-sha{1,256}
            array(30 => 'NET_SSH2_MSG_KEXDH_GEX_REQUEST_OLD',
                  31 => 'NET_SSH2_MSG_KEXDH_GEX_GROUP',
                  32 => 'NET_SSH2_MSG_KEXDH_GEX_INIT',
                  33 => 'NET_SSH2_MSG_KEXDH_GEX_REPLY',
                  34 => 'NET_SSH2_MSG_KEXDH_GEX_REQUEST'),
            // RFC 5656 - Elliptic Curves (for curve25519-sha256@libssh.org)
            array(30 => 'NET_SSH2_MSG_KEX_ECDH_INIT',
                  31 => 'NET_SSH2_MSG_KEX_ECDH_REPLY')
        );

        if (is_resource($host)) {
            $this->fsock = $host;
            return;
        }

        if (is_string($host)) {
            $this->host = $host;
            $this->port = $port;
            $this->timeout = $timeout;
        }
    }

    /**
     * Set Crypto Engine Mode
     *
     * Possible $engine values:
     * CRYPT_MODE_INTERNAL, CRYPT_MODE_MCRYPT
     *
     * @param int $engine
     * @access public
     */
    function setCryptoEngine($engine)
    {
        $this->crypto_engine = $engine;
    }

    /**
     * Send Identification String First
     *
     * https://tools.ietf.org/html/rfc4253#section-4.2 says "when the connection has been established,
     * both sides MUST send an identification string". It does not say which side sends it first. In
     * theory it shouldn't matter but it is a fact of life that some SSH servers are simply buggy
     *
     * @access public
     */
    function sendIdentificationStringFirst()
    {
        $this->send_id_string_first = true;
    }

    /**
     * Send Identification String Last
     *
     * https://tools.ietf.org/html/rfc4253#section-4.2 says "when the connection has been established,
     * both sides MUST send an identification string". It does not say which side sends it first. In
     * theory it shouldn't matter but it is a fact of life that some SSH servers are simply buggy
     *
     * @access public
     */
    function sendIdentificationStringLast()
    {
        $this->send_id_string_first = false;
    }

    /**
     * Send SSH_MSG_KEXINIT First
     *
     * https://tools.ietf.org/html/rfc4253#section-7.1 says "key exchange begins by each sending
     * sending the [SSH_MSG_KEXINIT] packet". It does not say which side sends it first. In theory
     * it shouldn't matter but it is a fact of life that some SSH servers are simply buggy
     *
     * @access public
     */
    function sendKEXINITFirst()
    {
        $this->send_kex_first = true;
    }

    /**
     * Send SSH_MSG_KEXINIT Last
     *
     * https://tools.ietf.org/html/rfc4253#section-7.1 says "key exchange begins by each sending
     * sending the [SSH_MSG_KEXINIT] packet". It does not say which side sends it first. In theory
     * it shouldn't matter but it is a fact of life that some SSH servers are simply buggy
     *
     * @access public
     */
    function sendKEXINITLast()
    {
        $this->send_kex_first = false;
    }

    /**
     * Connect to an SSHv2 server
     *
     * @return bool
     * @access private
     */
    function _connect()
    {
        if ($this->bitmap & self::MASK_CONSTRUCTOR) {
            return false;
        }

        $this->bitmap |= self::MASK_CONSTRUCTOR;

        $this->curTimeout = $this->timeout;

        $this->last_packet = microtime(true);

        if (!is_resource($this->fsock)) {
            $start = microtime(true);
            // with stream_select a timeout of 0 means that no timeout takes place;
            // with fsockopen a timeout of 0 means that you instantly timeout
            // to resolve this incompatibility a timeout of 100,000 will be used for fsockopen if timeout is 0
            $this->fsock = @fsockopen($this->host, $this->port, $errno, $errstr, $this->curTimeout == 0 ? 100000 : $this->curTimeout);
            if (!$this->fsock) {
                $host = $this->host . ':' . $this->port;
                user_error(rtrim("Cannot connect to $host. Error $errno. $errstr"));
                return false;
            }
            $elapsed = microtime(true) - $start;

            if ($this->curTimeout) {
                $this->curTimeout-= $elapsed;
                if ($this->curTimeout < 0) {
                    $this->is_timeout = true;
                    return false;
                }
            }
        }

        $this->identifier = $this->_generate_identifier();

        if ($this->send_id_string_first) {
            fputs($this->fsock, $this->identifier . "\r\n");
        }

        /* According to the SSH2 specs,

          "The server MAY send other lines of data before sending the version
           string.  Each line SHOULD be terminated by a Carriage Return and Line
           Feed.  Such lines MUST NOT begin with "SSH-", and SHOULD be encoded
           in ISO-10646 UTF-8 [RFC3629] (language is not specified).  Clients
           MUST be able to process such lines." */
        $data = '';
        while (!feof($this->fsock) && !preg_match('#(.*)^(SSH-(\d\.\d+).*)#ms', $data, $matches)) {
            $line = '';
            while (true) {
                if ($this->curTimeout) {
                    if ($this->curTimeout < 0) {
                        $this->is_timeout = true;
                        return false;
                    }
                    $read = array($this->fsock);
                    $write = $except = null;
                    $start = microtime(true);
                    $sec = floor($this->curTimeout);
                    $usec = 1000000 * ($this->curTimeout - $sec);
                    // on windows this returns a "Warning: Invalid CRT parameters detected" error
                    // the !count() is done as a workaround for <https://bugs.php.net/42682>
                    if (!@stream_select($read, $write, $except, $sec, $usec) && !count($read)) {
                        $this->is_timeout = true;
                        return false;
                    }
                    $elapsed = microtime(true) - $start;
                    $this->curTimeout-= $elapsed;
                }

                $temp = stream_get_line($this->fsock, 255, "\n");
                if (strlen($temp) == 255) {
                    continue;
                }
                if ($temp === false) {
                    return false;
                }

                $line.= "$temp\n";

                // quoting RFC4253, "Implementers who wish to maintain
                // compatibility with older, undocumented versions of this protocol may
                // want to process the identification string without expecting the
                // presence of the carriage return character for reasons described in
                // Section 5 of this document."

                //if (substr($line, -2) == "\r\n") {
                //    break;
                //}

                break;
            }

            $data.= $line;
        }

        if (feof($this->fsock)) {
            $this->bitmap = 0;
            user_error('Connection closed by server');
            return false;
        }

        $extra = $matches[1];

        if (defined('NET_SSH2_LOGGING')) {
            $this->_append_log('<-', $matches[0]);
            $this->_append_log('->', $this->identifier . "\r\n");
        }

        $this->server_identifier = trim($temp, "\r\n");
        if (strlen($extra)) {
            $this->errors[] = $data;
        }

        if (version_compare($matches[3], '1.99', '<')) {
            user_error("Cannot connect to SSH $matches[3] servers");
            return false;
        }

        if (!$this->send_id_string_first) {
            fputs($this->fsock, $this->identifier . "\r\n");
        }

        if (!$this->send_kex_first) {
            $response = $this->_get_binary_packet();
            if ($response === false) {
                $this->bitmap = 0;
                user_error('Connection closed by server');
                return false;
            }

            if (!strlen($response) || ord($response[0]) != NET_SSH2_MSG_KEXINIT) {
                user_error('Expected SSH_MSG_KEXINIT');
                return false;
            }

            if (!$this->_key_exchange($response)) {
                return false;
            }
        }

        if ($this->send_kex_first && !$this->_key_exchange()) {
            return false;
        }

        $this->bitmap|= self::MASK_CONNECTED;

        return true;
    }

    /**
     * Generates the SSH identifier
     *
     * You should overwrite this method in your own class if you want to use another identifier
     *
     * @access protected
     * @return string
     */
    function _generate_identifier()
    {
        $identifier = 'SSH-2.0-phpseclib_2.0';

        $ext = array();
        if (function_exists('sodium_crypto_box_publickey_from_secretkey')) {
            $ext[] = 'libsodium';
        }

        if (extension_loaded('openssl')) {
            $ext[] = 'openssl';
        } elseif (extension_loaded('mcrypt')) {
            $ext[] = 'mcrypt';
        }

        if (extension_loaded('gmp')) {
            $ext[] = 'gmp';
        } elseif (extension_loaded('bcmath')) {
            $ext[] = 'bcmath';
        }

        if (!empty($ext)) {
            $identifier .= ' (' . implode(', ', $ext) . ')';
        }

        return $identifier;
    }

    /**
     * Key Exchange
     *
     * @param string $kexinit_payload_server optional
     * @access private
     */
    function _key_exchange($kexinit_payload_server = false)
    {
        $preferred = $this->preferred;
        $send_kex = true;

        $kex_algorithms = isset($preferred['kex']) ?
            $preferred['kex'] :
            $this->getSupportedKEXAlgorithms();
        $server_host_key_algorithms = isset($preferred['hostkey']) ?
            $preferred['hostkey'] :
            $this->getSupportedHostKeyAlgorithms();
        $s2c_encryption_algorithms = isset($preferred['server_to_client']['crypt']) ?
            $preferred['server_to_client']['crypt'] :
            $this->getSupportedEncryptionAlgorithms();
        $c2s_encryption_algorithms = isset($preferred['client_to_server']['crypt']) ?
            $preferred['client_to_server']['crypt'] :
            $this->getSupportedEncryptionAlgorithms();
        $s2c_mac_algorithms = isset($preferred['server_to_client']['mac']) ?
            $preferred['server_to_client']['mac'] :
            $this->getSupportedMACAlgorithms();
        $c2s_mac_algorithms = isset($preferred['client_to_server']['mac']) ?
            $preferred['client_to_server']['mac'] :
            $this->getSupportedMACAlgorithms();
        $s2c_compression_algorithms = isset($preferred['server_to_client']['comp']) ?
            $preferred['server_to_client']['comp'] :
            $this->getSupportedCompressionAlgorithms();
        $c2s_compression_algorithms = isset($preferred['client_to_server']['comp']) ?
            $preferred['client_to_server']['comp'] :
            $this->getSupportedCompressionAlgorithms();

        // some SSH servers have buggy implementations of some of the above algorithms
        switch (true) {
            case $this->server_identifier == 'SSH-2.0-SSHD':
            case substr($this->server_identifier, 0, 13) == 'SSH-2.0-DLINK':
                if (!isset($preferred['server_to_client']['mac'])) {
                    $s2c_mac_algorithms = array_values(array_diff(
                        $s2c_mac_algorithms,
                        array('hmac-sha1-96', 'hmac-md5-96')
                    ));
                }
                if (!isset($preferred['client_to_server']['mac'])) {
                    $c2s_mac_algorithms = array_values(array_diff(
                        $c2s_mac_algorithms,
                        array('hmac-sha1-96', 'hmac-md5-96')
                    ));
                }
        }

        $str_kex_algorithms = implode(',', $kex_algorithms);
        $str_server_host_key_algorithms = implode(',', $server_host_key_algorithms);
        $encryption_algorithms_server_to_client = implode(',', $s2c_encryption_algorithms);
        $encryption_algorithms_client_to_server = implode(',', $c2s_encryption_algorithms);
        $mac_algorithms_server_to_client = implode(',', $s2c_mac_algorithms);
        $mac_algorithms_client_to_server = implode(',', $c2s_mac_algorithms);
        $compression_algorithms_server_to_client = implode(',', $s2c_compression_algorithms);
        $compression_algorithms_client_to_server = implode(',', $c2s_compression_algorithms);

        $client_cookie = Random::string(16);

        $kexinit_payload_client = pack(
            'Ca*Na*Na*Na*Na*Na*Na*Na*Na*Na*Na*CN',
            NET_SSH2_MSG_KEXINIT,
            $client_cookie,
            strlen($str_kex_algorithms),
            $str_kex_algorithms,
            strlen($str_server_host_key_algorithms),
            $str_server_host_key_algorithms,
            strlen($encryption_algorithms_client_to_server),
            $encryption_algorithms_client_to_server,
            strlen($encryption_algorithms_server_to_client),
            $encryption_algorithms_server_to_client,
            strlen($mac_algorithms_client_to_server),
            $mac_algorithms_client_to_server,
            strlen($mac_algorithms_server_to_client),
            $mac_algorithms_server_to_client,
            strlen($compression_algorithms_client_to_server),
            $compression_algorithms_client_to_server,
            strlen($compression_algorithms_server_to_client),
            $compression_algorithms_server_to_client,
            0,
            '',
            0,
            '',
            0,
            0
        );

        if ($kexinit_payload_server === false) {
            if (!$this->_send_binary_packet($kexinit_payload_client)) {
                return false;
            }

            $kexinit_payload_server = $this->_get_binary_packet();
            if ($kexinit_payload_server === false) {
                $this->bitmap = 0;
                user_error('Connection closed by server');
                return false;
            }

            if (!strlen($kexinit_payload_server) || ord($kexinit_payload_server[0]) != NET_SSH2_MSG_KEXINIT) {
                user_error('Expected SSH_MSG_KEXINIT');
                return false;
            }

            $send_kex = false;
        }

        $response = $kexinit_payload_server;
        $this->_string_shift($response, 1); // skip past the message number (it should be SSH_MSG_KEXINIT)
        $server_cookie = $this->_string_shift($response, 16);

        if (strlen($response) < 4) {
            return false;
        }
        $temp = unpack('Nlength', $this->_string_shift($response, 4));
        $this->kex_algorithms = explode(',', $this->_string_shift($response, $temp['length']));

        if (strlen($response) < 4) {
            return false;
        }
        $temp = unpack('Nlength', $this->_string_shift($response, 4));
        $this->server_host_key_algorithms = explode(',', $this->_string_shift($response, $temp['length']));

        if (strlen($response) < 4) {
            return false;
        }
        $temp = unpack('Nlength', $this->_string_shift($response, 4));
        $this->encryption_algorithms_client_to_server = explode(',', $this->_string_shift($response, $temp['length']));

        if (strlen($response) < 4) {
            return false;
        }
        $temp = unpack('Nlength', $this->_string_shift($response, 4));
        $this->encryption_algorithms_server_to_client = explode(',', $this->_string_shift($response, $temp['length']));

        if (strlen($response) < 4) {
            return false;
        }
        $temp = unpack('Nlength', $this->_string_shift($response, 4));
        $this->mac_algorithms_client_to_server = explode(',', $this->_string_shift($response, $temp['length']));

        if (strlen($response) < 4) {
            return false;
        }
        $temp = unpack('Nlength', $this->_string_shift($response, 4));
        $this->mac_algorithms_server_to_client = explode(',', $this->_string_shift($response, $temp['length']));

        if (strlen($response) < 4) {
            return false;
        }
        $temp = unpack('Nlength', $this->_string_shift($response, 4));
        $this->compression_algorithms_client_to_server = explode(',', $this->_string_shift($response, $temp['length']));

        if (strlen($response) < 4) {
            return false;
        }
        $temp = unpack('Nlength', $this->_string_shift($response, 4));
        $this->compression_algorithms_server_to_client = explode(',', $this->_string_shift($response, $temp['length']));

        if (strlen($response) < 4) {
            return false;
        }
        $temp = unpack('Nlength', $this->_string_shift($response, 4));
        $this->languages_client_to_server = explode(',', $this->_string_shift($response, $temp['length']));

        if (strlen($response) < 4) {
            return false;
        }
        $temp = unpack('Nlength', $this->_string_shift($response, 4));
        $this->languages_server_to_client = explode(',', $this->_string_shift($response, $temp['length']));

        if (!strlen($response)) {
            return false;
        }
        extract(unpack('Cfirst_kex_packet_follows', $this->_string_shift($response, 1)));
        $first_kex_packet_follows = $first_kex_packet_follows != 0;

        if ($send_kex && !$this->_send_binary_packet($kexinit_payload_client)) {
            return false;
        }

        // we need to decide upon the symmetric encryption algorithms before we do the diffie-hellman key exchange
        // we don't initialize any crypto-objects, yet - we do that, later. for now, we need the lengths to make the
        // diffie-hellman key exchange as fast as possible
        $decrypt = $this->_array_intersect_first($s2c_encryption_algorithms, $this->encryption_algorithms_server_to_client);
        $decryptKeyLength = $this->_encryption_algorithm_to_key_size($decrypt);
        if ($decryptKeyLength === null) {
            user_error('No compatible server to client encryption algorithms found');
            return $this->_disconnect(NET_SSH2_DISCONNECT_KEY_EXCHANGE_FAILED);
        }

        $encrypt = $this->_array_intersect_first($c2s_encryption_algorithms, $this->encryption_algorithms_client_to_server);
        $encryptKeyLength = $this->_encryption_algorithm_to_key_size($encrypt);
        if ($encryptKeyLength === null) {
            user_error('No compatible client to server encryption algorithms found');
            return $this->_disconnect(NET_SSH2_DISCONNECT_KEY_EXCHANGE_FAILED);
        }

        // through diffie-hellman key exchange a symmetric key is obtained
        $this->kex_algorithm = $kex_algorithm = $this->_array_intersect_first($kex_algorithms, $this->kex_algorithms);
        if ($kex_algorithm === false) {
            user_error('No compatible key exchange algorithms found');
            return $this->_disconnect(NET_SSH2_DISCONNECT_KEY_EXCHANGE_FAILED);
        }

        $server_host_key_algorithm = $this->_array_intersect_first($server_host_key_algorithms, $this->server_host_key_algorithms);
        if ($server_host_key_algorithm === false) {
            user_error('No compatible server host key algorithms found');
            return $this->_disconnect(NET_SSH2_DISCONNECT_KEY_EXCHANGE_FAILED);
        }

        $mac_algorithm_in = $this->_array_intersect_first($s2c_mac_algorithms, $this->mac_algorithms_server_to_client);
        if ($mac_algorithm_in === false) {
            user_error('No compatible server to client message authentication algorithms found');
            return $this->_disconnect(NET_SSH2_DISCONNECT_KEY_EXCHANGE_FAILED);
        }

        $compression_algorithm_out = $this->_array_intersect_first($c2s_compression_algorithms, $this->compression_algorithms_client_to_server);
        if ($compression_algorithm_out === false) {
            user_error('No compatible client to server compression algorithms found');
            return $this->_disconnect(NET_SSH2_DISCONNECT_KEY_EXCHANGE_FAILED);
        }
        //$this->decompress = $compression_algorithm_out == 'zlib';

        $compression_algorithm_in = $this->_array_intersect_first($s2c_compression_algorithms, $this->compression_algorithms_client_to_server);
        if ($compression_algorithm_in === false) {
            user_error('No compatible server to client compression algorithms found');
            return $this->_disconnect(NET_SSH2_DISCONNECT_KEY_EXCHANGE_FAILED);
        }
        //$this->compress = $compression_algorithm_in == 'zlib';

        // Only relevant in diffie-hellman-group-exchange-sha{1,256}, otherwise empty.
        $exchange_hash_rfc4419 = '';

        if ($kex_algorithm === 'curve25519-sha256@libssh.org') {
            $x = Random::string(32);
            $eBytes = sodium_crypto_box_publickey_from_secretkey($x);
            $clientKexInitMessage = 'NET_SSH2_MSG_KEX_ECDH_INIT';
            $serverKexReplyMessage = 'NET_SSH2_MSG_KEX_ECDH_REPLY';
            $kexHash = new Hash('sha256');
        } else {
            if (strpos($kex_algorithm, 'diffie-hellman-group-exchange') === 0) {
                $dh_group_sizes_packed = pack(
                    'NNN',
                    $this->kex_dh_group_size_min,
                    $this->kex_dh_group_size_preferred,
                    $this->kex_dh_group_size_max
                );
                $packet = pack(
                    'Ca*',
                    NET_SSH2_MSG_KEXDH_GEX_REQUEST,
                    $dh_group_sizes_packed
                );
                if (!$this->_send_binary_packet($packet)) {
                    return false;
                }
                $this->_updateLogHistory('UNKNOWN (34)', 'NET_SSH2_MSG_KEXDH_GEX_REQUEST');

                $response = $this->_get_binary_packet();
                if ($response === false) {
                    $this->bitmap = 0;
                    user_error('Connection closed by server');
                    return false;
                }
                extract(unpack('Ctype', $this->_string_shift($response, 1)));
                if ($type != NET_SSH2_MSG_KEXDH_GEX_GROUP) {
                    user_error('Expected SSH_MSG_KEX_DH_GEX_GROUP');
                    return false;
                }
                $this->_updateLogHistory('NET_SSH2_MSG_KEXDH_REPLY', 'NET_SSH2_MSG_KEXDH_GEX_GROUP');

                if (strlen($response) < 4) {
                    return false;
                }
                extract(unpack('NprimeLength', $this->_string_shift($response, 4)));
                $primeBytes = $this->_string_shift($response, $primeLength);
                $prime = new BigInteger($primeBytes, -256);

                if (strlen($response) < 4) {
                    return false;
                }
                extract(unpack('NgLength', $this->_string_shift($response, 4)));
                $gBytes = $this->_string_shift($response, $gLength);
                $g = new BigInteger($gBytes, -256);

                $exchange_hash_rfc4419 = pack(
                    'a*Na*Na*',
                    $dh_group_sizes_packed,
                    $primeLength,
                    $primeBytes,
                    $gLength,
                    $gBytes
                );

                $clientKexInitMessage = 'NET_SSH2_MSG_KEXDH_GEX_INIT';
                $serverKexReplyMessage = 'NET_SSH2_MSG_KEXDH_GEX_REPLY';
            } else {
                switch ($kex_algorithm) {
                    // see http://tools.ietf.org/html/rfc2409#section-6.2 and
                    // http://tools.ietf.org/html/rfc2412, appendex E
                    case 'diffie-hellman-group1-sha1':
                        $prime = 'FFFFFFFFFFFFFFFFC90FDAA22168C234C4C6628B80DC1CD129024E088A67CC74' .
                                '020BBEA63B139B22514A08798E3404DDEF9519B3CD3A431B302B0A6DF25F1437' .
                                '4FE1356D6D51C245E485B576625E7EC6F44C42E9A637ED6B0BFF5CB6F406B7ED' .
                                'EE386BFB5A899FA5AE9F24117C4B1FE649286651ECE65381FFFFFFFFFFFFFFFF';
                        break;
                    // see http://tools.ietf.org/html/rfc3526#section-3
                    case 'diffie-hellman-group14-sha1':
                        $prime = 'FFFFFFFFFFFFFFFFC90FDAA22168C234C4C6628B80DC1CD129024E088A67CC74' .
                                '020BBEA63B139B22514A08798E3404DDEF9519B3CD3A431B302B0A6DF25F1437' .
                                '4FE1356D6D51C245E485B576625E7EC6F44C42E9A637ED6B0BFF5CB6F406B7ED' .
                                'EE386BFB5A899FA5AE9F24117C4B1FE649286651ECE45B3DC2007CB8A163BF05' .
                                '98DA48361C55D39A69163FA8FD24CF5F83655D23DCA3AD961C62F356208552BB' .
                                '9ED529077096966D670C354E4ABC9804F1746C08CA18217C32905E462E36CE3B' .
                                'E39E772C180E86039B2783A2EC07A28FB5C55DF06F4C52C9DE2BCBF695581718' .
                                '3995497CEA956AE515D2261898FA051015728E5A8AACAA68FFFFFFFFFFFFFFFF';
                        break;
                }
                // For both diffie-hellman-group1-sha1 and diffie-hellman-group14-sha1
                // the generator field element is 2 (decimal) and the hash function is sha1.
                $g = new BigInteger(2);
                $prime = new BigInteger($prime, 16);
                $clientKexInitMessage = 'NET_SSH2_MSG_KEXDH_INIT';
                $serverKexReplyMessage = 'NET_SSH2_MSG_KEXDH_REPLY';
            }

            switch ($kex_algorithm) {
                case 'diffie-hellman-group-exchange-sha256':
                    $kexHash = new Hash('sha256');
                    break;
                default:
                    $kexHash = new Hash('sha1');
            }

            /* To increase the speed of the key exchange, both client and server may
            reduce the size of their private exponents.  It should be at least
            twice as long as the key material that is generated from the shared
            secret.  For more details, see the paper by van Oorschot and Wiener
            [VAN-OORSCHOT].

            -- http://tools.ietf.org/html/rfc4419#section-6.2 */
            $one = new BigInteger(1);
            $keyLength = min($kexHash->getLength(), max($encryptKeyLength, $decryptKeyLength));
            $max = $one->bitwise_leftShift(16 * $keyLength); // 2 * 8 * $keyLength
            $max = $max->subtract($one);

            $x = $one->random($one, $max);
            $e = $g->modPow($x, $prime);

            $eBytes = $e->toBytes(true);
        }
        $data = pack('CNa*', constant($clientKexInitMessage), strlen($eBytes), $eBytes);

        if (!$this->_send_binary_packet($data)) {
            $this->bitmap = 0;
            user_error('Connection closed by server');
            return false;
        }
        switch ($clientKexInitMessage) {
            case 'NET_SSH2_MSG_KEX_ECDH_INIT':
                $this->_updateLogHistory('NET_SSH2_MSG_KEXDH_INIT', 'NET_SSH2_MSG_KEX_ECDH_INIT');
                break;
            case 'NET_SSH2_MSG_KEXDH_GEX_INIT':
                $this->_updateLogHistory('UNKNOWN (32)', 'NET_SSH2_MSG_KEXDH_GEX_INIT');
        }

        $response = $this->_get_binary_packet();
        if ($response === false) {
            $this->bitmap = 0;
            user_error('Connection closed by server');
            return false;
        }
        if (!strlen($response)) {
            return false;
        }
        extract(unpack('Ctype', $this->_string_shift($response, 1)));

        if ($type != constant($serverKexReplyMessage)) {
            user_error("Expected $serverKexReplyMessage");
            return false;
        }
        switch ($serverKexReplyMessage) {
            case 'NET_SSH2_MSG_KEX_ECDH_REPLY':
                $this->_updateLogHistory('NET_SSH2_MSG_KEXDH_REPLY', 'NET_SSH2_MSG_KEX_ECDH_REPLY');
                break;
            case 'NET_SSH2_MSG_KEXDH_GEX_REPLY':
                $this->_updateLogHistory('UNKNOWN (33)', 'NET_SSH2_MSG_KEXDH_GEX_REPLY');
        }

        if (strlen($response) < 4) {
            return false;
        }
        $temp = unpack('Nlength', $this->_string_shift($response, 4));
        $this->server_public_host_key = $server_public_host_key = $this->_string_shift($response, $temp['length']);

        if (strlen($server_public_host_key) < 4) {
            return false;
        }
        $temp = unpack('Nlength', $this->_string_shift($server_public_host_key, 4));
        $public_key_format = $this->_string_shift($server_public_host_key, $temp['length']);

        if (strlen($response) < 4) {
            return false;
        }
        $temp = unpack('Nlength', $this->_string_shift($response, 4));
        $fBytes = $this->_string_shift($response, $temp['length']);

        if (strlen($response) < 4) {
            return false;
        }
        $temp = unpack('Nlength', $this->_string_shift($response, 4));
        $this->signature = $this->_string_shift($response, $temp['length']);

        if (strlen($this->signature) < 4) {
            return false;
        }
        $temp = unpack('Nlength', $this->_string_shift($this->signature, 4));
        $this->signature_format = $this->_string_shift($this->signature, $temp['length']);

        if ($kex_algorithm === 'curve25519-sha256@libssh.org') {
            if (strlen($fBytes) !== 32) {
                user_error('Received curve25519 public key of invalid length.');
                return false;
            }
            $key = new BigInteger(sodium_crypto_scalarmult($x, $fBytes), 256);
            // sodium_compat doesn't emulate sodium_memzero
            // also, with v1 of libsodium API the extension identifies itself as
            // libsodium whereas v2 of the libsodium API (what PHP 7.2+ includes)
            // identifies itself as sodium. sodium_compat uses the v1 API to
            // emulate the v2 API if it's the v1 API that's available
            if (extension_loaded('sodium') || extension_loaded('libsodium')) {
                sodium_memzero($x);
            }
        } else {
            $f = new BigInteger($fBytes, -256);
            $key = $f->modPow($x, $prime);
        }
        $keyBytes = $key->toBytes(true);

        $this->exchange_hash = pack(
            'Na*Na*Na*Na*Na*a*Na*Na*Na*',
            strlen($this->identifier),
            $this->identifier,
            strlen($this->server_identifier),
            $this->server_identifier,
            strlen($kexinit_payload_client),
            $kexinit_payload_client,
            strlen($kexinit_payload_server),
            $kexinit_payload_server,
            strlen($this->server_public_host_key),
            $this->server_public_host_key,
            $exchange_hash_rfc4419,
            strlen($eBytes),
            $eBytes,
            strlen($fBytes),
            $fBytes,
            strlen($keyBytes),
            $keyBytes
        );

        $this->exchange_hash = $kexHash->hash($this->exchange_hash);

        if ($this->session_id === false) {
            $this->session_id = $this->exchange_hash;
        }

        switch ($server_host_key_algorithm) {
            case 'ssh-dss':
                $expected_key_format = 'ssh-dss';
                break;
            //case 'rsa-sha2-256':
            //case 'rsa-sha2-512':
            //case 'ssh-rsa':
            default:
                $expected_key_format = 'ssh-rsa';
        }

        if ($public_key_format != $expected_key_format || $this->signature_format != $server_host_key_algorithm) {
            switch (true) {
                case $this->signature_format == $server_host_key_algorithm:
                case $server_host_key_algorithm != 'rsa-sha2-256' && $server_host_key_algorithm != 'rsa-sha2-512':
                case $this->signature_format != 'ssh-rsa':
                    user_error('Server Host Key Algorithm Mismatch');
                    return $this->_disconnect(NET_SSH2_DISCONNECT_KEY_EXCHANGE_FAILED);
            }
        }

        $packet = pack(
            'C',
            NET_SSH2_MSG_NEWKEYS
        );

        if (!$this->_send_binary_packet($packet)) {
            return false;
        }

        $response = $this->_get_binary_packet();

        if ($response === false) {
            $this->bitmap = 0;
            user_error('Connection closed by server');
            return false;
        }

        if (!strlen($response)) {
            return false;
        }
        extract(unpack('Ctype', $this->_string_shift($response, 1)));

        if ($type != NET_SSH2_MSG_NEWKEYS) {
            user_error('Expected SSH_MSG_NEWKEYS');
            return false;
        }

        $keyBytes = pack('Na*', strlen($keyBytes), $keyBytes);

        $this->encrypt = $this->_encryption_algorithm_to_crypt_instance($encrypt);
        if ($this->encrypt) {
            if ($this->crypto_engine) {
                $this->encrypt->setPreferredEngine($this->crypto_engine);
            }
            if ($this->encrypt->block_size) {
                $this->encrypt_block_size = $this->encrypt->block_size;
            }
            $this->encrypt->enableContinuousBuffer();
            $this->encrypt->disablePadding();

            if ($this->encrypt->getBlockLength()) {
                $this->encrypt_block_size = $this->encrypt->getBlockLength() >> 3;
            }

            $iv = $kexHash->hash($keyBytes . $this->exchange_hash . 'A' . $this->session_id);
            while ($this->encrypt_block_size > strlen($iv)) {
                $iv.= $kexHash->hash($keyBytes . $this->exchange_hash . $iv);
            }
            $this->encrypt->setIV(substr($iv, 0, $this->encrypt_block_size));

            $key = $kexHash->hash($keyBytes . $this->exchange_hash . 'C' . $this->session_id);
            while ($encryptKeyLength > strlen($key)) {
                $key.= $kexHash->hash($keyBytes . $this->exchange_hash . $key);
            }
            $this->encrypt->setKey(substr($key, 0, $encryptKeyLength));

            $this->encrypt->name = $decrypt;
        }

        $this->decrypt = $this->_encryption_algorithm_to_crypt_instance($decrypt);
        if ($this->decrypt) {
            if ($this->crypto_engine) {
                $this->decrypt->setPreferredEngine($this->crypto_engine);
            }
            if ($this->decrypt->block_size) {
                $this->decrypt_block_size = $this->decrypt->block_size;
            }
            $this->decrypt->enableContinuousBuffer();
            $this->decrypt->disablePadding();

            if ($this->decrypt->getBlockLength()) {
                $this->decrypt_block_size = $this->decrypt->getBlockLength() >> 3;
            }

            $iv = $kexHash->hash($keyBytes . $this->exchange_hash . 'B' . $this->session_id);
            while ($this->decrypt_block_size > strlen($iv)) {
                $iv.= $kexHash->hash($keyBytes . $this->exchange_hash . $iv);
            }
            $this->decrypt->setIV(substr($iv, 0, $this->decrypt_block_size));

            $key = $kexHash->hash($keyBytes . $this->exchange_hash . 'D' . $this->session_id);
            while ($decryptKeyLength > strlen($key)) {
                $key.= $kexHash->hash($keyBytes . $this->exchange_hash . $key);
            }
            $this->decrypt->setKey(substr($key, 0, $decryptKeyLength));

            $this->decrypt->name = $decrypt;
        }

        /* The "arcfour128" algorithm is the RC4 cipher, as described in
           [SCHNEIER], using a 128-bit key.  The first 1536 bytes of keystream
           generated by the cipher MUST be discarded, and the first byte of the
           first encrypted packet MUST be encrypted using the 1537th byte of
           keystream.

           -- http://tools.ietf.org/html/rfc4345#section-4 */
        if ($encrypt == 'arcfour128' || $encrypt == 'arcfour256') {
            $this->encrypt->encrypt(str_repeat("\0", 1536));
        }
        if ($decrypt == 'arcfour128' || $decrypt == 'arcfour256') {
            $this->decrypt->decrypt(str_repeat("\0", 1536));
        }

        $mac_algorithm_out = $this->_array_intersect_first($c2s_mac_algorithms, $this->mac_algorithms_client_to_server);
        if ($mac_algorithm_out === false) {
            user_error('No compatible client to server message authentication algorithms found');
            return $this->_disconnect(NET_SSH2_DISCONNECT_KEY_EXCHANGE_FAILED);
        }

        $createKeyLength = 0; // ie. $mac_algorithm == 'none'
        switch ($mac_algorithm_out) {
            case 'hmac-sha2-256':
                $this->hmac_create = new Hash('sha256');
                $createKeyLength = 32;
                break;
            case 'hmac-sha1':
                $this->hmac_create = new Hash('sha1');
                $createKeyLength = 20;
                break;
            case 'hmac-sha1-96':
                $this->hmac_create = new Hash('sha1-96');
                $createKeyLength = 20;
                break;
            case 'hmac-md5':
                $this->hmac_create = new Hash('md5');
                $createKeyLength = 16;
                break;
            case 'hmac-md5-96':
                $this->hmac_create = new Hash('md5-96');
                $createKeyLength = 16;
        }
        $this->hmac_create->name = $mac_algorithm_out;

        $checkKeyLength = 0;
        $this->hmac_size = 0;
        switch ($mac_algorithm_in) {
            case 'hmac-sha2-256':
                $this->hmac_check = new Hash('sha256');
                $checkKeyLength = 32;
                $this->hmac_size = 32;
                break;
            case 'hmac-sha1':
                $this->hmac_check = new Hash('sha1');
                $checkKeyLength = 20;
                $this->hmac_size = 20;
                break;
            case 'hmac-sha1-96':
                $this->hmac_check = new Hash('sha1-96');
                $checkKeyLength = 20;
                $this->hmac_size = 12;
                break;
            case 'hmac-md5':
                $this->hmac_check = new Hash('md5');
                $checkKeyLength = 16;
                $this->hmac_size = 16;
                break;
            case 'hmac-md5-96':
                $this->hmac_check = new Hash('md5-96');
                $checkKeyLength = 16;
                $this->hmac_size = 12;
        }
        $this->hmac_check->name = $mac_algorithm_in;

        $key = $kexHash->hash($keyBytes . $this->exchange_hash . 'E' . $this->session_id);
        while ($createKeyLength > strlen($key)) {
            $key.= $kexHash->hash($keyBytes . $this->exchange_hash . $key);
        }
        $this->hmac_create->setKey(substr($key, 0, $createKeyLength));

        $key = $kexHash->hash($keyBytes . $this->exchange_hash . 'F' . $this->session_id);
        while ($checkKeyLength > strlen($key)) {
            $key.= $kexHash->hash($keyBytes . $this->exchange_hash . $key);
        }
        $this->hmac_check->setKey(substr($key, 0, $checkKeyLength));

        return true;
    }

    /**
     * Maps an encryption algorithm name to the number of key bytes.
     *
     * @param string $algorithm Name of the encryption algorithm
     * @return int|null Number of bytes as an integer or null for unknown
     * @access private
     */
    function _encryption_algorithm_to_key_size($algorithm)
    {
        if ($this->bad_key_size_fix && $this->_bad_algorithm_candidate($algorithm)) {
            return 16;
        }

        switch ($algorithm) {
            case 'none':
                return 0;
            case 'aes128-cbc':
            case 'aes128-ctr':
            case 'arcfour':
            case 'arcfour128':
            case 'blowfish-cbc':
            case 'blowfish-ctr':
            case 'twofish128-cbc':
            case 'twofish128-ctr':
                return 16;
            case '3des-cbc':
            case '3des-ctr':
            case 'aes192-cbc':
            case 'aes192-ctr':
            case 'twofish192-cbc':
            case 'twofish192-ctr':
                return 24;
            case 'aes256-cbc':
            case 'aes256-ctr':
            case 'arcfour256':
            case 'twofish-cbc':
            case 'twofish256-cbc':
            case 'twofish256-ctr':
                return 32;
        }
        return null;
    }

    /**
     * Maps an encryption algorithm name to an instance of a subclass of
     * \phpseclib\Crypt\Base.
     *
     * @param string $algorithm Name of the encryption algorithm
     * @return mixed Instance of \phpseclib\Crypt\Base or null for unknown
     * @access private
     */
    function _encryption_algorithm_to_crypt_instance($algorithm)
    {
        switch ($algorithm) {
            case '3des-cbc':
                return new TripleDES();
            case '3des-ctr':
                return new TripleDES(Base::MODE_CTR);
            case 'aes256-cbc':
            case 'aes192-cbc':
            case 'aes128-cbc':
                return new Rijndael();
            case 'aes256-ctr':
            case 'aes192-ctr':
            case 'aes128-ctr':
                return new Rijndael(Base::MODE_CTR);
            case 'blowfish-cbc':
                return new Blowfish();
            case 'blowfish-ctr':
                return new Blowfish(Base::MODE_CTR);
            case 'twofish128-cbc':
            case 'twofish192-cbc':
            case 'twofish256-cbc':
            case 'twofish-cbc':
                return new Twofish();
            case 'twofish128-ctr':
            case 'twofish192-ctr':
            case 'twofish256-ctr':
                return new Twofish(Base::MODE_CTR);
            case 'arcfour':
            case 'arcfour128':
            case 'arcfour256':
                return new RC4();
        }
        return null;
    }

    /**
     * Tests whether or not proposed algorithm has a potential for issues
     *
     * @link https://www.chiark.greenend.org.uk/~sgtatham/putty/wishlist/ssh2-aesctr-openssh.html
     * @link https://bugzilla.mindrot.org/show_bug.cgi?id=1291
     * @param string $algorithm Name of the encryption algorithm
     * @return bool
     * @access private
     */
    function _bad_algorithm_candidate($algorithm)
    {
        switch ($algorithm) {
            case 'arcfour256':
            case 'aes192-ctr':
            case 'aes256-ctr':
                return true;
        }

        return false;
    }

    /**
     * Login
     *
     * The $password parameter can be a plaintext password, a \phpseclib\Crypt\RSA object or an array
     *
     * @param string $username
     * @return bool
     * @see self::_login()
     * @access public
     */
    function login($username)
    {
        $args = func_get_args();
        $this->auth[] = $args;

        // try logging with 'none' as an authentication method first since that's what
        // PuTTY does
        if (substr($this->server_identifier, 0, 15) != 'SSH-2.0-CoreFTP' && $this->auth_methods_to_continue === null) {
            if ($this->_login($username)) {
                return true;
            }
            if (count($args) == 1) {
                return false;
            }
        }
        return call_user_func_array(array(&$this, '_login'), $args);
    }

    /**
     * Login Helper
     *
     * @param string $username
     * @return bool
     * @see self::_login_helper()
     * @access private
     */
    function _login($username)
    {
        if (!($this->bitmap & self::MASK_CONSTRUCTOR)) {
            if (!$this->_connect()) {
                return false;
            }
        }

        $args = array_slice(func_get_args(), 1);
        if (empty($args)) {
            return $this->_login_helper($username);
        }

        foreach ($args as $arg) {
            if ($this->_login_helper($username, $arg)) {
                return true;
            }
        }
        return false;
    }

    /**
     * Login Helper
     *
     * @param string $username
     * @param string $password
     * @return bool
     * @access private
     * @internal It might be worthwhile, at some point, to protect against {@link http://tools.ietf.org/html/rfc4251#section-9.3.9 traffic analysis}
     *           by sending dummy SSH_MSG_IGNORE messages.
     */
    function _login_helper($username, $password = null)
    {
        if (!($this->bitmap & self::MASK_CONNECTED)) {
            return false;
        }

        if (!($this->bitmap & self::MASK_LOGIN_REQ)) {
            $packet = pack(
                'CNa*',
                NET_SSH2_MSG_SERVICE_REQUEST,
                strlen('ssh-userauth'),
                'ssh-userauth'
            );

            if (!$this->_send_binary_packet($packet)) {
                return false;
            }

            $response = $this->_get_binary_packet();
            if ($response === false) {
                if ($this->retry_connect) {
                    $this->retry_connect = false;
                    if (!$this->_connect()) {
                        return false;
                    }
                    return $this->_login_helper($username, $password);
                }
                $this->bitmap = 0;
                user_error('Connection closed by server');
                return false;
            }

            if (strlen($response) < 4) {
                return false;
            }
            extract(unpack('Ctype', $this->_string_shift($response, 1)));

            if ($type != NET_SSH2_MSG_SERVICE_ACCEPT) {
                user_error('Expected SSH_MSG_SERVICE_ACCEPT');
                return false;
            }
            $this->bitmap |= self::MASK_LOGIN_REQ;
        }

        if (strlen($this->last_interactive_response)) {
            return !is_string($password) && !is_array($password) ? false : $this->_keyboard_interactive_process($password);
        }

        if ($password instanceof RSA) {
            return $this->_privatekey_login($username, $password);
        } elseif ($password instanceof Agent) {
            return $this->_ssh_agent_login($username, $password);
        }

        if (is_array($password)) {
            if ($this->_keyboard_interactive_login($username, $password)) {
                $this->bitmap |= self::MASK_LOGIN;
                return true;
            }
            return false;
        }

        if (!isset($password)) {
            $packet = pack(
                'CNa*Na*Na*',
                NET_SSH2_MSG_USERAUTH_REQUEST,
                strlen($username),
                $username,
                strlen('ssh-connection'),
                'ssh-connection',
                strlen('none'),
                'none'
            );

            if (!$this->_send_binary_packet($packet)) {
                return false;
            }

            $response = $this->_get_binary_packet();
            if ($response === false) {
                $this->bitmap = 0;
                user_error('Connection closed by server');
                return false;
            }

            if (!strlen($response)) {
                return false;
            }
            extract(unpack('Ctype', $this->_string_shift($response, 1)));

            switch ($type) {
                case NET_SSH2_MSG_USERAUTH_SUCCESS:
                    $this->bitmap |= self::MASK_LOGIN;
                    return true;
                case NET_SSH2_MSG_USERAUTH_FAILURE:
                    extract(unpack('Nmethodlistlen', $this->_string_shift($response, 4)));
                    $this->auth_methods_to_continue = explode(',', $this->_string_shift($response, $methodlistlen));
                default:
                    return false;
            }
        }

        $packet = pack(
            'CNa*Na*Na*CNa*',
            NET_SSH2_MSG_USERAUTH_REQUEST,
            strlen($username),
            $username,
            strlen('ssh-connection'),
            'ssh-connection',
            strlen('password'),
            'password',
            0,
            strlen($password),
            $password
        );

        // remove the username and password from the logged packet
        if (!defined('NET_SSH2_LOGGING')) {
            $logged = null;
        } else {
            $logged = pack(
                'CNa*Na*Na*CNa*',
                NET_SSH2_MSG_USERAUTH_REQUEST,
                strlen('username'),
                'username',
                strlen('ssh-connection'),
                'ssh-connection',
                strlen('password'),
                'password',
                0,
                strlen('password'),
                'password'
            );
        }

        if (!$this->_send_binary_packet($packet, $logged)) {
            return false;
        }

        $response = $this->_get_binary_packet();
        if ($response === false) {
            $this->bitmap = 0;
            user_error('Connection closed by server');
            return false;
        }

        if (!strlen($response)) {
            return false;
        }
        extract(unpack('Ctype', $this->_string_shift($response, 1)));

        switch ($type) {
            case NET_SSH2_MSG_USERAUTH_PASSWD_CHANGEREQ: // in theory, the password can be changed
                $this->_updateLogHistory('UNKNOWN (60)', 'NET_SSH2_MSG_USERAUTH_PASSWD_CHANGEREQ');
                if (strlen($response) < 4) {
                    return false;
                }
                extract(unpack('Nlength', $this->_string_shift($response, 4)));
                $this->errors[] = 'SSH_MSG_USERAUTH_PASSWD_CHANGEREQ: ' . $this->_string_shift($response, $length);
                return $this->_disconnect(NET_SSH2_DISCONNECT_AUTH_CANCELLED_BY_USER);
            case NET_SSH2_MSG_USERAUTH_FAILURE:
                // can we use keyboard-interactive authentication?  if not then either the login is bad or the server employees
                // multi-factor authentication
                if (strlen($response) < 4) {
                    return false;
                }
                extract(unpack('Nlength', $this->_string_shift($response, 4)));
                $auth_methods = explode(',', $this->_string_shift($response, $length));
                $this->auth_methods_to_continue = $auth_methods;
                if (!strlen($response)) {
                    return false;
                }
                extract(unpack('Cpartial_success', $this->_string_shift($response, 1)));
                $partial_success = $partial_success != 0;

                if (!$partial_success && in_array('keyboard-interactive', $auth_methods)) {
                    if ($this->_keyboard_interactive_login($username, $password)) {
                        $this->bitmap |= self::MASK_LOGIN;
                        return true;
                    }
                    return false;
                }
                return false;
            case NET_SSH2_MSG_USERAUTH_SUCCESS:
                $this->bitmap |= self::MASK_LOGIN;
                return true;
        }

        return false;
    }

    /**
     * Login via keyboard-interactive authentication
     *
     * See {@link http://tools.ietf.org/html/rfc4256 RFC4256} for details.  This is not a full-featured keyboard-interactive authenticator.
     *
     * @param string $username
     * @param string $password
     * @return bool
     * @access private
     */
    function _keyboard_interactive_login($username, $password)
    {
        $packet = pack(
            'CNa*Na*Na*Na*Na*',
            NET_SSH2_MSG_USERAUTH_REQUEST,
            strlen($username),
            $username,
            strlen('ssh-connection'),
            'ssh-connection',
            strlen('keyboard-interactive'),
            'keyboard-interactive',
            0,
            '',
            0,
            ''
        );

        if (!$this->_send_binary_packet($packet)) {
            return false;
        }

        return $this->_keyboard_interactive_process($password);
    }

    /**
     * Handle the keyboard-interactive requests / responses.
     *
     * @return bool
     * @access private
     */
    function _keyboard_interactive_process()
    {
        $responses = func_get_args();

        if (strlen($this->last_interactive_response)) {
            $response = $this->last_interactive_response;
        } else {
            $orig = $response = $this->_get_binary_packet();
            if ($response === false) {
                $this->bitmap = 0;
                user_error('Connection closed by server');
                return false;
            }
        }

        if (!strlen($response)) {
            return false;
        }
        extract(unpack('Ctype', $this->_string_shift($response, 1)));

        switch ($type) {
            case NET_SSH2_MSG_USERAUTH_INFO_REQUEST:
                if (strlen($response) < 4) {
                    return false;
                }
                extract(unpack('Nlength', $this->_string_shift($response, 4)));
                $this->_string_shift($response, $length); // name; may be empty
                if (strlen($response) < 4) {
                    return false;
                }
                extract(unpack('Nlength', $this->_string_shift($response, 4)));
                $this->_string_shift($response, $length); // instruction; may be empty
                if (strlen($response) < 4) {
                    return false;
                }
                extract(unpack('Nlength', $this->_string_shift($response, 4)));
                $this->_string_shift($response, $length); // language tag; may be empty
                if (strlen($response) < 4) {
                    return false;
                }
                extract(unpack('Nnum_prompts', $this->_string_shift($response, 4)));

                for ($i = 0; $i < count($responses); $i++) {
                    if (is_array($responses[$i])) {
                        foreach ($responses[$i] as $key => $value) {
                            $this->keyboard_requests_responses[$key] = $value;
                        }
                        unset($responses[$i]);
                    }
                }
                $responses = array_values($responses);

                if (isset($this->keyboard_requests_responses)) {
                    for ($i = 0; $i < $num_prompts; $i++) {
                        if (strlen($response) < 4) {
                            return false;
                        }
                        extract(unpack('Nlength', $this->_string_shift($response, 4)));
                        // prompt - ie. "Password: "; must not be empty
                        $prompt = $this->_string_shift($response, $length);
                        //$echo = $this->_string_shift($response) != chr(0);
                        foreach ($this->keyboard_requests_responses as $key => $value) {
                            if (substr($prompt, 0, strlen($key)) == $key) {
                                $responses[] = $value;
                                break;
                            }
                        }
                    }
                }

                // see http://tools.ietf.org/html/rfc4256#section-3.2
                if (strlen($this->last_interactive_response)) {
                    $this->last_interactive_response = '';
                } else {
                    $this->_updateLogHistory('UNKNOWN (60)', 'NET_SSH2_MSG_USERAUTH_INFO_REQUEST');
                }

                if (!count($responses) && $num_prompts) {
                    $this->last_interactive_response = $orig;
                    return false;
                }

                /*
                   After obtaining the requested information from the user, the client
                   MUST respond with an SSH_MSG_USERAUTH_INFO_RESPONSE message.
                */
                // see http://tools.ietf.org/html/rfc4256#section-3.4
                $packet = $logged = pack('CN', NET_SSH2_MSG_USERAUTH_INFO_RESPONSE, count($responses));
                for ($i = 0; $i < count($responses); $i++) {
                    $packet.= pack('Na*', strlen($responses[$i]), $responses[$i]);
                    $logged.= pack('Na*', strlen('dummy-answer'), 'dummy-answer');
                }

                if (!$this->_send_binary_packet($packet, $logged)) {
                    return false;
                }

                $this->_updateLogHistory('UNKNOWN (61)', 'NET_SSH2_MSG_USERAUTH_INFO_RESPONSE');

                /*
                   After receiving the response, the server MUST send either an
                   SSH_MSG_USERAUTH_SUCCESS, SSH_MSG_USERAUTH_FAILURE, or another
                   SSH_MSG_USERAUTH_INFO_REQUEST message.
                */
                // maybe phpseclib should force close the connection after x request / responses?  unless something like that is done
                // there could be an infinite loop of request / responses.
                return $this->_keyboard_interactive_process();
            case NET_SSH2_MSG_USERAUTH_SUCCESS:
                return true;
            case NET_SSH2_MSG_USERAUTH_FAILURE:
                extract(unpack('Nmethodlistlen', $this->_string_shift($response, 4)));
                $this->auth_methods_to_continue = explode(',', $this->_string_shift($response, $methodlistlen));
                return false;
        }

        return false;
    }

    /**
     * Login with an ssh-agent provided key
     *
     * @param string $username
     * @param \phpseclib\System\SSH\Agent $agent
     * @return bool
     * @access private
     */
    function _ssh_agent_login($username, $agent)
    {
        $this->agent = $agent;
        $keys = $agent->requestIdentities();
        foreach ($keys as $key) {
            if ($this->_privatekey_login($username, $key)) {
                return true;
            }
        }

        return false;
    }

    /**
     * Login with an RSA private key
     *
     * @param string $username
     * @param \phpseclib\Crypt\RSA $privatekey
     * @return bool
     * @access private
     * @internal It might be worthwhile, at some point, to protect against {@link http://tools.ietf.org/html/rfc4251#section-9.3.9 traffic analysis}
     *           by sending dummy SSH_MSG_IGNORE messages.
     */
    function _privatekey_login($username, $privatekey)
    {
        // see http://tools.ietf.org/html/rfc4253#page-15
        $publickey = $privatekey->getPublicKey(RSA::PUBLIC_FORMAT_RAW);
        if ($publickey === false) {
            return false;
        }

        $publickey = array(
            'e' => $publickey['e']->toBytes(true),
            'n' => $publickey['n']->toBytes(true)
        );
        $publickey = pack(
            'Na*Na*Na*',
            strlen('ssh-rsa'),
            'ssh-rsa',
            strlen($publickey['e']),
            $publickey['e'],
            strlen($publickey['n']),
            $publickey['n']
        );

        switch ($this->signature_format) {
            case 'rsa-sha2-512':
                $hash = 'sha512';
                $signatureType = 'rsa-sha2-512';
                break;
            case 'rsa-sha2-256':
                $hash = 'sha256';
                $signatureType = 'rsa-sha2-256';
                break;
            //case 'ssh-rsa':
            default:
                $hash = 'sha1';
                $signatureType = 'ssh-rsa';
        }

        $part1 = pack(
            'CNa*Na*Na*',
            NET_SSH2_MSG_USERAUTH_REQUEST,
            strlen($username),
            $username,
            strlen('ssh-connection'),
            'ssh-connection',
            strlen('publickey'),
            'publickey'
        );
        $part2 = pack('Na*Na*', strlen($signatureType), $signatureType, strlen($publickey), $publickey);

        $packet = $part1 . chr(0) . $part2;
        if (!$this->_send_binary_packet($packet)) {
            return false;
        }

        $response = $this->_get_binary_packet();
        if ($response === false) {
            $this->bitmap = 0;
            user_error('Connection closed by server');
            return false;
        }

        if (!strlen($response)) {
            return false;
        }
        extract(unpack('Ctype', $this->_string_shift($response, 1)));

        switch ($type) {
            case NET_SSH2_MSG_USERAUTH_FAILURE:
                if (strlen($response) < 4) {
                    return false;
                }
                extract(unpack('Nmethodlistlen', $this->_string_shift($response, 4)));
                $this->auth_methods_to_continue = explode(',', $this->_string_shift($response, $methodlistlen));
                $this->errors[] = 'SSH_MSG_USERAUTH_FAILURE';
                return false;
            case NET_SSH2_MSG_USERAUTH_PK_OK:
                // we'll just take it on faith that the public key blob and the public key algorithm name are as
                // they should be
                $this->_updateLogHistory('UNKNOWN (60)', 'NET_SSH2_MSG_USERAUTH_PK_OK');
                break;
            case NET_SSH2_MSG_USERAUTH_SUCCESS:
                $this->bitmap |= self::MASK_LOGIN;
                return true;
            default:
                user_error('Unexpected response to publickey authentication pt 1');
                return $this->_disconnect(NET_SSH2_DISCONNECT_BY_APPLICATION);
        }

        $packet = $part1 . chr(1) . $part2;
        $privatekey->setSignatureMode(RSA::SIGNATURE_PKCS1);
        $privatekey->setHash($hash);
        $signature = $privatekey->sign(pack('Na*a*', strlen($this->session_id), $this->session_id, $packet));
        $signature = pack('Na*Na*', strlen($signatureType), $signatureType, strlen($signature), $signature);
        $packet.= pack('Na*', strlen($signature), $signature);

        if (!$this->_send_binary_packet($packet)) {
            return false;
        }

        $response = $this->_get_binary_packet();
        if ($response === false) {
            $this->bitmap = 0;
            user_error('Connection closed by server');
            return false;
        }

        if (!strlen($response)) {
            return false;
        }
        extract(unpack('Ctype', $this->_string_shift($response, 1)));

        switch ($type) {
            case NET_SSH2_MSG_USERAUTH_FAILURE:
                // either the login is bad or the server employs multi-factor authentication
                extract(unpack('Nmethodlistlen', $this->_string_shift($response, 4)));
                $this->auth_methods_to_continue = explode(',', $this->_string_shift($response, $methodlistlen));
                return false;
            case NET_SSH2_MSG_USERAUTH_SUCCESS:
                $this->bitmap |= self::MASK_LOGIN;
                return true;
        }

        user_error('Unexpected response to publickey authentication pt 2');
        return $this->_disconnect(NET_SSH2_DISCONNECT_BY_APPLICATION);
    }

    /**
     * Set Timeout
     *
     * $ssh->exec('ping 127.0.0.1'); on a Linux host will never return and will run indefinitely.  setTimeout() makes it so it'll timeout.
     * Setting $timeout to false or 0 will mean there is no timeout.
     *
     * @param mixed $timeout
     * @access public
     */
    function setTimeout($timeout)
    {
        $this->timeout = $this->curTimeout = $timeout;
    }

    /**
     * Set Keep Alive
     *
     * Sends an SSH2_MSG_IGNORE message every x seconds, if x is a positive non-zero number.
     *
     * @param int $interval
     * @access public
     */
    function setKeepAlive($interval)
    {
        $this->keepAlive = $interval;
    }

    /**
     * Get the output from stdError
     *
     * @access public
     */
    function getStdError()
    {
        return $this->stdErrorLog;
    }

    /**
     * Execute Command
     *
     * If $callback is set to false then \phpseclib\Net\SSH2::_get_channel_packet(self::CHANNEL_EXEC) will need to be called manually.
     * In all likelihood, this is not a feature you want to be taking advantage of.
     *
     * @param string $command
     * @param Callback $callback
     * @return string
     * @access public
     */
    function exec($command, $callback = null)
    {
        $this->curTimeout = $this->timeout;
        $this->is_timeout = false;
        $this->stdErrorLog = '';

        if (!$this->isAuthenticated()) {
            return false;
        }

        if ($this->in_request_pty_exec) {
            user_error('If you want to run multiple exec()\'s you will need to disable (and re-enable if appropriate) a PTY for each one.');
            return false;
        }

        // RFC4254 defines the (client) window size as "bytes the other party can send before it must wait for the window to
        // be adjusted".  0x7FFFFFFF is, at 2GB, the max size.  technically, it should probably be decremented, but,
        // honestly, if you're transferring more than 2GB, you probably shouldn't be using phpseclib, anyway.
        // see http://tools.ietf.org/html/rfc4254#section-5.2 for more info
        $this->window_size_server_to_client[self::CHANNEL_EXEC] = $this->window_size;
        // 0x8000 is the maximum max packet size, per http://tools.ietf.org/html/rfc4253#section-6.1, although since PuTTy
        // uses 0x4000, that's what will be used here, as well.
        $packet_size = 0x4000;

        $packet = pack(
            'CNa*N3',
            NET_SSH2_MSG_CHANNEL_OPEN,
            strlen('session'),
            'session',
            self::CHANNEL_EXEC,
            $this->window_size_server_to_client[self::CHANNEL_EXEC],
            $packet_size
        );

        if (!$this->_send_binary_packet($packet)) {
            return false;
        }

        $this->channel_status[self::CHANNEL_EXEC] = NET_SSH2_MSG_CHANNEL_OPEN;

        $response = $this->_get_channel_packet(self::CHANNEL_EXEC);
        if ($response === false) {
            return false;
        }

        if ($this->request_pty === true) {
            $terminal_modes = pack('C', NET_SSH2_TTY_OP_END);
            $packet = pack(
                'CNNa*CNa*N5a*',
                NET_SSH2_MSG_CHANNEL_REQUEST,
                $this->server_channels[self::CHANNEL_EXEC],
                strlen('pty-req'),
                'pty-req',
                1,
                strlen('vt100'),
                'vt100',
                $this->windowColumns,
                $this->windowRows,
                0,
                0,
                strlen($terminal_modes),
                $terminal_modes
            );

            if (!$this->_send_binary_packet($packet)) {
                return false;
            }

<<<<<<< HEAD
            $this->channel_status[self::CHANNEL_EXEC] = NET_SSH2_MSG_CHANNEL_REQUEST;
            if (!$this->_get_channel_packet(self::CHANNEL_EXEC)) {
=======
            $this->channel_status[NET_SSH2_CHANNEL_EXEC] = NET_SSH2_MSG_CHANNEL_REQUEST;

            if (!$this->_get_channel_packet(NET_SSH2_CHANNEL_EXEC)) {
>>>>>>> 74f1c9ed
                user_error('Unable to request pseudo-terminal');
                return $this->_disconnect(NET_SSH2_DISCONNECT_BY_APPLICATION);
            }

            $this->in_request_pty_exec = true;
        }

        // sending a pty-req SSH_MSG_CHANNEL_REQUEST message is unnecessary and, in fact, in most cases, slows things
        // down.  the one place where it might be desirable is if you're doing something like \phpseclib\Net\SSH2::exec('ping localhost &').
        // with a pty-req SSH_MSG_CHANNEL_REQUEST, exec() will return immediately and the ping process will then
        // then immediately terminate.  without such a request exec() will loop indefinitely.  the ping process won't end but
        // neither will your script.

        // although, in theory, the size of SSH_MSG_CHANNEL_REQUEST could exceed the maximum packet size established by
        // SSH_MSG_CHANNEL_OPEN_CONFIRMATION, RFC4254#section-5.1 states that the "maximum packet size" refers to the
        // "maximum size of an individual data packet". ie. SSH_MSG_CHANNEL_DATA.  RFC4254#section-5.2 corroborates.
        $packet = pack(
            'CNNa*CNa*',
            NET_SSH2_MSG_CHANNEL_REQUEST,
            $this->server_channels[self::CHANNEL_EXEC],
            strlen('exec'),
            'exec',
            1,
            strlen($command),
            $command
        );
        if (!$this->_send_binary_packet($packet)) {
            return false;
        }

        $this->channel_status[self::CHANNEL_EXEC] = NET_SSH2_MSG_CHANNEL_REQUEST;

        $response = $this->_get_channel_packet(self::CHANNEL_EXEC);
        if ($response === false) {
            return false;
        }

        $this->channel_status[self::CHANNEL_EXEC] = NET_SSH2_MSG_CHANNEL_DATA;

        if ($callback === false || $this->in_request_pty_exec) {
            return true;
        }

        $output = '';
        while (true) {
            $temp = $this->_get_channel_packet(self::CHANNEL_EXEC);
            switch (true) {
                case $temp === true:
                    return is_callable($callback) ? true : $output;
                case $temp === false:
                    return false;
                default:
                    if (is_callable($callback)) {
                        if (call_user_func($callback, $temp) === true) {
                            $this->_close_channel(self::CHANNEL_EXEC);
                            return true;
                        }
                    } else {
                        $output.= $temp;
                    }
            }
        }
    }

    /**
     * Creates an interactive shell
     *
     * @see self::read()
     * @see self::write()
     * @return bool
     * @access private
     */
    function _initShell()
    {
        if ($this->in_request_pty_exec === true) {
            return true;
        }

        $this->window_size_server_to_client[self::CHANNEL_SHELL] = $this->window_size;
        $packet_size = 0x4000;

        $packet = pack(
            'CNa*N3',
            NET_SSH2_MSG_CHANNEL_OPEN,
            strlen('session'),
            'session',
            self::CHANNEL_SHELL,
            $this->window_size_server_to_client[self::CHANNEL_SHELL],
            $packet_size
        );

        if (!$this->_send_binary_packet($packet)) {
            return false;
        }

        $this->channel_status[self::CHANNEL_SHELL] = NET_SSH2_MSG_CHANNEL_OPEN;

        $response = $this->_get_channel_packet(self::CHANNEL_SHELL);
        if ($response === false) {
            return false;
        }

        $terminal_modes = pack('C', NET_SSH2_TTY_OP_END);
        $packet = pack(
            'CNNa*CNa*N5a*',
            NET_SSH2_MSG_CHANNEL_REQUEST,
            $this->server_channels[self::CHANNEL_SHELL],
            strlen('pty-req'),
            'pty-req',
            1,
            strlen('vt100'),
            'vt100',
            $this->windowColumns,
            $this->windowRows,
            0,
            0,
            strlen($terminal_modes),
            $terminal_modes
        );

        if (!$this->_send_binary_packet($packet)) {
            return false;
        }

        $this->channel_status[NET_SSH2_CHANNEL_SHELL] = NET_SSH2_MSG_CHANNEL_REQUEST;

        if (!$this->_get_channel_packet(NET_SSH2_CHANNEL_SHELL)) {
            user_error('Unable to request pseudo-terminal');
            return $this->_disconnect(NET_SSH2_DISCONNECT_BY_APPLICATION);
        }

        $packet = pack(
            'CNNa*C',
            NET_SSH2_MSG_CHANNEL_REQUEST,
            $this->server_channels[self::CHANNEL_SHELL],
            strlen('shell'),
            'shell',
            1
        );
        if (!$this->_send_binary_packet($packet)) {
            return false;
        }

<<<<<<< HEAD
        $this->channel_status[self::CHANNEL_SHELL] = NET_SSH2_MSG_IGNORE;
=======
        $response = $this->_get_channel_packet(NET_SSH2_CHANNEL_SHELL);
        if ($response === false) {
            return false;
        }

        $this->channel_status[NET_SSH2_CHANNEL_SHELL] = NET_SSH2_MSG_CHANNEL_DATA;
>>>>>>> 74f1c9ed

        $this->bitmap |= self::MASK_SHELL;

        return true;
    }

    /**
     * Return the channel to be used with read() / write()
     *
     * @see self::read()
     * @see self::write()
     * @return int
     * @access public
     */
    function _get_interactive_channel()
    {
        switch (true) {
            case $this->in_subsystem:
                return self::CHANNEL_SUBSYSTEM;
            case $this->in_request_pty_exec:
                return self::CHANNEL_EXEC;
            default:
                return self::CHANNEL_SHELL;
        }
    }

    /**
     * Return an available open channel
     *
     * @return int
     * @access public
     */
    function _get_open_channel()
    {
        $channel = self::CHANNEL_EXEC;
        do {
            if (isset($this->channel_status[$channel]) && $this->channel_status[$channel] == NET_SSH2_MSG_CHANNEL_OPEN) {
                return $channel;
            }
        } while ($channel++ < self::CHANNEL_SUBSYSTEM);

        return false;
    }

    /**
     * Returns the output of an interactive shell
     *
     * Returns when there's a match for $expect, which can take the form of a string literal or,
     * if $mode == self::READ_REGEX, a regular expression.
     *
     * @see self::write()
     * @param string $expect
     * @param int $mode
     * @return string|bool
     * @access public
     */
    function read($expect = '', $mode = self::READ_SIMPLE)
    {
        $this->curTimeout = $this->timeout;
        $this->is_timeout = false;

        if (!$this->isAuthenticated()) {
            user_error('Operation disallowed prior to login()');
            return false;
        }

        if (!($this->bitmap & self::MASK_SHELL) && !$this->_initShell()) {
            user_error('Unable to initiate an interactive shell session');
            return false;
        }

        $channel = $this->_get_interactive_channel();

        if ($mode == self::READ_NEXT) {
            return $this->_get_channel_packet($channel);
        }

        $match = $expect;
        while (true) {
            if ($mode == self::READ_REGEX) {
                preg_match($expect, substr($this->interactiveBuffer, -1024), $matches);
                $match = isset($matches[0]) ? $matches[0] : '';
            }
            $pos = strlen($match) ? strpos($this->interactiveBuffer, $match) : false;
            if ($pos !== false) {
                return $this->_string_shift($this->interactiveBuffer, $pos + strlen($match));
            }
            $response = $this->_get_channel_packet($channel);
            if (is_bool($response)) {
                $this->in_request_pty_exec = false;
                return $response ? $this->_string_shift($this->interactiveBuffer, strlen($this->interactiveBuffer)) : false;
            }

            $this->interactiveBuffer.= $response;
        }
    }

    /**
     * Inputs a command into an interactive shell.
     *
     * @see self::read()
     * @param string $cmd
     * @return bool
     * @access public
     */
    function write($cmd)
    {
        if (!$this->isAuthenticated()) {
            user_error('Operation disallowed prior to login()');
            return false;
        }

        if (!($this->bitmap & self::MASK_SHELL) && !$this->_initShell()) {
            user_error('Unable to initiate an interactive shell session');
            return false;
        }

        return $this->_send_channel_packet($this->_get_interactive_channel(), $cmd);
    }

    /**
     * Start a subsystem.
     *
     * Right now only one subsystem at a time is supported. To support multiple subsystem's stopSubsystem() could accept
     * a string that contained the name of the subsystem, but at that point, only one subsystem of each type could be opened.
     * To support multiple subsystem's of the same name maybe it'd be best if startSubsystem() generated a new channel id and
     * returns that and then that that was passed into stopSubsystem() but that'll be saved for a future date and implemented
     * if there's sufficient demand for such a feature.
     *
     * @see self::stopSubsystem()
     * @param string $subsystem
     * @return bool
     * @access public
     */
    function startSubsystem($subsystem)
    {
        $this->window_size_server_to_client[self::CHANNEL_SUBSYSTEM] = $this->window_size;

        $packet = pack(
            'CNa*N3',
            NET_SSH2_MSG_CHANNEL_OPEN,
            strlen('session'),
            'session',
            self::CHANNEL_SUBSYSTEM,
            $this->window_size,
            0x4000
        );

        if (!$this->_send_binary_packet($packet)) {
            return false;
        }

        $this->channel_status[self::CHANNEL_SUBSYSTEM] = NET_SSH2_MSG_CHANNEL_OPEN;

        $response = $this->_get_channel_packet(self::CHANNEL_SUBSYSTEM);
        if ($response === false) {
            return false;
        }

        $packet = pack(
            'CNNa*CNa*',
            NET_SSH2_MSG_CHANNEL_REQUEST,
            $this->server_channels[self::CHANNEL_SUBSYSTEM],
            strlen('subsystem'),
            'subsystem',
            1,
            strlen($subsystem),
            $subsystem
        );
        if (!$this->_send_binary_packet($packet)) {
            return false;
        }

        $this->channel_status[self::CHANNEL_SUBSYSTEM] = NET_SSH2_MSG_CHANNEL_REQUEST;

        $response = $this->_get_channel_packet(self::CHANNEL_SUBSYSTEM);

        if ($response === false) {
            return false;
        }

        $this->channel_status[self::CHANNEL_SUBSYSTEM] = NET_SSH2_MSG_CHANNEL_DATA;

        $this->bitmap |= self::MASK_SHELL;
        $this->in_subsystem = true;

        return true;
    }

    /**
     * Stops a subsystem.
     *
     * @see self::startSubsystem()
     * @return bool
     * @access public
     */
    function stopSubsystem()
    {
        $this->in_subsystem = false;
        $this->_close_channel(self::CHANNEL_SUBSYSTEM);
        return true;
    }

    /**
     * Closes a channel
     *
     * If read() timed out you might want to just close the channel and have it auto-restart on the next read() call
     *
     * @access public
     */
    function reset()
    {
        $this->_close_channel($this->_get_interactive_channel());
    }

    /**
     * Is timeout?
     *
     * Did exec() or read() return because they timed out or because they encountered the end?
     *
     * @access public
     */
    function isTimeout()
    {
        return $this->is_timeout;
    }

    /**
     * Disconnect
     *
     * @access public
     */
    function disconnect()
    {
        $this->_disconnect(NET_SSH2_DISCONNECT_BY_APPLICATION);
        if (isset($this->realtime_log_file) && is_resource($this->realtime_log_file)) {
            fclose($this->realtime_log_file);
        }
    }

    /**
     * Destructor.
     *
     * Will be called, automatically, if you're supporting just PHP5.  If you're supporting PHP4, you'll need to call
     * disconnect().
     *
     * @access public
     */
    function __destruct()
    {
        $this->disconnect();
    }

    /**
     * Is the connection still active?
     *
     * @return bool
     * @access public
     */
    function isConnected()
    {
        return (bool) ($this->bitmap & self::MASK_CONNECTED);
    }

    /**
     * Have you successfully been logged in?
     *
     * @return bool
     * @access public
     */
    function isAuthenticated()
    {
        return (bool) ($this->bitmap & self::MASK_LOGIN);
    }

    /**
     * Pings a server connection, or tries to reconnect if the connection has gone down
     *
     * Inspired by http://php.net/manual/en/mysqli.ping.php
     *
     * @return bool
     * @access public
     */
    function ping()
    {
        if (!$this->isAuthenticated()) {
            if (!empty($this->auth)) {
                return $this->_reconnect();
            }
            return false;
        }

        $this->window_size_server_to_client[self::CHANNEL_KEEP_ALIVE] = $this->window_size;
        $packet_size = 0x4000;
        $packet = pack(
            'CNa*N3',
            NET_SSH2_MSG_CHANNEL_OPEN,
            strlen('session'),
            'session',
            self::CHANNEL_KEEP_ALIVE,
            $this->window_size_server_to_client[self::CHANNEL_KEEP_ALIVE],
            $packet_size
        );

        if (!@$this->_send_binary_packet($packet)) {
            return $this->_reconnect();
        }

        $this->channel_status[self::CHANNEL_KEEP_ALIVE] = NET_SSH2_MSG_CHANNEL_OPEN;

        $response = @$this->_get_channel_packet(self::CHANNEL_KEEP_ALIVE);
        if ($response !== false) {
            $this->_close_channel(self::CHANNEL_KEEP_ALIVE);
            return true;
        }

        return $this->_reconnect();
    }

    /**
     * In situ reconnect method
     *
     * @return boolean
     * @access private
     */
    function _reconnect()
    {
        $this->_reset_connection(NET_SSH2_DISCONNECT_CONNECTION_LOST);
        $this->retry_connect = true;
        if (!$this->_connect()) {
            return false;
        }
        foreach ($this->auth as $auth) {
            $result = call_user_func_array(array(&$this, 'login'), $auth);
        }
        return $result;
    }

    /**
     * Resets a connection for re-use
     *
     * @param int $reason
     * @access private
     */
    function _reset_connection($reason)
    {
        $this->_disconnect($reason);
        $this->decrypt = $this->encrypt = false;
        $this->decrypt_block_size = $this->encrypt_block_size = 8;
        $this->hmac_check = $this->hmac_create = false;
        $this->hmac_size = false;
        $this->session_id = false;
        $this->retry_connect = true;
        $this->get_seq_no = $this->send_seq_no = 0;
    }

    /**
     * Gets Binary Packets
     *
     * See '6. Binary Packet Protocol' of rfc4253 for more info.
     *
     * @see self::_send_binary_packet()
     * @return string
     * @access private
     */
    function _get_binary_packet($skip_channel_filter = false)
    {
        if ($skip_channel_filter) {
            $read = array($this->fsock);
            $write = $except = null;

            if (!$this->curTimeout) {
                if ($this->keepAlive <= 0) {
                    @stream_select($read, $write, $except, null);
                } else {
                    if (!@stream_select($read, $write, $except, $this->keepAlive) && !count($read)) {
                        $this->_send_binary_packet(pack('CN', NET_SSH2_MSG_IGNORE, 0));
                        return $this->_get_binary_packet(true);
                    }
                }
            } else {
                if ($this->curTimeout < 0) {
                    $this->is_timeout = true;
                    return true;
                }

                $read = array($this->fsock);
                $write = $except = null;

                $start = microtime(true);

                if ($this->keepAlive > 0 && $this->keepAlive < $this->curTimeout) {
                    if (!@stream_select($read, $write, $except, $this->keepAlive) && !count($read)) {
                        $this->_send_binary_packet(pack('CN', NET_SSH2_MSG_IGNORE, 0));
                        $elapsed = microtime(true) - $start;
                        $this->curTimeout-= $elapsed;
                        return $this->_get_binary_packet(true);
                    }
                    $elapsed = microtime(true) - $start;
                    $this->curTimeout-= $elapsed;
                }

                $sec = floor($this->curTimeout);
                $usec = 1000000 * ($this->curTimeout - $sec);

                // on windows this returns a "Warning: Invalid CRT parameters detected" error
                if (!@stream_select($read, $write, $except, $sec, $usec) && !count($read)) {
                    $this->is_timeout = true;
                    return true;
                }
                $elapsed = microtime(true) - $start;
                $this->curTimeout-= $elapsed;
            }
        }

        if (!is_resource($this->fsock) || feof($this->fsock)) {
            $this->bitmap = 0;
            user_error('Connection closed (by server) prematurely');
            return false;
        }

        $start = microtime(true);
        $raw = stream_get_contents($this->fsock, $this->decrypt_block_size);

        if (!strlen($raw)) {
            return '';
        }

        if ($this->decrypt !== false) {
            $raw = $this->decrypt->decrypt($raw);
        }
        if ($raw === false) {
            user_error('Unable to decrypt content');
            return false;
        }

        if (strlen($raw) < 5) {
            return false;
        }
        extract(unpack('Npacket_length/Cpadding_length', $this->_string_shift($raw, 5)));

        $remaining_length = $packet_length + 4 - $this->decrypt_block_size;

        // quoting <http://tools.ietf.org/html/rfc4253#section-6.1>,
        // "implementations SHOULD check that the packet length is reasonable"
        // PuTTY uses 0x9000 as the actual max packet size and so to shall we
        if ($remaining_length < -$this->decrypt_block_size || $remaining_length > 0x9000 || $remaining_length % $this->decrypt_block_size != 0) {
            if (!$this->bad_key_size_fix && $this->_bad_algorithm_candidate($this->decrypt->name) && !($this->bitmap & SSH2::MASK_LOGIN)) {
                $this->bad_key_size_fix = true;
                $this->_reset_connection(NET_SSH2_DISCONNECT_KEY_EXCHANGE_FAILED);
                return false;
            }
            user_error('Invalid size');
            return false;
        }

        $buffer = '';
        while ($remaining_length > 0) {
            $temp = stream_get_contents($this->fsock, $remaining_length);
            if ($temp === false || feof($this->fsock)) {
                $this->bitmap = 0;
                user_error('Error reading from socket');
                return false;
            }
            $buffer.= $temp;
            $remaining_length-= strlen($temp);
        }

        $stop = microtime(true);
        if (strlen($buffer)) {
            $raw.= $this->decrypt !== false ? $this->decrypt->decrypt($buffer) : $buffer;
        }

        $payload = $this->_string_shift($raw, $packet_length - $padding_length - 1);
        $padding = $this->_string_shift($raw, $padding_length); // should leave $raw empty

        if ($this->hmac_check !== false) {
            $hmac = stream_get_contents($this->fsock, $this->hmac_size);
            if ($hmac === false || strlen($hmac) != $this->hmac_size) {
                $this->bitmap = 0;
                user_error('Error reading socket');
                return false;
            } elseif ($hmac != $this->hmac_check->hash(pack('NNCa*', $this->get_seq_no, $packet_length, $padding_length, $payload . $padding))) {
                user_error('Invalid HMAC');
                return false;
            }
        }

        //if ($this->decompress) {
        //    $payload = gzinflate(substr($payload, 2));
        //}

        $this->get_seq_no++;

        if (defined('NET_SSH2_LOGGING')) {
            $current = microtime(true);
            $message_number = isset($this->message_numbers[ord($payload[0])]) ? $this->message_numbers[ord($payload[0])] : 'UNKNOWN (' . ord($payload[0]) . ')';
            $message_number = '<- ' . $message_number .
                              ' (since last: ' . round($current - $this->last_packet, 4) . ', network: ' . round($stop - $start, 4) . 's)';
            $this->_append_log($message_number, $payload);
            $this->last_packet = $current;
        }

        return $this->_filter($payload, $skip_channel_filter);
    }

    /**
     * Filter Binary Packets
     *
     * Because some binary packets need to be ignored...
     *
     * @see self::_get_binary_packet()
     * @return string
     * @access private
     */
    function _filter($payload, $skip_channel_filter)
    {
        switch (ord($payload[0])) {
            case NET_SSH2_MSG_DISCONNECT:
                $this->_string_shift($payload, 1);
                if (strlen($payload) < 8) {
                    return false;
                }
                extract(unpack('Nreason_code/Nlength', $this->_string_shift($payload, 8)));
                $this->errors[] = 'SSH_MSG_DISCONNECT: ' . $this->disconnect_reasons[$reason_code] . "\r\n" . $this->_string_shift($payload, $length);
                $this->bitmap = 0;
                return false;
            case NET_SSH2_MSG_IGNORE:
                $payload = $this->_get_binary_packet($skip_channel_filter);
                break;
            case NET_SSH2_MSG_DEBUG:
                $this->_string_shift($payload, 2);
                if (strlen($payload) < 4) {
                    return false;
                }
                extract(unpack('Nlength', $this->_string_shift($payload, 4)));
                $this->errors[] = 'SSH_MSG_DEBUG: ' . $this->_string_shift($payload, $length);
                $payload = $this->_get_binary_packet($skip_channel_filter);
                break;
            case NET_SSH2_MSG_UNIMPLEMENTED:
                return false;
            case NET_SSH2_MSG_KEXINIT:
                if ($this->session_id !== false) {
                    $this->send_kex_first = false;
                    if (!$this->_key_exchange($payload)) {
                        $this->bitmap = 0;
                        return false;
                    }
                    $payload = $this->_get_binary_packet($skip_channel_filter);
                }
        }

        // see http://tools.ietf.org/html/rfc4252#section-5.4; only called when the encryption has been activated and when we haven't already logged in
        if (($this->bitmap & self::MASK_CONNECTED) && !$this->isAuthenticated() && ord($payload[0]) == NET_SSH2_MSG_USERAUTH_BANNER) {
            $this->_string_shift($payload, 1);
            if (strlen($payload) < 4) {
                return false;
            }
            extract(unpack('Nlength', $this->_string_shift($payload, 4)));
            $this->banner_message = $this->_string_shift($payload, $length);
            $payload = $this->_get_binary_packet();
        }

        // only called when we've already logged in
        if (($this->bitmap & self::MASK_CONNECTED) && $this->isAuthenticated()) {
            if (is_bool($payload)) {
                return $payload;
            }

            switch (ord($payload[0])) {
                case NET_SSH2_MSG_CHANNEL_REQUEST:
                    if (strlen($payload) == 31) {
                        extract(unpack('cpacket_type/Nchannel/Nlength', $payload));
                        if (substr($payload, 9, $length) == 'keepalive@openssh.com' && isset($this->server_channels[$channel])) {
                            if (ord(substr($payload, 9 + $length))) { // want reply
                                $this->_send_binary_packet(pack('CN', NET_SSH2_MSG_CHANNEL_SUCCESS, $this->server_channels[$channel]));
                            }
                            $payload = $this->_get_binary_packet($skip_channel_filter);
                        }
                    }
                    break;
                case NET_SSH2_MSG_CHANNEL_DATA:
                case NET_SSH2_MSG_CHANNEL_EXTENDED_DATA:
                case NET_SSH2_MSG_CHANNEL_CLOSE:
                case NET_SSH2_MSG_CHANNEL_EOF:
                    if (!$skip_channel_filter && !empty($this->server_channels)) {
                        $this->binary_packet_buffer = $payload;
                        $this->_get_channel_packet(true);
                        $payload = $this->_get_binary_packet();
                    }
                    break;
                case NET_SSH2_MSG_GLOBAL_REQUEST: // see http://tools.ietf.org/html/rfc4254#section-4
                    if (strlen($payload) < 4) {
                        return false;
                    }
                    extract(unpack('Nlength', $this->_string_shift($payload, 4)));
                    $this->errors[] = 'SSH_MSG_GLOBAL_REQUEST: ' . $this->_string_shift($payload, $length);

                    if (!$this->_send_binary_packet(pack('C', NET_SSH2_MSG_REQUEST_FAILURE))) {
                        return $this->_disconnect(NET_SSH2_DISCONNECT_BY_APPLICATION);
                    }

                    $payload = $this->_get_binary_packet($skip_channel_filter);
                    break;
                case NET_SSH2_MSG_CHANNEL_OPEN: // see http://tools.ietf.org/html/rfc4254#section-5.1
                    $this->_string_shift($payload, 1);
                    if (strlen($payload) < 4) {
                        return false;
                    }
                    extract(unpack('Nlength', $this->_string_shift($payload, 4)));
                    $data = $this->_string_shift($payload, $length);
                    if (strlen($payload) < 4) {
                        return false;
                    }
                    extract(unpack('Nserver_channel', $this->_string_shift($payload, 4)));
                    switch ($data) {
                        case 'auth-agent':
                        case 'auth-agent@openssh.com':
                            if (isset($this->agent)) {
                                $new_channel = self::CHANNEL_AGENT_FORWARD;

                                if (strlen($payload) < 8) {
                                    return false;
                                }
                                extract(unpack('Nremote_window_size', $this->_string_shift($payload, 4)));
                                extract(unpack('Nremote_maximum_packet_size', $this->_string_shift($payload, 4)));

                                $this->packet_size_client_to_server[$new_channel] = $remote_window_size;
                                $this->window_size_server_to_client[$new_channel] = $remote_maximum_packet_size;
                                $this->window_size_client_to_server[$new_channel] = $this->window_size;

                                $packet_size = 0x4000;

                                $packet = pack(
                                    'CN4',
                                    NET_SSH2_MSG_CHANNEL_OPEN_CONFIRMATION,
                                    $server_channel,
                                    $new_channel,
                                    $packet_size,
                                    $packet_size
                                );

                                $this->server_channels[$new_channel] = $server_channel;
                                $this->channel_status[$new_channel] = NET_SSH2_MSG_CHANNEL_OPEN_CONFIRMATION;
                                if (!$this->_send_binary_packet($packet)) {
                                    return false;
                                }
                            }
                            break;
                        default:
                            $packet = pack(
                                'CN3a*Na*',
                                NET_SSH2_MSG_REQUEST_FAILURE,
                                $server_channel,
                                NET_SSH2_OPEN_ADMINISTRATIVELY_PROHIBITED,
                                0,
                                '',
                                0,
                                ''
                            );

                            if (!$this->_send_binary_packet($packet)) {
                                return $this->_disconnect(NET_SSH2_DISCONNECT_BY_APPLICATION);
                            }
                    }
                    $payload = $this->_get_binary_packet($skip_channel_filter);
                    break;
                case NET_SSH2_MSG_CHANNEL_WINDOW_ADJUST:
                    $this->_string_shift($payload, 1);
                    if (strlen($payload) < 8) {
                        return false;
                    }
                    extract(unpack('Nchannel', $this->_string_shift($payload, 4)));
                    extract(unpack('Nwindow_size', $this->_string_shift($payload, 4)));
                    $this->window_size_client_to_server[$channel]+= $window_size;

                    $payload = ($this->bitmap & self::MASK_WINDOW_ADJUST) ? true : $this->_get_binary_packet($skip_channel_filter);
            }
        }

        return $payload;
    }

    /**
     * Enable Quiet Mode
     *
     * Suppress stderr from output
     *
     * @access public
     */
    function enableQuietMode()
    {
        $this->quiet_mode = true;
    }

    /**
     * Disable Quiet Mode
     *
     * Show stderr in output
     *
     * @access public
     */
    function disableQuietMode()
    {
        $this->quiet_mode = false;
    }

    /**
     * Returns whether Quiet Mode is enabled or not
     *
     * @see self::enableQuietMode()
     * @see self::disableQuietMode()
     * @access public
     * @return bool
     */
    function isQuietModeEnabled()
    {
        return $this->quiet_mode;
    }

    /**
     * Enable request-pty when using exec()
     *
     * @access public
     */
    function enablePTY()
    {
        $this->request_pty = true;
    }

    /**
     * Disable request-pty when using exec()
     *
     * @access public
     */
    function disablePTY()
    {
        if ($this->in_request_pty_exec) {
            $this->_close_channel(self::CHANNEL_EXEC);
            $this->in_request_pty_exec = false;
        }
        $this->request_pty = false;
    }

    /**
     * Returns whether request-pty is enabled or not
     *
     * @see self::enablePTY()
     * @see self::disablePTY()
     * @access public
     * @return bool
     */
    function isPTYEnabled()
    {
        return $this->request_pty;
    }

    /**
     * Gets channel data
     *
     * Returns the data as a string if it's available and false if not.
     *
     * @param int $client_channel
     * @param bool $skip_extended
     * @return mixed|bool
     * @access private
     */
    function _get_channel_packet($client_channel, $skip_extended = false)
    {
        if (!empty($this->channel_buffers[$client_channel])) {
            switch ($this->channel_status[$client_channel]) {
                case NET_SSH2_MSG_CHANNEL_REQUEST:
                    foreach ($this->channel_buffers[$client_channel] as $i => $packet) {
                        switch (ord($packet[0])) {
                            case NET_SSH2_MSG_CHANNEL_SUCCESS:
                            case NET_SSH2_MSG_CHANNEL_FAILURE:
                                unset($this->channel_buffers[$client_channel][$i]);
                                return substr($packet, 1);
                        }
                    }
                    break;
                default:
                    return substr(array_shift($this->channel_buffers[$client_channel]), 1);
            }
        }

        while (true) {
            if ($this->binary_packet_buffer !== false) {
                $response = $this->binary_packet_buffer;
                $this->binary_packet_buffer = false;
            } else {
                $response = $this->_get_binary_packet(true);
                if ($response === true && $this->is_timeout) {
                    if ($client_channel == self::CHANNEL_EXEC && !$this->request_pty) {
                        $this->_close_channel($client_channel);
                    }
                    return true;
                }
                if ($response === false) {
                    $this->bitmap = 0;
                    user_error('Connection closed by server');
                    return false;
                }
            }

            if ($client_channel == -1 && $response === true) {
                return true;
            }
            if (!strlen($response)) {
                return false;
            }
            extract(unpack('Ctype', $this->_string_shift($response, 1)));

            if (strlen($response) < 4) {
                return false;
            }
            if ($type == NET_SSH2_MSG_CHANNEL_OPEN) {
                extract(unpack('Nlength', $this->_string_shift($response, 4)));
            } else {
                extract(unpack('Nchannel', $this->_string_shift($response, 4)));
            }

            // will not be setup yet on incoming channel open request
            if (isset($channel) && isset($this->channel_status[$channel]) && isset($this->window_size_server_to_client[$channel])) {
                $this->window_size_server_to_client[$channel]-= strlen($response);

                // resize the window, if appropriate
                if ($this->window_size_server_to_client[$channel] < 0) {
                // PuTTY does something more analogous to the following:
                //if ($this->window_size_server_to_client[$channel] < 0x3FFFFFFF) {
                    $packet = pack('CNN', NET_SSH2_MSG_CHANNEL_WINDOW_ADJUST, $this->server_channels[$channel], $this->window_resize);
                    if (!$this->_send_binary_packet($packet)) {
                        return false;
                    }
                    $this->window_size_server_to_client[$channel]+= $this->window_resize;
                }

                switch ($type) {
                    case NET_SSH2_MSG_CHANNEL_EXTENDED_DATA:
                        /*
                        if ($client_channel == self::CHANNEL_EXEC) {
                            $this->_send_channel_packet($client_channel, chr(0));
                        }
                        */
                        // currently, there's only one possible value for $data_type_code: NET_SSH2_EXTENDED_DATA_STDERR
                        if (strlen($response) < 8) {
                            return false;
                        }
                        extract(unpack('Ndata_type_code/Nlength', $this->_string_shift($response, 8)));
                        $data = $this->_string_shift($response, $length);
                        $this->stdErrorLog.= $data;
                        if ($skip_extended || $this->quiet_mode) {
                            continue 2;
                        }
                        if ($client_channel == $channel && $this->channel_status[$channel] == NET_SSH2_MSG_CHANNEL_DATA) {
                            return $data;
                        }
                        $this->channel_buffers[$channel][] = chr($type) . $data;

                        continue 2;
                    case NET_SSH2_MSG_CHANNEL_REQUEST:
                        if ($this->channel_status[$channel] == NET_SSH2_MSG_CHANNEL_CLOSE) {
                            continue 2;
                        }
                        if (strlen($response) < 4) {
                            return false;
                        }
                        extract(unpack('Nlength', $this->_string_shift($response, 4)));
                        $value = $this->_string_shift($response, $length);
                        switch ($value) {
                            case 'exit-signal':
                                $this->_string_shift($response, 1);
                                if (strlen($response) < 4) {
                                    return false;
                                }
                                extract(unpack('Nlength', $this->_string_shift($response, 4)));
                                $this->errors[] = 'SSH_MSG_CHANNEL_REQUEST (exit-signal): ' . $this->_string_shift($response, $length);
                                $this->_string_shift($response, 1);
                                if (strlen($response) < 4) {
                                    return false;
                                }
                                extract(unpack('Nlength', $this->_string_shift($response, 4)));
                                if ($length) {
                                    $this->errors[count($this->errors)].= "\r\n" . $this->_string_shift($response, $length);
                                }

                                $this->_send_binary_packet(pack('CN', NET_SSH2_MSG_CHANNEL_EOF, $this->server_channels[$client_channel]));
                                $this->_send_binary_packet(pack('CN', NET_SSH2_MSG_CHANNEL_CLOSE, $this->server_channels[$channel]));

                                $this->channel_status[$channel] = NET_SSH2_MSG_CHANNEL_EOF;

                                continue 3;
                            case 'exit-status':
                                if (strlen($response) < 5) {
                                    return false;
                                }
                                extract(unpack('Cfalse/Nexit_status', $this->_string_shift($response, 5)));
                                $this->exit_status = $exit_status;

                                // "The client MAY ignore these messages."
                                // -- http://tools.ietf.org/html/rfc4254#section-6.10

                                continue 3;
                            default:
                                // "Some systems may not implement signals, in which case they SHOULD ignore this message."
                                //  -- http://tools.ietf.org/html/rfc4254#section-6.9
                                continue 3;
                        }
                }

                switch ($this->channel_status[$channel]) {
                    case NET_SSH2_MSG_CHANNEL_OPEN:
                        switch ($type) {
                            case NET_SSH2_MSG_CHANNEL_OPEN_CONFIRMATION:
                                if (strlen($response) < 4) {
                                    return false;
                                }
                                extract(unpack('Nserver_channel', $this->_string_shift($response, 4)));
                                $this->server_channels[$channel] = $server_channel;
                                if (strlen($response) < 4) {
                                    return false;
                                }
                                extract(unpack('Nwindow_size', $this->_string_shift($response, 4)));
                                if ($window_size < 0) {
                                    $window_size&= 0x7FFFFFFF;
                                    $window_size+= 0x80000000;
                                }
                                $this->window_size_client_to_server[$channel] = $window_size;
                                if (strlen($response) < 4) {
                                     return false;
                                }
                                $temp = unpack('Npacket_size_client_to_server', $this->_string_shift($response, 4));
                                $this->packet_size_client_to_server[$channel] = $temp['packet_size_client_to_server'];
                                $result = $client_channel == $channel ? true : $this->_get_channel_packet($client_channel, $skip_extended);
                                $this->_on_channel_open();
                                return $result;
                            case NET_SSH2_MSG_CHANNEL_OPEN_FAILURE:
                                user_error('Unable to open channel');
                                return $this->_disconnect(NET_SSH2_DISCONNECT_BY_APPLICATION);
                            default:
                                if ($client_channel == $channel) {
                                    user_error('Unexpected response to open request');
                                    return $this->_disconnect(NET_SSH2_DISCONNECT_BY_APPLICATION);
                                }
                                return $this->_get_channel_packet($client_channel, $skip_extended);
                        }
                        break;
                    case NET_SSH2_MSG_CHANNEL_REQUEST:
                        switch ($type) {
                            case NET_SSH2_MSG_CHANNEL_SUCCESS:
                                return true;
                            case NET_SSH2_MSG_CHANNEL_FAILURE:
                                return false;
                            case NET_SSH2_MSG_CHANNEL_DATA:
                                if (strlen($response) < 4) {
                                    return false;
                                }
                                extract(unpack('Nlength', $this->_string_shift($response, 4)));
                                $data = $this->_string_shift($response, $length);
                                $this->channel_buffers[$channel][] = chr($type) . $data;
                                return $this->_get_channel_packet($client_channel, $skip_extended);
                            default:
                                user_error('Unable to fulfill channel request');
                                return $this->_disconnect(NET_SSH2_DISCONNECT_BY_APPLICATION);
                        }
                    case NET_SSH2_MSG_CHANNEL_CLOSE:
                        return $type == NET_SSH2_MSG_CHANNEL_CLOSE ? true : $this->_get_channel_packet($client_channel, $skip_extended);
                }
            }

            // ie. $this->channel_status[$channel] == NET_SSH2_MSG_CHANNEL_DATA

            switch ($type) {
                case NET_SSH2_MSG_CHANNEL_DATA:
                    /*
                    if ($channel == self::CHANNEL_EXEC) {
                        // SCP requires null packets, such as this, be sent.  further, in the case of the ssh.com SSH server
                        // this actually seems to make things twice as fast.  more to the point, the message right after
                        // SSH_MSG_CHANNEL_DATA (usually SSH_MSG_IGNORE) won't block for as long as it would have otherwise.
                        // in OpenSSH it slows things down but only by a couple thousandths of a second.
                        $this->_send_channel_packet($channel, chr(0));
                    }
                    */
                    if (strlen($response) < 4) {
                        return false;
                    }
                    extract(unpack('Nlength', $this->_string_shift($response, 4)));
                    $data = $this->_string_shift($response, $length);

                    if ($channel == self::CHANNEL_AGENT_FORWARD) {
                        $agent_response = $this->agent->_forward_data($data);
                        if (!is_bool($agent_response)) {
                            $this->_send_channel_packet($channel, $agent_response);
                        }
                        break;
                    }

                    if ($client_channel == $channel) {
                        return $data;
                    }
                    $this->channel_buffers[$channel][] = chr($type) . $data;
                    break;
                case NET_SSH2_MSG_CHANNEL_CLOSE:
                    $this->curTimeout = 5;

                    if ($this->bitmap & self::MASK_SHELL) {
                        $this->bitmap&= ~self::MASK_SHELL;
                    }
                    if ($this->channel_status[$channel] != NET_SSH2_MSG_CHANNEL_EOF) {
                        $this->_send_binary_packet(pack('CN', NET_SSH2_MSG_CHANNEL_CLOSE, $this->server_channels[$channel]));
                    }

                    $this->channel_status[$channel] = NET_SSH2_MSG_CHANNEL_CLOSE;
                    if ($client_channel == $channel) {
                        return true;
                    }
                case NET_SSH2_MSG_CHANNEL_EOF:
                    break;
                default:
                    user_error("Error reading channel data ($type)");
                    return $this->_disconnect(NET_SSH2_DISCONNECT_BY_APPLICATION);
            }
        }
    }

    /**
     * Sends Binary Packets
     *
     * See '6. Binary Packet Protocol' of rfc4253 for more info.
     *
     * @param string $data
     * @param string $logged
     * @see self::_get_binary_packet()
     * @return bool
     * @access private
     */
    function _send_binary_packet($data, $logged = null)
    {
        if (!is_resource($this->fsock) || feof($this->fsock)) {
            $this->bitmap = 0;
            user_error('Connection closed prematurely');
            return false;
        }

        //if ($this->compress) {
        //    // the -4 removes the checksum:
        //    // http://php.net/function.gzcompress#57710
        //    $data = substr(gzcompress($data), 0, -4);
        //}

        // 4 (packet length) + 1 (padding length) + 4 (minimal padding amount) == 9
        $packet_length = strlen($data) + 9;
        // round up to the nearest $this->encrypt_block_size
        $packet_length+= (($this->encrypt_block_size - 1) * $packet_length) % $this->encrypt_block_size;
        // subtracting strlen($data) is obvious - subtracting 5 is necessary because of packet_length and padding_length
        $padding_length = $packet_length - strlen($data) - 5;
        $padding = Random::string($padding_length);

        // we subtract 4 from packet_length because the packet_length field isn't supposed to include itself
        $packet = pack('NCa*', $packet_length - 4, $padding_length, $data . $padding);

        $hmac = $this->hmac_create !== false ? $this->hmac_create->hash(pack('Na*', $this->send_seq_no, $packet)) : '';
        $this->send_seq_no++;

        if ($this->encrypt !== false) {
            $packet = $this->encrypt->encrypt($packet);
        }

        $packet.= $hmac;

        $start = microtime(true);
        $result = strlen($packet) == @fputs($this->fsock, $packet);
        $stop = microtime(true);

        if (defined('NET_SSH2_LOGGING')) {
            $current = microtime(true);
            $message_number = isset($this->message_numbers[ord($data[0])]) ? $this->message_numbers[ord($data[0])] : 'UNKNOWN (' . ord($data[0]) . ')';
            $message_number = '-> ' . $message_number .
                              ' (since last: ' . round($current - $this->last_packet, 4) . ', network: ' . round($stop - $start, 4) . 's)';
            $this->_append_log($message_number, isset($logged) ? $logged : $data);
            $this->last_packet = $current;
        }

        return $result;
    }

    /**
     * Logs data packets
     *
     * Makes sure that only the last 1MB worth of packets will be logged
     *
     * @param string $message_number
     * @param string $message
     * @access private
     */
    function _append_log($message_number, $message)
    {
        // remove the byte identifying the message type from all but the first two messages (ie. the identification strings)
        if (strlen($message_number) > 2) {
            $this->_string_shift($message);
        }

        switch (NET_SSH2_LOGGING) {
            // useful for benchmarks
            case self::LOG_SIMPLE:
                $this->message_number_log[] = $message_number;
                break;
            // the most useful log for SSH2
            case self::LOG_COMPLEX:
                $this->message_number_log[] = $message_number;
                $this->log_size+= strlen($message);
                $this->message_log[] = $message;
                while ($this->log_size > self::LOG_MAX_SIZE) {
                    $this->log_size-= strlen(array_shift($this->message_log));
                    array_shift($this->message_number_log);
                }
                break;
            // dump the output out realtime; packets may be interspersed with non packets,
            // passwords won't be filtered out and select other packets may not be correctly
            // identified
            case self::LOG_REALTIME:
                switch (PHP_SAPI) {
                    case 'cli':
                        $start = $stop = "\r\n";
                        break;
                    default:
                        $start = '<pre>';
                        $stop = '</pre>';
                }
                echo $start . $this->_format_log(array($message), array($message_number)) . $stop;
                @flush();
                @ob_flush();
                break;
            // basically the same thing as self::LOG_REALTIME with the caveat that self::LOG_REALTIME_FILE
            // needs to be defined and that the resultant log file will be capped out at self::LOG_MAX_SIZE.
            // the earliest part of the log file is denoted by the first <<< START >>> and is not going to necessarily
            // at the beginning of the file
            case self::LOG_REALTIME_FILE:
                if (!isset($this->realtime_log_file)) {
                    // PHP doesn't seem to like using constants in fopen()
                    $filename = self::LOG_REALTIME_FILENAME;
                    $fp = fopen($filename, 'w');
                    $this->realtime_log_file = $fp;
                }
                if (!is_resource($this->realtime_log_file)) {
                    break;
                }
                $entry = $this->_format_log(array($message), array($message_number));
                if ($this->realtime_log_wrap) {
                    $temp = "<<< START >>>\r\n";
                    $entry.= $temp;
                    fseek($this->realtime_log_file, ftell($this->realtime_log_file) - strlen($temp));
                }
                $this->realtime_log_size+= strlen($entry);
                if ($this->realtime_log_size > self::LOG_MAX_SIZE) {
                    fseek($this->realtime_log_file, 0);
                    $this->realtime_log_size = strlen($entry);
                    $this->realtime_log_wrap = true;
                }
                fputs($this->realtime_log_file, $entry);
        }
    }

    /**
     * Sends channel data
     *
     * Spans multiple SSH_MSG_CHANNEL_DATAs if appropriate
     *
     * @param int $client_channel
     * @param string $data
     * @return bool
     * @access private
     */
    function _send_channel_packet($client_channel, $data)
    {
        while (strlen($data)) {
            if (!$this->window_size_client_to_server[$client_channel]) {
                $this->bitmap^= self::MASK_WINDOW_ADJUST;
                // using an invalid channel will let the buffers be built up for the valid channels
                $this->_get_channel_packet(-1);
                $this->bitmap^= self::MASK_WINDOW_ADJUST;
            }

            /* The maximum amount of data allowed is determined by the maximum
               packet size for the channel, and the current window size, whichever
               is smaller.
                 -- http://tools.ietf.org/html/rfc4254#section-5.2 */
            $max_size = min(
                $this->packet_size_client_to_server[$client_channel],
                $this->window_size_client_to_server[$client_channel]
            );

            $temp = $this->_string_shift($data, $max_size);
            $packet = pack(
                'CN2a*',
                NET_SSH2_MSG_CHANNEL_DATA,
                $this->server_channels[$client_channel],
                strlen($temp),
                $temp
            );
            $this->window_size_client_to_server[$client_channel]-= strlen($temp);
            if (!$this->_send_binary_packet($packet)) {
                return false;
            }
        }

        return true;
    }

    /**
     * Closes and flushes a channel
     *
     * \phpseclib\Net\SSH2 doesn't properly close most channels.  For exec() channels are normally closed by the server
     * and for SFTP channels are presumably closed when the client disconnects.  This functions is intended
     * for SCP more than anything.
     *
     * @param int $client_channel
     * @param bool $want_reply
     * @return bool
     * @access private
     */
    function _close_channel($client_channel, $want_reply = false)
    {
        // see http://tools.ietf.org/html/rfc4254#section-5.3

        $this->_send_binary_packet(pack('CN', NET_SSH2_MSG_CHANNEL_EOF, $this->server_channels[$client_channel]));

        if (!$want_reply) {
            $this->_send_binary_packet(pack('CN', NET_SSH2_MSG_CHANNEL_CLOSE, $this->server_channels[$client_channel]));
        }

        $this->channel_status[$client_channel] = NET_SSH2_MSG_CHANNEL_CLOSE;

        $this->curTimeout = 5;

        while (!is_bool($this->_get_channel_packet($client_channel))) {
        }

        if ($this->is_timeout) {
            $this->disconnect();
        }

        if ($want_reply) {
            $this->_send_binary_packet(pack('CN', NET_SSH2_MSG_CHANNEL_CLOSE, $this->server_channels[$client_channel]));
        }

        if ($this->bitmap & self::MASK_SHELL) {
            $this->bitmap&= ~self::MASK_SHELL;
        }
    }

    /**
     * Disconnect
     *
     * @param int $reason
     * @return bool
     * @access private
     */
    function _disconnect($reason)
    {
        if ($this->bitmap & self::MASK_CONNECTED) {
            $data = pack('CNNa*Na*', NET_SSH2_MSG_DISCONNECT, $reason, 0, '', 0, '');
            $this->_send_binary_packet($data);
        }

        $this->bitmap = 0;
        if (is_resource($this->fsock) && get_resource_type($this->fsock) == 'stream') {
            fclose($this->fsock);
        }

        return false;
    }

    /**
     * String Shift
     *
     * Inspired by array_shift
     *
     * @param string $string
     * @param int $index
     * @return string
     * @access private
     */
    function _string_shift(&$string, $index = 1)
    {
        $substr = substr($string, 0, $index);
        $string = substr($string, $index);
        return $substr;
    }

    /**
     * Define Array
     *
     * Takes any number of arrays whose indices are integers and whose values are strings and defines a bunch of
     * named constants from it, using the value as the name of the constant and the index as the value of the constant.
     * If any of the constants that would be defined already exists, none of the constants will be defined.
     *
     * @access private
     */
    function _define_array()
    {
        $args = func_get_args();
        foreach ($args as $arg) {
            foreach ($arg as $key => $value) {
                if (!defined($value)) {
                    define($value, $key);
                } else {
                    break 2;
                }
            }
        }
    }

    /**
     * Returns a log of the packets that have been sent and received.
     *
     * Returns a string if NET_SSH2_LOGGING == self::LOG_COMPLEX, an array if NET_SSH2_LOGGING == self::LOG_SIMPLE and false if !defined('NET_SSH2_LOGGING')
     *
     * @access public
     * @return array|false|string
     */
    function getLog()
    {
        if (!defined('NET_SSH2_LOGGING')) {
            return false;
        }

        switch (NET_SSH2_LOGGING) {
            case self::LOG_SIMPLE:
                return $this->message_number_log;
            case self::LOG_COMPLEX:
                $log = $this->_format_log($this->message_log, $this->message_number_log);
                return PHP_SAPI == 'cli' ? $log : '<pre>' . $log . '</pre>';
            default:
                return false;
        }
    }

    /**
     * Formats a log for printing
     *
     * @param array $message_log
     * @param array $message_number_log
     * @access private
     * @return string
     */
    function _format_log($message_log, $message_number_log)
    {
        $output = '';
        for ($i = 0; $i < count($message_log); $i++) {
            $output.= $message_number_log[$i] . "\r\n";
            $current_log = $message_log[$i];
            $j = 0;
            do {
                if (strlen($current_log)) {
                    $output.= str_pad(dechex($j), 7, '0', STR_PAD_LEFT) . '0  ';
                }
                $fragment = $this->_string_shift($current_log, $this->log_short_width);
                $hex = substr(preg_replace_callback('#.#s', array($this, '_format_log_helper'), $fragment), strlen($this->log_boundary));
                // replace non ASCII printable characters with dots
                // http://en.wikipedia.org/wiki/ASCII#ASCII_printable_characters
                // also replace < with a . since < messes up the output on web browsers
                $raw = preg_replace('#[^\x20-\x7E]|<#', '.', $fragment);
                $output.= str_pad($hex, $this->log_long_width - $this->log_short_width, ' ') . $raw . "\r\n";
                $j++;
            } while (strlen($current_log));
            $output.= "\r\n";
        }

        return $output;
    }

    /**
     * Helper function for _format_log
     *
     * For use with preg_replace_callback()
     *
     * @param array $matches
     * @access private
     * @return string
     */
    function _format_log_helper($matches)
    {
        return $this->log_boundary . str_pad(dechex(ord($matches[0])), 2, '0', STR_PAD_LEFT);
    }

    /**
     * Helper function for agent->_on_channel_open()
     *
     * Used when channels are created to inform agent
     * of said channel opening. Must be called after
     * channel open confirmation received
     *
     * @access private
     */
    function _on_channel_open()
    {
        if (isset($this->agent)) {
            $this->agent->_on_channel_open($this);
        }
    }

    /**
     * Returns the first value of the intersection of two arrays or false if
     * the intersection is empty. The order is defined by the first parameter.
     *
     * @param array $array1
     * @param array $array2
     * @return mixed False if intersection is empty, else intersected value.
     * @access private
     */
    function _array_intersect_first($array1, $array2)
    {
        foreach ($array1 as $value) {
            if (in_array($value, $array2)) {
                return $value;
            }
        }
        return false;
    }

    /**
     * Returns all errors
     *
     * @return string[]
     * @access public
     */
    function getErrors()
    {
        return $this->errors;
    }

    /**
     * Returns the last error
     *
     * @return string
     * @access public
     */
    function getLastError()
    {
        $count = count($this->errors);

        if ($count > 0) {
            return $this->errors[$count - 1];
        }
    }

    /**
     * Return the server identification.
     *
     * @return string
     * @access public
     */
    function getServerIdentification()
    {
        $this->_connect();

        return $this->server_identifier;
    }

    /**
     * Return a list of the key exchange algorithms the server supports.
     *
     * @return array
     * @access public
     */
    function getKexAlgorithms()
    {
        $this->_connect();

        return $this->kex_algorithms;
    }

    /**
     * Return a list of the host key (public key) algorithms the server supports.
     *
     * @return array
     * @access public
     */
    function getServerHostKeyAlgorithms()
    {
        $this->_connect();

        return $this->server_host_key_algorithms;
    }

    /**
     * Return a list of the (symmetric key) encryption algorithms the server supports, when receiving stuff from the client.
     *
     * @return array
     * @access public
     */
    function getEncryptionAlgorithmsClient2Server()
    {
        $this->_connect();

        return $this->encryption_algorithms_client_to_server;
    }

    /**
     * Return a list of the (symmetric key) encryption algorithms the server supports, when sending stuff to the client.
     *
     * @return array
     * @access public
     */
    function getEncryptionAlgorithmsServer2Client()
    {
        $this->_connect();

        return $this->encryption_algorithms_server_to_client;
    }

    /**
     * Return a list of the MAC algorithms the server supports, when receiving stuff from the client.
     *
     * @return array
     * @access public
     */
    function getMACAlgorithmsClient2Server()
    {
        $this->_connect();

        return $this->mac_algorithms_client_to_server;
    }

    /**
     * Return a list of the MAC algorithms the server supports, when sending stuff to the client.
     *
     * @return array
     * @access public
     */
    function getMACAlgorithmsServer2Client()
    {
        $this->_connect();

        return $this->mac_algorithms_server_to_client;
    }

    /**
     * Return a list of the compression algorithms the server supports, when receiving stuff from the client.
     *
     * @return array
     * @access public
     */
    function getCompressionAlgorithmsClient2Server()
    {
        $this->_connect();

        return $this->compression_algorithms_client_to_server;
    }

    /**
     * Return a list of the compression algorithms the server supports, when sending stuff to the client.
     *
     * @return array
     * @access public
     */
    function getCompressionAlgorithmsServer2Client()
    {
        $this->_connect();

        return $this->compression_algorithms_server_to_client;
    }

    /**
     * Return a list of the languages the server supports, when sending stuff to the client.
     *
     * @return array
     * @access public
     */
    function getLanguagesServer2Client()
    {
        $this->_connect();

        return $this->languages_server_to_client;
    }

    /**
     * Return a list of the languages the server supports, when receiving stuff from the client.
     *
     * @return array
     * @access public
     */
    function getLanguagesClient2Server()
    {
        $this->_connect();

        return $this->languages_client_to_server;
    }

    /**
     * Returns a list of algorithms the server supports
     *
     * @return array
     * @access public
     */
    function getServerAlgorithms()
    {
        $this->_connect();

        return array(
            'kex' => $this->kex_algorithms,
            'hostkey' => $this->server_host_key_algorithms,
            'client_to_server' => array(
                'crypt' => $this->encryption_algorithms_client_to_server,
                'mac' => $this->mac_algorithms_client_to_server,
                'comp' => $this->compression_algorithms_client_to_server,
                'lang' => $this->languages_client_to_server
            ),
            'server_to_client' => array(
                'crypt' => $this->encryption_algorithms_server_to_client,
                'mac' => $this->mac_algorithms_server_to_client,
                'comp' => $this->compression_algorithms_server_to_client,
                'lang' => $this->languages_server_to_client
            )
        );
    }

    /**
     * Returns a list of KEX algorithms that phpseclib supports
     *
     * @return array
     * @access public
     */
    function getSupportedKEXAlgorithms()
    {
        $kex_algorithms = array(
            // Elliptic Curve Diffie-Hellman Key Agreement (ECDH) using
            // Curve25519. See doc/curve25519-sha256@libssh.org.txt in the
            // libssh repository for more information.
            'curve25519-sha256@libssh.org',

            'diffie-hellman-group-exchange-sha256',// RFC 4419
            'diffie-hellman-group-exchange-sha1',  // RFC 4419

            // Diffie-Hellman Key Agreement (DH) using integer modulo prime
            // groups.
            'diffie-hellman-group14-sha1', // REQUIRED
            'diffie-hellman-group1-sha1', // REQUIRED
        );

        if (!function_exists('sodium_crypto_box_publickey_from_secretkey')) {
            $kex_algorithms = array_diff(
                $kex_algorithms,
                array('curve25519-sha256@libssh.org')
            );
        }

        return $kex_algorithms;
    }

    /**
     * Returns a list of host key algorithms that phpseclib supports
     *
     * @return array
     * @access public
     */
    function getSupportedHostKeyAlgorithms()
    {
        return array(
            'rsa-sha2-256', // RFC 8332
            'rsa-sha2-512', // RFC 8332
            'ssh-rsa', // RECOMMENDED  sign   Raw RSA Key
            'ssh-dss'  // REQUIRED     sign   Raw DSS Key
        );
    }

    /**
     * Returns a list of symmetric key algorithms that phpseclib supports
     *
     * @return array
     * @access public
     */
    function getSupportedEncryptionAlgorithms()
    {
        $algos = array(
            // from <http://tools.ietf.org/html/rfc4345#section-4>:
            'arcfour256',
            'arcfour128',

            //'arcfour',      // OPTIONAL          the ARCFOUR stream cipher with a 128-bit key

            // CTR modes from <http://tools.ietf.org/html/rfc4344#section-4>:
            'aes128-ctr',     // RECOMMENDED       AES (Rijndael) in SDCTR mode, with 128-bit key
            'aes192-ctr',     // RECOMMENDED       AES with 192-bit key
            'aes256-ctr',     // RECOMMENDED       AES with 256-bit key

            'twofish128-ctr', // OPTIONAL          Twofish in SDCTR mode, with 128-bit key
            'twofish192-ctr', // OPTIONAL          Twofish with 192-bit key
            'twofish256-ctr', // OPTIONAL          Twofish with 256-bit key

            'aes128-cbc',     // RECOMMENDED       AES with a 128-bit key
            'aes192-cbc',     // OPTIONAL          AES with a 192-bit key
            'aes256-cbc',     // OPTIONAL          AES in CBC mode, with a 256-bit key

            'twofish128-cbc', // OPTIONAL          Twofish with a 128-bit key
            'twofish192-cbc', // OPTIONAL          Twofish with a 192-bit key
            'twofish256-cbc',
            'twofish-cbc',    // OPTIONAL          alias for "twofish256-cbc"
                              //                   (this is being retained for historical reasons)

            'blowfish-ctr',   // OPTIONAL          Blowfish in SDCTR mode

            'blowfish-cbc',   // OPTIONAL          Blowfish in CBC mode

            '3des-ctr',       // RECOMMENDED       Three-key 3DES in SDCTR mode

            '3des-cbc',       // REQUIRED          three-key 3DES in CBC mode

             //'none'           // OPTIONAL          no encryption; NOT RECOMMENDED
        );

        if ($this->crypto_engine) {
            $engines = array($this->crypto_engine);
        } else {
            $engines = array(
                Base::ENGINE_OPENSSL,
                Base::ENGINE_MCRYPT,
                Base::ENGINE_INTERNAL
            );
        }

        $ciphers = array();
        foreach ($engines as $engine) {
            foreach ($algos as $algo) {
                $obj = $this->_encryption_algorithm_to_crypt_instance($algo);
                if ($obj instanceof Rijndael) {
                    $obj->setKeyLength(preg_replace('#[^\d]#', '', $algo));
                }
                switch ($algo) {
                    case 'arcfour128':
                    case 'arcfour256':
                        if ($engine != Base::ENGINE_INTERNAL) {
                            continue 2;
                        }
                }
                if ($obj->isValidEngine($engine)) {
                    $algos = array_diff($algos, array($algo));
                    $ciphers[] = $algo;
                }
            }
        }

        return $ciphers;
    }

    /**
     * Returns a list of MAC algorithms that phpseclib supports
     *
     * @return array
     * @access public
     */
    function getSupportedMACAlgorithms()
    {
        return array(
            // from <http://www.ietf.org/rfc/rfc6668.txt>:
            'hmac-sha2-256',// RECOMMENDED     HMAC-SHA256 (digest length = key length = 32)

            'hmac-sha1-96', // RECOMMENDED     first 96 bits of HMAC-SHA1 (digest length = 12, key length = 20)
            'hmac-sha1',    // REQUIRED        HMAC-SHA1 (digest length = key length = 20)
            'hmac-md5-96',  // OPTIONAL        first 96 bits of HMAC-MD5 (digest length = 12, key length = 16)
            'hmac-md5',     // OPTIONAL        HMAC-MD5 (digest length = key length = 16)
            //'none'          // OPTIONAL        no MAC; NOT RECOMMENDED
        );
    }

    /**
     * Returns a list of compression algorithms that phpseclib supports
     *
     * @return array
     * @access public
     */
    function getSupportedCompressionAlgorithms()
    {
        return array(
            'none'   // REQUIRED        no compression
            //'zlib' // OPTIONAL        ZLIB (LZ77) compression
        );
    }

    /**
     * Return list of negotiated algorithms
     *
     * Uses the same format as https://www.php.net/ssh2-methods-negotiated
     *
     * @return array
     * @access public
     */
    function getAlgorithmsNegotiated()
    {
        $this->_connect();

        return array(
            'kex' => $this->kex_algorithm,
            'hostkey' => $this->signature_format,
            'client_to_server' => array(
                'crypt' => $this->encrypt->name,
                'mac' => $this->hmac_create->name,
                'comp' => 'none',
            ),
            'server_to_client' => array(
                'crypt' => $this->decrypt->name,
                'mac' => $this->hmac_check->name,
                'comp' => 'none',
            )
        );
    }

    /**
     * Accepts an associative array with up to four parameters as described at
     * <https://www.php.net/manual/en/function.ssh2-connect.php>
     *
     * @param array $methods
     * @access public
     */
    function setPreferredAlgorithms($methods)
    {
        $preferred = $methods;

        if (isset($preferred['kex'])) {
            $preferred['kex'] = array_intersect(
                $preferred['kex'],
                $this->getSupportedKEXAlgorithms()
            );
        }

        if (isset($preferred['hostkey'])) {
            $preferred['hostkey'] = array_intersect(
                $preferred['hostkey'],
                $this->getSupportedHostKeyAlgorithms()
            );
        }

        $keys = array('client_to_server', 'server_to_client');
        foreach ($keys as $key) {
            if (isset($preferred[$key])) {
                $a = &$preferred[$key];
                if (isset($a['crypt'])) {
                    $a['crypt'] = array_intersect(
                        $a['crypt'],
                        $this->getSupportedEncryptionAlgorithms()
                    );
                }
                if (isset($a['comp'])) {
                    $a['comp'] = array_intersect(
                        $a['comp'],
                        $this->getSupportedCompressionAlgorithms()
                    );
                }
                if (isset($a['mac'])) {
                    $a['mac'] = array_intersect(
                        $a['mac'],
                        $this->getSupportedMACAlgorithms()
                    );
                }
            }
        }

        $keys = array(
            'kex',
            'hostkey',
            'client_to_server/crypt',
            'client_to_server/comp',
            'client_to_server/mac',
            'server_to_client/crypt',
            'server_to_client/comp',
            'server_to_client/mac',
        );
        foreach ($keys as $key) {
            $p = $preferred;
            $m = $methods;

            $subkeys = explode('/', $key);
            foreach ($subkeys as $subkey) {
                if (!isset($p[$subkey])) {
                    continue 2;
                }
                $p = $p[$subkey];
                $m = $m[$subkey];
            }

            if (count($p) != count($m)) {
                $diff = array_diff($m, $p);
                $msg = count($diff) == 1 ?
                    ' is not a supported algorithm' :
                    ' are not supported algorithms';
                user_error(implode(', ', $diff) . $msg);
                return false;
            }
        }

        $this->preferred = $preferred;
    }

    /**
     * Returns the banner message.
     *
     * Quoting from the RFC, "in some jurisdictions, sending a warning message before
     * authentication may be relevant for getting legal protection."
     *
     * @return string
     * @access public
     */
    function getBannerMessage()
    {
        return $this->banner_message;
    }

    /**
     * Returns the server public host key.
     *
     * Caching this the first time you connect to a server and checking the result on subsequent connections
     * is recommended.  Returns false if the server signature is not signed correctly with the public host key.
     *
     * @return mixed
     * @access public
     */
    function getServerPublicHostKey()
    {
        if (!($this->bitmap & self::MASK_CONSTRUCTOR)) {
            if (!$this->_connect()) {
                return false;
            }
        }

        $signature = $this->signature;
        $server_public_host_key = $this->server_public_host_key;

        if (strlen($server_public_host_key) < 4) {
            return false;
        }
        extract(unpack('Nlength', $this->_string_shift($server_public_host_key, 4)));
        $this->_string_shift($server_public_host_key, $length);

        if ($this->signature_validated) {
            return $this->bitmap ?
                $this->signature_format . ' ' . base64_encode($this->server_public_host_key) :
                false;
        }

        $this->signature_validated = true;

        switch ($this->signature_format) {
            case 'ssh-dss':
                $zero = new BigInteger();

                if (strlen($server_public_host_key) < 4) {
                    return false;
                }
                $temp = unpack('Nlength', $this->_string_shift($server_public_host_key, 4));
                $p = new BigInteger($this->_string_shift($server_public_host_key, $temp['length']), -256);

                if (strlen($server_public_host_key) < 4) {
                    return false;
                }
                $temp = unpack('Nlength', $this->_string_shift($server_public_host_key, 4));
                $q = new BigInteger($this->_string_shift($server_public_host_key, $temp['length']), -256);

                if (strlen($server_public_host_key) < 4) {
                    return false;
                }
                $temp = unpack('Nlength', $this->_string_shift($server_public_host_key, 4));
                $g = new BigInteger($this->_string_shift($server_public_host_key, $temp['length']), -256);

                if (strlen($server_public_host_key) < 4) {
                    return false;
                }
                $temp = unpack('Nlength', $this->_string_shift($server_public_host_key, 4));
                $y = new BigInteger($this->_string_shift($server_public_host_key, $temp['length']), -256);

                /* The value for 'dss_signature_blob' is encoded as a string containing
                   r, followed by s (which are 160-bit integers, without lengths or
                   padding, unsigned, and in network byte order). */
                $temp = unpack('Nlength', $this->_string_shift($signature, 4));
                if ($temp['length'] != 40) {
                    user_error('Invalid signature');
                    return $this->_disconnect(NET_SSH2_DISCONNECT_KEY_EXCHANGE_FAILED);
                }

                $r = new BigInteger($this->_string_shift($signature, 20), 256);
                $s = new BigInteger($this->_string_shift($signature, 20), 256);

                switch (true) {
                    case $r->equals($zero):
                    case $r->compare($q) >= 0:
                    case $s->equals($zero):
                    case $s->compare($q) >= 0:
                        user_error('Invalid signature');
                        return $this->_disconnect(NET_SSH2_DISCONNECT_KEY_EXCHANGE_FAILED);
                }

                $w = $s->modInverse($q);

                $u1 = $w->multiply(new BigInteger(sha1($this->exchange_hash), 16));
                list(, $u1) = $u1->divide($q);

                $u2 = $w->multiply($r);
                list(, $u2) = $u2->divide($q);

                $g = $g->modPow($u1, $p);
                $y = $y->modPow($u2, $p);

                $v = $g->multiply($y);
                list(, $v) = $v->divide($p);
                list(, $v) = $v->divide($q);

                if (!$v->equals($r)) {
                    user_error('Bad server signature');
                    return $this->_disconnect(NET_SSH2_DISCONNECT_HOST_KEY_NOT_VERIFIABLE);
                }

                break;
            case 'ssh-rsa':
            case 'rsa-sha2-256':
            case 'rsa-sha2-512':
                if (strlen($server_public_host_key) < 4) {
                    return false;
                }
                $temp = unpack('Nlength', $this->_string_shift($server_public_host_key, 4));
                $e = new BigInteger($this->_string_shift($server_public_host_key, $temp['length']), -256);

                if (strlen($server_public_host_key) < 4) {
                    return false;
                }
                $temp = unpack('Nlength', $this->_string_shift($server_public_host_key, 4));
                $rawN = $this->_string_shift($server_public_host_key, $temp['length']);
                $n = new BigInteger($rawN, -256);
                $nLength = strlen(ltrim($rawN, "\0"));

                /*
                if (strlen($signature) < 4) {
                    return false;
                }
                $temp = unpack('Nlength', $this->_string_shift($signature, 4));
                $signature = $this->_string_shift($signature, $temp['length']);

                $rsa = new RSA();
                switch ($this->signature_format) {
                    case 'rsa-sha2-512':
                        $hash = 'sha512';
                        break;
                    case 'rsa-sha2-256':
                        $hash = 'sha256';
                        break;
                    //case 'ssh-rsa':
                    default:
                        $hash = 'sha1';
                }
                $rsa->setHash($hash);
                $rsa->setSignatureMode(RSA::SIGNATURE_PKCS1);
                $rsa->loadKey(array('e' => $e, 'n' => $n), RSA::PUBLIC_FORMAT_RAW);

                if (!$rsa->verify($this->exchange_hash, $signature)) {
                    user_error('Bad server signature');
                    return $this->_disconnect(NET_SSH2_DISCONNECT_HOST_KEY_NOT_VERIFIABLE);
                }
                */

                if (strlen($signature) < 4) {
                    return false;
                }
                $temp = unpack('Nlength', $this->_string_shift($signature, 4));
                $s = new BigInteger($this->_string_shift($signature, $temp['length']), 256);

                // validate an RSA signature per "8.2 RSASSA-PKCS1-v1_5", "5.2.2 RSAVP1", and "9.1 EMSA-PSS" in the
                // following URL:
                // ftp://ftp.rsasecurity.com/pub/pkcs/pkcs-1/pkcs-1v2-1.pdf

                // also, see SSHRSA.c (rsa2_verifysig) in PuTTy's source.

                if ($s->compare(new BigInteger()) < 0 || $s->compare($n->subtract(new BigInteger(1))) > 0) {
                    user_error('Invalid signature');
                    return $this->_disconnect(NET_SSH2_DISCONNECT_KEY_EXCHANGE_FAILED);
                }

                $s = $s->modPow($e, $n);
                $s = $s->toBytes();

                switch ($this->signature_format) {
                    case 'rsa-sha2-512':
                        $hash = 'sha512';
                        break;
                    case 'rsa-sha2-256':
                        $hash = 'sha256';
                        break;
                    //case 'ssh-rsa':
                    default:
                        $hash = 'sha1';
                }
                $hashObj = new Hash($hash);
                switch ($this->signature_format) {
                    case 'rsa-sha2-512':
                        $h = pack('N5a*', 0x00305130, 0x0D060960, 0x86480165, 0x03040203, 0x05000440, $hashObj->hash($this->exchange_hash));
                        break;
                    case 'rsa-sha2-256':
                        $h = pack('N5a*', 0x00303130, 0x0D060960, 0x86480165, 0x03040201, 0x05000420, $hashObj->hash($this->exchange_hash));
                        break;
                    //case 'ssh-rsa':
                    default:
                        $hash = 'sha1';
                        $h = pack('N4a*', 0x00302130, 0x0906052B, 0x0E03021A, 0x05000414, $hashObj->hash($this->exchange_hash));
                }
                $h = chr(0x01) . str_repeat(chr(0xFF), $nLength - 2 - strlen($h)) . $h;

                if ($s != $h) {
                    user_error('Bad server signature');
                    return $this->_disconnect(NET_SSH2_DISCONNECT_HOST_KEY_NOT_VERIFIABLE);
                }
                break;
            default:
                user_error('Unsupported signature format');
                return $this->_disconnect(NET_SSH2_DISCONNECT_HOST_KEY_NOT_VERIFIABLE);
        }

        return $this->signature_format . ' ' . base64_encode($this->server_public_host_key);
    }

    /**
     * Returns the exit status of an SSH command or false.
     *
     * @return false|int
     * @access public
     */
    function getExitStatus()
    {
        if (is_null($this->exit_status)) {
            return false;
        }
        return $this->exit_status;
    }

    /**
     * Returns the number of columns for the terminal window size.
     *
     * @return int
     * @access public
     */
    function getWindowColumns()
    {
        return $this->windowColumns;
    }

    /**
     * Returns the number of rows for the terminal window size.
     *
     * @return int
     * @access public
     */
    function getWindowRows()
    {
        return $this->windowRows;
    }

    /**
     * Sets the number of columns for the terminal window size.
     *
     * @param int $value
     * @access public
     */
    function setWindowColumns($value)
    {
        $this->windowColumns = $value;
    }

    /**
     * Sets the number of rows for the terminal window size.
     *
     * @param int $value
     * @access public
     */
    function setWindowRows($value)
    {
        $this->windowRows = $value;
    }

    /**
     * Sets the number of columns and rows for the terminal window size.
     *
     * @param int $columns
     * @param int $rows
     * @access public
     */
    function setWindowSize($columns = 80, $rows = 24)
    {
        $this->windowColumns = $columns;
        $this->windowRows = $rows;
    }

    /**
     * Update packet types in log history
     *
     * @param string $old
     * @param string $new
     * @access private
     */
    function _updateLogHistory($old, $new)
    {
        if (defined('NET_SSH2_LOGGING') && NET_SSH2_LOGGING == self::LOG_COMPLEX) {
            $this->message_number_log[count($this->message_number_log) - 1] = str_replace(
                $old,
                $new,
                $this->message_number_log[count($this->message_number_log) - 1]
            );
        }
    }

    /**
     * Return the list of authentication methods that may productively continue authentication.
     *
     * @see https://tools.ietf.org/html/rfc4252#section-5.1
     * @return array|null
     */
    function getAuthMethodsToContinue()
    {
        return $this->auth_methods_to_continue;
    }
}<|MERGE_RESOLUTION|>--- conflicted
+++ resolved
@@ -2814,14 +2814,8 @@
                 return false;
             }
 
-<<<<<<< HEAD
             $this->channel_status[self::CHANNEL_EXEC] = NET_SSH2_MSG_CHANNEL_REQUEST;
             if (!$this->_get_channel_packet(self::CHANNEL_EXEC)) {
-=======
-            $this->channel_status[NET_SSH2_CHANNEL_EXEC] = NET_SSH2_MSG_CHANNEL_REQUEST;
-
-            if (!$this->_get_channel_packet(NET_SSH2_CHANNEL_EXEC)) {
->>>>>>> 74f1c9ed
                 user_error('Unable to request pseudo-terminal');
                 return $this->_disconnect(NET_SSH2_DISCONNECT_BY_APPLICATION);
             }
@@ -2946,9 +2940,9 @@
             return false;
         }
 
-        $this->channel_status[NET_SSH2_CHANNEL_SHELL] = NET_SSH2_MSG_CHANNEL_REQUEST;
-
-        if (!$this->_get_channel_packet(NET_SSH2_CHANNEL_SHELL)) {
+        $this->channel_status[self::CHANNEL_SHELL] = NET_SSH2_MSG_CHANNEL_REQUEST;
+
+        if (!$this->_get_channel_packet(self::CHANNEL_SHELL)) {
             user_error('Unable to request pseudo-terminal');
             return $this->_disconnect(NET_SSH2_DISCONNECT_BY_APPLICATION);
         }
@@ -2965,16 +2959,12 @@
             return false;
         }
 
-<<<<<<< HEAD
-        $this->channel_status[self::CHANNEL_SHELL] = NET_SSH2_MSG_IGNORE;
-=======
-        $response = $this->_get_channel_packet(NET_SSH2_CHANNEL_SHELL);
+        $response = $this->_get_channel_packet(self::CHANNEL_SHELL);
         if ($response === false) {
             return false;
         }
 
-        $this->channel_status[NET_SSH2_CHANNEL_SHELL] = NET_SSH2_MSG_CHANNEL_DATA;
->>>>>>> 74f1c9ed
+        $this->channel_status[self::CHANNEL_SHELL] = NET_SSH2_MSG_CHANNEL_DATA;
 
         $this->bitmap |= self::MASK_SHELL;
 
