--- conflicted
+++ resolved
@@ -161,15 +161,11 @@
     /**
      * Outputs the message numbers real-time
      */
-<<<<<<< HEAD
     public const LOG_SIMPLE_REALTIME = 5;
-=======
-    const LOG_SIMPLE_REALTIME = 5;
     /*
      * Dumps the message numbers real-time
      */
-    const LOG_REALTIME_SIMPLE = 5;
->>>>>>> dcd4b2a0
+    public const LOG_REALTIME_SIMPLE = 5;
     /**
      * Make sure that the log never gets larger than this
      *
@@ -969,7 +965,7 @@
 
     /**
      * Bytes Transferred Since Last Key Exchange
-     *
+     * 
      * Includes outbound and inbound totals
      *
      * @var int
@@ -978,14 +974,14 @@
 
     /**
      * After how many transferred byte should phpseclib initiate a key re-exchange?
-     *
+     * 
      * @var int
      */
     private $doKeyReexchangeAfterXBytes = 256 * 1024;
 
     /**
      * Has a key re-exchange been initialized?
-     *
+     * 
      * @var bool
      * @access private
      */
@@ -1394,23 +1390,18 @@
         if ($kexinit_payload_server === false && $send_kex) {
             $this->send_binary_packet($kexinit_payload_client);
 
-<<<<<<< HEAD
-            $this->extra_packets = 0;
-            $kexinit_payload_server = $this->get_binary_packet_or_close(MessageType::KEXINIT);
-=======
             while (true) {
                 $kexinit_payload_server = $this->get_binary_packet();
                 switch (ord($kexinit_payload_server[0])) {
-                    case NET_SSH2_MSG_KEXINIT:
+                    case MessageType::KEXINIT:
                         break 2;
-                    case NET_SSH2_MSG_DISCONNECT:
+                    case MessageType::DISCONNECT:
                         return $this->handleDisconnect($kexinit_payload_server);
                 }
 
                 $this->kex_buffer[] = $kexinit_payload_server;
             }
 
->>>>>>> dcd4b2a0
             $send_kex = false;
         }
 
@@ -3555,19 +3546,9 @@
     private function filter(string $payload): string
     {
         switch (ord($payload[0])) {
-<<<<<<< HEAD
             case MessageType::DISCONNECT:
-                Strings::shift($payload, 1);
-                [$reason_code, $message] = Strings::unpackSSH2('Ns', $payload);
-                $this->errors[] = 'SSH_MSG_DISCONNECT: SSH_DISCONNECT_' . DisconnectReason::getConstantNameByValue($reason_code) . "\r\n$message";
-                $this->disconnect_helper(DisconnectReason::CONNECTION_LOST);
-                throw new ConnectionClosedException('Connection closed by server');
+                return $this->handleDisconnect($payload);
             case MessageType::IGNORE:
-=======
-            case NET_SSH2_MSG_DISCONNECT:
-                return $this->handleDisconnect($payload);
-            case NET_SSH2_MSG_IGNORE:
->>>>>>> dcd4b2a0
                 $this->extra_packets++;
                 $payload = $this->get_binary_packet();
                 break;
@@ -3578,17 +3559,10 @@
                 $this->errors[] = "SSH_MSG_DEBUG: $message";
                 $payload = $this->get_binary_packet();
                 break;
-<<<<<<< HEAD
             case MessageType::UNIMPLEMENTED:
                 break;
             case MessageType::KEXINIT:
-                // this is here for key re-exchanges after the initial key exchange
-=======
-            case NET_SSH2_MSG_UNIMPLEMENTED:
-                break; // return payload
-            case NET_SSH2_MSG_KEXINIT:
-                // this is here for server initiated key re-exchanges after the initial key exchange
->>>>>>> dcd4b2a0
+                // this is here for server key re-exchanges after the initial key exchange
                 if ($this->session_id !== false) {
                     if (!$this->key_exchange($payload)) {
                         $this->disconnect_helper(NET_SSH2_DISCONNECT_KEY_EXCHANGE_FAILED);
@@ -4254,15 +4228,11 @@
                     $realtime_log_size = strlen($entry);
                     $realtime_log_wrap = true;
                 }
-<<<<<<< HEAD
                 fwrite($realtime_log_file, $entry);
-=======
-                fputs($realtime_log_file, $entry);
                 break;
             case self::LOG_REALTIME_SIMPLE:
                 echo $message_number;
                 echo PHP_SAPI == 'cli' ? "\r\n" : '<br>';
->>>>>>> dcd4b2a0
         }
     }
 
