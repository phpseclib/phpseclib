<?php

/**
 * Pure-PHP implementation of SSHv2.
 *
 * PHP version 5
 *
 * Here are some examples of how to use this library:
 * <code>
 * <?php
 *    include 'vendor/autoload.php';
 *
 *    $ssh = new \phpseclib3\Net\SSH2('www.domain.tld');
 *    if (!$ssh->login('username', 'password')) {
 *        exit('Login Failed');
 *    }
 *
 *    echo $ssh->exec('pwd');
 *    echo $ssh->exec('ls -la');
 * ?>
 * </code>
 *
 * <code>
 * <?php
 *    include 'vendor/autoload.php';
 *
 *    $key = \phpseclib3\Crypt\PublicKeyLoader::load('...', '(optional) password');
 *
 *    $ssh = new \phpseclib3\Net\SSH2('www.domain.tld');
 *    if (!$ssh->login('username', $key)) {
 *        exit('Login Failed');
 *    }
 *
 *    echo $ssh->read('username@username:~$');
 *    $ssh->write("ls -la\n");
 *    echo $ssh->read('username@username:~$');
 * ?>
 * </code>
 *
 * @author    Jim Wigginton <terrafrost@php.net>
 * @copyright 2007 Jim Wigginton
 * @license   http://www.opensource.org/licenses/mit-license.html  MIT License
 * @link      http://phpseclib.sourceforge.net
 */

declare(strict_types=1);

namespace phpseclib3\Net;

use phpseclib3\Common\Functions\Strings;
use phpseclib3\Crypt\Blowfish;
use phpseclib3\Crypt\ChaCha20;
use phpseclib3\Crypt\Common\PrivateKey;
use phpseclib3\Crypt\Common\PublicKey;
use phpseclib3\Crypt\Common\SymmetricKey;
use phpseclib3\Crypt\DH;
use phpseclib3\Crypt\DSA;
use phpseclib3\Crypt\EC;
use phpseclib3\Crypt\Hash;
use phpseclib3\Crypt\Random;
use phpseclib3\Crypt\RC4;
use phpseclib3\Crypt\Rijndael;
use phpseclib3\Crypt\RSA;
use phpseclib3\Crypt\TripleDES;
use phpseclib3\Crypt\Twofish;
use phpseclib3\Exception\ConnectionClosedException;
use phpseclib3\Exception\InsufficientSetupException;
use phpseclib3\Exception\InvalidArgumentException;
use phpseclib3\Exception\InvalidPacketLengthException;
use phpseclib3\Exception\LengthException;
use phpseclib3\Exception\LogicException;
use phpseclib3\Exception\NoSupportedAlgorithmsException;
use phpseclib3\Exception\RuntimeException;
use phpseclib3\Exception\TimeoutException;
use phpseclib3\Exception\UnableToConnectException;
use phpseclib3\Exception\UnexpectedValueException;
use phpseclib3\Exception\UnsupportedAlgorithmException;
use phpseclib3\Exception\UnsupportedCurveException;
use phpseclib3\Math\BigInteger;
use phpseclib3\Net\SSH2\ChannelConnectionFailureReason;
use phpseclib3\Net\SSH2\DisconnectReason;
use phpseclib3\Net\SSH2\MessageType;
use phpseclib3\Net\SSH2\MessageTypeExtra;
use phpseclib3\Net\SSH2\TerminalMode;
use phpseclib3\System\SSH\Agent;

/**
 * Pure-PHP implementation of SSHv2.
 *
 * @author  Jim Wigginton <terrafrost@php.net>
 */
class SSH2
{
    /**#@+
     * Compression Types
     *
     */
    /**
     * No compression
     */
    public const NET_SSH2_COMPRESSION_NONE = 1;
    /**
     * zlib compression
     */
    public const NET_SSH2_COMPRESSION_ZLIB = 2;
    /**
     * zlib@openssh.com
     */
    public const NET_SSH2_COMPRESSION_ZLIB_AT_OPENSSH = 3;
    /**#@-*/

    // Execution Bitmap Masks
    public const MASK_CONSTRUCTOR   = 0x00000001;
    public const MASK_CONNECTED     = 0x00000002;
    public const MASK_LOGIN_REQ     = 0x00000004;
    public const MASK_LOGIN         = 0x00000008;
    public const MASK_SHELL         = 0x00000010;

    /*
     * Channel constants
     *
     * RFC4254 refers not to client and server channels but rather to sender and recipient channels.  we don't refer
     * to them in that way because RFC4254 toggles the meaning. the client sends a SSH_MSG_CHANNEL_OPEN message with
     * a sender channel and the server sends a SSH_MSG_CHANNEL_OPEN_CONFIRMATION in response, with a sender and a
     * recipient channel.  at first glance, you might conclude that SSH_MSG_CHANNEL_OPEN_CONFIRMATION's sender channel
     * would be the same thing as SSH_MSG_CHANNEL_OPEN's sender channel, but it's not, per this snippet:
     *     The 'recipient channel' is the channel number given in the original
     *     open request, and 'sender channel' is the channel number allocated by
     *     the other side.
     *
     * @see \phpseclib3\Net\SSH2::send_channel_packet()
     * @see \phpseclib3\Net\SSH2::get_channel_packet()
     */
    public const CHANNEL_EXEC          = 1; // PuTTy uses 0x100
    public const CHANNEL_SHELL         = 2;
    public const CHANNEL_SUBSYSTEM     = 3;
    public const CHANNEL_AGENT_FORWARD = 4;
    public const CHANNEL_KEEP_ALIVE    = 5;

    /**
     * Returns the message numbers
     *
     * @see \phpseclib3\Net\SSH2::getLog()
     */
    public const LOG_SIMPLE = 1;
    /**
     * Returns the message content
     *
     * @see \phpseclib3\Net\SSH2::getLog()
     */
    public const LOG_COMPLEX = 2;
    /**
     * Outputs the content real-time
     */
    public const LOG_REALTIME = 3;
    /**
     * Dumps the content real-time to a file
     */
    public const LOG_REALTIME_FILE = 4;
    /**
     * Outputs the message numbers real-time
     */
    public const LOG_SIMPLE_REALTIME = 5;
    /**
     * Make sure that the log never gets larger than this
     *
     * @see \phpseclib3\Net\SSH2::getLog()
     */
    public const LOG_MAX_SIZE = 1048576; // 1024 * 1024

    /**
     * Returns when a string matching $expect exactly is found
     *
     * @see \phpseclib3\Net\SSH2::read()
     */
    public const READ_SIMPLE = 1;
    /**
     * Returns when a string matching the regular expression $expect is found
     *
     * @see \phpseclib3\Net\SSH2::read()
     */
    public const READ_REGEX = 2;
    /**
     * Returns whenever a data packet is received.
     *
     * Some data packets may only contain a single character so it may be necessary
     * to call read() multiple times when using this option
     *
     * @see \phpseclib3\Net\SSH2::read()
     */
    public const READ_NEXT = 3;

    /**
     * The SSH identifier
     */
    private string $identifier;

    /**
     * The Socket Object
     *
     * @var resource|closed-resource|null
     */
    public $fsock;

    /**
     * Execution Bitmap
     *
     * The bits that are set represent functions that have been called already.  This is used to determine
     * if a requisite function has been successfully executed.  If not, an error should be thrown.
     */
    protected int $bitmap = 0;

    /**
     * Error information
     *
     * @see self::getErrors()
     * @see self::getLastError()
     */
    private array $errors = [];

    /**
     * Server Identifier
     *
     * @see self::getServerIdentification()
     */
    protected string|false $server_identifier = false;

    /**
     * Key Exchange Algorithms
     *
     * @see self::getKexAlgorithims()
     */
    private array|false $kex_algorithms = false;

    /**
     * Key Exchange Algorithm
     *
     * @see self::getMethodsNegotiated()
     */
    private string|false $kex_algorithm = false;

    /**
     * Minimum Diffie-Hellman Group Bit Size in RFC 4419 Key Exchange Methods
     *
     * @see self::_key_exchange()
     */
    private int $kex_dh_group_size_min = 1536;

    /**
     * Preferred Diffie-Hellman Group Bit Size in RFC 4419 Key Exchange Methods
     *
     * @see self::_key_exchange()
     */
    private int $kex_dh_group_size_preferred = 2048;

    /**
     * Maximum Diffie-Hellman Group Bit Size in RFC 4419 Key Exchange Methods
     *
     * @see self::_key_exchange()
     */
    private int $kex_dh_group_size_max = 4096;

    /**
     * Server Host Key Algorithms
     *
     * @see self::getServerHostKeyAlgorithms()
     */
    private array|false $server_host_key_algorithms = false;

    /**
     * Supported Private Key Algorithms
     *
     * In theory this should be the same as the Server Host Key Algorithms but, in practice,
     * some servers (eg. Azure) will support rsa-sha2-512 as a server host key algorithm but
     * not a private key algorithm
     *
     * @see self::privatekey_login()
     * @var array|false
     */
    private $supported_private_key_algorithms = false;

    /**
     * Encryption Algorithms: Client to Server
     *
     * @see self::getEncryptionAlgorithmsClient2Server()
     */
    private array|false $encryption_algorithms_client_to_server = false;

    /**
     * Encryption Algorithms: Server to Client
     *
     * @see self::getEncryptionAlgorithmsServer2Client()
     */
    private array|false $encryption_algorithms_server_to_client = false;

    /**
     * MAC Algorithms: Client to Server
     *
     * @see self::getMACAlgorithmsClient2Server()
     */
    private array|false $mac_algorithms_client_to_server = false;

    /**
     * MAC Algorithms: Server to Client
     *
     * @see self::getMACAlgorithmsServer2Client()
     */
    private array|false $mac_algorithms_server_to_client = false;

    /**
     * Compression Algorithms: Client to Server
     *
     * @see self::getCompressionAlgorithmsClient2Server()
     */
    private array|false $compression_algorithms_client_to_server = false;

    /**
     * Compression Algorithms: Server to Client
     *
     * @see self::getCompressionAlgorithmsServer2Client()
     */
    private array|false $compression_algorithms_server_to_client = false;

    /**
     * Languages: Server to Client
     */
    private array|false $languages_server_to_client = false;

    /**
     * Languages: Client to Server
     */
    private array|false $languages_client_to_server = false;

    /**
     * Preferred Algorithms
     *
     * @see self::setPreferredAlgorithms()
     */
    private array $preferred = [];

    /**
     * Block Size for Server to Client Encryption
     *
     * "Note that the length of the concatenation of 'packet_length',
     *  'padding_length', 'payload', and 'random padding' MUST be a multiple
     *  of the cipher block size or 8, whichever is larger.  This constraint
     *  MUST be enforced, even when using stream ciphers."
     *
     *  -- http://tools.ietf.org/html/rfc4253#section-6
     *
     * @see self::__construct()
     * @see self::send_binary_packet()
     */
    private int $encrypt_block_size = 8;

    /**
     * Block Size for Client to Server Encryption
     *
     * @see self::__construct()
     * @see self::get_binary_packet()
     */
    private int $decrypt_block_size = 8;

    /**
     * Server to Client Encryption Object
     *
     * @see self::get_binary_packet()
     */
    private SymmetricKey|false $decrypt = false;

    /**
     * Decryption Algorithm Name
     */
    private string|null $decryptName;

    /**
     * Decryption Invocation Counter
     *
     * Used by GCM
     */
    private string|null $decryptInvocationCounter;

    /**
     * Fixed Part of Nonce
     *
     * Used by GCM
     */
    private string|null $decryptFixedPart;

    /**
     * Server to Client Length Encryption Object
     *
     * @see self::get_binary_packet()
     */
    private SymmetricKey|false $lengthDecrypt = false;

    /**
     * Client to Server Encryption Object
     *
     * @see self::send_binary_packet()
     */
    private SymmetricKey|false $encrypt = false;

    /**
     * Encryption Algorithm Name
     */
    private string|null $encryptName;

    /**
     * Encryption Invocation Counter
     *
     * Used by GCM
     */
    private string|null $encryptInvocationCounter;

    /**
     * Fixed Part of Nonce
     *
     * Used by GCM
     */
    private string|null $encryptFixedPart;

    /**
     * Client to Server Length Encryption Object
     *
     * @see self::send_binary_packet()
     */
    private SymmetricKey|false $lengthEncrypt = false;

    /**
     * Client to Server HMAC Object
     *
     * @see self::send_binary_packet()
     */
    private Hash|\stdClass|false $hmac_create = false;

    /**
     * Client to Server HMAC Name
     */
    private string|false $hmac_create_name;

    /**
     * Client to Server ETM
     */
    private int|false $hmac_create_etm;

    /**
     * Server to Client HMAC Object
     *
     * @see self::get_binary_packet()
     */
    private Hash|\stdClass|false $hmac_check = false;

    /**
     * Server to Client HMAC Name
     */
    private string|false $hmac_check_name;

    /**
     * Server to Client ETM
     */
    private int|false $hmac_check_etm;

    /**
     * Size of server to client HMAC
     *
     * We need to know how big the HMAC will be for the server to client direction so that we know how many bytes to read.
     * For the client to server side, the HMAC object will make the HMAC as long as it needs to be.  All we need to do is
     * append it.
     *
     * @see self::get_binary_packet()
     */
    private int|false $hmac_size = false;

    /**
     * Server Public Host Key
     *
     * @see self::getServerPublicHostKey()
     */
    private string $server_public_host_key;

    /**
     * Session identifier
     *
     * "The exchange hash H from the first key exchange is additionally
     *  used as the session identifier, which is a unique identifier for
     *  this connection."
     *
     *  -- http://tools.ietf.org/html/rfc4253#section-7.2
     *
     * @see self::key_exchange()
     */
    private string|false $session_id = false;

    /**
     * Exchange hash
     *
     * The current exchange hash
     *
     * @see self::key_exchange()
     */
    private string|false $exchange_hash = false;

    /**
     * Send Sequence Number
     *
     * See 'Section 6.4.  Data Integrity' of rfc4253 for more info.
     *
     * @see self::send_binary_packet()
     */
    private int $send_seq_no = 0;

    /**
     * Get Sequence Number
     *
     * See 'Section 6.4.  Data Integrity' of rfc4253 for more info.
     *
     * @see self::get_binary_packet()
     */
    private int $get_seq_no = 0;

    /**
     * Server Channels
     *
     * Maps client channels to server channels
     *
     * @see self::get_channel_packet()
     * @see self::exec()
     */
    protected array $server_channels = [];

    /**
     * Channel Read Buffers
     *
     * If a client requests a packet from one channel but receives two packets from another those packets should
     * be placed in a buffer
     *
     * @see self::get_channel_packet()
     * @see self::exec()
     */
    private array $channel_buffers = [];

    /**
     * Channel Write Buffers
     *
     * If a client sends a packet and receives a timeout error mid-transmission, buffer the data written so it
     * can be de-duplicated upon resuming write
     *
     * @see self::send_channel_packet()
     * @var array
     */
    private $channel_buffers_write = [];

    /**
     * Channel Status
     *
     * Contains the type of the last sent message
     *
     * @see self::get_channel_packet()
     */
    protected array $channel_status = [];

    /**
     * The identifier of the interactive channel which was opened most recently
     *
     * @see self::getInteractiveChannelId()
     */
    private int $channel_id_last_interactive = 0;

    /**
     * Packet Size
     *
     * Maximum packet size indexed by channel
     *
     * @see self::send_channel_packet()
     */
    private array $packet_size_client_to_server = [];

    /**
     * Message Number Log
     *
     * @see self::getLog()
     */
    private array $message_number_log = [];

    /**
     * Message Log
     *
     * @see self::getLog()
     */
    private array $message_log = [];

    /**
     * The Window Size
     *
     * Bytes the other party can send before it must wait for the window to be adjusted (0x7FFFFFFF = 2GB)
     *
     * @see self::send_channel_packet()
     * @see self::exec()
     */
    protected int $window_size = 0x7FFFFFFF;

    /**
     * What we resize the window to
     *
     * When PuTTY resizes the window it doesn't add an additional 0x7FFFFFFF bytes - it adds 0x40000000 bytes.
     * Some SFTP clients (GoAnywhere) don't support adding 0x7FFFFFFF to the window size after the fact so
     * we'll just do what PuTTY does
     *
     * @see self::_send_channel_packet()
     * @see self::exec()
     */
    private int $window_resize = 0x40000000;

    /**
     * Window size, server to client
     *
     * Window size indexed by channel
     *
     * @see self::send_channel_packet()
     */
    protected array $window_size_server_to_client = [];

    /**
     * Window size, client to server
     *
     * Window size indexed by channel
     *
     * @see self::get_channel_packet()
     */
    private array $window_size_client_to_server = [];

    /**
     * Server signature
     *
     * Verified against $this->session_id
     *
     * @see self::getServerPublicHostKey()
     */
    private string $signature = '';

    /**
     * Server signature format
     *
     * ssh-rsa or ssh-dss.
     *
     * @see self::getServerPublicHostKey()
     */
    private string $signature_format = '';

    /**
     * Interactive Buffer
     *
     * @see self::read()
     */
    private string $interactiveBuffer = '';

    /**
     * Current log size
     *
     * Should never exceed self::LOG_MAX_SIZE
     *
     * @see self::_send_binary_packet()
     * @see self::_get_binary_packet()
     */
    private int $log_size;

    /**
     * Timeout
     *
     * @see SSH2::setTimeout()
     */
    protected int|null $timeout = null;

    /**
     * Current Timeout
     *
     * @see SSH2::get_channel_packet()
     */
    protected int|float|null $curTimeout = null;

    /**
     * Keep Alive Interval
     *
     * @see self::setKeepAlive()
     */
    private int|null $keepAlive = null;

    /**
     * Real-time log file pointer
     *
     * @see self::_append_log()
     * @var resource|closed-resource
     */
    private $realtime_log_file;

    /**
     * Real-time log file size
     *
     * @see self::_append_log()
     */
    private int $realtime_log_size;

    /**
     * Has the signature been validated?
     *
     * @see self::getServerPublicHostKey()
     */
    private bool $signature_validated = false;

    /**
     * Real-time log file wrap boolean
     *
     * @see self::_append_log()
     */
    private bool $realtime_log_wrap;

    /**
     * Flag to suppress stderr from output
     *
     * @see self::enableQuietMode()
     */
    private bool $quiet_mode = false;

    /**
     * Time of last read/write network activity
     */
    private float|null $last_packet = null;

    /**
     * Exit status returned from ssh if any
     */
    private int|null $exit_status = null;

    /**
     * Flag to request a PTY when using exec()
     *
     * @see self::enablePTY()
     */
    private bool $request_pty = false;

    /**
     * Contents of stdError
     */
    private string $stdErrorLog;

    /**
     * The Last Interactive Response
     *
     * @see self::_keyboard_interactive_process()
     */
    private string $last_interactive_response = '';

    /**
     * Keyboard Interactive Request / Responses
     *
     * @see self::_keyboard_interactive_process()
     */
    private array $keyboard_requests_responses = [];

    /**
     * Banner Message
     *
     * Quoting from the RFC, "in some jurisdictions, sending a warning message before
     * authentication may be relevant for getting legal protection."
     *
     * @see self::_filter()
     * @see self::getBannerMessage()
     */
    private string $banner_message = '';

    /**
     * Did read() timeout or return normally?
     *
     * @see self::isTimeout()
     */
    private bool $is_timeout = false;

    /**
     * Log Boundary
     *
     * @see self::_format_log()
     */
    private string $log_boundary = ':';

    /**
     * Log Long Width
     *
     * @see self::_format_log()
     */
    private int $log_long_width = 65;

    /**
     * Log Short Width
     *
     * @see self::_format_log()
     */
    private int $log_short_width = 16;

    /**
     * Hostname
     *
     * @see self::__construct()
     * @see self::_connect()
     */
    private string $host;

    /**
     * Port Number
     *
     * @see self::__construct()
     * @see self::connect()
     */
    private int $port;

    /**
     * Number of columns for terminal window size
     *
     * @see self::getWindowColumns()
     * @see self::setWindowColumns()
     * @see self::setWindowSize()
     */
    private int $windowColumns = 80;

    /**
     * Number of columns for terminal window size
     *
     * @see self::getWindowRows()
     * @see self::setWindowRows()
     * @see self::setWindowSize()
     */
    private int $windowRows = 24;

    /**
     * Crypto Engine
     *
     * @see self::setCryptoEngine()
     * @see self::_key_exchange()
     */
    private static int|false $crypto_engine = false;

    /**
     * A System_SSH_Agent for use in the SSH2 Agent Forwarding scenario
     */
    private Agent $agent;

    /**
     * Connection storage to replicates ssh2 extension functionality:
     * {@link http://php.net/manual/en/wrappers.ssh2.php#refsect1-wrappers.ssh2-examples}
     *
     * @var array<string, \WeakReference<SSH2>>
     */
    private static array $connections;

    /**
     * Send the identification string first?
     */
    private bool $send_id_string_first = true;

    /**
     * Send the key exchange initiation packet first?
     */
    private bool $send_kex_first = true;

    /**
     * Some versions of OpenSSH incorrectly calculate the key size
     */
    private bool $bad_key_size_fix = false;

    /**
     * Should we try to re-connect to re-establish keys?
     */
    private bool $login_credentials_finalized = false;

    /**
     * Binary Packet Buffer
     */
    private object|null $binary_packet_buffer = null;

    /**
     * Authentication Credentials
     */
    protected array $auth = [];

    /**
     * Terminal
     */
    private string $term = 'vt100';

    /**
     * The authentication methods that may productively continue authentication.
     *
     * @see https://tools.ietf.org/html/rfc4252#section-5.1
     */
    private array|null $auth_methods_to_continue = null;

    /**
     * Compression method
     */
    private int $compress = self::NET_SSH2_COMPRESSION_NONE;

    /**
     * Decompression method
     */
    private int $decompress = self::NET_SSH2_COMPRESSION_NONE;

    /**
     * Compression context
     *
     * @var resource|false|null
     */
    private $compress_context;

    /**
     * Decompression context
     *
     * @var resource|object
     */
    private $decompress_context;

    /**
     * Regenerate Compression Context
     */
    private bool $regenerate_compression_context = false;

    /**
     * Regenerate Decompression Context
     */
    private bool $regenerate_decompression_context = false;

    /**
     * Smart multi-factor authentication flag
     */
    private bool $smartMFA = true;

    /**
     * How many channels are currently opened
     *
     * @var int
     */
    private $channelCount = 0;

    /**
     * Does the server support multiple channels? If not then error out
     * when multiple channels are attempted to be opened
     *
     * @var bool
     */
    private $errorOnMultipleChannels;

    /**
     * Terrapin Countermeasure
     *
     * "During initial KEX, terminate the connection if any unexpected or out-of-sequence packet is received"
     * -- https://github.com/openssh/openssh-portable/commit/1edb00c58f8a6875fad6a497aa2bacf37f9e6cd5
     *
     * @var int
     */
    private $extra_packets;

    /**
     * Default Constructor.
     *
     * $host can either be a string, representing the host, or a stream resource.
     * If $host is a stream resource then $port doesn't do anything, altho $timeout
     * still will be used
     *
     * @see self::login()
     */
    public function __construct($host, int $port = 22, int $timeout = 10)
    {
        self::$connections[$this->getResourceId()] = \WeakReference::create($this);

        $this->timeout = $timeout;

        if (is_resource($host)) {
            $this->fsock = $host;
            return;
        }

        if (Strings::is_stringable($host)) {
            $this->host = $host;
            $this->port = $port;
        }
    }

    /**
     * Set Crypto Engine Mode
     *
     * Possible $engine values:
     * OpenSSL, Eval, PHP
     */
    public static function setCryptoEngine(int $engine): void
    {
        self::$crypto_engine = $engine;
    }

    /**
     * Send Identification String First
     *
     * https://tools.ietf.org/html/rfc4253#section-4.2 says "when the connection has been established,
     * both sides MUST send an identification string". It does not say which side sends it first. In
     * theory it shouldn't matter but it is a fact of life that some SSH servers are simply buggy
     */
    public function sendIdentificationStringFirst(): void
    {
        $this->send_id_string_first = true;
    }

    /**
     * Send Identification String Last
     *
     * https://tools.ietf.org/html/rfc4253#section-4.2 says "when the connection has been established,
     * both sides MUST send an identification string". It does not say which side sends it first. In
     * theory it shouldn't matter but it is a fact of life that some SSH servers are simply buggy
     */
    public function sendIdentificationStringLast(): void
    {
        $this->send_id_string_first = false;
    }

    /**
     * Send SSH_MSG_KEXINIT First
     *
     * https://tools.ietf.org/html/rfc4253#section-7.1 says "key exchange begins by each sending
     * sending the [SSH_MSG_KEXINIT] packet". It does not say which side sends it first. In theory
     * it shouldn't matter but it is a fact of life that some SSH servers are simply buggy
     */
    public function sendKEXINITFirst(): void
    {
        $this->send_kex_first = true;
    }

    /**
     * Send SSH_MSG_KEXINIT Last
     *
     * https://tools.ietf.org/html/rfc4253#section-7.1 says "key exchange begins by each sending
     * sending the [SSH_MSG_KEXINIT] packet". It does not say which side sends it first. In theory
     * it shouldn't matter but it is a fact of life that some SSH servers are simply buggy
     */
    public function sendKEXINITLast(): void
    {
        $this->send_kex_first = false;
    }

    /**
     * stream_select wrapper
     *
     * Quoting https://stackoverflow.com/a/14262151/569976,
     * "The general approach to `EINTR` is to simply handle the error and retry the operation again"
     *
     * This wrapper does that loop
     */
    private static function stream_select(&$read, &$write, &$except, $seconds, $microseconds = null)
    {
        $remaining = $seconds + $microseconds / 1000000;
        $start = microtime(true);
        while (true) {
            $result = @stream_select($read, $write, $except, $seconds, $microseconds);
            if ($result !== false) {
                return $result;
            }
            $elapsed = microtime(true) - $start;
            $seconds = (int) ($remaining - floor($elapsed));
            $microseconds = (int) (1000000 * ($remaining - $seconds));
            if ($elapsed >= $remaining) {
                return false;
            }
        }
    }

    /**
     * Connect to an SSHv2 server
     *
     * @throws UnexpectedValueException on receipt of unexpected packets
     * @throws RuntimeException on other errors
     */
    private function connect()
    {
        if ($this->bitmap & self::MASK_CONSTRUCTOR) {
            return;
        }

        $this->bitmap |= self::MASK_CONSTRUCTOR;

        $this->curTimeout = $this->timeout;

        $this->last_packet = microtime(true);

        if (!is_resource($this->fsock)) {
            $start = microtime(true);
            // with stream_select a timeout of 0 means that no timeout takes place;
            // with fsockopen a timeout of 0 means that you instantly timeout
            // to resolve this incompatibility a timeout of 100,000 will be used for fsockopen if timeout is 0
            $this->fsock = @fsockopen($this->host, $this->port, $errno, $errstr, $this->curTimeout == 0 ? 100000 : $this->curTimeout);
            if (!$this->fsock) {
                $host = $this->host . ':' . $this->port;
                throw new UnableToConnectException(rtrim("Cannot connect to $host. Error $errno. $errstr"));
            }
            $elapsed = microtime(true) - $start;

            if ($this->curTimeout) {
                $this->curTimeout -= $elapsed;
                if ($this->curTimeout < 0) {
                    throw new RuntimeException('Connection timed out whilst attempting to open socket connection');
                }
            }
        }

        $this->identifier = $this->generate_identifier();

        if ($this->send_id_string_first) {
            fwrite($this->fsock, $this->identifier . "\r\n");
        }

        /* According to the SSH2 specs,

          "The server MAY send other lines of data before sending the version
           string.  Each line SHOULD be terminated by a Carriage Return and Line
           Feed.  Such lines MUST NOT begin with "SSH-", and SHOULD be encoded
           in ISO-10646 UTF-8 [RFC3629] (language is not specified).  Clients
           MUST be able to process such lines." */
        $data = '';
        while (!feof($this->fsock) && !preg_match('#(.*)^(SSH-(\d\.\d+).*)#ms', $data, $matches)) {
            $line = '';
            while (true) {
                if ($this->curTimeout) {
                    if ($this->curTimeout < 0) {
                        throw new RuntimeException('Connection timed out whilst receiving server identification string');
                    }
                    $read = [$this->fsock];
                    $write = $except = null;
                    $start = microtime(true);
                    $sec = (int) floor($this->curTimeout);
                    $usec = (int) (1000000 * ($this->curTimeout - $sec));
                    if (static::stream_select($read, $write, $except, $sec, $usec) === false) {
                        throw new RuntimeException('Connection timed out whilst receiving server identification string');
                    }
                    $elapsed = microtime(true) - $start;
                    $this->curTimeout -= $elapsed;
                }

                $temp = stream_get_line($this->fsock, 255, "\n");
                if ($temp === false) {
                    throw new RuntimeException('Error reading from socket');
                }
                if (strlen($temp) == 255) {
                    continue;
                }

                $line .= "$temp\n";

                // quoting RFC4253, "Implementers who wish to maintain
                // compatibility with older, undocumented versions of this protocol may
                // want to process the identification string without expecting the
                // presence of the carriage return character for reasons described in
                // Section 5 of this document."

                //if (substr($line, -2) == "\r\n") {
                //    break;
                //}

                break;
            }

            $data .= $line;
        }

        if (feof($this->fsock)) {
            $this->bitmap = 0;
            throw new ConnectionClosedException('Connection closed by server');
        }

        $extra = $matches[1];

        if (defined('NET_SSH2_LOGGING')) {
            $this->append_log('<-', $matches[0]);
            $this->append_log('->', $this->identifier . "\r\n");
        }

        $this->server_identifier = trim($temp, "\r\n");
        if (strlen($extra)) {
            $this->errors[] = $data;
        }

        if (version_compare($matches[3], '1.99', '<')) {
            $this->bitmap = 0;
            throw new UnableToConnectException("Cannot connect to SSH $matches[3] servers");
        }

        // Ubuntu's OpenSSH from 5.8 to 6.9 didn't work with multiple channels. see
        // https://bugs.launchpad.net/ubuntu/+source/openssh/+bug/1334916 for more info.
        // https://lists.ubuntu.com/archives/oneiric-changes/2011-July/005772.html discusses
        // when consolekit was incorporated.
        // https://marc.info/?l=openssh-unix-dev&m=163409903417589&w=2 discusses some of the
        // issues with how Ubuntu incorporated consolekit
        $pattern = '#^SSH-2\.0-OpenSSH_([\d.]+)[^ ]* Ubuntu-.*$#';
        $match = preg_match($pattern, $this->server_identifier, $matches);
        $match = $match && version_compare('5.8', $matches[1], '<=');
        $match = $match && version_compare('6.9', $matches[1], '>=');
        $this->errorOnMultipleChannels = $match;

        if (!$this->send_id_string_first) {
            fwrite($this->fsock, $this->identifier . "\r\n");
        }

        if (!$this->send_kex_first) {
            $response = $this->get_binary_packet_or_close(MessageType::KEXINIT);
            $this->key_exchange($response);
        }

        if ($this->send_kex_first) {
            $this->key_exchange();
        }

        $this->bitmap |= self::MASK_CONNECTED;

        return true;
    }

    /**
     * Generates the SSH identifier
     *
     * You should overwrite this method in your own class if you want to use another identifier
     */
    private function generate_identifier(): string
    {
        $identifier = 'SSH-2.0-phpseclib_3.0';

        $ext = [];
        if (extension_loaded('sodium')) {
            $ext[] = 'libsodium';
        }

        if (extension_loaded('openssl')) {
            $ext[] = 'openssl';
        }

        if (extension_loaded('gmp')) {
            $ext[] = 'gmp';
        } elseif (extension_loaded('bcmath')) {
            $ext[] = 'bcmath';
        }

        if (!empty($ext)) {
            $identifier .= ' (' . implode(', ', $ext) . ')';
        }

        return $identifier;
    }

    /**
     * Key Exchange
     *
     * @param string|bool $kexinit_payload_server optional
     * @throws UnexpectedValueException on receipt of unexpected packets
     * @throws RuntimeException on other errors
     * @throws NoSupportedAlgorithmsException when none of the algorithms phpseclib has loaded are compatible
     */
    private function key_exchange($kexinit_payload_server = false): bool
    {
        $preferred = $this->preferred;
        $send_kex = true;

        $kex_algorithms = $preferred['kex'] ??
            SSH2::getSupportedKEXAlgorithms();
        $server_host_key_algorithms = $preferred['hostkey'] ??
            SSH2::getSupportedHostKeyAlgorithms();
        $s2c_encryption_algorithms = $preferred['server_to_client']['crypt'] ??
            SSH2::getSupportedEncryptionAlgorithms();
        $c2s_encryption_algorithms = $preferred['client_to_server']['crypt'] ??
            SSH2::getSupportedEncryptionAlgorithms();
        $s2c_mac_algorithms = $preferred['server_to_client']['mac'] ??
            SSH2::getSupportedMACAlgorithms();
        $c2s_mac_algorithms = $preferred['client_to_server']['mac'] ??
            SSH2::getSupportedMACAlgorithms();
        $s2c_compression_algorithms = $preferred['server_to_client']['comp'] ??
            SSH2::getSupportedCompressionAlgorithms();
        $c2s_compression_algorithms = $preferred['client_to_server']['comp'] ??
            SSH2::getSupportedCompressionAlgorithms();

        $kex_algorithms = array_merge($kex_algorithms, ['ext-info-c', 'kex-strict-c-v00@openssh.com']);

        // some SSH servers have buggy implementations of some of the above algorithms
        switch (true) {
            case $this->server_identifier == 'SSH-2.0-SSHD':
            case substr($this->server_identifier, 0, 13) == 'SSH-2.0-DLINK':
                if (!isset($preferred['server_to_client']['mac'])) {
                    $s2c_mac_algorithms = array_values(array_diff(
                        $s2c_mac_algorithms,
                        ['hmac-sha1-96', 'hmac-md5-96']
                    ));
                }
                if (!isset($preferred['client_to_server']['mac'])) {
                    $c2s_mac_algorithms = array_values(array_diff(
                        $c2s_mac_algorithms,
                        ['hmac-sha1-96', 'hmac-md5-96']
                    ));
                }
                break;
            case substr($this->server_identifier, 0, 24) == 'SSH-2.0-TurboFTP_SERVER_':
                if (!isset($preferred['server_to_client']['crypt'])) {
                    $s2c_encryption_algorithms = array_values(array_diff(
                        $s2c_encryption_algorithms,
                        ['aes128-gcm@openssh.com', 'aes256-gcm@openssh.com']
                    ));
                }
                if (!isset($preferred['client_to_server']['crypt'])) {
                    $c2s_encryption_algorithms = array_values(array_diff(
                        $c2s_encryption_algorithms,
                        ['aes128-gcm@openssh.com', 'aes256-gcm@openssh.com']
                    ));
                }
        }

        $client_cookie = Random::string(16);

        $kexinit_payload_client = pack('Ca*', MessageType::KEXINIT, $client_cookie);
        $kexinit_payload_client .= Strings::packSSH2(
            'L10bN',
            $kex_algorithms,
            $server_host_key_algorithms,
            $c2s_encryption_algorithms,
            $s2c_encryption_algorithms,
            $c2s_mac_algorithms,
            $s2c_mac_algorithms,
            $c2s_compression_algorithms,
            $s2c_compression_algorithms,
            [], // language, client to server
            [], // language, server to client
            false, // first_kex_packet_follows
            0 // reserved for future extension
        );

        if ($kexinit_payload_server === false) {
            $this->send_binary_packet($kexinit_payload_client);

            $this->extra_packets = 0;
            $kexinit_payload_server = $this->get_binary_packet_or_close(MessageType::KEXINIT);
            $send_kex = false;
        }

        $response = $kexinit_payload_server;
        Strings::shift($response, 1); // skip past the message number (it should be SSH_MSG_KEXINIT)
        $server_cookie = Strings::shift($response, 16);

        [
            $this->kex_algorithms,
            $this->server_host_key_algorithms,
            $this->encryption_algorithms_client_to_server,
            $this->encryption_algorithms_server_to_client,
            $this->mac_algorithms_client_to_server,
            $this->mac_algorithms_server_to_client,
            $this->compression_algorithms_client_to_server,
            $this->compression_algorithms_server_to_client,
            $this->languages_client_to_server,
            $this->languages_server_to_client,
            $first_kex_packet_follows
        ] = Strings::unpackSSH2('L10C', $response);
        if (in_array('kex-strict-s-v00@openssh.com', $this->kex_algorithms)) {
            if ($this->session_id === false && $this->extra_packets) {
                throw new \UnexpectedValueException('Possible Terrapin Attack detected');
            }
        }

        $this->supported_private_key_algorithms = $this->server_host_key_algorithms;

        if ($send_kex) {
            $this->send_binary_packet($kexinit_payload_client);
        }

        // we need to decide upon the symmetric encryption algorithms before we do the diffie-hellman key exchange

        // we don't initialize any crypto-objects, yet - we do that, later. for now, we need the lengths to make the
        // diffie-hellman key exchange as fast as possible
        $decrypt = self::array_intersect_first($s2c_encryption_algorithms, $this->encryption_algorithms_server_to_client);
        if (!$decrypt || ($decryptKeyLength = $this->encryption_algorithm_to_key_size($decrypt)) === null) {
            $this->disconnect_helper(DisconnectReason::KEY_EXCHANGE_FAILED);
            throw new NoSupportedAlgorithmsException('No compatible server to client encryption algorithms found');
        }

        $encrypt = self::array_intersect_first($c2s_encryption_algorithms, $this->encryption_algorithms_client_to_server);
        if (!$encrypt || ($encryptKeyLength = $this->encryption_algorithm_to_key_size($encrypt)) === null) {
            $this->disconnect_helper(DisconnectReason::KEY_EXCHANGE_FAILED);
            throw new NoSupportedAlgorithmsException('No compatible client to server encryption algorithms found');
        }

        // through diffie-hellman key exchange a symmetric key is obtained
        $this->kex_algorithm = self::array_intersect_first($kex_algorithms, $this->kex_algorithms);
        if ($this->kex_algorithm === false) {
            $this->disconnect_helper(DisconnectReason::KEY_EXCHANGE_FAILED);
            throw new NoSupportedAlgorithmsException('No compatible key exchange algorithms found');
        }

        $server_host_key_algorithm = self::array_intersect_first($server_host_key_algorithms, $this->server_host_key_algorithms);
        if ($server_host_key_algorithm === false) {
            $this->disconnect_helper(DisconnectReason::KEY_EXCHANGE_FAILED);
            throw new NoSupportedAlgorithmsException('No compatible server host key algorithms found');
        }

        $mac_algorithm_out = self::array_intersect_first($c2s_mac_algorithms, $this->mac_algorithms_client_to_server);
        if ($mac_algorithm_out === false) {
            $this->disconnect_helper(DisconnectReason::KEY_EXCHANGE_FAILED);
            throw new NoSupportedAlgorithmsException('No compatible client to server message authentication algorithms found');
        }

        $mac_algorithm_in = self::array_intersect_first($s2c_mac_algorithms, $this->mac_algorithms_server_to_client);
        if ($mac_algorithm_in === false) {
            $this->disconnect_helper(DisconnectReason::KEY_EXCHANGE_FAILED);
            throw new NoSupportedAlgorithmsException('No compatible server to client message authentication algorithms found');
        }

        $compression_map = [
            'none' => self::NET_SSH2_COMPRESSION_NONE,
            'zlib' => self::NET_SSH2_COMPRESSION_ZLIB,
            'zlib@openssh.com' => self::NET_SSH2_COMPRESSION_ZLIB_AT_OPENSSH,
        ];

        $compression_algorithm_in = self::array_intersect_first($s2c_compression_algorithms, $this->compression_algorithms_server_to_client);
        if ($compression_algorithm_in === false) {
            $this->disconnect_helper(DisconnectReason::KEY_EXCHANGE_FAILED);
            throw new NoSupportedAlgorithmsException('No compatible server to client compression algorithms found');
        }
        $this->decompress = $compression_map[$compression_algorithm_in];

        $compression_algorithm_out = self::array_intersect_first($c2s_compression_algorithms, $this->compression_algorithms_client_to_server);
        if ($compression_algorithm_out === false) {
            $this->disconnect_helper(DisconnectReason::KEY_EXCHANGE_FAILED);
            throw new NoSupportedAlgorithmsException('No compatible client to server compression algorithms found');
        }
        $this->compress = $compression_map[$compression_algorithm_out];

        switch ($this->kex_algorithm) {
            case 'diffie-hellman-group15-sha512':
            case 'diffie-hellman-group16-sha512':
            case 'diffie-hellman-group17-sha512':
            case 'diffie-hellman-group18-sha512':
            case 'ecdh-sha2-nistp521':
                $kexHash = new Hash('sha512');
                break;
            case 'ecdh-sha2-nistp384':
                $kexHash = new Hash('sha384');
                break;
            case 'diffie-hellman-group-exchange-sha256':
            case 'diffie-hellman-group14-sha256':
            case 'ecdh-sha2-nistp256':
            case 'curve25519-sha256@libssh.org':
            case 'curve25519-sha256':
                $kexHash = new Hash('sha256');
                break;
            default:
                $kexHash = new Hash('sha1');
        }

        // Only relevant in diffie-hellman-group-exchange-sha{1,256}, otherwise empty.

        $exchange_hash_rfc4419 = '';

        if (str_starts_with($this->kex_algorithm, 'curve25519-sha256') || str_starts_with($this->kex_algorithm, 'ecdh-sha2-nistp')) {
            $curve = str_starts_with($this->kex_algorithm, 'curve25519-sha256') ?
                'Curve25519' :
                substr($this->kex_algorithm, 10);
            $ourPrivate = EC::createKey($curve);
            $ourPublicBytes = $ourPrivate->getPublicKey()->getEncodedCoordinates();
            $clientKexInitMessage = MessageTypeExtra::KEX_ECDH_INIT;
            $serverKexReplyMessage = MessageTypeExtra::KEX_ECDH_REPLY;
        } else {
            if (str_starts_with($this->kex_algorithm, 'diffie-hellman-group-exchange')) {
                $dh_group_sizes_packed = pack(
                    'NNN',
                    $this->kex_dh_group_size_min,
                    $this->kex_dh_group_size_preferred,
                    $this->kex_dh_group_size_max
                );
                $packet = pack(
                    'Ca*',
                    MessageTypeExtra::KEXDH_GEX_REQUEST,
                    $dh_group_sizes_packed
                );
                $this->send_binary_packet($packet);
                $this->updateLogHistory('UNKNOWN (34)', 'SSH_MSG_KEXDH_GEX_REQUEST');

                $response = $this->get_binary_packet_or_close(MessageTypeExtra::KEXDH_GEX_GROUP);
                [$type, $primeBytes, $gBytes] = Strings::unpackSSH2('Css', $response);
                $this->updateLogHistory('UNKNOWN (31)', 'SSH_MSG_KEXDH_GEX_GROUP');

                $prime = new BigInteger($primeBytes, -256);
                $g = new BigInteger($gBytes, -256);

                $exchange_hash_rfc4419 = $dh_group_sizes_packed . Strings::packSSH2(
                    'ss',
                    $primeBytes,
                    $gBytes
                );

                $params = DH::createParameters($prime, $g);
                $clientKexInitMessage = MessageTypeExtra::KEXDH_GEX_INIT;
                $serverKexReplyMessage = MessageTypeExtra::KEXDH_GEX_REPLY;
            } else {
                $params = DH::createParameters($this->kex_algorithm);
                $clientKexInitMessage = MessageType::KEXDH_INIT;
                $serverKexReplyMessage = MessageType::KEXDH_REPLY;
            }

            $keyLength = min($kexHash->getLengthInBytes(), max($encryptKeyLength, $decryptKeyLength));

            $ourPrivate = DH::createKey($params, 16 * $keyLength); // 2 * 8 * $keyLength
            $ourPublic = $ourPrivate->getPublicKey()->toBigInteger();
            $ourPublicBytes = $ourPublic->toBytes(true);
        }

        $data = pack('CNa*', $clientKexInitMessage, strlen($ourPublicBytes), $ourPublicBytes);

        $this->send_binary_packet($data);

        switch ($clientKexInitMessage) {
            case MessageTypeExtra::KEX_ECDH_INIT:
                $this->updateLogHistory('SSH_MSG_KEXDH_INIT', 'SSH_MSG_KEX_ECDH_INIT');
                break;
            case MessageTypeExtra::KEXDH_GEX_INIT:
                $this->updateLogHistory('UNKNOWN (32)', 'SSH_MSG_KEXDH_GEX_INIT');
        }

        $response = $this->get_binary_packet_or_close($serverKexReplyMessage);

        [
            $type,
            $server_public_host_key,
            $theirPublicBytes,
            $this->signature
        ] = Strings::unpackSSH2('Csss', $response);

        switch ($serverKexReplyMessage) {
            case MessageTypeExtra::KEX_ECDH_REPLY:
                $this->updateLogHistory('SSH_MSG_KEXDH_REPLY', 'SSH_MSG_KEX_ECDH_REPLY');
                break;
            case MessageTypeExtra::KEXDH_GEX_REPLY:
                $this->updateLogHistory('UNKNOWN (33)', 'SSH_MSG_KEXDH_GEX_REPLY');
        }

        $this->server_public_host_key = $server_public_host_key;
        [$public_key_format] = Strings::unpackSSH2('s', $server_public_host_key);
        if (strlen($this->signature) < 4) {
            throw new LengthException('The signature needs at least four bytes');
        }
        $temp = unpack('Nlength', substr($this->signature, 0, 4));
        $this->signature_format = substr($this->signature, 4, $temp['length']);

        $keyBytes = DH::computeSecret($ourPrivate, $theirPublicBytes);
        if (($keyBytes & "\xFF\x80") === "\x00\x00") {
            $keyBytes = substr($keyBytes, 1);
        } elseif (($keyBytes[0] & "\x80") === "\x80") {
            $keyBytes = "\0$keyBytes";
        }

        $this->exchange_hash = Strings::packSSH2(
            's5',
            $this->identifier,
            $this->server_identifier,
            $kexinit_payload_client,
            $kexinit_payload_server,
            $this->server_public_host_key
        );
        $this->exchange_hash .= $exchange_hash_rfc4419;
        $this->exchange_hash .= Strings::packSSH2(
            's3',
            $ourPublicBytes,
            $theirPublicBytes,
            $keyBytes
        );

        $this->exchange_hash = $kexHash->hash($this->exchange_hash);

        if ($this->session_id === false) {
            $this->session_id = $this->exchange_hash;
        }

        switch ($server_host_key_algorithm) {
            case 'rsa-sha2-256':
            case 'rsa-sha2-512':
            //case 'ssh-rsa':
                $expected_key_format = 'ssh-rsa';
                break;
            default:
                $expected_key_format = $server_host_key_algorithm;
        }
        if ($public_key_format != $expected_key_format || $this->signature_format != $server_host_key_algorithm) {
            switch (true) {
                case $this->signature_format == $server_host_key_algorithm:
                case $server_host_key_algorithm != 'rsa-sha2-256' && $server_host_key_algorithm != 'rsa-sha2-512':
                case $this->signature_format != 'ssh-rsa':
                    $this->disconnect_helper(DisconnectReason::HOST_KEY_NOT_VERIFIABLE);
                    throw new RuntimeException('Server Host Key Algorithm Mismatch (' . $this->signature_format . ' vs ' . $server_host_key_algorithm . ')');
            }
        }

        $packet = pack('C', MessageType::NEWKEYS);
        $this->send_binary_packet($packet);

        $response = $this->get_binary_packet_or_close(MessageType::NEWKEYS);

        if (in_array('kex-strict-s-v00@openssh.com', $this->kex_algorithms)) {
            $this->get_seq_no = $this->send_seq_no = 0;
        }

        $keyBytes = pack('Na*', strlen($keyBytes), $keyBytes);

        $this->encrypt = self::encryption_algorithm_to_crypt_instance($encrypt);
        if ($this->encrypt) {
            if (self::$crypto_engine) {
                $this->encrypt->setPreferredEngine(self::$crypto_engine);
            }
            if ($this->encrypt->getBlockLengthInBytes()) {
                $this->encrypt_block_size = $this->encrypt->getBlockLengthInBytes();
            }
            $this->encrypt->disablePadding();

            if ($this->encrypt->usesIV()) {
                $iv = $kexHash->hash($keyBytes . $this->exchange_hash . 'A' . $this->session_id);
                while ($this->encrypt_block_size > strlen($iv)) {
                    $iv .= $kexHash->hash($keyBytes . $this->exchange_hash . $iv);
                }
                $this->encrypt->setIV(substr($iv, 0, $this->encrypt_block_size));
            }

            switch ($encrypt) {
                case 'aes128-gcm@openssh.com':
                case 'aes256-gcm@openssh.com':
                    $nonce = $kexHash->hash($keyBytes . $this->exchange_hash . 'A' . $this->session_id);
                    $this->encryptFixedPart = substr($nonce, 0, 4);
                    $this->encryptInvocationCounter = substr($nonce, 4, 8);
                    // fall-through
                case 'chacha20-poly1305@openssh.com':
                    break;
                default:
                    $this->encrypt->enableContinuousBuffer();
            }

            $key = $kexHash->hash($keyBytes . $this->exchange_hash . 'C' . $this->session_id);
            while ($encryptKeyLength > strlen($key)) {
                $key .= $kexHash->hash($keyBytes . $this->exchange_hash . $key);
            }
            switch ($encrypt) {
                case 'chacha20-poly1305@openssh.com':
                    $encryptKeyLength = 32;
                    $this->lengthEncrypt = self::encryption_algorithm_to_crypt_instance($encrypt);
                    $this->lengthEncrypt->setKey(substr($key, 32, 32));
            }
            $this->encrypt->setKey(substr($key, 0, $encryptKeyLength));
            $this->encryptName = $encrypt;
        }

        $this->decrypt = self::encryption_algorithm_to_crypt_instance($decrypt);
        if ($this->decrypt) {
            if (self::$crypto_engine) {
                $this->decrypt->setPreferredEngine(self::$crypto_engine);
            }
            if ($this->decrypt->getBlockLengthInBytes()) {
                $this->decrypt_block_size = $this->decrypt->getBlockLengthInBytes();
            }
            $this->decrypt->disablePadding();

            if ($this->decrypt->usesIV()) {
                $iv = $kexHash->hash($keyBytes . $this->exchange_hash . 'B' . $this->session_id);
                while ($this->decrypt_block_size > strlen($iv)) {
                    $iv .= $kexHash->hash($keyBytes . $this->exchange_hash . $iv);
                }
                $this->decrypt->setIV(substr($iv, 0, $this->decrypt_block_size));
            }

            switch ($decrypt) {
                case 'aes128-gcm@openssh.com':
                case 'aes256-gcm@openssh.com':
                    // see https://tools.ietf.org/html/rfc5647#section-7.1
                    $nonce = $kexHash->hash($keyBytes . $this->exchange_hash . 'B' . $this->session_id);
                    $this->decryptFixedPart = substr($nonce, 0, 4);
                    $this->decryptInvocationCounter = substr($nonce, 4, 8);
                    // fall-through
                case 'chacha20-poly1305@openssh.com':
                    break;
                default:
                    $this->decrypt->enableContinuousBuffer();
            }

            $key = $kexHash->hash($keyBytes . $this->exchange_hash . 'D' . $this->session_id);
            while ($decryptKeyLength > strlen($key)) {
                $key .= $kexHash->hash($keyBytes . $this->exchange_hash . $key);
            }
            switch ($decrypt) {
                case 'chacha20-poly1305@openssh.com':
                    $decryptKeyLength = 32;
                    $this->lengthDecrypt = self::encryption_algorithm_to_crypt_instance($decrypt);
                    $this->lengthDecrypt->setKey(substr($key, 32, 32));
            }
            $this->decrypt->setKey(substr($key, 0, $decryptKeyLength));
            $this->decryptName = $decrypt;
        }

        /* The "arcfour128" algorithm is the RC4 cipher, as described in
           [SCHNEIER], using a 128-bit key.  The first 1536 bytes of keystream
           generated by the cipher MUST be discarded, and the first byte of the
           first encrypted packet MUST be encrypted using the 1537th byte of
           keystream.

           -- http://tools.ietf.org/html/rfc4345#section-4 */
        if ($encrypt == 'arcfour128' || $encrypt == 'arcfour256') {
            $this->encrypt->encrypt(str_repeat("\0", 1536));
        }
        if ($decrypt == 'arcfour128' || $decrypt == 'arcfour256') {
            $this->decrypt->decrypt(str_repeat("\0", 1536));
        }

        if (!$this->encrypt->usesNonce()) {
            [$this->hmac_create, $createKeyLength] = self::mac_algorithm_to_hash_instance($mac_algorithm_out);
        } else {
            $this->hmac_create = new \stdClass();
            $this->hmac_create_name = $mac_algorithm_out;
            //$mac_algorithm_out = 'none';
            $createKeyLength = 0;
        }

        if ($this->hmac_create instanceof Hash) {
            $key = $kexHash->hash($keyBytes . $this->exchange_hash . 'E' . $this->session_id);
            while ($createKeyLength > strlen($key)) {
                $key .= $kexHash->hash($keyBytes . $this->exchange_hash . $key);
            }
            $this->hmac_create->setKey(substr($key, 0, $createKeyLength));
            $this->hmac_create_name = $mac_algorithm_out;
            $this->hmac_create_etm = preg_match('#-etm@openssh\.com$#', $mac_algorithm_out);
        }

        if (!$this->decrypt->usesNonce()) {
            [$this->hmac_check, $checkKeyLength] = self::mac_algorithm_to_hash_instance($mac_algorithm_in);
            $this->hmac_size = $this->hmac_check->getLengthInBytes();
        } else {
            $this->hmac_check = new \stdClass();
            $this->hmac_check_name = $mac_algorithm_in;
            //$mac_algorithm_in = 'none';
            $checkKeyLength = 0;
            $this->hmac_size = 0;
        }

        if ($this->hmac_check instanceof Hash) {
            $key = $kexHash->hash($keyBytes . $this->exchange_hash . 'F' . $this->session_id);
            while ($checkKeyLength > strlen($key)) {
                $key .= $kexHash->hash($keyBytes . $this->exchange_hash . $key);
            }
            $this->hmac_check->setKey(substr($key, 0, $checkKeyLength));
            $this->hmac_check_name = $mac_algorithm_in;
            $this->hmac_check_etm = preg_match('#-etm@openssh\.com$#', $mac_algorithm_in);
        }

        $this->regenerate_compression_context = $this->regenerate_decompression_context = true;

        return true;
    }

    /**
     * Maps an encryption algorithm name to the number of key bytes.
     *
     * @param string $algorithm Name of the encryption algorithm
     * @return int|null Number of bytes as an integer or null for unknown
     */
    private function encryption_algorithm_to_key_size(string $algorithm): ?int
    {
        if ($this->bad_key_size_fix && self::bad_algorithm_candidate($algorithm)) {
            return 16;
        }

        switch ($algorithm) {
            case 'none':
                return 0;
            case 'aes128-gcm@openssh.com':
            case 'aes128-cbc':
            case 'aes128-ctr':
            case 'arcfour':
            case 'arcfour128':
            case 'blowfish-cbc':
            case 'blowfish-ctr':
            case 'twofish128-cbc':
            case 'twofish128-ctr':
                return 16;
            case '3des-cbc':
            case '3des-ctr':
            case 'aes192-cbc':
            case 'aes192-ctr':
            case 'twofish192-cbc':
            case 'twofish192-ctr':
                return 24;
            case 'aes256-gcm@openssh.com':
            case 'aes256-cbc':
            case 'aes256-ctr':
            case 'arcfour256':
            case 'twofish-cbc':
            case 'twofish256-cbc':
            case 'twofish256-ctr':
                return 32;
            case 'chacha20-poly1305@openssh.com':
                return 64;
        }
        return null;
    }

    /**
     * Maps an encryption algorithm name to an instance of a subclass of
     * \phpseclib3\Crypt\Common\SymmetricKey.
     *
     * @param string $algorithm Name of the encryption algorithm
     * @return SymmetricKey|null
     */
    private static function encryption_algorithm_to_crypt_instance(string $algorithm)
    {
        switch ($algorithm) {
            case '3des-cbc':
                return new TripleDES('cbc');
            case '3des-ctr':
                return new TripleDES('ctr');
            case 'aes256-cbc':
            case 'aes192-cbc':
            case 'aes128-cbc':
                return new Rijndael('cbc');
            case 'aes256-ctr':
            case 'aes192-ctr':
            case 'aes128-ctr':
                return new Rijndael('ctr');
            case 'blowfish-cbc':
                return new Blowfish('cbc');
            case 'blowfish-ctr':
                return new Blowfish('ctr');
            case 'twofish128-cbc':
            case 'twofish192-cbc':
            case 'twofish256-cbc':
            case 'twofish-cbc':
                return new Twofish('cbc');
            case 'twofish128-ctr':
            case 'twofish192-ctr':
            case 'twofish256-ctr':
                return new Twofish('ctr');
            case 'arcfour':
            case 'arcfour128':
            case 'arcfour256':
                return new RC4();
            case 'aes128-gcm@openssh.com':
            case 'aes256-gcm@openssh.com':
                return new Rijndael('gcm');
            case 'chacha20-poly1305@openssh.com':
                return new ChaCha20();
        }
        return null;
    }

    /**
     * Maps an encryption algorithm name to an instance of a subclass of
     * \phpseclib3\Crypt\Hash.
     *
     * @param string $algorithm Name of the encryption algorithm
     * @return array{Hash, int}|null
     */
    private static function mac_algorithm_to_hash_instance(string $algorithm): ?array
    {
        switch ($algorithm) {
            case 'umac-64@openssh.com':
            case 'umac-64-etm@openssh.com':
                return [new Hash('umac-64'), 16];
            case 'umac-128@openssh.com':
            case 'umac-128-etm@openssh.com':
                return [new Hash('umac-128'), 16];
            case 'hmac-sha2-512':
            case 'hmac-sha2-512-etm@openssh.com':
                return [new Hash('sha512'), 64];
            case 'hmac-sha2-256':
            case 'hmac-sha2-256-etm@openssh.com':
                return [new Hash('sha256'), 32];
            case 'hmac-sha1':
            case 'hmac-sha1-etm@openssh.com':
                return [new Hash('sha1'), 20];
            case 'hmac-sha1-96':
                return [new Hash('sha1-96'), 20];
            case 'hmac-md5':
                return [new Hash('md5'), 16];
            case 'hmac-md5-96':
                return [new Hash('md5-96'), 16];
        }
    }

    /**
     * Tests whether or not proposed algorithm has a potential for issues
     *
     * @link https://www.chiark.greenend.org.uk/~sgtatham/putty/wishlist/ssh2-aesctr-openssh.html
     * @link https://bugzilla.mindrot.org/show_bug.cgi?id=1291
     * @param string $algorithm Name of the encryption algorithm
     */
    private static function bad_algorithm_candidate($algorithm): bool
    {
        switch ($algorithm) {
            case 'arcfour256':
            case 'aes192-ctr':
            case 'aes256-ctr':
                return true;
        }

        return false;
    }

    /**
     * Login
     *
     * The $password parameter can be a plaintext password, a \phpseclib3\Crypt\RSA|EC|DSA object, a \phpseclib3\System\SSH\Agent object or an array
     *
     * @param string|PrivateKey|array[]|Agent|null ...$args
     * @see self::_login()
     */
    public function login(string $username, ...$args): bool
    {
        if (!$this->login_credentials_finalized) {
            $this->auth[] = func_get_args();
        }

        // try logging with 'none' as an authentication method first since that's what
        // PuTTY does
        if (
            substr($this->server_identifier ?: '', 0, 15) !== 'SSH-2.0-CoreFTP' &&
            $this->auth_methods_to_continue === null
        ) {
            if ($this->sublogin($username)) {
                return true;
            }
            if (!count($args)) {
                return false;
            }
        }
        return $this->sublogin($username, ...$args);
    }

    /**
     * Login Helper
     *
     * @param string|PrivateKey|array[]|Agent|null ...$args
     * @see self::_login_helper()
     */
    protected function sublogin(string $username, ...$args): bool
    {
        if (!($this->bitmap & self::MASK_CONSTRUCTOR)) {
            $this->connect();
        }

        if (empty($args)) {
            return $this->login_helper($username);
        }

        foreach ($args as $arg) {
            switch (true) {
                case $arg instanceof PublicKey:
                    throw new UnexpectedValueException('A PublicKey object was passed to the login method instead of a PrivateKey object');
                case $arg instanceof PrivateKey:
                case $arg instanceof Agent:
                case is_array($arg):
                case Strings::is_stringable($arg):
                    break;
                default:
                    throw new UnexpectedValueException('$password needs to either be an instance of \phpseclib3\Crypt\Common\PrivateKey, \System\SSH\Agent, an array or a string');
            }
        }

        while (count($args)) {
            if (!$this->auth_methods_to_continue || !$this->smartMFA) {
                $newargs = $args;
                $args = [];
            } else {
                $newargs = [];
                foreach ($this->auth_methods_to_continue as $method) {
                    switch ($method) {
                        case 'publickey':
                            foreach ($args as $key => $arg) {
                                if ($arg instanceof PrivateKey || $arg instanceof Agent) {
                                    $newargs[] = $arg;
                                    unset($args[$key]);
                                    break;
                                }
                            }
                            break;
                        case 'keyboard-interactive':
                            $hasArray = $hasString = false;
                            foreach ($args as $arg) {
                                if ($hasArray || is_array($arg)) {
                                    $hasArray = true;
                                    break;
                                }
                                if ($hasString || Strings::is_stringable($arg)) {
                                    $hasString = true;
                                    break;
                                }
                            }
                            if ($hasArray && $hasString) {
                                foreach ($args as $key => $arg) {
                                    if (is_array($arg)) {
                                        $newargs[] = $arg;
                                        break 2;
                                    }
                                }
                            }
                            // fall-through
                        case 'password':
                            foreach ($args as $key => $arg) {
                                $newargs[] = $arg;
                                unset($args[$key]);
                                break;
                            }
                    }
                }
            }

            if (!count($newargs)) {
                return false;
            }

            foreach ($newargs as $arg) {
                if ($this->login_helper($username, $arg)) {
                    $this->login_credentials_finalized = true;
                    return true;
                }
            }
        }
        return false;
    }

    /**
     * Login Helper
     *
     * {@internal It might be worthwhile, at some point, to protect against {@link http://tools.ietf.org/html/rfc4251#section-9.3.9 traffic analysis}
     *           by sending dummy SSH_MSG_IGNORE messages.}
     *
     * @throws UnexpectedValueException on receipt of unexpected packets
     * @throws RuntimeException on other errors
     */
    private function login_helper(string $username, $password = null): bool
    {
        if (!($this->bitmap & self::MASK_CONNECTED)) {
            return false;
        }

        if (!($this->bitmap & self::MASK_LOGIN_REQ)) {
            $packet = Strings::packSSH2('Cs', MessageType::SERVICE_REQUEST, 'ssh-userauth');
            $this->send_binary_packet($packet);

            try {
                $response = $this->get_binary_packet_or_close(MessageType::SERVICE_ACCEPT);
            } catch (InvalidPacketLengthException $e) {
                // the first opportunity to encounter the "bad key size" error
                if (!$this->bad_key_size_fix && $this->decryptName != null && self::bad_algorithm_candidate($this->decryptName)) {
                    // bad_key_size_fix is only ever re-assigned to true here
                    // retry the connection with that new setting but we'll
                    // only try it once.
                    $this->bad_key_size_fix = true;
                    return $this->reconnect();
                }
                throw $e;
            }

            [$type] = Strings::unpackSSH2('C', $response);
            [$service] = Strings::unpackSSH2('s', $response);

            if ($service != 'ssh-userauth') {
                $this->disconnect_helper(DisconnectReason::PROTOCOL_ERROR);
                throw new \UnexpectedValueException('Expected SSH_MSG_SERVICE_ACCEPT');
            }
            $this->bitmap |= self::MASK_LOGIN_REQ;
        }

        if (strlen($this->last_interactive_response)) {
            return !Strings::is_stringable($password) && !is_array($password) ? false : $this->keyboard_interactive_process($password);
        }

        if ($password instanceof PrivateKey) {
            return $this->privatekey_login($username, $password);
        }

        if ($password instanceof Agent) {
            return $this->ssh_agent_login($username, $password);
        }

        if (is_array($password)) {
            if ($this->keyboard_interactive_login($username, $password)) {
                $this->bitmap |= self::MASK_LOGIN;
                return true;
            }
            return false;
        }

        if (!isset($password)) {
            $packet = Strings::packSSH2(
                'Cs3',
                MessageType::USERAUTH_REQUEST,
                $username,
                'ssh-connection',
                'none'
            );

            $this->send_binary_packet($packet);

            $response = $this->get_binary_packet_or_close();

            [$type] = Strings::unpackSSH2('C', $response);
            switch ($type) {
                case MessageType::USERAUTH_SUCCESS:
                    $this->bitmap |= self::MASK_LOGIN;
                    return true;
                case MessageType::USERAUTH_FAILURE:
                    [$auth_methods] = Strings::unpackSSH2('L', $response);
                    $this->auth_methods_to_continue = $auth_methods;
                    // fall-through
                default:
                    return false;
            }
        }

        $packet = Strings::packSSH2(
            'Cs3bs',
            MessageType::USERAUTH_REQUEST,
            $username,
            'ssh-connection',
            'password',
            false,
            $password
        );

        // remove the username and password from the logged packet
        if (!defined('NET_SSH2_LOGGING')) {
            $logged = null;
        } else {
            $logged = Strings::packSSH2(
                'Cs3bs',
                MessageType::USERAUTH_REQUEST,
                $username,
                'ssh-connection',
                'password',
                false,
                'password'
            );
        }

        $this->send_binary_packet($packet, $logged);

        $response = $this->get_binary_packet_or_close();
        [$type] = Strings::unpackSSH2('C', $response);

        switch ($type) {
            case MessageTypeExtra::USERAUTH_PASSWD_CHANGEREQ: // in theory, the password can be changed
                $this->updateLogHistory('SSH_MSG_USERAUTH_INFO_REQUEST', 'SSH_MSG_USERAUTH_PASSWD_CHANGEREQ');

                [$message] = Strings::unpackSSH2('s', $response);
                $this->errors[] = 'SSH_MSG_USERAUTH_PASSWD_CHANGEREQ: ' . $message;

                return $this->disconnect_helper(DisconnectReason::AUTH_CANCELLED_BY_USER);
            case MessageType::USERAUTH_FAILURE:
                // can we use keyboard-interactive authentication?  if not then either the login is bad or the server employees
                // multi-factor authentication
                [$auth_methods, $partial_success] = Strings::unpackSSH2('Lb', $response);
                $this->auth_methods_to_continue = $auth_methods;
                if (!$partial_success && in_array('keyboard-interactive', $auth_methods)) {
                    if ($this->keyboard_interactive_login($username, $password)) {
                        $this->bitmap |= self::MASK_LOGIN;
                        return true;
                    }
                    return false;
                }
                return false;
            case MessageType::USERAUTH_SUCCESS:
                $this->bitmap |= self::MASK_LOGIN;
                return true;
        }

        return false;
    }

    /**
     * Login via keyboard-interactive authentication
     *
     * See {@link http://tools.ietf.org/html/rfc4256 RFC4256} for details.  This is not a full-featured keyboard-interactive authenticator.
     *
     * @param string|array $password
     */
    private function keyboard_interactive_login(string $username, $password): bool
    {
        $packet = Strings::packSSH2(
            'Cs5',
            MessageType::USERAUTH_REQUEST,
            $username,
            'ssh-connection',
            'keyboard-interactive',
            '', // language tag
            '' // submethods
        );
        $this->send_binary_packet($packet);

        return $this->keyboard_interactive_process($password);
    }

    /**
     * Handle the keyboard-interactive requests / responses.
     *
     * @throws RuntimeException on connection error
     */
    private function keyboard_interactive_process(...$responses)
    {
        if (strlen($this->last_interactive_response)) {
            $response = $this->last_interactive_response;
        } else {
            $orig = $response = $this->get_binary_packet_or_close();
        }

        [$type] = Strings::unpackSSH2('C', $response);
        switch ($type) {
            case MessageType::USERAUTH_INFO_REQUEST:
                [
                    , // name; may be empty
                    , // instruction; may be empty
                    , // language tag; may be empty
                    $num_prompts
                ] = Strings::unpackSSH2('s3N', $response);

                for ($i = 0; $i < count($responses); $i++) {
                    if (is_array($responses[$i])) {
                        foreach ($responses[$i] as $key => $value) {
                            $this->keyboard_requests_responses[$key] = $value;
                        }
                        unset($responses[$i]);
                    }
                }
                $responses = array_values($responses);

                if (isset($this->keyboard_requests_responses)) {
                    for ($i = 0; $i < $num_prompts; $i++) {
                        [
                            $prompt, // prompt - ie. "Password: "; must not be empty
                            // echo
                        ] = Strings::unpackSSH2('sC', $response);
                        foreach ($this->keyboard_requests_responses as $key => $value) {
                            if (substr($prompt, 0, strlen($key)) == $key) {
                                $responses[] = $value;
                                break;
                            }
                        }
                    }
                }

                // see http://tools.ietf.org/html/rfc4256#section-3.2
                if (strlen($this->last_interactive_response)) {
                    $this->last_interactive_response = '';
                } else {
                    $this->updateLogHistory('UNKNOWN (60)', 'SSH_MSG_USERAUTH_INFO_REQUEST');
                }

                if (!count($responses) && $num_prompts) {
                    $this->last_interactive_response = $orig;
                    return false;
                }

                /*
                   After obtaining the requested information from the user, the client
                   MUST respond with an SSH_MSG_USERAUTH_INFO_RESPONSE message.
                */
                // see http://tools.ietf.org/html/rfc4256#section-3.4
                $packet = $logged = pack('CN', MessageType::USERAUTH_INFO_RESPONSE, count($responses));
                for ($i = 0; $i < count($responses); $i++) {
                    $packet .= Strings::packSSH2('s', $responses[$i]);
                    $logged .= Strings::packSSH2('s', 'dummy-answer');
                }

                $this->send_binary_packet($packet, $logged);

                $this->updateLogHistory('UNKNOWN (61)', 'SSH_MSG_USERAUTH_INFO_RESPONSE');

                /*
                   After receiving the response, the server MUST send either an
                   SSH_MSG_USERAUTH_SUCCESS, SSH_MSG_USERAUTH_FAILURE, or another
                   SSH_MSG_USERAUTH_INFO_REQUEST message.
                */
                // maybe phpseclib should force close the connection after x request / responses?  unless something like that is done
                // there could be an infinite loop of request / responses.
                return $this->keyboard_interactive_process();
            case MessageType::USERAUTH_SUCCESS:
                return true;
            case MessageType::USERAUTH_FAILURE:
                [$auth_methods] = Strings::unpackSSH2('L', $response);
                $this->auth_methods_to_continue = $auth_methods;
                return false;
        }

        return false;
    }

    /**
     * Login with an ssh-agent provided key
     */
    private function ssh_agent_login(string $username, Agent $agent): bool
    {
        $this->agent = $agent;
        $keys = $agent->requestIdentities();
        $orig_algorithms = $this->supported_private_key_algorithms;
        foreach ($keys as $key) {
            if ($this->privatekey_login($username, $key)) {
                return true;
            }
            $this->supported_private_key_algorithms = $orig_algorithms;
        }

        return false;
    }

    /**
     * Login with an RSA private key
     *
     * {@internal It might be worthwhile, at some point, to protect against {@link http://tools.ietf.org/html/rfc4251#section-9.3.9 traffic analysis}
     *           by sending dummy SSH_MSG_IGNORE messages.}
     *
     * @throws RuntimeException on connection error
     */
    private function privatekey_login(string $username, PrivateKey $privatekey): bool
    {
        $publickey = $privatekey->getPublicKey();

        if ($publickey instanceof RSA) {
            $privatekey = $privatekey->withPadding(RSA::SIGNATURE_PKCS1);
            $algos = ['rsa-sha2-256', 'rsa-sha2-512', 'ssh-rsa'];
            if (isset($this->preferred['hostkey'])) {
                $algos = array_intersect($algos, $this->preferred['hostkey']);
            }
            $algo = self::array_intersect_first($algos, $this->supported_private_key_algorithms);
            switch ($algo) {
                case 'rsa-sha2-512':
                    $hash = 'sha512';
                    $signatureType = 'rsa-sha2-512';
                    break;
                case 'rsa-sha2-256':
                    $hash = 'sha256';
                    $signatureType = 'rsa-sha2-256';
                    break;
                //case 'ssh-rsa':
                default:
                    $hash = 'sha1';
                    $signatureType = 'ssh-rsa';
            }
        } elseif ($publickey instanceof EC) {
            $privatekey = $privatekey->withSignatureFormat('SSH2');
            $curveName = $privatekey->getCurve();
            switch ($curveName) {
                case 'Ed25519':
                    $hash = 'sha512';
                    $signatureType = 'ssh-ed25519';
                    break;
                case 'secp256r1': // nistp256
                    $hash = 'sha256';
                    $signatureType = 'ecdsa-sha2-nistp256';
                    break;
                case 'secp384r1': // nistp384
                    $hash = 'sha384';
                    $signatureType = 'ecdsa-sha2-nistp384';
                    break;
                case 'secp521r1': // nistp521
                    $hash = 'sha512';
                    $signatureType = 'ecdsa-sha2-nistp521';
                    break;
                default:
                    if (is_array($curveName)) {
                        throw new UnsupportedCurveException('Specified Curves are not supported by SSH2');
                    }
                    throw new UnsupportedCurveException('Named Curve of ' . $curveName . ' is not supported by phpseclib3\'s SSH2 implementation');
            }
        } elseif ($publickey instanceof DSA) {
            $privatekey = $privatekey->withSignatureFormat('SSH2');
            $hash = 'sha1';
            $signatureType = 'ssh-dss';
        } else {
            throw new UnsupportedAlgorithmException('Please use either an RSA key, an EC one or a DSA key');
        }

        $publickeyStr = $publickey->toString('OpenSSH', ['binary' => true]);

        $part1 = Strings::packSSH2(
            'Csss',
            MessageType::USERAUTH_REQUEST,
            $username,
            'ssh-connection',
            'publickey'
        );
        $part2 = Strings::packSSH2('ss', $signatureType, $publickeyStr);

        $packet = $part1 . chr(0) . $part2;
        $this->send_binary_packet($packet);

        $response = $this->get_binary_packet_or_close(
            MessageType::USERAUTH_SUCCESS,
            MessageType::USERAUTH_FAILURE,
            MessageTypeExtra::USERAUTH_PK_OK
        );

        [$type] = Strings::unpackSSH2('C', $response);
        switch ($type) {
            case MessageType::USERAUTH_FAILURE:
                [$auth_methods] = Strings::unpackSSH2('L', $response);
                if (in_array('publickey', $auth_methods) && substr($signatureType, 0, 9) == 'rsa-sha2-') {
                    $this->supported_private_key_algorithms = array_diff($this->supported_private_key_algorithms, ['rsa-sha2-256', 'rsa-sha2-512']);
                    return $this->privatekey_login($username, $privatekey);
                }
                $this->auth_methods_to_continue = $auth_methods;
                $this->errors[] = 'SSH_MSG_USERAUTH_FAILURE';
                return false;
            case MessageTypeExtra::USERAUTH_PK_OK:
                // we'll just take it on faith that the public key blob and the public key algorithm name are as
                // they should be
                $this->updateLogHistory('SSH_MSG_USERAUTH_INFO_REQUEST', 'SSH_MSG_USERAUTH_PK_OK');
                break;
            case MessageType::USERAUTH_SUCCESS:
                $this->bitmap |= self::MASK_LOGIN;
                return true;
        }

        $packet = $part1 . chr(1) . $part2;
        $privatekey = $privatekey->withHash($hash);
        $signature = $privatekey->sign(Strings::packSSH2('s', $this->session_id) . $packet);
        if ($publickey instanceof RSA) {
            $signature = Strings::packSSH2('ss', $signatureType, $signature);
        }
        $packet .= Strings::packSSH2('s', $signature);

        $this->send_binary_packet($packet);

        $response = $this->get_binary_packet_or_close(
            MessageType::USERAUTH_SUCCESS,
            MessageType::USERAUTH_FAILURE
        );

        [$type] = Strings::unpackSSH2('C', $response);
        switch ($type) {
            case MessageType::USERAUTH_FAILURE:
                // either the login is bad or the server employs multi-factor authentication
                [$auth_methods] = Strings::unpackSSH2('L', $response);
                $this->auth_methods_to_continue = $auth_methods;
                return false;
            case MessageType::USERAUTH_SUCCESS:
                $this->bitmap |= self::MASK_LOGIN;
                return true;
        }
    }

    /**
     * Return the currently configured timeout
     */
    public function getTimeout(): int
    {
        return $this->timeout;
    }

    /**
     * Set Timeout
     *
     * $ssh->exec('ping 127.0.0.1'); on a Linux host will never return and will run indefinitely.  setTimeout() makes it so it'll timeout.
<<<<<<< HEAD
     * Setting $timeout to false or 0 will mean there is no timeout.
=======
     * Setting $timeout to false or 0 will revert to the default socket timeout.
     *
     * @param mixed $timeout
>>>>>>> 47895e28
     */
    public function setTimeout(int $timeout): void
    {
        $this->timeout = $this->curTimeout = $timeout;
    }

    /**
     * Set Keep Alive
     *
     * Sends an SSH2_MSG_IGNORE message every x seconds, if x is a positive non-zero number.
     */
    public function setKeepAlive(int $interval): void
    {
        $this->keepAlive = $interval;
    }

    /**
     * Get the output from stdError
     */
    public function getStdError(): string
    {
        return $this->stdErrorLog;
    }

    /**
     * Execute Command
     *
     * If $callback is set to false then \phpseclib3\Net\SSH2::get_channel_packet(self::CHANNEL_EXEC) will need to be called manually.
     * In all likelihood, this is not a feature you want to be taking advantage of.
     *
     * @return string|bool
     * @psalm-return ($callback is callable ? bool : string|bool)
     * @throws RuntimeException on connection error
     */
    public function exec(string $command, ?callable $callback = null)
    {
        $this->curTimeout = $this->timeout;
        $this->is_timeout = false;
        $this->stdErrorLog = '';

        if (!$this->isAuthenticated()) {
            return false;
        }

        //if ($this->isPTYOpen()) {
        //    throw new RuntimeException('If you want to run multiple exec()\'s you will need to disable (and re-enable if appropriate) a PTY for each one.');
        //}

        $this->open_channel(self::CHANNEL_EXEC);

        if ($this->request_pty === true) {
            $terminal_modes = pack('C', TerminalMode::TTY_OP_END);
            $packet = Strings::packSSH2(
                'CNsCsN4s',
                MessageType::CHANNEL_REQUEST,
                $this->server_channels[self::CHANNEL_EXEC],
                'pty-req',
                1,
                $this->term,
                $this->windowColumns,
                $this->windowRows,
                0,
                0,
                $terminal_modes
            );

            $this->send_binary_packet($packet);

            $this->channel_status[self::CHANNEL_EXEC] = MessageType::CHANNEL_REQUEST;
            if (!$this->get_channel_packet(self::CHANNEL_EXEC)) {
                $this->disconnect_helper(DisconnectReason::BY_APPLICATION);
                throw new RuntimeException('Unable to request pseudo-terminal');
            }
        }

        // sending a pty-req SSH_MSG_CHANNEL_REQUEST message is unnecessary and, in fact, in most cases, slows things
        // down.  the one place where it might be desirable is if you're doing something like \phpseclib3\Net\SSH2::exec('ping localhost &').
        // with a pty-req SSH_MSG_CHANNEL_REQUEST, exec() will return immediately and the ping process will then
        // then immediately terminate.  without such a request exec() will loop indefinitely.  the ping process won't end but
        // neither will your script.

        // although, in theory, the size of SSH_MSG_CHANNEL_REQUEST could exceed the maximum packet size established by
        // SSH_MSG_CHANNEL_OPEN_CONFIRMATION, RFC4254#section-5.1 states that the "maximum packet size" refers to the
        // "maximum size of an individual data packet". ie. SSH_MSG_CHANNEL_DATA.  RFC4254#section-5.2 corroborates.
        $packet = Strings::packSSH2(
            'CNsCs',
            MessageType::CHANNEL_REQUEST,
            $this->server_channels[self::CHANNEL_EXEC],
            'exec',
            1,
            $command
        );
        $this->send_binary_packet($packet);

        $this->channel_status[self::CHANNEL_EXEC] = MessageType::CHANNEL_REQUEST;

        if (!$this->get_channel_packet(self::CHANNEL_EXEC)) {
            return false;
        }

        $this->channel_status[self::CHANNEL_EXEC] = MessageType::CHANNEL_DATA;

        if ($this->request_pty === true) {
            $this->channel_id_last_interactive = self::CHANNEL_EXEC;
            return true;
        }

        $output = '';
        while (true) {
            $temp = $this->get_channel_packet(self::CHANNEL_EXEC);
            switch (true) {
                case $temp === true:
                    return is_callable($callback) ? true : $output;
                case $temp === false:
                    return false;
                default:
                    if (is_callable($callback)) {
                        if ($callback($temp) === true) {
                            $this->close_channel(self::CHANNEL_EXEC);
                            return true;
                        }
                    } else {
                        $output .= $temp;
                    }
            }
        }
    }

    /**
     * How many channels are currently open?
     *
     * @return int
     */
    public function getOpenChannelCount()
    {
        return $this->channelCount;
    }

    /**
     * Opens a channel
     */
    protected function open_channel(int $channel, bool $skip_extended = false): bool
    {
        if (isset($this->channel_status[$channel]) && $this->channel_status[$channel] != MessageType::CHANNEL_CLOSE) {
            throw new RuntimeException('Please close the channel (' . $channel . ') before trying to open it again');
        }

        $this->channelCount++;

        if ($this->channelCount > 1 && $this->errorOnMultipleChannels) {
            throw new RuntimeException("Ubuntu's OpenSSH from 5.8 to 6.9 doesn't work with multiple channels");
        }

        // RFC4254 defines the (client) window size as "bytes the other party can send before it must wait for the window to
        // be adjusted".  0x7FFFFFFF is, at 2GB, the max size.  technically, it should probably be decremented, but,
        // honestly, if you're transferring more than 2GB, you probably shouldn't be using phpseclib, anyway.
        // see http://tools.ietf.org/html/rfc4254#section-5.2 for more info
        $this->window_size_server_to_client[$channel] = $this->window_size;
        // 0x8000 is the maximum max packet size, per http://tools.ietf.org/html/rfc4253#section-6.1, although since PuTTy
        // uses 0x4000, that's what will be used here, as well.
        $packet_size = 0x4000;

        $packet = Strings::packSSH2(
            'CsN3',
            MessageType::CHANNEL_OPEN,
            'session',
            $channel,
            $this->window_size_server_to_client[$channel],
            $packet_size
        );

        $this->send_binary_packet($packet);

        $this->channel_status[$channel] = MessageType::CHANNEL_OPEN;

        return $this->get_channel_packet($channel, $skip_extended);
    }

    /**
     * Creates an interactive shell
     *
     * Returns bool(true) if the shell was opened.
     * Returns bool(false) if the shell was already open.
     *
     * @throws InsufficientSetupException if not authenticated
     * @throws UnexpectedValueException on receipt of unexpected packets
     * @throws RuntimeException on other errors
     * @see self::isShellOpen()
     * @see self::read()
     * @see self::write()
     */
    public function openShell(): bool
    {
        if (!$this->isAuthenticated()) {
            throw new InsufficientSetupException('Operation disallowed prior to login()');
        }

        $this->open_channel(self::CHANNEL_SHELL);

        $terminal_modes = pack('C', TerminalMode::TTY_OP_END);
        $packet = Strings::packSSH2(
            'CNsbsN4s',
            MessageType::CHANNEL_REQUEST,
            $this->server_channels[self::CHANNEL_SHELL],
            'pty-req',
            true, // want reply
            $this->term,
            $this->windowColumns,
            $this->windowRows,
            0,
            0,
            $terminal_modes
        );

        $this->send_binary_packet($packet);

        $this->channel_status[self::CHANNEL_SHELL] = MessageType::CHANNEL_REQUEST;

        if (!$this->get_channel_packet(self::CHANNEL_SHELL)) {
            throw new RuntimeException('Unable to request pty');
        }

        $packet = Strings::packSSH2(
            'CNsb',
            MessageType::CHANNEL_REQUEST,
            $this->server_channels[self::CHANNEL_SHELL],
            'shell',
            true // want reply
        );
        $this->send_binary_packet($packet);

        $response = $this->get_channel_packet(self::CHANNEL_SHELL);
        if ($response === false) {
            throw new RuntimeException('Unable to request shell');
        }

        $this->channel_status[self::CHANNEL_SHELL] = MessageType::CHANNEL_DATA;

        $this->channel_id_last_interactive = self::CHANNEL_SHELL;

        $this->bitmap |= self::MASK_SHELL;

        return true;
    }

    /**
     * Return the channel to be used with read(), write(), and reset(), if none were specified
     * @deprecated for lack of transparency in intended channel target, to be potentially replaced
     *             with method which guarantees open-ness of all yielded channels and throws
     *             error for multiple open channels
     * @see self::read()
     * @see self::write()
     */
    private function get_interactive_channel(): int
    {
        switch (true) {
            case $this->is_channel_status_data(self::CHANNEL_SUBSYSTEM):
                return self::CHANNEL_SUBSYSTEM;
            case $this->is_channel_status_data(self::CHANNEL_EXEC):
                return self::CHANNEL_EXEC;
            default:
                return self::CHANNEL_SHELL;
        }
    }

    /**
     * Indicates the DATA status on the given channel
     */
    private function is_channel_status_data(int $channel): bool
    {
        return isset($this->channel_status[$channel]) && $this->channel_status[$channel] == MessageType::CHANNEL_DATA;
    }

    /**
     * Return an available open channel
     *
     * @return int
     */
    private function get_open_channel()
    {
        $channel = self::CHANNEL_EXEC;
        do {
            if (isset($this->channel_status[$channel]) && $this->channel_status[$channel] == MessageType::CHANNEL_OPEN) {
                return $channel;
            }
        } while ($channel++ < self::CHANNEL_SUBSYSTEM);

        return false;
    }

    /**
     * Request agent forwarding of remote server
     */
    public function requestAgentForwarding(): bool
    {
        $request_channel = $this->get_open_channel();
        if ($request_channel === false) {
            return false;
        }

        $packet = Strings::packSSH2(
            'CNsC',
            MessageType::CHANNEL_REQUEST,
            $this->server_channels[$request_channel],
            'auth-agent-req@openssh.com',
            1
        );

        $this->channel_status[$request_channel] = MessageType::CHANNEL_REQUEST;

        $this->send_binary_packet($packet);

        if (!$this->get_channel_packet($request_channel)) {
            return false;
        }

        $this->channel_status[$request_channel] = MessageType::CHANNEL_OPEN;

        return true;
    }

    /**
     * Returns the output of an interactive shell
     *
     * Returns when there's a match for $expect, which can take the form of a string literal or,
     * if $mode == self::READ_REGEX, a regular expression.
     *
     * If not specifying a channel, an open interactive channel will be selected, or, if there are
     * no open channels, an interactive shell will be created. If there are multiple open
     * interactive channels, a legacy behavior will apply in which channel selection prioritizes
     * an active subsystem, the exec pty, and, lastly, the shell. If using multiple interactive
     * channels, callers are discouraged from relying on this legacy behavior and should specify
     * the intended channel.
     *
     * @param int $mode One of the self::READ_* constants
     * @param int|null $channel Channel id returned by self::getInteractiveChannelId()
     * @return string|bool|null
     * @throws RuntimeException on connection error
     * @throws InsufficientSetupException on unexpected channel status, possibly due to closure
     * @see self::write()
     */
    public function read(string $expect = '', int $mode = self::READ_SIMPLE, ?int $channel = null)
    {
        if (!$this->isAuthenticated()) {
            throw new InsufficientSetupException('Operation disallowed prior to login()');
        }

        $this->curTimeout = $this->timeout;
        $this->is_timeout = false;

        if ($channel === null) {
            $channel = $this->get_interactive_channel();
        }

        if (!$this->is_channel_status_data($channel) && empty($this->channel_buffers[$channel])) {
            if ($channel != self::CHANNEL_SHELL) {
                throw new InsufficientSetupException('Data is not available on channel');
            } elseif (!$this->openShell()) {
                throw new RuntimeException('Unable to initiate an interactive shell session');
            }
        }

        if ($mode == self::READ_NEXT) {
            return $this->get_channel_packet($channel);
        }

        $match = $expect;
        while (true) {
            if ($mode == self::READ_REGEX) {
                preg_match($expect, substr($this->interactiveBuffer, -1024), $matches);
                $match = $matches[0] ?? '';
            }
            $pos = strlen($match) ? strpos($this->interactiveBuffer, $match) : false;
            if ($pos !== false) {
                return Strings::shift($this->interactiveBuffer, $pos + strlen($match));
            }
            $response = $this->get_channel_packet($channel);
            if ($response === true) {
                return Strings::shift($this->interactiveBuffer, strlen($this->interactiveBuffer));
            }

            $this->interactiveBuffer .= $response;
        }
    }

    /**
     * Inputs a command into an interactive shell.
     *
     * If not specifying a channel, an open interactive channel will be selected, or, if there are
     * no open channels, an interactive shell will be created. If there are multiple open
     * interactive channels, a legacy behavior will apply in which channel selection prioritizes
     * an active subsystem, the exec pty, and, lastly, the shell. If using multiple interactive
     * channels, callers are discouraged from relying on this legacy behavior and should specify
     * the intended channel.
     *
     * @param int|null $channel Channel id returned by self::getInteractiveChannelId()
     * @throws RuntimeException on connection error
     * @throws InsufficientSetupException on unexpected channel status, possibly due to closure
     * @throws TimeoutException if the write could not be completed within the requested self::setTimeout()
     * @see SSH2::read()
     */
    public function write(string $cmd, ?int $channel = null): void
    {
        if (!$this->isAuthenticated()) {
            throw new InsufficientSetupException('Operation disallowed prior to login()');
        }

        if ($channel === null) {
            $channel = $this->get_interactive_channel();
        }

        if (!$this->is_channel_status_data($channel)) {
            if ($channel != self::CHANNEL_SHELL) {
                throw new InsufficientSetupException('Data is not available on channel');
            } elseif (!$this->openShell()) {
                throw new RuntimeException('Unable to initiate an interactive shell session');
            }
        }

        $this->curTimeout = $this->timeout;
        $this->is_timeout = false;
        $this->send_channel_packet($channel, $cmd);
    }

    /**
     * Start a subsystem.
     *
     * Right now only one subsystem at a time is supported. To support multiple subsystem's stopSubsystem() could accept
     * a string that contained the name of the subsystem, but at that point, only one subsystem of each type could be opened.
     * To support multiple subsystem's of the same name maybe it'd be best if startSubsystem() generated a new channel id and
     * returns that and then that that was passed into stopSubsystem() but that'll be saved for a future date and implemented
     * if there's sufficient demand for such a feature.
     *
          * @see self::stopSubsystem()
     */
    public function startSubsystem(string $subsystem): bool
    {
        $this->open_channel(self::CHANNEL_SUBSYSTEM);

        $packet = Strings::packSSH2(
            'CNsCs',
            MessageType::CHANNEL_REQUEST,
            $this->server_channels[self::CHANNEL_SUBSYSTEM],
            'subsystem',
            1,
            $subsystem
        );
        $this->send_binary_packet($packet);

        $this->channel_status[self::CHANNEL_SUBSYSTEM] = MessageType::CHANNEL_REQUEST;

        if (!$this->get_channel_packet(self::CHANNEL_SUBSYSTEM)) {
            return false;
        }

        $this->channel_status[self::CHANNEL_SUBSYSTEM] = MessageType::CHANNEL_DATA;

        $this->channel_id_last_interactive = self::CHANNEL_SUBSYSTEM;

        return true;
    }

    /**
     * Stops a subsystem.
     *
     * @see self::startSubsystem()
     */
    public function stopSubsystem(): bool
    {
        if ($this->isInteractiveChannelOpen(self::CHANNEL_SUBSYSTEM)) {
            $this->close_channel(self::CHANNEL_SUBSYSTEM);
        }
        return true;
    }

    /**
     * Closes a channel
     *
     * If read() timed out you might want to just close the channel and have it auto-restart on the next read() call
     *
     * If not specifying a channel, an open interactive channel will be selected. If there are
     * multiple open interactive channels, a legacy behavior will apply in which channel selection
     * prioritizes an active subsystem, the exec pty, and, lastly, the shell. If using multiple
     * interactive channels, callers are discouraged from relying on this legacy behavior and
     * should specify the intended channel.
     *
     * @param int|null $channel Channel id returned by self::getInteractiveChannelId()
     */
    public function reset(?int $channel = null): void
    {
        if ($channel === null) {
            $channel = $this->get_interactive_channel();
        }
        if ($this->isInteractiveChannelOpen($channel)) {
            $this->close_channel($channel);
        }
    }

    /**
     * Is timeout?
     *
     * Did exec() or read() return because they timed out or because they encountered the end?
     */
    public function isTimeout(): bool
    {
        return $this->is_timeout;
    }

    /**
     * Disconnect
     */
    public function disconnect(): void
    {
        $this->disconnect_helper(DisconnectReason::BY_APPLICATION);
        if (isset($this->realtime_log_file) && is_resource($this->realtime_log_file)) {
            fclose($this->realtime_log_file);
        }
        unset(self::$connections[$this->getResourceId()]);
    }

    /**
     * Destructor.
     *
     * Will be called, automatically, if you're supporting just PHP5.  If you're supporting PHP4, you'll need to call
     * disconnect().
     */
    public function __destruct()
    {
        $this->disconnect();
    }

    /**
     * Is the connection still active?
     *
     * $level has 3x possible values:
     * 0 (default): phpseclib takes a passive approach to see if the connection is still active by calling feof()
     *    on the socket
     * 1: phpseclib takes an active approach to see if the connection is still active by sending an SSH_MSG_IGNORE
     *    packet that doesn't require a response
     * 2: phpseclib takes an active approach to see if the connection is still active by sending an SSH_MSG_CHANNEL_OPEN
     *    packet and imediately trying to close that channel. some routers, in particular, however, will only let you
     *    open one channel, so this approach could yield false positives
     */
    public function isConnected(int $level = 0): bool
    {
        if ($level < 0 || $level > 2) {
            throw new InvalidArgumentException('$level must be 0, 1 or 2');
        }

        if ($level == 0) {
            return ($this->bitmap & self::MASK_CONNECTED) && is_resource($this->fsock) && !feof($this->fsock);
        }
        try {
            if ($level == 1) {
                $this->send_binary_packet(pack('CN', MessageType::IGNORE, 0));
            } else {
                $this->open_channel(self::CHANNEL_KEEP_ALIVE);
                $this->close_channel(self::CHANNEL_KEEP_ALIVE);
            }
            return true;
        } catch (\Exception $e) {
            return false;
        }
    }

    /**
     * Have you successfully been logged in?
     */
    public function isAuthenticated(): bool
    {
        return (bool) ($this->bitmap & self::MASK_LOGIN);
    }

    /**
     * Is the interactive shell active?
     */
    public function isShellOpen(): bool
    {
        return $this->isInteractiveChannelOpen(self::CHANNEL_SHELL);
    }

    /**
     * Is the exec pty active?
     */
    public function isPTYOpen(): bool
    {
        return $this->isInteractiveChannelOpen(self::CHANNEL_EXEC);
    }

    /**
     * Is the given interactive channel active?
     *
     * @param int $channel Channel id returned by self::getInteractiveChannelId()
     */
    public function isInteractiveChannelOpen(int $channel): bool
    {
        return $this->isAuthenticated() && $this->is_channel_status_data($channel);
    }

    /**
     * Returns a channel identifier, presently of the last interactive channel opened, regardless of current status.
     * Returns 0 if no interactive channel has been opened.
     *
     * @see self::isInteractiveChannelOpen()
     */
    public function getInteractiveChannelId(): int
    {
        return $this->channel_id_last_interactive;
    }

    /**
     * Pings a server connection, or tries to reconnect if the connection has gone down
     *
     * Inspired by http://php.net/manual/en/mysqli.ping.php
     */
    public function ping(): bool
    {
        if (!$this->isAuthenticated()) {
            if (!empty($this->auth)) {
                return $this->reconnect();
            }
            return false;
        }

        try {
            $this->open_channel(self::CHANNEL_KEEP_ALIVE);
        } catch (\RuntimeException $e) {
            return $this->reconnect();
        }

        $this->close_channel(self::CHANNEL_KEEP_ALIVE);
        return true;
    }

    /**
     * In situ reconnect method
     *
     * @return boolean
     */
    private function reconnect(): bool
    {
        $this->disconnect_helper(DisconnectReason::BY_APPLICATION);
        $this->connect();
        foreach ($this->auth as $auth) {
            $result = $this->login(...$auth);
        }
        return $result;
    }

    /**
     * Resets a connection for re-use
     */
    protected function reset_connection(): void
    {
        if (is_resource($this->fsock) && get_resource_type($this->fsock) === 'stream') {
            fclose($this->fsock);
        }
        $this->fsock = null;
        $this->bitmap = 0;
        $this->binary_packet_buffer = null;
        $this->decrypt = $this->encrypt = false;
        $this->decrypt_block_size = $this->encrypt_block_size = 8;
        $this->hmac_check = $this->hmac_create = false;
        $this->hmac_size = false;
        $this->session_id = false;
        $this->get_seq_no = $this->send_seq_no = 0;
        $this->channel_status = [];
        $this->channel_id_last_interactive = 0;
        $this->channel_buffers = [];
        $this->channel_buffers_write = [];
    }

    /**
     * @return int[] second and microsecond stream timeout options based on user-requested timeout and keep-alive, or the default socket timeout by default, which mirrors PHP socket streams.
     */
    private function get_stream_timeout()
    {
        $sec = ini_get('default_socket_timeout');
        $usec = 0;
        if ($this->curTimeout > 0) {
            $sec = (int) floor($this->curTimeout);
            $usec = (int) (1000000 * ($this->curTimeout - $sec));
        }
        if ($this->keepAlive > 0) {
            $elapsed = microtime(true) - $this->last_packet;
            $timeout = max($this->keepAlive - $elapsed, 0);
            if (!$this->curTimeout || $timeout < $this->curTimeout) {
                $sec = (int) floor($timeout);
                $usec = (int) (1000000 * ($timeout - $sec));
            }
        }
        return [$sec, $usec];
    }

    /**
     * Retrieves the next packet with added timeout and type handling
     *
     * @param string $message_types Message types to enforce in response, closing if not met
     * @return string
     * @throws ConnectionClosedException If an error has occurred preventing read of the next packet
     */
    private function get_binary_packet_or_close(...$message_types)
    {
        try {
            $packet = $this->get_binary_packet();
            if (count($message_types) > 0 && !in_array(ord($packet[0]), $message_types)) {
                $this->disconnect_helper(DisconnectReason::PROTOCOL_ERROR);
                throw new ConnectionClosedException('Bad message type. Expected: #'
                    . implode(', #', $message_types) . '. Got: #' . ord($packet[0]));
            }
            return $packet;
        } catch (TimeoutException $e) {
            $this->disconnect_helper(DisconnectReason::BY_APPLICATION);
            throw new ConnectionClosedException('Connection closed due to timeout');
        }
    }

    /**
     * Gets Binary Packets
     *
     * See '6. Binary Packet Protocol' of rfc4253 for more info.
     *
     * @see self::_send_binary_packet()
     * @throws TimeoutException If user requested timeout was reached while waiting for next packet
     * @throws ConnectionClosedException If an error has occurred preventing read of the next packet
     */
    private function get_binary_packet(): string
    {
        if (!is_resource($this->fsock)) {
            throw new InvalidArgumentException('fsock is not a resource.');
        }
        if ($this->binary_packet_buffer == null) {
            // buffer the packet to permit continued reads across timeouts
            $this->binary_packet_buffer = (object) [
                'read_time' => 0, // the time to read the packet from the socket
                'raw' => '', // the raw payload read from the socket
                'plain' => '', // the packet in plain text, excluding packet_length header
                'packet_length' => null, // the packet_length value pulled from the payload
                'size' => $this->decrypt_block_size, // the total size of this packet to be read from the socket
                                                     // initialize to read single block until packet_length is available
            ];
        }
        $packet = $this->binary_packet_buffer;
        while (strlen($packet->raw) < $packet->size) {
            if (feof($this->fsock)) {
                $this->disconnect_helper(DisconnectReason::CONNECTION_LOST);
                throw new ConnectionClosedException('Connection closed by server');
            }
            if ($this->curTimeout < 0) {
                $this->is_timeout = true;
                throw new TimeoutException('Timed out waiting for server');
            }
            $this->send_keep_alive();

            [$sec, $usec] = $this->get_stream_timeout();
            stream_set_timeout($this->fsock, $sec, $usec);
            $start = microtime(true);
            $raw = stream_get_contents($this->fsock, $packet->size - strlen($packet->raw));
            $elapsed = microtime(true) - $start;
            $packet->read_time += $elapsed;
            if ($this->curTimeout > 0) {
                $this->curTimeout -= $elapsed;
            }
            if ($raw === false) {
                $this->disconnect_helper(DisconnectReason::CONNECTION_LOST);
                throw new ConnectionClosedException('Connection closed by server');
            } elseif (!strlen($raw)) {
                continue;
            }
            $packet->raw .= $raw;
            if (!$packet->packet_length) {
                $this->get_binary_packet_size($packet);
            }
        }

        if (strlen($packet->raw) != $packet->size) {
            throw new \RuntimeException('Size of packet was not expected length');
        }
        // destroy buffer as packet represents the entire payload and should be processed in full
        $this->binary_packet_buffer = null;
        // copy the raw payload, so as not to destroy original
        $raw = $packet->raw;
        if ($this->hmac_check instanceof Hash) {
            $hmac = Strings::pop($raw, $this->hmac_size);
        }
        $packet_length_header_size = 4;
        if ($this->decrypt) {
            switch ($this->decryptName) {
                case 'aes128-gcm@openssh.com':
                case 'aes256-gcm@openssh.com':
                    $this->decrypt->setNonce(
                        $this->decryptFixedPart .
                        $this->decryptInvocationCounter
                    );
                    Strings::increment_str($this->decryptInvocationCounter);
                    $this->decrypt->setAAD(Strings::shift($raw, $packet_length_header_size));
                    $this->decrypt->setTag(Strings::pop($raw, $this->decrypt_block_size));
                    $packet->plain = $this->decrypt->decrypt($raw);
                    break;
                case 'chacha20-poly1305@openssh.com':
                    // This should be impossible, but we are checking anyway to narrow the type for Psalm.
                    if (!($this->decrypt instanceof ChaCha20)) {
                        throw new LogicException('$this->decrypt is not a ' . ChaCha20::class);
                    }
                    $this->decrypt->setNonce(pack('N2', 0, $this->get_seq_no));
                    $this->decrypt->setCounter(0);
                    // this is the same approach that's implemented in Salsa20::createPoly1305Key()
                    // but we don't want to use the same AEAD construction that RFC8439 describes
                    // for ChaCha20-Poly1305 so we won't rely on it (see Salsa20::poly1305())
                    $this->decrypt->setPoly1305Key(
                        $this->decrypt->encrypt(str_repeat("\0", 32))
                    );
                    $this->decrypt->setAAD(Strings::shift($raw, $packet_length_header_size));
                    $this->decrypt->setCounter(1);
                    $this->decrypt->setTag(Strings::pop($raw, 16));
                    $packet->plain = $this->decrypt->decrypt($raw);
                    break;
                default:
                    if (!$this->hmac_check instanceof Hash || !$this->hmac_check_etm) {
                        // first block was already decrypted for contained packet_length header
                        Strings::shift($raw, $this->decrypt_block_size);
                        if (strlen($raw) > 0) {
                            $packet->plain .= $this->decrypt->decrypt($raw);
                        }
                    } else {
                        Strings::shift($raw, $packet_length_header_size);
                        $packet->plain = $this->decrypt->decrypt($raw);
                    }
                    break;
            }
        } else {
            Strings::shift($raw, $packet_length_header_size);
            $packet->plain = $raw;
        }
        if ($this->hmac_check instanceof Hash) {
            $reconstructed = !$this->hmac_check_etm ?
                pack('Na*', $packet->packet_length, $packet->plain) :
                substr($packet->raw, 0, -$this->hmac_size);
            if (($this->hmac_check->getHash() & "\xFF\xFF\xFF\xFF") == 'umac') {
                $this->hmac_check->setNonce("\0\0\0\0" . pack('N', $this->get_seq_no));
                if ($hmac != $this->hmac_check->hash($reconstructed)) {
                    $this->disconnect_helper(DisconnectReason::MAC_ERROR);
                    throw new ConnectionClosedException('Invalid UMAC');
                }
            } else {
                if ($hmac != $this->hmac_check->hash(pack('Na*', $this->get_seq_no, $reconstructed))) {
                    $this->disconnect_helper(DisconnectReason::MAC_ERROR);
                    throw new ConnectionClosedException('Invalid HMAC');
                }
            }
        }
        $padding_length = 0;
        $payload = $packet->plain;
        extract(unpack('Cpadding_length', Strings::shift($payload, 1)));
        if ($padding_length > 0) {
            Strings::pop($payload, $padding_length);
        }
        if (empty($payload)) {
            $this->disconnect_helper(DisconnectReason::PROTOCOL_ERROR);
            throw new ConnectionClosedException('Plaintext is too short');
        }

        switch ($this->decompress) {
            case self::NET_SSH2_COMPRESSION_ZLIB_AT_OPENSSH:
                if (!$this->isAuthenticated()) {
                    break;
                }
                // fall-through
            case self::NET_SSH2_COMPRESSION_ZLIB:
                if ($this->regenerate_decompression_context) {
                    $this->regenerate_decompression_context = false;

                    $cmf = ord($payload[0]);
                    $cm = $cmf & 0x0F;
                    if ($cm != 8) { // deflate
                        throw new UnsupportedAlgorithmException("Only CM = 8 ('deflate') is supported ($cm)");
                    }
                    $cinfo = ($cmf & 0xF0) >> 4;
                    if ($cinfo > 7) {
                        throw new RuntimeException("CINFO above 7 is not allowed ($cinfo)");
                    }
                    $windowSize = 1 << ($cinfo + 8);

                    $flg = ord($payload[1]);
                    //$fcheck = $flg && 0x0F;
                    if ((($cmf << 8) | $flg) % 31) {
                        throw new RuntimeException('fcheck failed');
                    }
                    $fdict = boolval($flg & 0x20);
                    $flevel = ($flg & 0xC0) >> 6;

                    $this->decompress_context = inflate_init(ZLIB_ENCODING_RAW, ['window' => $cinfo + 8]);
                    $payload = substr($payload, 2);
                }
                if ($this->decompress_context) {
                    $payload = inflate_add($this->decompress_context, $payload, ZLIB_PARTIAL_FLUSH);
                }
        }

        $this->get_seq_no++;

        if (defined('NET_SSH2_LOGGING')) {
            $current = microtime(true);
            $message_number = sprintf(
                '<- %s (since last: %s, network: %ss)',
                ($constantName = MessageType::findConstantNameByValue($value = ord($payload[0])))
                    ? "SSH_MSG_$constantName"
                    : "UNKNOWN ($value)",
                round($current - $this->last_packet, 4),
                round($packet->read_time, 4)
            );
            $this->append_log($message_number, $payload);
        }
        $this->last_packet = microtime(true);

        return $this->filter($payload);
    }

    /**
     * @param object $packet The packet object being constructed, passed by reference
     *        The size, packet_length, and plain properties of this object may be modified in processing
     * @throws InvalidPacketLengthException if the packet length header is invalid
     */
    private function get_binary_packet_size(object &$packet): void
    {
        $packet_length_header_size = 4;
        if (strlen($packet->raw) < $packet_length_header_size) {
            return;
        }
        $packet_length = 0;
        $added_validation_length = 0; // indicates when the packet length header is included when validating packet length against block size
        if ($this->decrypt) {
            switch ($this->decryptName) {
                case 'aes128-gcm@openssh.com':
                case 'aes256-gcm@openssh.com':
                    extract(unpack('Npacket_length', substr($packet->raw, 0, $packet_length_header_size)));
                    $packet->size = $packet_length_header_size + $packet_length + $this->decrypt_block_size; // expect tag
                    break;
                case 'chacha20-poly1305@openssh.com':
                    $this->lengthDecrypt->setNonce(pack('N2', 0, $this->get_seq_no));
                    $packet_length_header = $this->lengthDecrypt->decrypt(substr($packet->raw, 0, $packet_length_header_size));
                    extract(unpack('Npacket_length', $packet_length_header));
                    $packet->size = $packet_length_header_size + $packet_length + 16; // expect tag
                    break;
                default:
                    if (!$this->hmac_check instanceof Hash || !$this->hmac_check_etm) {
                        if (strlen($packet->raw) < $this->decrypt_block_size) {
                            return;
                        }
                        $packet->plain = $this->decrypt->decrypt(substr($packet->raw, 0, $this->decrypt_block_size));
                        extract(unpack('Npacket_length', Strings::shift($packet->plain, $packet_length_header_size)));
                        $packet->size = $packet_length_header_size + $packet_length;
                        $added_validation_length = $packet_length_header_size;
                    } else {
                        extract(unpack('Npacket_length', substr($packet->raw, 0, $packet_length_header_size)));
                        $packet->size = $packet_length_header_size + $packet_length;
                    }
                    break;
            }
        } else {
            extract(unpack('Npacket_length', substr($packet->raw, 0, $packet_length_header_size)));
            $packet->size = $packet_length_header_size + $packet_length;
            $added_validation_length = $packet_length_header_size;
        }
        // quoting <http://tools.ietf.org/html/rfc4253#section-6.1>,
        // "implementations SHOULD check that the packet length is reasonable"
        // PuTTY uses 0x9000 as the actual max packet size and so to shall we
        if (
            $packet_length <= 0 || $packet_length > 0x9000
            || ($packet_length + $added_validation_length) % $this->decrypt_block_size != 0
        ) {
            $this->disconnect_helper(DisconnectReason::PROTOCOL_ERROR);
            throw new InvalidPacketLengthException('Invalid packet length');
        }
        if ($this->hmac_check instanceof Hash) {
            $packet->size += $this->hmac_size;
        }
        $packet->packet_length = $packet_length;
    }

    /**
     * Filter Binary Packets
     *
     * Because some binary packets need to be ignored...
     *
     * @see self::_get_binary_packet()
     */
    private function filter(string $payload): string
    {
        switch (ord($payload[0])) {
            case MessageType::DISCONNECT:
                Strings::shift($payload, 1);
                [$reason_code, $message] = Strings::unpackSSH2('Ns', $payload);
                $this->errors[] = 'SSH_MSG_DISCONNECT: SSH_DISCONNECT_' . DisconnectReason::getConstantNameByValue($reason_code) . "\r\n$message";
                $this->disconnect_helper(DisconnectReason::CONNECTION_LOST);
                throw new ConnectionClosedException('Connection closed by server');
            case MessageType::IGNORE:
                $this->extra_packets++;
                $payload = $this->get_binary_packet();
                break;
            case MessageType::DEBUG:
                $this->extra_packets++;
                Strings::shift($payload, 2); // second byte is "always_display"
                [$message] = Strings::unpackSSH2('s', $payload);
                $this->errors[] = "SSH_MSG_DEBUG: $message";
                $payload = $this->get_binary_packet();
                break;
            case MessageType::UNIMPLEMENTED:
                break;
            case MessageType::KEXINIT:
                // this is here for key re-exchanges after the initial key exchange
                if ($this->session_id !== false) {
                    if (!$this->key_exchange($payload)) {
                        $this->disconnect_helper(NET_SSH2_DISCONNECT_KEY_EXCHANGE_FAILED);
                        throw new ConnectionClosedException('Key exchange failed');
                    }
                    $payload = $this->get_binary_packet();
                }
                break;
            case MessageType::EXT_INFO:
                Strings::shift($payload, 1);
                [$nr_extensions] = Strings::unpackSSH2('N', $payload);
                for ($i = 0; $i < $nr_extensions; $i++) {
                    [$extension_name, $extension_value] = Strings::unpackSSH2('ss', $payload);
                    if ($extension_name == 'server-sig-algs') {
                        $this->supported_private_key_algorithms = explode(',', $extension_value);
                    }
                }
                $payload = $this->get_binary_packet();
        }

        // see http://tools.ietf.org/html/rfc4252#section-5.4; only called when the encryption has been activated and when we haven't already logged in
        if (($this->bitmap & self::MASK_CONNECTED) && !$this->isAuthenticated() && ord($payload[0]) == MessageType::USERAUTH_BANNER) {
            Strings::shift($payload, 1);
            [$this->banner_message] = Strings::unpackSSH2('s', $payload);
            $payload = $this->get_binary_packet();
        }

        // only called when we've already logged in
        if (($this->bitmap & self::MASK_CONNECTED) && $this->isAuthenticated()) {
            switch (ord($payload[0])) {
                case MessageType::CHANNEL_REQUEST:
                    if (strlen($payload) == 31) {
                        extract(unpack('cpacket_type/Nchannel/Nlength', $payload));
                        if (substr($payload, 9, $length) == 'keepalive@openssh.com' && isset($this->server_channels[$channel])) {
                            if (ord(substr($payload, 9 + $length))) { // want reply
                                $this->send_binary_packet(pack('CN', MessageType::CHANNEL_SUCCESS, $this->server_channels[$channel]));
                            }
                            $payload = $this->get_binary_packet();
                        }
                    }
                    break;
                case MessageType::GLOBAL_REQUEST: // see http://tools.ietf.org/html/rfc4254#section-4
                    Strings::shift($payload, 1);
                    [$request_name] = Strings::unpackSSH2('s', $payload);
                    $this->errors[] = "SSH_MSG_GLOBAL_REQUEST: $request_name";
                    $this->send_binary_packet(pack('C', MessageType::REQUEST_FAILURE));
                    $payload = $this->get_binary_packet();
                    break;
                case MessageType::CHANNEL_OPEN: // see http://tools.ietf.org/html/rfc4254#section-5.1
                    Strings::shift($payload, 1);
                    [$data, $server_channel] = Strings::unpackSSH2('sN', $payload);
                    switch ($data) {
                        case 'auth-agent':
                        case 'auth-agent@openssh.com':
                            if (isset($this->agent)) {
                                $new_channel = self::CHANNEL_AGENT_FORWARD;

                                [
                                    $remote_window_size,
                                    $remote_maximum_packet_size
                                ] = Strings::unpackSSH2('NN', $payload);

                                $this->packet_size_client_to_server[$new_channel] = $remote_window_size;
                                $this->window_size_server_to_client[$new_channel] = $remote_maximum_packet_size;
                                $this->window_size_client_to_server[$new_channel] = $this->window_size;

                                $packet_size = 0x4000;

                                $packet = pack(
                                    'CN4',
                                    MessageType::CHANNEL_OPEN_CONFIRMATION,
                                    $server_channel,
                                    $new_channel,
                                    $packet_size,
                                    $packet_size
                                );

                                $this->server_channels[$new_channel] = $server_channel;
                                $this->channel_status[$new_channel] = MessageType::CHANNEL_OPEN_CONFIRMATION;
                                $this->send_binary_packet($packet);
                            }
                            break;
                        default:
                            $packet = Strings::packSSH2(
                                'CN2ss',
                                MessageType::CHANNEL_OPEN_FAILURE,
                                $server_channel,
                                ChannelConnectionFailureReason::ADMINISTRATIVELY_PROHIBITED,
                                '', // description
                                '' // language tag
                            );

                            $this->send_binary_packet($packet);
                    }

                    $payload = $this->get_binary_packet();
            }
        }

        return $payload;
    }

    /**
     * Enable Quiet Mode
     *
     * Suppress stderr from output
     */
    public function enableQuietMode(): void
    {
        $this->quiet_mode = true;
    }

    /**
     * Disable Quiet Mode
     *
     * Show stderr in output
     */
    public function disableQuietMode(): void
    {
        $this->quiet_mode = false;
    }

    /**
     * Returns whether Quiet Mode is enabled or not
     *
     * @see self::enableQuietMode()
     * @see self::disableQuietMode()
     */
    public function isQuietModeEnabled(): bool
    {
        return $this->quiet_mode;
    }

    /**
     * Enable request-pty when using exec()
     */
    public function enablePTY(): void
    {
        $this->request_pty = true;
    }

    /**
     * Disable request-pty when using exec()
     */
    public function disablePTY(): void
    {
        if ($this->isPTYOpen()) {
            $this->close_channel(self::CHANNEL_EXEC);
        }
        $this->request_pty = false;
    }

    /**
     * Returns whether request-pty is enabled or not
     *
     * @see self::enablePTY()
     * @see self::disablePTY()
     */
    public function isPTYEnabled(): bool
    {
        return $this->request_pty;
    }

    /**
     * Gets channel data
     *
     * Returns the data as a string. bool(true) is returned if:
     *
     * - the server closes the channel
     * - if the connection times out
     * - if a window adjust packet is received on the given negated client channel
     * - if the channel status is CHANNEL_OPEN and the response was CHANNEL_OPEN_CONFIRMATION
     * - if the channel status is CHANNEL_REQUEST and the response was CHANNEL_SUCCESS
     * - if the channel status is CHANNEL_CLOSE and the response was CHANNEL_CLOSE
     *
     * bool(false) is returned if:
     *
     * - if the channel status is CHANNEL_REQUEST and the response was CHANNEL_FAILURE
     *
     * @param int $client_channel Specifies the channel to return data for, and data received
     *        on other channels is buffered. The respective negative value of a channel is
     *        also supported for the case that the caller is awaiting adjustment of the data
     *        window, and where data received on that respective channel is also buffered.
     * @throws RuntimeException on connection error
     */
    protected function get_channel_packet(int $client_channel, bool $skip_extended = false)
    {
        if (!empty($this->channel_buffers[$client_channel])) {
            switch ($this->channel_status[$client_channel]) {
                case MessageType::CHANNEL_REQUEST:
                    foreach ($this->channel_buffers[$client_channel] as $i => $packet) {
                        switch (ord($packet[0])) {
                            case MessageType::CHANNEL_SUCCESS:
                            case MessageType::CHANNEL_FAILURE:
                                unset($this->channel_buffers[$client_channel][$i]);
                                return substr($packet, 1);
                        }
                    }
                    break;
                default:
                    return substr(array_shift($this->channel_buffers[$client_channel]), 1);
            }
        }

        while (true) {
            try {
                $response = $this->get_binary_packet();
            } catch (TimeoutException $e) {
                if ($client_channel == self::CHANNEL_EXEC && !$this->request_pty) {
                    $this->close_channel($client_channel);
                }
                return true;
            }
            [$type] = Strings::unpackSSH2('C', $response);
            if (strlen($response) >= 4) {
                [$channel] = Strings::unpackSSH2('N', $response);
            }

            // will not be setup yet on incoming channel open request
            if (isset($channel) && isset($this->channel_status[$channel]) && isset($this->window_size_server_to_client[$channel])) {
                $this->window_size_server_to_client[$channel] -= strlen($response);

                // resize the window, if appropriate
                if ($this->window_size_server_to_client[$channel] < 0) {
                // PuTTY does something more analogous to the following:
                //if ($this->window_size_server_to_client[$channel] < 0x3FFFFFFF) {
                    $packet = pack('CNN', MessageType::CHANNEL_WINDOW_ADJUST, $this->server_channels[$channel], $this->window_resize);
                    $this->send_binary_packet($packet);
                    $this->window_size_server_to_client[$channel] += $this->window_resize;
                }

                switch ($type) {
                    case MessageType::CHANNEL_WINDOW_ADJUST:
                        [$window_size] = Strings::unpackSSH2('N', $response);
                        $this->window_size_client_to_server[$channel] += $window_size;
                        if ($channel == -$client_channel) {
                            return true;
                        }

                        continue 2;
                    case MessageType::CHANNEL_EXTENDED_DATA:
                        /*
                        if ($client_channel == self::CHANNEL_EXEC) {
                            $this->send_channel_packet($client_channel, chr(0));
                        }
                        */
                        // currently, there's only one possible value for $data_type_code: NET_SSH2_EXTENDED_DATA_STDERR
                        [$data_type_code, $data] = Strings::unpackSSH2('Ns', $response);
                        $this->stdErrorLog .= $data;
                        if ($skip_extended || $this->quiet_mode) {
                            continue 2;
                        }
                        if ($client_channel == $channel && $this->channel_status[$channel] == MessageType::CHANNEL_DATA) {
                            return $data;
                        }
                        $this->channel_buffers[$channel][] = chr($type) . $data;

                        continue 2;
                    case MessageType::CHANNEL_REQUEST:
                        if ($this->channel_status[$channel] == MessageType::CHANNEL_CLOSE) {
                            continue 2;
                        }
                        [$value] = Strings::unpackSSH2('s', $response);
                        switch ($value) {
                            case 'exit-signal':
                                [
                                    , // FALSE
                                    $signal_name,
                                    , // core dumped
                                    $error_message
                                ] = Strings::unpackSSH2('bsbs', $response);

                                $this->errors[] = "SSH_MSG_CHANNEL_REQUEST (exit-signal): $signal_name";
                                if (strlen($error_message)) {
                                    $this->errors[count($this->errors) - 1] .= "\r\n$error_message";
                                }

                                $this->send_binary_packet(pack('CN', MessageType::CHANNEL_EOF, $this->server_channels[$client_channel]));
                                $this->send_binary_packet(pack('CN', MessageType::CHANNEL_CLOSE, $this->server_channels[$channel]));

                                $this->channel_status[$channel] = MessageType::CHANNEL_EOF;

                                continue 3;
                            case 'exit-status':
                                [, $this->exit_status] = Strings::unpackSSH2('CN', $response);

                                // "The client MAY ignore these messages."
                                // -- http://tools.ietf.org/html/rfc4254#section-6.10

                                continue 3;
                            default:
                                // "Some systems may not implement signals, in which case they SHOULD ignore this message."
                                //  -- http://tools.ietf.org/html/rfc4254#section-6.9
                                continue 3;
                        }
                }

                switch ($this->channel_status[$channel]) {
                    case MessageType::CHANNEL_OPEN:
                        switch ($type) {
                            case MessageType::CHANNEL_OPEN_CONFIRMATION:
                                [
                                    $this->server_channels[$channel],
                                    $window_size,
                                    $this->packet_size_client_to_server[$channel]
                                ] = Strings::unpackSSH2('NNN', $response);

                                if ($window_size < 0) {
                                    $window_size &= 0x7FFFFFFF;
                                    $window_size += 0x80000000;
                                }
                                $this->window_size_client_to_server[$channel] = $window_size;
                                $result = $client_channel == $channel ? true : $this->get_channel_packet($client_channel, $skip_extended);
                                $this->on_channel_open();
                                return $result;
                            case MessageType::CHANNEL_OPEN_FAILURE:
                                $this->disconnect_helper(DisconnectReason::BY_APPLICATION);
                                throw new RuntimeException('Unable to open channel');
                            default:
                                if ($client_channel == $channel) {
                                    $this->disconnect_helper(DisconnectReason::BY_APPLICATION);
                                    throw new RuntimeException('Unexpected response to open request');
                                }
                                return $this->get_channel_packet($client_channel, $skip_extended);
                        }
                        break;
                    case MessageType::CHANNEL_REQUEST:
                        switch ($type) {
                            case MessageType::CHANNEL_SUCCESS:
                                return true;
                            case MessageType::CHANNEL_FAILURE:
                                return false;
                            case MessageType::CHANNEL_DATA:
                                [$data] = Strings::unpackSSH2('s', $response);
                                $this->channel_buffers[$channel][] = chr($type) . $data;
                                return $this->get_channel_packet($client_channel, $skip_extended);
                            default:
                                $this->disconnect_helper(DisconnectReason::BY_APPLICATION);
                                throw new RuntimeException('Unable to fulfill channel request');
                        }
                    case MessageType::CHANNEL_CLOSE:
                        if ($client_channel == $channel && $type == MessageType::CHANNEL_CLOSE) {
                            return true;
                        }
                        return $this->get_channel_packet($client_channel, $skip_extended);
                }
            }

            // ie. $this->channel_status[$channel] == MessageType::CHANNEL_DATA

            switch ($type) {
                case MessageType::CHANNEL_DATA:
                    /*
                    if ($channel == self::CHANNEL_EXEC) {
                        // SCP requires null packets, such as this, be sent.  further, in the case of the ssh.com SSH server
                        // this actually seems to make things twice as fast.  more to the point, the message right after
                        // SSH_MSG_CHANNEL_DATA (usually SSH_MSG_IGNORE) won't block for as long as it would have otherwise.
                        // in OpenSSH it slows things down but only by a couple thousandths of a second.
                        $this->send_channel_packet($channel, chr(0));
                    }
                    */
                    [$data] = Strings::unpackSSH2('s', $response);

                    if ($channel == self::CHANNEL_AGENT_FORWARD) {
                        $agent_response = $this->agent->forwardData($data);
                        if (!is_bool($agent_response)) {
                            $this->send_channel_packet($channel, $agent_response);
                        }
                        break;
                    }

                    if ($client_channel == $channel) {
                        return $data;
                    }
                    $this->channel_buffers[$channel][] = chr($type) . $data;
                    break;
                case MessageType::CHANNEL_CLOSE:
                    $this->curTimeout = 5;

                    $this->close_channel_bitmap($channel);

                    if ($this->channel_status[$channel] != MessageType::CHANNEL_EOF) {
                        $this->send_binary_packet(pack('CN', MessageType::CHANNEL_CLOSE, $this->server_channels[$channel]));
                    }

                    $this->channel_status[$channel] = MessageType::CHANNEL_CLOSE;
                    $this->channelCount--;

                    if ($client_channel == $channel) {
                        return true;
                    }
                    // fall-through
                case MessageType::CHANNEL_EOF:
                    break;
                default:
                    $this->disconnect_helper(DisconnectReason::BY_APPLICATION);
                    throw new RuntimeException("Error reading channel data ($type)");
            }
        }
    }

    /**
     * Sends Binary Packets
     *
     * See '6. Binary Packet Protocol' of rfc4253 for more info.
     *
     * @see self::_get_binary_packet()
     */
    protected function send_binary_packet(string $data, ?string $logged = null): void
    {
        if (!is_resource($this->fsock) || feof($this->fsock)) {
            $this->disconnect_helper(NET_SSH2_DISCONNECT_CONNECTION_LOST);
            throw new ConnectionClosedException('Connection closed prematurely');
        }

        if (!isset($logged)) {
            $logged = $data;
        }

        switch ($this->compress) {
            case self::NET_SSH2_COMPRESSION_ZLIB_AT_OPENSSH:
                if (!$this->isAuthenticated()) {
                    break;
                }
                // fall-through
            case self::NET_SSH2_COMPRESSION_ZLIB:
                if (!$this->regenerate_compression_context) {
                    $header = '';
                } else {
                    $this->regenerate_compression_context = false;
                    $this->compress_context = deflate_init(ZLIB_ENCODING_RAW, ['window' => 15]);
                    $header = "\x78\x9C";
                }
                if ($this->compress_context) {
                    $data = $header . deflate_add($this->compress_context, $data, ZLIB_PARTIAL_FLUSH);
                }
        }

        // 4 (packet length) + 1 (padding length) + 4 (minimal padding amount) == 9
        $packet_length = strlen($data) + 9;
        if ($this->encrypt && $this->encrypt->usesNonce()) {
            $packet_length -= 4;
        }
        // round up to the nearest $this->encrypt_block_size
        $packet_length += (($this->encrypt_block_size - 1) * $packet_length) % $this->encrypt_block_size;
        // subtracting strlen($data) is obvious - subtracting 5 is necessary because of packet_length and padding_length
        $padding_length = $packet_length - strlen($data) - 5;
        switch (true) {
            case $this->encrypt && $this->encrypt->usesNonce():
            case $this->hmac_create instanceof Hash && $this->hmac_create_etm:
                $padding_length += 4;
                $packet_length += 4;
        }

        $padding = Random::string($padding_length);

        // we subtract 4 from packet_length because the packet_length field isn't supposed to include itself
        $packet = pack('NCa*', $packet_length - 4, $padding_length, $data . $padding);

        $hmac = '';
        if ($this->hmac_create instanceof Hash && !$this->hmac_create_etm) {
            if (($this->hmac_create->getHash() & "\xFF\xFF\xFF\xFF") == 'umac') {
                $this->hmac_create->setNonce("\0\0\0\0" . pack('N', $this->send_seq_no));
                $hmac = $this->hmac_create->hash($packet);
            } else {
                $hmac = $this->hmac_create->hash(pack('Na*', $this->send_seq_no, $packet));
            }
        }

        if ($this->encrypt) {
            switch ($this->encryptName) {
                case 'aes128-gcm@openssh.com':
                case 'aes256-gcm@openssh.com':
                    $this->encrypt->setNonce(
                        $this->encryptFixedPart .
                        $this->encryptInvocationCounter
                    );
                    Strings::increment_str($this->encryptInvocationCounter);
                    $this->encrypt->setAAD($temp = ($packet & "\xFF\xFF\xFF\xFF"));
                    $packet = $temp . $this->encrypt->encrypt(substr($packet, 4));
                    break;
                case 'chacha20-poly1305@openssh.com':
                    // This should be impossible, but we are checking anyway to narrow the type for Psalm.
                    if (!($this->encrypt instanceof ChaCha20)) {
                        throw new LogicException('$this->encrypt is not a ' . ChaCha20::class);
                    }

                    $nonce = pack('N2', 0, $this->send_seq_no);

                    $this->encrypt->setNonce($nonce);
                    $this->lengthEncrypt->setNonce($nonce);

                    $length = $this->lengthEncrypt->encrypt($packet & "\xFF\xFF\xFF\xFF");

                    $this->encrypt->setCounter(0);
                    // this is the same approach that's implemented in Salsa20::createPoly1305Key()
                    // but we don't want to use the same AEAD construction that RFC8439 describes
                    // for ChaCha20-Poly1305 so we won't rely on it (see Salsa20::poly1305())
                    $this->encrypt->setPoly1305Key(
                        $this->encrypt->encrypt(str_repeat("\0", 32))
                    );
                    $this->encrypt->setAAD($length);
                    $this->encrypt->setCounter(1);
                    $packet = $length . $this->encrypt->encrypt(substr($packet, 4));
                    break;
                default:
                    $packet = $this->hmac_create instanceof Hash && $this->hmac_create_etm ?
                        ($packet & "\xFF\xFF\xFF\xFF") . $this->encrypt->encrypt(substr($packet, 4)) :
                        $this->encrypt->encrypt($packet);
            }
        }

        if ($this->hmac_create instanceof Hash && $this->hmac_create_etm) {
            if (($this->hmac_create->getHash() & "\xFF\xFF\xFF\xFF") == 'umac') {
                $this->hmac_create->setNonce("\0\0\0\0" . pack('N', $this->send_seq_no));
                $hmac = $this->hmac_create->hash($packet);
            } else {
                $hmac = $this->hmac_create->hash(pack('Na*', $this->send_seq_no, $packet));
            }
        }

        $this->send_seq_no++;

        $packet .= $this->encrypt && $this->encrypt->usesNonce() ? $this->encrypt->getTag() : $hmac;

        $start = microtime(true);
        $sent = @fwrite($this->fsock, $packet);
        $stop = microtime(true);

        if (defined('NET_SSH2_LOGGING')) {
            $current = microtime(true);
            $message_number = sprintf(
                '-> %s (since last: %s, network: %ss)',
                ($constantName = MessageType::findConstantNameByValue($value = ord($logged[0]), false))
                    ? "SSH_MSG_$constantName"
                    : "UNKNOWN ($value)",
                round($current - $this->last_packet, 4),
                round($stop - $start, 4)
            );
            $this->append_log($message_number, $logged);
        }
        $this->last_packet = microtime(true);

        if (strlen($packet) != $sent) {
            $this->disconnect_helper(NET_SSH2_DISCONNECT_BY_APPLICATION);
            $message = $sent === false ?
                'Unable to write ' . strlen($packet) . ' bytes' :
                "Only $sent of " . strlen($packet) . " bytes were sent";
            throw new RuntimeException($message);
        }
    }

    /**
     * Sends a keep-alive message, if keep-alive is enabled and interval is met
     */
    private function send_keep_alive(): void
    {
        if ($this->bitmap & self::MASK_CONNECTED) {
            $elapsed = microtime(true) - $this->last_packet;
            if ($this->keepAlive > 0 && $elapsed >= $this->keepAlive) {
                $this->send_binary_packet(pack('CN', MessageType::IGNORE, 0));
            }
        }
    }

    /**
     * Logs data packets
     *
     * Makes sure that only the last 1MB worth of packets will be logged
     */
    private function append_log(string $message_number, string $message): void
    {
        $this->append_log_helper(
            NET_SSH2_LOGGING,
            $message_number,
            $message,
            $this->message_number_log,
            $this->message_log,
            $this->log_size,
            $this->realtime_log_file,
            $this->realtime_log_wrap,
            $this->realtime_log_size
        );
    }

    /**
     * Logs data packet helper
     *
     * @param resource &$realtime_log_file
     */
    protected function append_log_helper(int $constant, string $message_number, string $message, array &$message_number_log, array &$message_log, int &$log_size, &$realtime_log_file, bool &$realtime_log_wrap, int &$realtime_log_size): void
    {
        // remove the byte identifying the message type from all but the first two messages (ie. the identification strings)
        if (strlen($message_number) > 2) {
            Strings::shift($message);
        }

        switch ($constant) {
            // useful for benchmarks
            case self::LOG_SIMPLE:
                $message_number_log[] = $message_number;
                break;
            case self::LOG_SIMPLE_REALTIME:
                echo $message_number;
                echo PHP_SAPI == 'cli' ? "\r\n" : '<br>';
                @flush();
                @ob_flush();
                break;
            // the most useful log for SSH2
            case self::LOG_COMPLEX:
                $message_number_log[] = $message_number;
                $log_size += strlen($message);
                $message_log[] = $message;
                while ($log_size > self::LOG_MAX_SIZE) {
                    $log_size -= strlen(array_shift($message_log));
                    array_shift($message_number_log);
                }
                break;
            // dump the output out realtime; packets may be interspersed with non packets,
            // passwords won't be filtered out and select other packets may not be correctly
            // identified
            case self::LOG_REALTIME:
                switch (PHP_SAPI) {
                    case 'cli':
                        $start = $stop = "\r\n";
                        break;
                    default:
                        $start = '<pre>';
                        $stop = '</pre>';
                }
                echo $start . $this->format_log([$message], [$message_number]) . $stop;
                @flush();
                @ob_flush();
                break;
            // basically the same thing as self::LOG_REALTIME with the caveat that NET_SSH2_LOG_REALTIME_FILENAME
            // needs to be defined and that the resultant log file will be capped out at self::LOG_MAX_SIZE.
            // the earliest part of the log file is denoted by the first <<< START >>> and is not going to necessarily
            // at the beginning of the file
            case self::LOG_REALTIME_FILE:
                if (!isset($realtime_log_file)) {
                    // PHP doesn't seem to like using constants in fopen()
                    $filename = NET_SSH2_LOG_REALTIME_FILENAME;
                    $fp = fopen($filename, 'w');
                    $realtime_log_file = $fp;
                }
                if (!is_resource($realtime_log_file)) {
                    break;
                }
                $entry = $this->format_log([$message], [$message_number]);
                if ($realtime_log_wrap) {
                    $temp = "<<< START >>>\r\n";
                    $entry .= $temp;
                    fseek($realtime_log_file, ftell($realtime_log_file) - strlen($temp));
                }
                $realtime_log_size += strlen($entry);
                if ($realtime_log_size > self::LOG_MAX_SIZE) {
                    fseek($realtime_log_file, 0);
                    $realtime_log_size = strlen($entry);
                    $realtime_log_wrap = true;
                }
                fwrite($realtime_log_file, $entry);
        }
    }

    /**
     * Sends channel data
     *
     * Spans multiple SSH_MSG_CHANNEL_DATAs if appropriate
     */
    protected function send_channel_packet(int $client_channel, string $data): void
    {
        if (
            isset($this->channel_buffers_write[$client_channel])
            && str_starts_with($data, $this->channel_buffers_write[$client_channel])
        ) {
            // if buffer holds identical initial data content, resume send from the unmatched data portion
            $data = substr($data, strlen($this->channel_buffers_write[$client_channel]));
        } else {
            $this->channel_buffers_write[$client_channel] = '';
        }
        while (strlen($data)) {
            if (!$this->window_size_client_to_server[$client_channel]) {
                // using an invalid channel will let the buffers be built up for the valid channels
                $this->get_channel_packet(-$client_channel);
                if ($this->isTimeout()) {
                    throw new TimeoutException('Timed out waiting for server');
                } elseif (!$this->window_size_client_to_server[$client_channel]) {
                    throw new \RuntimeException('Data window was not adjusted');
                }
            }

            /* The maximum amount of data allowed is determined by the maximum
               packet size for the channel, and the current window size, whichever
               is smaller.
                 -- http://tools.ietf.org/html/rfc4254#section-5.2 */
            $max_size = min(
                $this->packet_size_client_to_server[$client_channel],
                $this->window_size_client_to_server[$client_channel]
            );

            $temp = Strings::shift($data, $max_size);
            $packet = Strings::packSSH2(
                'CNs',
                MessageType::CHANNEL_DATA,
                $this->server_channels[$client_channel],
                $temp
            );
            $this->window_size_client_to_server[$client_channel] -= strlen($temp);
            $this->send_binary_packet($packet);
            $this->channel_buffers_write[$client_channel] .= $temp;
        }
        unset($this->channel_buffers_write[$client_channel]);
    }

    /**
     * Closes and flushes a channel
     *
     * \phpseclib3\Net\SSH2 doesn't properly close most channels.  For exec() channels are normally closed by the server
     * and for SFTP channels are presumably closed when the client disconnects.  This functions is intended
     * for SCP more than anything.
     */
    private function close_channel(int $client_channel, bool $want_reply = false): void
    {
        // see http://tools.ietf.org/html/rfc4254#section-5.3

        $this->send_binary_packet(pack('CN', MessageType::CHANNEL_EOF, $this->server_channels[$client_channel]));

        if (!$want_reply) {
            $this->send_binary_packet(pack('CN', MessageType::CHANNEL_CLOSE, $this->server_channels[$client_channel]));
        }

        $this->channel_status[$client_channel] = MessageType::CHANNEL_CLOSE;
        $this->channelCount--;

        $this->curTimeout = 5;

        while (!is_bool($this->get_channel_packet($client_channel))) {
        }

        if ($want_reply) {
            $this->send_binary_packet(pack('CN', MessageType::CHANNEL_CLOSE, $this->server_channels[$client_channel]));
        }

        $this->close_channel_bitmap($client_channel);
    }

    /**
     * Maintains execution state bitmap in response to channel closure
     */
    private function close_channel_bitmap(int $client_channel): void
    {
        switch ($client_channel) {
            case self::CHANNEL_SHELL:
                // Shell status has been maintained in the bitmap for backwards
                //  compatibility sake, but can be removed going forward
                if ($this->bitmap & self::MASK_SHELL) {
                    $this->bitmap &= ~self::MASK_SHELL;
                }
                break;
        }
    }

    /**
     * Disconnect
     *
     * @return false
     */
    protected function disconnect_helper(int $reason): bool
    {
        if ($this->bitmap & self::MASK_CONNECTED) {
            $data = Strings::packSSH2('CNss', MessageType::DISCONNECT, $reason, '', '');
            try {
                $this->send_binary_packet($data);
            } catch (\Exception $e) {
            }
        }

        $this->reset_connection();

        return false;
    }

    /**
     * Returns a log of the packets that have been sent and received.
     *
     * Returns a string if NET_SSH2_LOGGING == self::LOG_COMPLEX, an array if NET_SSH2_LOGGING == self::LOG_SIMPLE and false if !defined('NET_SSH2_LOGGING')
     *
     * @return array|false|string
     */
    public function getLog()
    {
        if (!defined('NET_SSH2_LOGGING')) {
            return false;
        }

        switch (NET_SSH2_LOGGING) {
            case self::LOG_SIMPLE:
                return $this->message_number_log;
            case self::LOG_COMPLEX:
                $log = $this->format_log($this->message_log, $this->message_number_log);
                return PHP_SAPI == 'cli' ? $log : '<pre>' . $log . '</pre>';
            default:
                return false;
        }
    }

    /**
     * Formats a log for printing
     */
    protected function format_log(array $message_log, array $message_number_log): string
    {
        $output = '';
        for ($i = 0; $i < count($message_log); $i++) {
            $output .= $message_number_log[$i] . "\r\n";
            $current_log = $message_log[$i];
            $j = 0;
            do {
                if (strlen($current_log)) {
                    $output .= str_pad(dechex($j), 7, '0', STR_PAD_LEFT) . '0  ';
                }
                $fragment = Strings::shift($current_log, $this->log_short_width);
                $hex = substr(preg_replace_callback('#.#s', fn ($matches) => $this->log_boundary . str_pad(dechex(ord($matches[0])), 2, '0', STR_PAD_LEFT), $fragment), strlen($this->log_boundary));
                // replace non ASCII printable characters with dots
                // http://en.wikipedia.org/wiki/ASCII#ASCII_printable_characters
                // also replace < with a . since < messes up the output on web browsers
                $raw = preg_replace('#[^\x20-\x7E]|<#', '.', $fragment);
                $output .= str_pad($hex, $this->log_long_width - $this->log_short_width, ' ') . $raw . "\r\n";
                $j++;
            } while (strlen($current_log));
            $output .= "\r\n";
        }

        return $output;
    }

    /**
     * Helper function for agent->on_channel_open()
     *
     * Used when channels are created to inform agent
     * of said channel opening. Must be called after
     * channel open confirmation received
     */
    private function on_channel_open(): void
    {
        if (isset($this->agent)) {
            $this->agent->registerChannelOpen($this);
        }
    }

    /**
     * Returns the first value of the intersection of two arrays or false if
     * the intersection is empty. The order is defined by the first parameter.
     *
     * @return mixed False if intersection is empty, else intersected value.
     */
    private static function array_intersect_first(array $array1, array $array2)
    {
        foreach ($array1 as $value) {
            if (in_array($value, $array2)) {
                return $value;
            }
        }
        return false;
    }

    /**
     * Returns all errors / debug messages on the SSH layer
     *
     * If you are looking for messages from the SFTP layer, please see SFTP::getSFTPErrors()
     *
     * @return string[]
     */
    public function getErrors(): array
    {
        return $this->errors;
    }

    /**
     * Returns the last error received on the SSH layer
     *
     * If you are looking for messages from the SFTP layer, please see SFTP::getLastSFTPError()
     */
    public function getLastError(): string
    {
        $count = count($this->errors);

        if ($count > 0) {
            return $this->errors[$count - 1];
        }
    }

    /**
     * Return the server identification.
     *
     * @return string|false
     */
    public function getServerIdentification()
    {
        $this->connect();

        return $this->server_identifier;
    }

    /**
     * Returns a list of algorithms the server supports
     */
    public function getServerAlgorithms(): array
    {
        $this->connect();

        return [
            'kex' => $this->kex_algorithms,
            'hostkey' => $this->server_host_key_algorithms,
            'client_to_server' => [
                'crypt' => $this->encryption_algorithms_client_to_server,
                'mac' => $this->mac_algorithms_client_to_server,
                'comp' => $this->compression_algorithms_client_to_server,
                'lang' => $this->languages_client_to_server,
            ],
            'server_to_client' => [
                'crypt' => $this->encryption_algorithms_server_to_client,
                'mac' => $this->mac_algorithms_server_to_client,
                'comp' => $this->compression_algorithms_server_to_client,
                'lang' => $this->languages_server_to_client,
            ],
        ];
    }

    /**
     * Returns a list of KEX algorithms that phpseclib supports
     */
    public static function getSupportedKEXAlgorithms(): array
    {
        $kex_algorithms = [
            // Elliptic Curve Diffie-Hellman Key Agreement (ECDH) using
            // Curve25519. See doc/curve25519-sha256@libssh.org.txt in the
            // libssh repository for more information.
            'curve25519-sha256',
            'curve25519-sha256@libssh.org',

            'ecdh-sha2-nistp256', // RFC 5656
            'ecdh-sha2-nistp384', // RFC 5656
            'ecdh-sha2-nistp521', // RFC 5656

            'diffie-hellman-group-exchange-sha256',// RFC 4419
            'diffie-hellman-group-exchange-sha1',  // RFC 4419

            // Diffie-Hellman Key Agreement (DH) using integer modulo prime
            // groups.
            'diffie-hellman-group14-sha256',
            'diffie-hellman-group14-sha1', // REQUIRED
            'diffie-hellman-group15-sha512',
            'diffie-hellman-group16-sha512',
            'diffie-hellman-group17-sha512',
            'diffie-hellman-group18-sha512',

            'diffie-hellman-group1-sha1', // REQUIRED
        ];

        return $kex_algorithms;
    }

    /**
     * Returns a list of host key algorithms that phpseclib supports
     */
    public static function getSupportedHostKeyAlgorithms(): array
    {
        return [
            'ssh-ed25519', // https://tools.ietf.org/html/draft-ietf-curdle-ssh-ed25519-02
            'ecdsa-sha2-nistp256', // RFC 5656
            'ecdsa-sha2-nistp384', // RFC 5656
            'ecdsa-sha2-nistp521', // RFC 5656
            'rsa-sha2-256', // RFC 8332
            'rsa-sha2-512', // RFC 8332
            'ssh-rsa', // RECOMMENDED  sign   Raw RSA Key
            'ssh-dss',  // REQUIRED     sign   Raw DSS Key
        ];
    }

    /**
     * Returns a list of symmetric key algorithms that phpseclib supports
     */
    public static function getSupportedEncryptionAlgorithms(): array
    {
        $algos = [
            // from <https://tools.ietf.org/html/rfc5647>:
            'aes128-gcm@openssh.com',
            'aes256-gcm@openssh.com',

            // from <http://tools.ietf.org/html/rfc4345#section-4>:
            'arcfour256',
            'arcfour128',

            //'arcfour',      // OPTIONAL          the ARCFOUR stream cipher with a 128-bit key

            // CTR modes from <http://tools.ietf.org/html/rfc4344#section-4>:
            'aes128-ctr',     // RECOMMENDED       AES (Rijndael) in SDCTR mode, with 128-bit key
            'aes192-ctr',     // RECOMMENDED       AES with 192-bit key
            'aes256-ctr',     // RECOMMENDED       AES with 256-bit key

            // from <https://github.com/openssh/openssh-portable/blob/001aa55/PROTOCOL.chacha20poly1305>:
            // one of the big benefits of chacha20-poly1305 is speed. the problem is...
            // libsodium doesn't generate the poly1305 keys in the way ssh does and openssl's PHP bindings don't even
            // seem to support poly1305 currently. so even if libsodium or openssl are being used for the chacha20
            // part, pure-PHP has to be used for the poly1305 part and that's gonna cause a big slow down.
            // speed-wise it winds up being faster to use AES (when openssl is available) and some HMAC
            // (which is always gonna be super fast to compute thanks to the hash extension, which
            // "is bundled and compiled into PHP by default")
            'chacha20-poly1305@openssh.com',

            'twofish128-ctr', // OPTIONAL          Twofish in SDCTR mode, with 128-bit key
            'twofish192-ctr', // OPTIONAL          Twofish with 192-bit key
            'twofish256-ctr', // OPTIONAL          Twofish with 256-bit key

            'aes128-cbc',     // RECOMMENDED       AES with a 128-bit key
            'aes192-cbc',     // OPTIONAL          AES with a 192-bit key
            'aes256-cbc',     // OPTIONAL          AES in CBC mode, with a 256-bit key

            'twofish128-cbc', // OPTIONAL          Twofish with a 128-bit key
            'twofish192-cbc', // OPTIONAL          Twofish with a 192-bit key
            'twofish256-cbc',
            'twofish-cbc',    // OPTIONAL          alias for "twofish256-cbc"
                              //                   (this is being retained for historical reasons)

            'blowfish-ctr',   // OPTIONAL          Blowfish in SDCTR mode

            'blowfish-cbc',   // OPTIONAL          Blowfish in CBC mode

            '3des-ctr',       // RECOMMENDED       Three-key 3DES in SDCTR mode

            '3des-cbc',       // REQUIRED          three-key 3DES in CBC mode

             //'none'           // OPTIONAL          no encryption; NOT RECOMMENDED
        ];

        if (self::$crypto_engine) {
            $engines = [self::$crypto_engine];
        } else {
            $engines = [
                'libsodium',
                'OpenSSL (GCM)',
                'OpenSSL',
                'Eval',
                'PHP',
            ];
        }

        $ciphers = [];

        foreach ($engines as $engine) {
            foreach ($algos as $algo) {
                $obj = self::encryption_algorithm_to_crypt_instance($algo);
                if ($obj instanceof Rijndael) {
                    $obj->setKeyLength((int) preg_replace('#[^\d]#', '', $algo));
                }
                switch ($algo) {
                    // Eval engines do not exist for ChaCha20 or RC4 because they would not benefit from one.
                    // to benefit from an Eval engine they'd need to loop a variable amount of times, they'd
                    // need to do table lookups (eg. sbox subsitutions). ChaCha20 doesn't do either because
                    // it's a so-called ARX cipher, meaning that the only operations it does are add (A), rotate (R)
                    // and XOR (X). RC4 does do table lookups but being a stream cipher it works differently than
                    // block ciphers. with RC4 you XOR the plaintext against a keystream and the keystream changes
                    // as you encrypt stuff. the only table lookups are made against this keystream and thus table
                    // lookups are kinda unavoidable. with AES and DES, however, the table lookups that are done
                    // are done against substitution boxes (sboxes), which are invariant.

                    // OpenSSL can't be used as an engine, either, because OpenSSL doesn't support continuous buffers
                    // as SSH2 uses and altho you can emulate a continuous buffer with block ciphers you can't do so
                    // with stream ciphers. As for ChaCha20...  for the ChaCha20 part OpenSSL could prob be used but
                    // the big slow down isn't with ChaCha20 - it's with Poly1305. SSH constructs the key for that
                    // differently than how OpenSSL does it (OpenSSL does it as the RFC describes, SSH doesn't).

                    // libsodium can't be used because it doesn't support RC4 and it doesn't construct the Poly1305
                    // keys in the same way that SSH does

                    // mcrypt could prob be used for RC4 but mcrypt hasn't been included in PHP core for yearss
                    case 'chacha20-poly1305@openssh.com':
                    case 'arcfour128':
                    case 'arcfour256':
                        if ($engine != 'PHP') {
                            continue 2;
                        }
                        break;
                    case 'aes128-gcm@openssh.com':
                    case 'aes256-gcm@openssh.com':
                        if ($engine == 'OpenSSL') {
                            continue 2;
                        }
                        $obj->setNonce('dummydummydu');
                }
                if ($obj->isValidEngine($engine)) {
                    $algos = array_diff($algos, [$algo]);
                    $ciphers[] = $algo;
                }
            }
        }

        return $ciphers;
    }

    /**
     * Returns a list of MAC algorithms that phpseclib supports
     */
    public static function getSupportedMACAlgorithms(): array
    {
        return [
            'hmac-sha2-256-etm@openssh.com',
            'hmac-sha2-512-etm@openssh.com',
            'umac-64-etm@openssh.com',
            'umac-128-etm@openssh.com',
            'hmac-sha1-etm@openssh.com',

            // from <http://www.ietf.org/rfc/rfc6668.txt>:
            'hmac-sha2-256',// RECOMMENDED     HMAC-SHA256 (digest length = key length = 32)
            'hmac-sha2-512',// OPTIONAL        HMAC-SHA512 (digest length = key length = 64)

            // from <https://tools.ietf.org/html/draft-miller-secsh-umac-01>:
            'umac-64@openssh.com',
            'umac-128@openssh.com',

            'hmac-sha1-96', // RECOMMENDED     first 96 bits of HMAC-SHA1 (digest length = 12, key length = 20)
            'hmac-sha1',    // REQUIRED        HMAC-SHA1 (digest length = key length = 20)
            'hmac-md5-96',  // OPTIONAL        first 96 bits of HMAC-MD5 (digest length = 12, key length = 16)
            'hmac-md5',     // OPTIONAL        HMAC-MD5 (digest length = key length = 16)
            //'none'          // OPTIONAL        no MAC; NOT RECOMMENDED
        ];
    }

    /**
     * Returns a list of compression algorithms that phpseclib supports
     */
    public static function getSupportedCompressionAlgorithms(): array
    {
        $algos = ['none']; // REQUIRED        no compression
        if (function_exists('deflate_init')) {
            $algos[] = 'zlib@openssh.com'; // https://datatracker.ietf.org/doc/html/draft-miller-secsh-compression-delayed
            $algos[] = 'zlib';
        }
        return $algos;
    }

    /**
     * Return list of negotiated algorithms
     *
     * Uses the same format as https://www.php.net/ssh2-methods-negotiated
     */
    public function getAlgorithmsNegotiated(): array
    {
        $this->connect();

        $compression_map = [
            self::NET_SSH2_COMPRESSION_NONE => 'none',
            self::NET_SSH2_COMPRESSION_ZLIB => 'zlib',
            self::NET_SSH2_COMPRESSION_ZLIB_AT_OPENSSH => 'zlib@openssh.com',
        ];

        return [
            'kex' => $this->kex_algorithm,
            'hostkey' => $this->signature_format,
            'client_to_server' => [
                'crypt' => $this->encryptName,
                'mac' => $this->hmac_create_name,
                'comp' => $compression_map[$this->compress],
            ],
            'server_to_client' => [
                'crypt' => $this->decryptName,
                'mac' => $this->hmac_check_name,
                'comp' => $compression_map[$this->decompress],
            ],
        ];
    }

    /**
     * Force multiple channels (even if phpseclib has decided to disable them)
     */
    public function forceMultipleChannels(): void
    {
        $this->errorOnMultipleChannels = false;
    }

    /**
     * Allows you to set the terminal
     */
    public function setTerminal(string $term): void
    {
        $this->term = $term;
    }

    /**
     * Accepts an associative array with up to four parameters as described at
     * <https://www.php.net/manual/en/function.ssh2-connect.php>
     */
    public function setPreferredAlgorithms(array $methods): void
    {
        $preferred = $methods;

        if (isset($preferred['kex'])) {
            $preferred['kex'] = array_intersect(
                $preferred['kex'],
                static::getSupportedKEXAlgorithms()
            );
        }

        if (isset($preferred['hostkey'])) {
            $preferred['hostkey'] = array_intersect(
                $preferred['hostkey'],
                static::getSupportedHostKeyAlgorithms()
            );
        }

        $keys = ['client_to_server', 'server_to_client'];
        foreach ($keys as $key) {
            if (isset($preferred[$key])) {
                $a = &$preferred[$key];
                if (isset($a['crypt'])) {
                    $a['crypt'] = array_intersect(
                        $a['crypt'],
                        static::getSupportedEncryptionAlgorithms()
                    );
                }
                if (isset($a['comp'])) {
                    $a['comp'] = array_intersect(
                        $a['comp'],
                        static::getSupportedCompressionAlgorithms()
                    );
                }
                if (isset($a['mac'])) {
                    $a['mac'] = array_intersect(
                        $a['mac'],
                        static::getSupportedMACAlgorithms()
                    );
                }
            }
        }

        $keys = [
            'kex',
            'hostkey',
            'client_to_server/crypt',
            'client_to_server/comp',
            'client_to_server/mac',
            'server_to_client/crypt',
            'server_to_client/comp',
            'server_to_client/mac',
        ];
        foreach ($keys as $key) {
            $p = $preferred;
            $m = $methods;

            $subkeys = explode('/', $key);
            foreach ($subkeys as $subkey) {
                if (!isset($p[$subkey])) {
                    continue 2;
                }
                $p = $p[$subkey];
                $m = $m[$subkey];
            }

            if (count($p) != count($m)) {
                $diff = array_diff($m, $p);
                $msg = count($diff) == 1 ?
                    ' is not a supported algorithm' :
                    ' are not supported algorithms';
                throw new UnsupportedAlgorithmException(implode(', ', $diff) . $msg);
            }
        }

        $this->preferred = $preferred;
    }

    /**
     * Returns the banner message.
     *
     * Quoting from the RFC, "in some jurisdictions, sending a warning message before
     * authentication may be relevant for getting legal protection."
     */
    public function getBannerMessage(): string
    {
        return $this->banner_message;
    }

    /**
     * Returns the server public host key.
     *
     * Caching this the first time you connect to a server and checking the result on subsequent connections
     * is recommended.  Returns false if the server signature is not signed correctly with the public host key.
     *
     * @return string|false
     * @throws RuntimeException on badly formatted keys
     * @throws NoSupportedAlgorithmsException when the key isn't in a supported format
     */
    public function getServerPublicHostKey()
    {
        if (!($this->bitmap & self::MASK_CONSTRUCTOR)) {
            $this->connect();
        }

        $signature = $this->signature;
        $server_public_host_key = base64_encode($this->server_public_host_key);

        if ($this->signature_validated) {
            return $this->bitmap ?
                $this->signature_format . ' ' . $server_public_host_key :
                false;
        }

        $this->signature_validated = true;

        switch ($this->signature_format) {
            case 'ssh-ed25519':
            case 'ecdsa-sha2-nistp256':
            case 'ecdsa-sha2-nistp384':
            case 'ecdsa-sha2-nistp521':
                $key = EC::loadFormat('OpenSSH', $server_public_host_key)
                    ->withSignatureFormat('SSH2');
                switch ($this->signature_format) {
                    case 'ssh-ed25519':
                        $hash = 'sha512';
                        break;
                    case 'ecdsa-sha2-nistp256':
                        $hash = 'sha256';
                        break;
                    case 'ecdsa-sha2-nistp384':
                        $hash = 'sha384';
                        break;
                    case 'ecdsa-sha2-nistp521':
                        $hash = 'sha512';
                }
                $key = $key->withHash($hash);
                break;
            case 'ssh-dss':
                $key = DSA::loadFormat('OpenSSH', $server_public_host_key)
                    ->withSignatureFormat('SSH2')
                    ->withHash('sha1');
                break;
            case 'ssh-rsa':
            case 'rsa-sha2-256':
            case 'rsa-sha2-512':
                // could be ssh-rsa, rsa-sha2-256, rsa-sha2-512
                // we don't check here because we already checked in key_exchange
                // some signatures have the type embedded within the message and some don't
                [, $signature] = Strings::unpackSSH2('ss', $signature);

                $key = RSA::loadFormat('OpenSSH', $server_public_host_key)
                    ->withPadding(RSA::SIGNATURE_PKCS1);
                switch ($this->signature_format) {
                    case 'rsa-sha2-512':
                        $hash = 'sha512';
                        break;
                    case 'rsa-sha2-256':
                        $hash = 'sha256';
                        break;
                    //case 'ssh-rsa':
                    default:
                        $hash = 'sha1';
                }
                $key = $key->withHash($hash);
                break;
            default:
                $this->disconnect_helper(DisconnectReason::HOST_KEY_NOT_VERIFIABLE);
                throw new NoSupportedAlgorithmsException('Unsupported signature format');
        }

        if (!$key->verify($this->exchange_hash, $signature)) {
            return $this->disconnect_helper(DisconnectReason::HOST_KEY_NOT_VERIFIABLE);
        };

        return $this->signature_format . ' ' . $server_public_host_key;
    }

    /**
     * Returns the exit status of an SSH command or false.
     *
     * @return false|int
     */
    public function getExitStatus()
    {
        if (is_null($this->exit_status)) {
            return false;
        }
        return $this->exit_status;
    }

    /**
     * Returns the number of columns for the terminal window size.
     */
    public function getWindowColumns(): int
    {
        return $this->windowColumns;
    }

    /**
     * Returns the number of rows for the terminal window size.
     */
    public function getWindowRows(): int
    {
        return $this->windowRows;
    }

    /**
     * Sets the number of columns for the terminal window size.
     */
    public function setWindowColumns(int $value): void
    {
        $this->windowColumns = $value;
    }

    /**
     * Sets the number of rows for the terminal window size.
     */
    public function setWindowRows(int $value): void
    {
        $this->windowRows = $value;
    }

    /**
     * Sets the number of columns and rows for the terminal window size.
     */
    public function setWindowSize(int $columns = 80, int $rows = 24): void
    {
        $this->windowColumns = $columns;
        $this->windowRows = $rows;
    }

    /**
     * To String Magic Method
     *
     * @return string
     */
    #[\ReturnTypeWillChange]
    public function __toString()
    {
        return $this->getResourceId();
    }

    /**
     * Get Resource ID
     *
     * We use {} because that symbols should not be in URL according to
     * {@link http://tools.ietf.org/html/rfc3986#section-2 RFC}.
     * It will safe us from any conflicts, because otherwise regexp will
     * match all alphanumeric domains.
     */
    public function getResourceId(): string
    {
        return '{' . spl_object_hash($this) . '}';
    }

    public static function getConnectionByResourceId(string $id): SSH2|null
    {
        if (array_key_exists($id, self::$connections)) {
            /**
             * @psalm-ignore-var
             * @var SSH2|null $ssh2
             */
            $ssh2 =  self::$connections[$id]->get();
            return $ssh2;
        }
        return null;
    }

    /**
     * Return all excising connections
     *
     * @return array<string, SSH2>
     */
    public static function getConnections(): array
    {
        if (!class_exists('WeakReference')) {
            /** @var array<string, SSH2> */
            return self::$connections;
        }
        $temp = [];
        foreach (self::$connections as $key => $ref) {
            $temp[$key] = $ref->get();
        }
        return $temp;
    }

    /**
     * Update packet types in log history
     */
    private function updateLogHistory(string $old, string $new): void
    {
        if (defined('NET_SSH2_LOGGING') && NET_SSH2_LOGGING == self::LOG_COMPLEX) {
            $this->message_number_log[count($this->message_number_log) - 1] = str_replace(
                $old,
                $new,
                $this->message_number_log[count($this->message_number_log) - 1]
            );
        }
    }

    /**
     * Return the list of authentication methods that may productively continue authentication.
     *
     * @see https://tools.ietf.org/html/rfc4252#section-5.1
     */
    public function getAuthMethodsToContinue(): ?array
    {
        return $this->auth_methods_to_continue;
    }

    /**
     * Enables "smart" multi-factor authentication (MFA)
     */
    public function enableSmartMFA(): void
    {
        $this->smartMFA = true;
    }

    /**
     * Disables "smart" multi-factor authentication (MFA)
     */
    public function disableSmartMFA(): void
    {
        $this->smartMFA = false;
    }
}<|MERGE_RESOLUTION|>--- conflicted
+++ resolved
@@ -2456,13 +2456,7 @@
      * Set Timeout
      *
      * $ssh->exec('ping 127.0.0.1'); on a Linux host will never return and will run indefinitely.  setTimeout() makes it so it'll timeout.
-<<<<<<< HEAD
-     * Setting $timeout to false or 0 will mean there is no timeout.
-=======
      * Setting $timeout to false or 0 will revert to the default socket timeout.
-     *
-     * @param mixed $timeout
->>>>>>> 47895e28
      */
     public function setTimeout(int $timeout): void
     {
