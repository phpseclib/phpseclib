<?php

/**
 * Pure-PHP implementation of SSHv2.
 *
 * PHP version 5
 *
 * Here are some examples of how to use this library:
 * <code>
 * <?php
 *    include 'vendor/autoload.php';
 *
 *    $ssh = new \phpseclib\Net\SSH2('www.domain.tld');
 *    if (!$ssh->login('username', 'password')) {
 *        exit('Login Failed');
 *    }
 *
 *    echo $ssh->exec('pwd');
 *    echo $ssh->exec('ls -la');
 * ?>
 * </code>
 *
 * <code>
 * <?php
 *    include 'vendor/autoload.php';
 *
 *    $key = new \phpseclib\Crypt\RSA();
 *    //$key->setPassword('whatever');
 *    $key->loadKey(file_get_contents('privatekey'));
 *
 *    $ssh = new \phpseclib\Net\SSH2('www.domain.tld');
 *    if (!$ssh->login('username', $key)) {
 *        exit('Login Failed');
 *    }
 *
 *    echo $ssh->read('username@username:~$');
 *    $ssh->write("ls -la\n");
 *    echo $ssh->read('username@username:~$');
 * ?>
 * </code>
 *
 * @category  Net
 * @package   SSH2
 * @author    Jim Wigginton <terrafrost@php.net>
 * @copyright 2007 Jim Wigginton
 * @license   http://www.opensource.org/licenses/mit-license.html  MIT License
 * @link      http://phpseclib.sourceforge.net
 */

namespace phpseclib\Net;

use phpseclib\Crypt\Base;
use phpseclib\Crypt\Blowfish;
use phpseclib\Crypt\Hash;
use phpseclib\Crypt\Random;
use phpseclib\Crypt\RC4;
use phpseclib\Crypt\Rijndael;
use phpseclib\Crypt\RSA;
use phpseclib\Crypt\TripleDES;
use phpseclib\Crypt\Twofish;
use phpseclib\Math\BigInteger; // Used to do Diffie-Hellman key exchange and DSA/RSA signature verification.
use phpseclib\System\SSH\Agent;

/**
 * Pure-PHP implementation of SSHv2.
 *
 * @package SSH2
 * @author  Jim Wigginton <terrafrost@php.net>
 * @access  public
 */
class SSH2
{
    /**#@+
     * Execution Bitmap Masks
     *
     * @see \phpseclib\Net\SSH2::bitmap
     * @access private
     */
    const MASK_CONSTRUCTOR   = 0x00000001;
    const MASK_CONNECTED     = 0x00000002;
    const MASK_LOGIN_REQ     = 0x00000004;
    const MASK_LOGIN         = 0x00000008;
    const MASK_SHELL         = 0x00000010;
    const MASK_WINDOW_ADJUST = 0x00000020;
    /**#@-*/

    /**#@+
     * Channel constants
     *
     * RFC4254 refers not to client and server channels but rather to sender and recipient channels.  we don't refer
     * to them in that way because RFC4254 toggles the meaning. the client sends a SSH_MSG_CHANNEL_OPEN message with
     * a sender channel and the server sends a SSH_MSG_CHANNEL_OPEN_CONFIRMATION in response, with a sender and a
     * recepient channel.  at first glance, you might conclude that SSH_MSG_CHANNEL_OPEN_CONFIRMATION's sender channel
     * would be the same thing as SSH_MSG_CHANNEL_OPEN's sender channel, but it's not, per this snipet:
     *     The 'recipient channel' is the channel number given in the original
     *     open request, and 'sender channel' is the channel number allocated by
     *     the other side.
     *
     * @see \phpseclib\Net\SSH2::_send_channel_packet()
     * @see \phpseclib\Net\SSH2::_get_channel_packet()
     * @access private
    */
    const CHANNEL_EXEC          = 0; // PuTTy uses 0x100
    const CHANNEL_SHELL         = 1;
    const CHANNEL_SUBSYSTEM     = 2;
    const CHANNEL_AGENT_FORWARD = 3;
    /**#@-*/

    /**#@+
     * @access public
     * @see \phpseclib\Net\SSH2::getLog()
    */
    /**
     * Returns the message numbers
     */
    const LOG_SIMPLE = 1;
    /**
     * Returns the message content
     */
    const LOG_COMPLEX = 2;
    /**
     * Outputs the content real-time
     */
    const LOG_REALTIME = 3;
    /**
     * Dumps the content real-time to a file
     */
    const LOG_REALTIME_FILE = 4;
    /**#@-*/

    /**#@+
     * @access public
     * @see \phpseclib\Net\SSH2::read()
    */
    /**
     * Returns when a string matching $expect exactly is found
     */
    const READ_SIMPLE = 1;
    /**
     * Returns when a string matching the regular expression $expect is found
     */
    const READ_REGEX = 2;
    /**
     * Make sure that the log never gets larger than this
     */
    const LOG_MAX_SIZE = 1048576; // 1024 * 1024
    /**#@-*/

    /**
     * The SSH identifier
     *
     * @var string
     * @access private
     */
    var $identifier;

    /**
     * The Socket Object
     *
     * @var object
     * @access private
     */
    var $fsock;

    /**
     * Execution Bitmap
     *
     * The bits that are set represent functions that have been called already.  This is used to determine
     * if a requisite function has been successfully executed.  If not, an error should be thrown.
     *
     * @var int
     * @access private
     */
    var $bitmap = 0;

    /**
     * Error information
     *
     * @see self::getErrors()
     * @see self::getLastError()
     * @var string
     * @access private
     */
    var $errors = array();

    /**
     * Server Identifier
     *
     * @see self::getServerIdentification()
     * @var array|false
     * @access private
     */
    var $server_identifier = false;

    /**
     * Key Exchange Algorithms
     *
     * @see self::getKexAlgorithims()
     * @var array|false
     * @access private
     */
    var $kex_algorithms = false;

    /**
     * Minimum Diffie-Hellman Group Bit Size in RFC 4419 Key Exchange Methods
     *
     * @see self::_key_exchange()
     * @var int
     * @access private
     */
    var $kex_dh_group_size_min = 1536;

    /**
     * Preferred Diffie-Hellman Group Bit Size in RFC 4419 Key Exchange Methods
     *
     * @see self::_key_exchange()
     * @var int
     * @access private
     */
    var $kex_dh_group_size_preferred = 2048;

    /**
     * Maximum Diffie-Hellman Group Bit Size in RFC 4419 Key Exchange Methods
     *
     * @see self::_key_exchange()
     * @var int
     * @access private
     */
    var $kex_dh_group_size_max = 4096;

    /**
     * Server Host Key Algorithms
     *
     * @see self::getServerHostKeyAlgorithms()
     * @var array|false
     * @access private
     */
    var $server_host_key_algorithms = false;

    /**
     * Encryption Algorithms: Client to Server
     *
     * @see self::getEncryptionAlgorithmsClient2Server()
     * @var array|false
     * @access private
     */
    var $encryption_algorithms_client_to_server = false;

    /**
     * Encryption Algorithms: Server to Client
     *
     * @see self::getEncryptionAlgorithmsServer2Client()
     * @var array|false
     * @access private
     */
    var $encryption_algorithms_server_to_client = false;

    /**
     * MAC Algorithms: Client to Server
     *
     * @see self::getMACAlgorithmsClient2Server()
     * @var array|false
     * @access private
     */
    var $mac_algorithms_client_to_server = false;

    /**
     * MAC Algorithms: Server to Client
     *
     * @see self::getMACAlgorithmsServer2Client()
     * @var array|false
     * @access private
     */
    var $mac_algorithms_server_to_client = false;

    /**
     * Compression Algorithms: Client to Server
     *
     * @see self::getCompressionAlgorithmsClient2Server()
     * @var array|false
     * @access private
     */
    var $compression_algorithms_client_to_server = false;

    /**
     * Compression Algorithms: Server to Client
     *
     * @see self::getCompressionAlgorithmsServer2Client()
     * @var array|false
     * @access private
     */
    var $compression_algorithms_server_to_client = false;

    /**
     * Languages: Server to Client
     *
     * @see self::getLanguagesServer2Client()
     * @var array|false
     * @access private
     */
    var $languages_server_to_client = false;

    /**
     * Languages: Client to Server
     *
     * @see self::getLanguagesClient2Server()
     * @var array|false
     * @access private
     */
    var $languages_client_to_server = false;

    /**
     * Block Size for Server to Client Encryption
     *
     * "Note that the length of the concatenation of 'packet_length',
     *  'padding_length', 'payload', and 'random padding' MUST be a multiple
     *  of the cipher block size or 8, whichever is larger.  This constraint
     *  MUST be enforced, even when using stream ciphers."
     *
     *  -- http://tools.ietf.org/html/rfc4253#section-6
     *
     * @see self::__construct()
     * @see self::_send_binary_packet()
     * @var int
     * @access private
     */
    var $encrypt_block_size = 8;

    /**
     * Block Size for Client to Server Encryption
     *
     * @see self::__construct()
     * @see self::_get_binary_packet()
     * @var int
     * @access private
     */
    var $decrypt_block_size = 8;

    /**
     * Server to Client Encryption Object
     *
     * @see self::_get_binary_packet()
     * @var object
     * @access private
     */
    var $decrypt = false;

    /**
     * Client to Server Encryption Object
     *
     * @see self::_send_binary_packet()
     * @var object
     * @access private
     */
    var $encrypt = false;

    /**
     * Client to Server HMAC Object
     *
     * @see self::_send_binary_packet()
     * @var object
     * @access private
     */
    var $hmac_create = false;

    /**
     * Server to Client HMAC Object
     *
     * @see self::_get_binary_packet()
     * @var object
     * @access private
     */
    var $hmac_check = false;

    /**
     * Size of server to client HMAC
     *
     * We need to know how big the HMAC will be for the server to client direction so that we know how many bytes to read.
     * For the client to server side, the HMAC object will make the HMAC as long as it needs to be.  All we need to do is
     * append it.
     *
     * @see self::_get_binary_packet()
     * @var int
     * @access private
     */
    var $hmac_size = false;

    /**
     * Server Public Host Key
     *
     * @see self::getServerPublicHostKey()
     * @var string
     * @access private
     */
    var $server_public_host_key;

    /**
     * Session identifer
     *
     * "The exchange hash H from the first key exchange is additionally
     *  used as the session identifier, which is a unique identifier for
     *  this connection."
     *
     *  -- http://tools.ietf.org/html/rfc4253#section-7.2
     *
     * @see self::_key_exchange()
     * @var string
     * @access private
     */
    var $session_id = false;

    /**
     * Exchange hash
     *
     * The current exchange hash
     *
     * @see self::_key_exchange()
     * @var string
     * @access private
     */
    var $exchange_hash = false;

    /**
     * Message Numbers
     *
     * @see self::__construct()
     * @var array
     * @access private
     */
    var $message_numbers = array();

    /**
     * Disconnection Message 'reason codes' defined in RFC4253
     *
     * @see self::__construct()
     * @var array
     * @access private
     */
    var $disconnect_reasons = array();

    /**
     * SSH_MSG_CHANNEL_OPEN_FAILURE 'reason codes', defined in RFC4254
     *
     * @see self::__construct()
     * @var array
     * @access private
     */
    var $channel_open_failure_reasons = array();

    /**
     * Terminal Modes
     *
     * @link http://tools.ietf.org/html/rfc4254#section-8
     * @see self::__construct()
     * @var array
     * @access private
     */
    var $terminal_modes = array();

    /**
     * SSH_MSG_CHANNEL_EXTENDED_DATA's data_type_codes
     *
     * @link http://tools.ietf.org/html/rfc4254#section-5.2
     * @see self::__construct()
     * @var array
     * @access private
     */
    var $channel_extended_data_type_codes = array();

    /**
     * Send Sequence Number
     *
     * See 'Section 6.4.  Data Integrity' of rfc4253 for more info.
     *
     * @see self::_send_binary_packet()
     * @var int
     * @access private
     */
    var $send_seq_no = 0;

    /**
     * Get Sequence Number
     *
     * See 'Section 6.4.  Data Integrity' of rfc4253 for more info.
     *
     * @see self::_get_binary_packet()
     * @var int
     * @access private
     */
    var $get_seq_no = 0;

    /**
     * Server Channels
     *
     * Maps client channels to server channels
     *
     * @see self::_get_channel_packet()
     * @see self::exec()
     * @var array
     * @access private
     */
    var $server_channels = array();

    /**
     * Channel Buffers
     *
     * If a client requests a packet from one channel but receives two packets from another those packets should
     * be placed in a buffer
     *
     * @see self::_get_channel_packet()
     * @see self::exec()
     * @var array
     * @access private
     */
    var $channel_buffers = array();

    /**
     * Channel Status
     *
     * Contains the type of the last sent message
     *
     * @see self::_get_channel_packet()
     * @var array
     * @access private
     */
    var $channel_status = array();

    /**
     * Packet Size
     *
     * Maximum packet size indexed by channel
     *
     * @see self::_send_channel_packet()
     * @var array
     * @access private
     */
    var $packet_size_client_to_server = array();

    /**
     * Message Number Log
     *
     * @see self::getLog()
     * @var array
     * @access private
     */
    var $message_number_log = array();

    /**
     * Message Log
     *
     * @see self::getLog()
     * @var array
     * @access private
     */
    var $message_log = array();

    /**
     * The Window Size
     *
     * Bytes the other party can send before it must wait for the window to be adjusted (0x7FFFFFFF = 2GB)
     *
     * @var int
     * @see self::_send_channel_packet()
     * @see self::exec()
     * @access private
     */
    var $window_size = 0x7FFFFFFF;

    /**
     * Window size, server to client
     *
     * Window size indexed by channel
     *
     * @see self::_send_channel_packet()
     * @var array
     * @access private
     */
    var $window_size_server_to_client = array();

    /**
     * Window size, client to server
     *
     * Window size indexed by channel
     *
     * @see self::_get_channel_packet()
     * @var array
     * @access private
     */
    var $window_size_client_to_server = array();

    /**
     * Server signature
     *
     * Verified against $this->session_id
     *
     * @see self::getServerPublicHostKey()
     * @var string
     * @access private
     */
    var $signature = '';

    /**
     * Server signature format
     *
     * ssh-rsa or ssh-dss.
     *
     * @see self::getServerPublicHostKey()
     * @var string
     * @access private
     */
    var $signature_format = '';

    /**
     * Interactive Buffer
     *
     * @see self::read()
     * @var array
     * @access private
     */
    var $interactiveBuffer = '';

    /**
     * Current log size
     *
     * Should never exceed self::LOG_MAX_SIZE
     *
     * @see self::_send_binary_packet()
     * @see self::_get_binary_packet()
     * @var int
     * @access private
     */
    var $log_size;

    /**
     * Timeout
     *
     * @see self::setTimeout()
     * @access private
     */
    var $timeout;

    /**
     * Current Timeout
     *
     * @see self::_get_channel_packet()
     * @access private
     */
    var $curTimeout;

    /**
     * Real-time log file pointer
     *
     * @see self::_append_log()
     * @var resource
     * @access private
     */
    var $realtime_log_file;

    /**
     * Real-time log file size
     *
     * @see self::_append_log()
     * @var int
     * @access private
     */
    var $realtime_log_size;

    /**
     * Has the signature been validated?
     *
     * @see self::getServerPublicHostKey()
     * @var bool
     * @access private
     */
    var $signature_validated = false;

    /**
     * Real-time log file wrap boolean
     *
     * @see self::_append_log()
     * @access private
     */
    var $realtime_log_wrap;

    /**
     * Flag to suppress stderr from output
     *
     * @see self::enableQuietMode()
     * @access private
     */
    var $quiet_mode = false;

    /**
     * Time of first network activity
     *
     * @var int
     * @access private
     */
    var $last_packet;

    /**
     * Exit status returned from ssh if any
     *
     * @var int
     * @access private
     */
    var $exit_status;

    /**
     * Flag to request a PTY when using exec()
     *
     * @var bool
     * @see self::enablePTY()
     * @access private
     */
    var $request_pty = false;

    /**
     * Flag set while exec() is running when using enablePTY()
     *
     * @var bool
     * @access private
     */
    var $in_request_pty_exec = false;

    /**
     * Flag set after startSubsystem() is called
     *
     * @var bool
     * @access private
     */
    var $in_subsystem;

    /**
     * Contents of stdError
     *
     * @var string
     * @access private
     */
    var $stdErrorLog;

    /**
     * The Last Interactive Response
     *
     * @see self::_keyboard_interactive_process()
     * @var string
     * @access private
     */
    var $last_interactive_response = '';

    /**
     * Keyboard Interactive Request / Responses
     *
     * @see self::_keyboard_interactive_process()
     * @var array
     * @access private
     */
    var $keyboard_requests_responses = array();

    /**
     * Banner Message
     *
     * Quoting from the RFC, "in some jurisdictions, sending a warning message before
     * authentication may be relevant for getting legal protection."
     *
     * @see self::_filter()
     * @see self::getBannerMessage()
     * @var string
     * @access private
     */
    var $banner_message = '';

    /**
     * Did read() timeout or return normally?
     *
     * @see self::isTimeout()
     * @var bool
     * @access private
     */
    var $is_timeout = false;

    /**
     * Log Boundary
     *
     * @see self::_format_log()
     * @var string
     * @access private
     */
    var $log_boundary = ':';

    /**
     * Log Long Width
     *
     * @see self::_format_log()
     * @var int
     * @access private
     */
    var $log_long_width = 65;

    /**
     * Log Short Width
     *
     * @see self::_format_log()
     * @var int
     * @access private
     */
    var $log_short_width = 16;

    /**
     * Hostname
     *
     * @see self::__construct()
     * @see self::_connect()
     * @var string
     * @access private
     */
    var $host;

    /**
     * Port Number
     *
     * @see self::__construct()
     * @see self::_connect()
     * @var int
     * @access private
     */
    var $port;

    /**
     * Number of columns for terminal window size
     *
     * @see self::getWindowColumns()
     * @see self::setWindowColumns()
     * @see self::setWindowSize()
     * @var int
     * @access private
     */
    var $windowColumns = 80;

    /**
     * Number of columns for terminal window size
     *
     * @see self::getWindowRows()
     * @see self::setWindowRows()
     * @see self::setWindowSize()
     * @var int
     * @access private
     */
    var $windowRows = 24;

    /**
     * Crypto Engine
     *
     * @see self::setCryptoEngine()
     * @see self::_key_exchange()
     * @var int
     * @access private
     */
    var $crypto_engine = false;

    /**
     * A System_SSH_Agent for use in the SSH2 Agent Forwarding scenario
     *
     * @var System_SSH_Agent
     * @access private
     */
    var $agent;

    /**
     * Default Constructor.
     *
     * $host can either be a string, representing the host, or a stream resource.
     *
     * @param mixed $host
     * @param int $port
     * @param int $timeout
     * @see self::login()
     * @return \phpseclib\Net\SSH2
     * @access public
     */
    function __construct($host, $port = 22, $timeout = 10)
    {
        $this->message_numbers = array(
            1 => 'NET_SSH2_MSG_DISCONNECT',
            2 => 'NET_SSH2_MSG_IGNORE',
            3 => 'NET_SSH2_MSG_UNIMPLEMENTED',
            4 => 'NET_SSH2_MSG_DEBUG',
            5 => 'NET_SSH2_MSG_SERVICE_REQUEST',
            6 => 'NET_SSH2_MSG_SERVICE_ACCEPT',
            20 => 'NET_SSH2_MSG_KEXINIT',
            21 => 'NET_SSH2_MSG_NEWKEYS',
            30 => 'NET_SSH2_MSG_KEXDH_INIT',
            31 => 'NET_SSH2_MSG_KEXDH_REPLY',
            50 => 'NET_SSH2_MSG_USERAUTH_REQUEST',
            51 => 'NET_SSH2_MSG_USERAUTH_FAILURE',
            52 => 'NET_SSH2_MSG_USERAUTH_SUCCESS',
            53 => 'NET_SSH2_MSG_USERAUTH_BANNER',

            80 => 'NET_SSH2_MSG_GLOBAL_REQUEST',
            81 => 'NET_SSH2_MSG_REQUEST_SUCCESS',
            82 => 'NET_SSH2_MSG_REQUEST_FAILURE',
            90 => 'NET_SSH2_MSG_CHANNEL_OPEN',
            91 => 'NET_SSH2_MSG_CHANNEL_OPEN_CONFIRMATION',
            92 => 'NET_SSH2_MSG_CHANNEL_OPEN_FAILURE',
            93 => 'NET_SSH2_MSG_CHANNEL_WINDOW_ADJUST',
            94 => 'NET_SSH2_MSG_CHANNEL_DATA',
            95 => 'NET_SSH2_MSG_CHANNEL_EXTENDED_DATA',
            96 => 'NET_SSH2_MSG_CHANNEL_EOF',
            97 => 'NET_SSH2_MSG_CHANNEL_CLOSE',
            98 => 'NET_SSH2_MSG_CHANNEL_REQUEST',
            99 => 'NET_SSH2_MSG_CHANNEL_SUCCESS',
            100 => 'NET_SSH2_MSG_CHANNEL_FAILURE'
        );
        $this->disconnect_reasons = array(
            1 => 'NET_SSH2_DISCONNECT_HOST_NOT_ALLOWED_TO_CONNECT',
            2 => 'NET_SSH2_DISCONNECT_PROTOCOL_ERROR',
            3 => 'NET_SSH2_DISCONNECT_KEY_EXCHANGE_FAILED',
            4 => 'NET_SSH2_DISCONNECT_RESERVED',
            5 => 'NET_SSH2_DISCONNECT_MAC_ERROR',
            6 => 'NET_SSH2_DISCONNECT_COMPRESSION_ERROR',
            7 => 'NET_SSH2_DISCONNECT_SERVICE_NOT_AVAILABLE',
            8 => 'NET_SSH2_DISCONNECT_PROTOCOL_VERSION_NOT_SUPPORTED',
            9 => 'NET_SSH2_DISCONNECT_HOST_KEY_NOT_VERIFIABLE',
            10 => 'NET_SSH2_DISCONNECT_CONNECTION_LOST',
            11 => 'NET_SSH2_DISCONNECT_BY_APPLICATION',
            12 => 'NET_SSH2_DISCONNECT_TOO_MANY_CONNECTIONS',
            13 => 'NET_SSH2_DISCONNECT_AUTH_CANCELLED_BY_USER',
            14 => 'NET_SSH2_DISCONNECT_NO_MORE_AUTH_METHODS_AVAILABLE',
            15 => 'NET_SSH2_DISCONNECT_ILLEGAL_USER_NAME'
        );
        $this->channel_open_failure_reasons = array(
            1 => 'NET_SSH2_OPEN_ADMINISTRATIVELY_PROHIBITED'
        );
        $this->terminal_modes = array(
            0 => 'NET_SSH2_TTY_OP_END'
        );
        $this->channel_extended_data_type_codes = array(
            1 => 'NET_SSH2_EXTENDED_DATA_STDERR'
        );

        $this->_define_array(
            $this->message_numbers,
            $this->disconnect_reasons,
            $this->channel_open_failure_reasons,
            $this->terminal_modes,
            $this->channel_extended_data_type_codes,
            array(60 => 'NET_SSH2_MSG_USERAUTH_PASSWD_CHANGEREQ'),
            array(60 => 'NET_SSH2_MSG_USERAUTH_PK_OK'),
            array(60 => 'NET_SSH2_MSG_USERAUTH_INFO_REQUEST',
                  61 => 'NET_SSH2_MSG_USERAUTH_INFO_RESPONSE'),
            // RFC 4419 - diffie-hellman-group-exchange-sha{1,256}
            array(30 => 'NET_SSH2_MSG_KEXDH_GEX_REQUEST_OLD',
                  31 => 'NET_SSH2_MSG_KEXDH_GEX_GROUP',
                  32 => 'NET_SSH2_MSG_KEXDH_GEX_INIT',
                  33 => 'NET_SSH2_MSG_KEXDH_GEX_REPLY',
                  34 => 'NET_SSH2_MSG_KEXDH_GEX_REQUEST'),
            // RFC 5656 - Elliptic Curves (for curve25519-sha256@libssh.org)
            array(30 => 'NET_SSH2_MSG_KEX_ECDH_INIT',
                  31 => 'NET_SSH2_MSG_KEX_ECDH_REPLY')
        );

        if (is_resource($host)) {
            $this->fsock = $host;
            return;
        }

        if (is_string($host)) {
            $this->host = $host;
            $this->port = $port;
            $this->timeout = $timeout;
        }
    }

    /**
     * Set Crypto Engine Mode
     *
     * Possible $engine values:
     * CRYPT_MODE_INTERNAL, CRYPT_MODE_MCRYPT
     *
     * @param int $engine
     * @access private
     */
    function setCryptoEngine($engine)
    {
        $this->crypto_engine = $engine;
    }

    /**
     * Connect to an SSHv2 server
     *
     * @return bool
     * @access private
     */
    function _connect()
    {
        if ($this->bitmap & self::MASK_CONSTRUCTOR) {
            return false;
        }

        $this->bitmap |= self::MASK_CONSTRUCTOR;

        $this->curTimeout = $this->timeout;

        $this->last_packet = microtime(true);

        if (!is_resource($this->fsock)) {
            $start = microtime(true);
            $this->fsock = @fsockopen($this->host, $this->port, $errno, $errstr, $this->curTimeout);
            if (!$this->fsock) {
                $host = $this->host . ':' . $this->port;
                user_error(rtrim("Cannot connect to $host. Error $errno. $errstr"));
                return false;
            }
            $elapsed = microtime(true) - $start;

            $this->curTimeout-= $elapsed;

            if ($this->curTimeout <= 0) {
                $this->is_timeout = true;
                return false;
            }
        }

        /* According to the SSH2 specs,

          "The server MAY send other lines of data before sending the version
           string.  Each line SHOULD be terminated by a Carriage Return and Line
           Feed.  Such lines MUST NOT begin with "SSH-", and SHOULD be encoded
           in ISO-10646 UTF-8 [RFC3629] (language is not specified).  Clients
           MUST be able to process such lines." */
        $data = '';
        while (!feof($this->fsock) && !preg_match('#(.*)^(SSH-(\d\.\d+).*)#ms', $data, $matches)) {
            $line = '';
            while (true) {
                if ($this->curTimeout) {
                    if ($this->curTimeout < 0) {
                        $this->is_timeout = true;
                        return false;
                    }
                    $read = array($this->fsock);
                    $write = $except = null;
                    $start = strtok(microtime(), ' ') + strtok('');
                    $sec = floor($this->curTimeout);
                    $usec = 1000000 * ($this->curTimeout - $sec);
                    // on windows this returns a "Warning: Invalid CRT parameters detected" error
                    // the !count() is done as a workaround for <https://bugs.php.net/42682>
                    if (!@stream_select($read, $write, $except, $sec, $usec) && !count($read)) {
                        $this->is_timeout = true;
                        return false;
                    }
                    $elapsed = strtok(microtime(), ' ') + strtok('') - $start;
                    $this->curTimeout-= $elapsed;
                }

                $temp = stream_get_line($this->fsock, 255, "\n");
                if (strlen($temp) == 255) {
                    continue;
                }
<<<<<<< HEAD
                $read = array($this->fsock);
                $write = $except = null;
                $start = microtime(true);
                $sec = floor($this->curTimeout);
                $usec = 1000000 * ($this->curTimeout - $sec);
                // on windows this returns a "Warning: Invalid CRT parameters detected" error
                // the !count() is done as a workaround for <https://bugs.php.net/42682>
                if (!@stream_select($read, $write, $except, $sec, $usec) && !count($read)) {
                    $this->is_timeout = true;
                    return false;
                }
                $elapsed = microtime(true) - $start;
                $this->curTimeout-= $elapsed;
=======
                $line.= "$temp\n";
                if (substr($line, -2) == "\r\n") {
                    break;
                }
>>>>>>> 25503016
            }
            $data.= $line;
        }

        if (feof($this->fsock)) {
            user_error('Connection closed by server');
            return false;
        }

        $extra = $matches[1];

        $this->identifier = $this->_generate_identifier();

        if (defined('NET_SSH2_LOGGING')) {
            $this->_append_log('<-', $matches[0]);
            $this->_append_log('->', $this->identifier . "\r\n");
        }

        $this->server_identifier = trim($temp, "\r\n");
        if (strlen($extra)) {
            $this->errors[] = utf8_decode($data);
        }

        if ($matches[3] != '1.99' && $matches[3] != '2.0') {
            user_error("Cannot connect to SSH $matches[3] servers");
            return false;
        }

        fputs($this->fsock, $this->identifier . "\r\n");

        $response = $this->_get_binary_packet();
        if ($response === false) {
            user_error('Connection closed by server');
            return false;
        }

        if (ord($response[0]) != NET_SSH2_MSG_KEXINIT) {
            user_error('Expected SSH_MSG_KEXINIT');
            return false;
        }

        if (!$this->_key_exchange($response)) {
            return false;
        }

        $this->bitmap|= self::MASK_CONNECTED;

        return true;
    }

    /**
     * Generates the SSH identifier
     *
     * You should overwrite this method in your own class if you want to use another identifier
     *
     * @access protected
     * @return string
     */
    function _generate_identifier()
    {
        $identifier = 'SSH-2.0-phpseclib_2.0';

        $ext = array();
        if (extension_loaded('libsodium')) {
            $ext[] = 'libsodium';
        }

        if (extension_loaded('openssl')) {
            $ext[] = 'openssl';
        } elseif (extension_loaded('mcrypt')) {
            $ext[] = 'mcrypt';
        }

        if (extension_loaded('gmp')) {
            $ext[] = 'gmp';
        } elseif (extension_loaded('bcmath')) {
            $ext[] = 'bcmath';
        }

        if (!empty($ext)) {
            $identifier .= ' (' . implode(', ', $ext) . ')';
        }

        return $identifier;
    }

    /**
     * Key Exchange
     *
     * @param string $kexinit_payload_server
     * @access private
     */
    function _key_exchange($kexinit_payload_server)
    {
        $kex_algorithms = array(
            // Elliptic Curve Diffie-Hellman Key Agreement (ECDH) using
            // Curve25519. See doc/curve25519-sha256@libssh.org.txt in the
            // libssh repository for more information.
            'curve25519-sha256@libssh.org',

            // Diffie-Hellman Key Agreement (DH) using integer modulo prime
            // groups.
            'diffie-hellman-group1-sha1', // REQUIRED
            'diffie-hellman-group14-sha1', // REQUIRED
            'diffie-hellman-group-exchange-sha1', // RFC 4419
            'diffie-hellman-group-exchange-sha256', // RFC 4419
        );
        if (!function_exists('\\Sodium\\library_version_major')) {
            $kex_algorithms = array_diff(
                $kex_algorithms,
                array('curve25519-sha256@libssh.org')
            );
        }

        $server_host_key_algorithms = array(
            'ssh-rsa', // RECOMMENDED  sign   Raw RSA Key
            'ssh-dss'  // REQUIRED     sign   Raw DSS Key
        );

        $encryption_algorithms = array(
            // from <http://tools.ietf.org/html/rfc4345#section-4>:
            'arcfour256',
            'arcfour128',

            //'arcfour',      // OPTIONAL          the ARCFOUR stream cipher with a 128-bit key

            // CTR modes from <http://tools.ietf.org/html/rfc4344#section-4>:
            'aes128-ctr',     // RECOMMENDED       AES (Rijndael) in SDCTR mode, with 128-bit key
            'aes192-ctr',     // RECOMMENDED       AES with 192-bit key
            'aes256-ctr',     // RECOMMENDED       AES with 256-bit key

            'twofish128-ctr', // OPTIONAL          Twofish in SDCTR mode, with 128-bit key
            'twofish192-ctr', // OPTIONAL          Twofish with 192-bit key
            'twofish256-ctr', // OPTIONAL          Twofish with 256-bit key

            'aes128-cbc',     // RECOMMENDED       AES with a 128-bit key
            'aes192-cbc',     // OPTIONAL          AES with a 192-bit key
            'aes256-cbc',     // OPTIONAL          AES in CBC mode, with a 256-bit key

            'twofish128-cbc', // OPTIONAL          Twofish with a 128-bit key
            'twofish192-cbc', // OPTIONAL          Twofish with a 192-bit key
            'twofish256-cbc',
            'twofish-cbc',    // OPTIONAL          alias for "twofish256-cbc"
                              //                   (this is being retained for historical reasons)

            'blowfish-ctr',   // OPTIONAL          Blowfish in SDCTR mode

            'blowfish-cbc',   // OPTIONAL          Blowfish in CBC mode

            '3des-ctr',       // RECOMMENDED       Three-key 3DES in SDCTR mode

            '3des-cbc',       // REQUIRED          three-key 3DES in CBC mode
                //'none'         // OPTIONAL          no encryption; NOT RECOMMENDED
        );

        if (extension_loaded('openssl') && !extension_loaded('mcrypt')) {
            // OpenSSL does not support arcfour256 in any capacity and arcfour128 / arcfour support is limited to
            // instances that do not use continuous buffers
            $encryption_algorithms = array_diff(
                $encryption_algorithms,
                array('arcfour256', 'arcfour128', 'arcfour')
            );
        }

        if (class_exists('\phpseclib\Crypt\RC4') === false) {
            $encryption_algorithms = array_diff(
                $encryption_algorithms,
                array('arcfour256', 'arcfour128', 'arcfour')
            );
        }
        if (class_exists('\phpseclib\Crypt\Rijndael') === false) {
            $encryption_algorithms = array_diff(
                $encryption_algorithms,
                array('aes128-ctr', 'aes192-ctr', 'aes256-ctr', 'aes128-cbc', 'aes192-cbc', 'aes256-cbc')
            );
        }
        if (class_exists('\phpseclib\Crypt\Twofish') === false) {
            $encryption_algorithms = array_diff(
                $encryption_algorithms,
                array('twofish128-ctr', 'twofish192-ctr', 'twofish256-ctr', 'twofish128-cbc', 'twofish192-cbc', 'twofish256-cbc', 'twofish-cbc')
            );
        }
        if (class_exists('\phpseclib\Crypt\Blowfish') === false) {
            $encryption_algorithms = array_diff(
                $encryption_algorithms,
                array('blowfish-ctr', 'blowfish-cbc')
            );
        }
        if (class_exists('\phpseclib\Crypt\TripleDES') === false) {
            $encryption_algorithms = array_diff(
                $encryption_algorithms,
                array('3des-ctr', '3des-cbc')
            );
        }
        $encryption_algorithms = array_values($encryption_algorithms);

        $mac_algorithms = array(
            // from <http://www.ietf.org/rfc/rfc6668.txt>:
            'hmac-sha2-256',// RECOMMENDED     HMAC-SHA256 (digest length = key length = 32)

            'hmac-sha1-96', // RECOMMENDED     first 96 bits of HMAC-SHA1 (digest length = 12, key length = 20)
            'hmac-sha1',    // REQUIRED        HMAC-SHA1 (digest length = key length = 20)
            'hmac-md5-96',  // OPTIONAL        first 96 bits of HMAC-MD5 (digest length = 12, key length = 16)
            'hmac-md5',     // OPTIONAL        HMAC-MD5 (digest length = key length = 16)
            //'none'          // OPTIONAL        no MAC; NOT RECOMMENDED
        );

        $compression_algorithms = array(
            'none'   // REQUIRED        no compression
            //'zlib' // OPTIONAL        ZLIB (LZ77) compression
        );

        // some SSH servers have buggy implementations of some of the above algorithms
        switch ($this->server_identifier) {
            case 'SSH-2.0-SSHD':
                $mac_algorithms = array_values(array_diff(
                    $mac_algorithms,
                    array('hmac-sha1-96', 'hmac-md5-96')
                ));
        }

        $str_kex_algorithms = implode(',', $kex_algorithms);
        $str_server_host_key_algorithms = implode(',', $server_host_key_algorithms);
        $encryption_algorithms_server_to_client = $encryption_algorithms_client_to_server = implode(',', $encryption_algorithms);
        $mac_algorithms_server_to_client = $mac_algorithms_client_to_server = implode(',', $mac_algorithms);
        $compression_algorithms_server_to_client = $compression_algorithms_client_to_server = implode(',', $compression_algorithms);

        $client_cookie = Random::string(16);

        $response = $kexinit_payload_server;
        $this->_string_shift($response, 1); // skip past the message number (it should be SSH_MSG_KEXINIT)
        $server_cookie = $this->_string_shift($response, 16);

        $temp = unpack('Nlength', $this->_string_shift($response, 4));
        $this->kex_algorithms = explode(',', $this->_string_shift($response, $temp['length']));

        $temp = unpack('Nlength', $this->_string_shift($response, 4));
        $this->server_host_key_algorithms = explode(',', $this->_string_shift($response, $temp['length']));

        $temp = unpack('Nlength', $this->_string_shift($response, 4));
        $this->encryption_algorithms_client_to_server = explode(',', $this->_string_shift($response, $temp['length']));

        $temp = unpack('Nlength', $this->_string_shift($response, 4));
        $this->encryption_algorithms_server_to_client = explode(',', $this->_string_shift($response, $temp['length']));

        $temp = unpack('Nlength', $this->_string_shift($response, 4));
        $this->mac_algorithms_client_to_server = explode(',', $this->_string_shift($response, $temp['length']));

        $temp = unpack('Nlength', $this->_string_shift($response, 4));
        $this->mac_algorithms_server_to_client = explode(',', $this->_string_shift($response, $temp['length']));

        $temp = unpack('Nlength', $this->_string_shift($response, 4));
        $this->compression_algorithms_client_to_server = explode(',', $this->_string_shift($response, $temp['length']));

        $temp = unpack('Nlength', $this->_string_shift($response, 4));
        $this->compression_algorithms_server_to_client = explode(',', $this->_string_shift($response, $temp['length']));

        $temp = unpack('Nlength', $this->_string_shift($response, 4));
        $this->languages_client_to_server = explode(',', $this->_string_shift($response, $temp['length']));

        $temp = unpack('Nlength', $this->_string_shift($response, 4));
        $this->languages_server_to_client = explode(',', $this->_string_shift($response, $temp['length']));

        extract(unpack('Cfirst_kex_packet_follows', $this->_string_shift($response, 1)));
        $first_kex_packet_follows = $first_kex_packet_follows != 0;

        // the sending of SSH2_MSG_KEXINIT could go in one of two places.  this is the second place.
        $kexinit_payload_client = pack(
            'Ca*Na*Na*Na*Na*Na*Na*Na*Na*Na*Na*CN',
            NET_SSH2_MSG_KEXINIT,
            $client_cookie,
            strlen($str_kex_algorithms),
            $str_kex_algorithms,
            strlen($str_server_host_key_algorithms),
            $str_server_host_key_algorithms,
            strlen($encryption_algorithms_client_to_server),
            $encryption_algorithms_client_to_server,
            strlen($encryption_algorithms_server_to_client),
            $encryption_algorithms_server_to_client,
            strlen($mac_algorithms_client_to_server),
            $mac_algorithms_client_to_server,
            strlen($mac_algorithms_server_to_client),
            $mac_algorithms_server_to_client,
            strlen($compression_algorithms_client_to_server),
            $compression_algorithms_client_to_server,
            strlen($compression_algorithms_server_to_client),
            $compression_algorithms_server_to_client,
            0,
            '',
            0,
            '',
            0,
            0
        );

        if (!$this->_send_binary_packet($kexinit_payload_client)) {
            return false;
        }
        // here ends the second place.

        // we need to decide upon the symmetric encryption algorithms before we do the diffie-hellman key exchange
        // we don't initialize any crypto-objects, yet - we do that, later. for now, we need the lengths to make the
        // diffie-hellman key exchange as fast as possible
        $decrypt = $this->_array_intersect_first($encryption_algorithms, $this->encryption_algorithms_server_to_client);
        $decryptKeyLength = $this->_encryption_algorithm_to_key_size($decrypt);
        if ($decryptKeyLength === null) {
            user_error('No compatible server to client encryption algorithms found');
            return $this->_disconnect(NET_SSH2_DISCONNECT_KEY_EXCHANGE_FAILED);
        }

        $encrypt = $this->_array_intersect_first($encryption_algorithms, $this->encryption_algorithms_client_to_server);
        $encryptKeyLength = $this->_encryption_algorithm_to_key_size($encrypt);
        if ($encryptKeyLength === null) {
            user_error('No compatible client to server encryption algorithms found');
            return $this->_disconnect(NET_SSH2_DISCONNECT_KEY_EXCHANGE_FAILED);
        }

        // through diffie-hellman key exchange a symmetric key is obtained
        $kex_algorithm = $this->_array_intersect_first($kex_algorithms, $this->kex_algorithms);
        if ($kex_algorithm === false) {
            user_error('No compatible key exchange algorithms found');
            return $this->_disconnect(NET_SSH2_DISCONNECT_KEY_EXCHANGE_FAILED);
        }

        // Only relevant in diffie-hellman-group-exchange-sha{1,256}, otherwise empty.
        $exchange_hash_rfc4419 = '';

        if ($kex_algorithm === 'curve25519-sha256@libssh.org') {
            $x = Random::string(32);
            $eBytes = \Sodium\crypto_box_publickey_from_secretkey($x);
            $clientKexInitMessage = NET_SSH2_MSG_KEX_ECDH_INIT;
            $serverKexReplyMessage = NET_SSH2_MSG_KEX_ECDH_REPLY;
            $kexHash = new Hash('sha256');
        } else {
            if (strpos($kex_algorithm, 'diffie-hellman-group-exchange') === 0) {
                $dh_group_sizes_packed = pack(
                    'NNN',
                    $this->kex_dh_group_size_min,
                    $this->kex_dh_group_size_preferred,
                    $this->kex_dh_group_size_max
                );
                $packet = pack(
                    'Ca*',
                    NET_SSH2_MSG_KEXDH_GEX_REQUEST,
                    $dh_group_sizes_packed
                );
                if (!$this->_send_binary_packet($packet)) {
                    return false;
                }

                $response = $this->_get_binary_packet();
                if ($response === false) {
                    user_error('Connection closed by server');
                    return false;
                }
                extract(unpack('Ctype', $this->_string_shift($response, 1)));
                if ($type != NET_SSH2_MSG_KEXDH_GEX_GROUP) {
                    user_error('Expected SSH_MSG_KEX_DH_GEX_GROUP');
                    return false;
                }

                extract(unpack('NprimeLength', $this->_string_shift($response, 4)));
                $primeBytes = $this->_string_shift($response, $primeLength);
                $prime = new BigInteger($primeBytes, -256);

                extract(unpack('NgLength', $this->_string_shift($response, 4)));
                $gBytes = $this->_string_shift($response, $gLength);
                $g = new BigInteger($gBytes, -256);

                $exchange_hash_rfc4419 = pack(
                    'a*Na*Na*',
                    $dh_group_sizes_packed,
                    $primeLength,
                    $primeBytes,
                    $gLength,
                    $gBytes
                );

                $clientKexInitMessage = NET_SSH2_MSG_KEXDH_GEX_INIT;
                $serverKexReplyMessage = NET_SSH2_MSG_KEXDH_GEX_REPLY;
            } else {
                switch ($kex_algorithm) {
                    // see http://tools.ietf.org/html/rfc2409#section-6.2 and
                    // http://tools.ietf.org/html/rfc2412, appendex E
                    case 'diffie-hellman-group1-sha1':
                        $prime = 'FFFFFFFFFFFFFFFFC90FDAA22168C234C4C6628B80DC1CD129024E088A67CC74' .
                                '020BBEA63B139B22514A08798E3404DDEF9519B3CD3A431B302B0A6DF25F1437' .
                                '4FE1356D6D51C245E485B576625E7EC6F44C42E9A637ED6B0BFF5CB6F406B7ED' .
                                'EE386BFB5A899FA5AE9F24117C4B1FE649286651ECE65381FFFFFFFFFFFFFFFF';
                        break;
                    // see http://tools.ietf.org/html/rfc3526#section-3
                    case 'diffie-hellman-group14-sha1':
                        $prime = 'FFFFFFFFFFFFFFFFC90FDAA22168C234C4C6628B80DC1CD129024E088A67CC74' .
                                '020BBEA63B139B22514A08798E3404DDEF9519B3CD3A431B302B0A6DF25F1437' .
                                '4FE1356D6D51C245E485B576625E7EC6F44C42E9A637ED6B0BFF5CB6F406B7ED' .
                                'EE386BFB5A899FA5AE9F24117C4B1FE649286651ECE45B3DC2007CB8A163BF05' .
                                '98DA48361C55D39A69163FA8FD24CF5F83655D23DCA3AD961C62F356208552BB' .
                                '9ED529077096966D670C354E4ABC9804F1746C08CA18217C32905E462E36CE3B' .
                                'E39E772C180E86039B2783A2EC07A28FB5C55DF06F4C52C9DE2BCBF695581718' .
                                '3995497CEA956AE515D2261898FA051015728E5A8AACAA68FFFFFFFFFFFFFFFF';
                        break;
                }
                // For both diffie-hellman-group1-sha1 and diffie-hellman-group14-sha1
                // the generator field element is 2 (decimal) and the hash function is sha1.
                $g = new BigInteger(2);
                $prime = new BigInteger($prime, 16);
                $clientKexInitMessage = NET_SSH2_MSG_KEXDH_INIT;
                $serverKexReplyMessage = NET_SSH2_MSG_KEXDH_REPLY;
            }

            switch ($kex_algorithm) {
                case 'diffie-hellman-group-exchange-sha256':
                    $kexHash = new Hash('sha256');
                    break;
                default:
                    $kexHash = new Hash('sha1');
            }

            /* To increase the speed of the key exchange, both client and server may
            reduce the size of their private exponents.  It should be at least
            twice as long as the key material that is generated from the shared
            secret.  For more details, see the paper by van Oorschot and Wiener
            [VAN-OORSCHOT].

            -- http://tools.ietf.org/html/rfc4419#section-6.2 */
            $one = new BigInteger(1);
            $keyLength = min($kexHash->getLength(), max($encryptKeyLength, $decryptKeyLength));
            $max = $one->bitwise_leftShift(16 * $keyLength); // 2 * 8 * $keyLength
            $max = $max->subtract($one);

            $x = $one->random($one, $max);
            $e = $g->modPow($x, $prime);

            $eBytes = $e->toBytes(true);
        }
        $data = pack('CNa*', $clientKexInitMessage, strlen($eBytes), $eBytes);

        if (!$this->_send_binary_packet($data)) {
            user_error('Connection closed by server');
            return false;
        }

        $response = $this->_get_binary_packet();
        if ($response === false) {
            user_error('Connection closed by server');
            return false;
        }
        extract(unpack('Ctype', $this->_string_shift($response, 1)));

        if ($type != $serverKexReplyMessage) {
            user_error('Expected SSH_MSG_KEXDH_REPLY');
            return false;
        }

        $temp = unpack('Nlength', $this->_string_shift($response, 4));
        $this->server_public_host_key = $server_public_host_key = $this->_string_shift($response, $temp['length']);

        $temp = unpack('Nlength', $this->_string_shift($server_public_host_key, 4));
        $public_key_format = $this->_string_shift($server_public_host_key, $temp['length']);

        $temp = unpack('Nlength', $this->_string_shift($response, 4));
        $fBytes = $this->_string_shift($response, $temp['length']);

        $temp = unpack('Nlength', $this->_string_shift($response, 4));
        $this->signature = $this->_string_shift($response, $temp['length']);

        $temp = unpack('Nlength', $this->_string_shift($this->signature, 4));
        $this->signature_format = $this->_string_shift($this->signature, $temp['length']);

        if ($kex_algorithm === 'curve25519-sha256@libssh.org') {
            if (strlen($fBytes) !== 32) {
                user_error('Received curve25519 public key of invalid length.');
                return false;
            }
            $key = new BigInteger(\Sodium\crypto_scalarmult($x, $fBytes), 256);
            \Sodium\memzero($x);
        } else {
            $f = new BigInteger($fBytes, -256);
            $key = $f->modPow($x, $prime);
        }
        $keyBytes = $key->toBytes(true);

        $this->exchange_hash = pack(
            'Na*Na*Na*Na*Na*a*Na*Na*Na*',
            strlen($this->identifier),
            $this->identifier,
            strlen($this->server_identifier),
            $this->server_identifier,
            strlen($kexinit_payload_client),
            $kexinit_payload_client,
            strlen($kexinit_payload_server),
            $kexinit_payload_server,
            strlen($this->server_public_host_key),
            $this->server_public_host_key,
            $exchange_hash_rfc4419,
            strlen($eBytes),
            $eBytes,
            strlen($fBytes),
            $fBytes,
            strlen($keyBytes),
            $keyBytes
        );

        $this->exchange_hash = $kexHash->hash($this->exchange_hash);

        if ($this->session_id === false) {
            $this->session_id = $this->exchange_hash;
        }

        $server_host_key_algorithm = $this->_array_intersect_first($server_host_key_algorithms, $this->server_host_key_algorithms);
        if ($server_host_key_algorithm === false) {
            user_error('No compatible server host key algorithms found');
            return $this->_disconnect(NET_SSH2_DISCONNECT_KEY_EXCHANGE_FAILED);
        }

        if ($public_key_format != $server_host_key_algorithm || $this->signature_format != $server_host_key_algorithm) {
            user_error('Server Host Key Algorithm Mismatch');
            return $this->_disconnect(NET_SSH2_DISCONNECT_KEY_EXCHANGE_FAILED);
        }

        $packet = pack(
            'C',
            NET_SSH2_MSG_NEWKEYS
        );

        if (!$this->_send_binary_packet($packet)) {
            return false;
        }

        $response = $this->_get_binary_packet();

        if ($response === false) {
            user_error('Connection closed by server');
            return false;
        }

        extract(unpack('Ctype', $this->_string_shift($response, 1)));

        if ($type != NET_SSH2_MSG_NEWKEYS) {
            user_error('Expected SSH_MSG_NEWKEYS');
            return false;
        }

        $keyBytes = pack('Na*', strlen($keyBytes), $keyBytes);

        $this->encrypt = $this->_encryption_algorithm_to_crypt_instance($encrypt);
        if ($this->encrypt) {
            if ($this->crypto_engine) {
                $this->encrypt->setEngine($this->crypto_engine);
            }
            if ($this->encrypt->block_size) {
                $this->encrypt_block_size = $this->encrypt->block_size;
            }
            $this->encrypt->enableContinuousBuffer();
            $this->encrypt->disablePadding();

            $iv = $kexHash->hash($keyBytes . $this->exchange_hash . 'A' . $this->session_id);
            while ($this->encrypt_block_size > strlen($iv)) {
                $iv.= $kexHash->hash($keyBytes . $this->exchange_hash . $iv);
            }
            $this->encrypt->setIV(substr($iv, 0, $this->encrypt_block_size));

            $key = $kexHash->hash($keyBytes . $this->exchange_hash . 'C' . $this->session_id);
            while ($encryptKeyLength > strlen($key)) {
                $key.= $kexHash->hash($keyBytes . $this->exchange_hash . $key);
            }
            $this->encrypt->setKey(substr($key, 0, $encryptKeyLength));
        }

        $this->decrypt = $this->_encryption_algorithm_to_crypt_instance($decrypt);
        if ($this->decrypt) {
            if ($this->crypto_engine) {
                $this->decrypt->setEngine($this->crypto_engine);
            }
            if ($this->decrypt->block_size) {
                $this->decrypt_block_size = $this->decrypt->block_size;
            }
            $this->decrypt->enableContinuousBuffer();
            $this->decrypt->disablePadding();

            $iv = $kexHash->hash($keyBytes . $this->exchange_hash . 'B' . $this->session_id);
            while ($this->decrypt_block_size > strlen($iv)) {
                $iv.= $kexHash->hash($keyBytes . $this->exchange_hash . $iv);
            }
            $this->decrypt->setIV(substr($iv, 0, $this->decrypt_block_size));

            $key = $kexHash->hash($keyBytes . $this->exchange_hash . 'D' . $this->session_id);
            while ($decryptKeyLength > strlen($key)) {
                $key.= $kexHash->hash($keyBytes . $this->exchange_hash . $key);
            }
            $this->decrypt->setKey(substr($key, 0, $decryptKeyLength));
        }

        /* The "arcfour128" algorithm is the RC4 cipher, as described in
           [SCHNEIER], using a 128-bit key.  The first 1536 bytes of keystream
           generated by the cipher MUST be discarded, and the first byte of the
           first encrypted packet MUST be encrypted using the 1537th byte of
           keystream.

           -- http://tools.ietf.org/html/rfc4345#section-4 */
        if ($encrypt == 'arcfour128' || $encrypt == 'arcfour256') {
            $this->encrypt->encrypt(str_repeat("\0", 1536));
        }
        if ($decrypt == 'arcfour128' || $decrypt == 'arcfour256') {
            $this->decrypt->decrypt(str_repeat("\0", 1536));
        }

        $mac_algorithm = $this->_array_intersect_first($mac_algorithms, $this->mac_algorithms_client_to_server);
        if ($mac_algorithm === false) {
            user_error('No compatible client to server message authentication algorithms found');
            return $this->_disconnect(NET_SSH2_DISCONNECT_KEY_EXCHANGE_FAILED);
        }

        $createKeyLength = 0; // ie. $mac_algorithm == 'none'
        switch ($mac_algorithm) {
            case 'hmac-sha2-256':
                $this->hmac_create = new Hash('sha256');
                $createKeyLength = 32;
                break;
            case 'hmac-sha1':
                $this->hmac_create = new Hash('sha1');
                $createKeyLength = 20;
                break;
            case 'hmac-sha1-96':
                $this->hmac_create = new Hash('sha1-96');
                $createKeyLength = 20;
                break;
            case 'hmac-md5':
                $this->hmac_create = new Hash('md5');
                $createKeyLength = 16;
                break;
            case 'hmac-md5-96':
                $this->hmac_create = new Hash('md5-96');
                $createKeyLength = 16;
        }

        $mac_algorithm = $this->_array_intersect_first($mac_algorithms, $this->mac_algorithms_server_to_client);
        if ($mac_algorithm === false) {
            user_error('No compatible server to client message authentication algorithms found');
            return $this->_disconnect(NET_SSH2_DISCONNECT_KEY_EXCHANGE_FAILED);
        }

        $checkKeyLength = 0;
        $this->hmac_size = 0;
        switch ($mac_algorithm) {
            case 'hmac-sha2-256':
                $this->hmac_check = new Hash('sha256');
                $checkKeyLength = 32;
                $this->hmac_size = 32;
                break;
            case 'hmac-sha1':
                $this->hmac_check = new Hash('sha1');
                $checkKeyLength = 20;
                $this->hmac_size = 20;
                break;
            case 'hmac-sha1-96':
                $this->hmac_check = new Hash('sha1-96');
                $checkKeyLength = 20;
                $this->hmac_size = 12;
                break;
            case 'hmac-md5':
                $this->hmac_check = new Hash('md5');
                $checkKeyLength = 16;
                $this->hmac_size = 16;
                break;
            case 'hmac-md5-96':
                $this->hmac_check = new Hash('md5-96');
                $checkKeyLength = 16;
                $this->hmac_size = 12;
        }

        $key = $kexHash->hash($keyBytes . $this->exchange_hash . 'E' . $this->session_id);
        while ($createKeyLength > strlen($key)) {
            $key.= $kexHash->hash($keyBytes . $this->exchange_hash . $key);
        }
        $this->hmac_create->setKey(substr($key, 0, $createKeyLength));

        $key = $kexHash->hash($keyBytes . $this->exchange_hash . 'F' . $this->session_id);
        while ($checkKeyLength > strlen($key)) {
            $key.= $kexHash->hash($keyBytes . $this->exchange_hash . $key);
        }
        $this->hmac_check->setKey(substr($key, 0, $checkKeyLength));

        $compression_algorithm = $this->_array_intersect_first($compression_algorithms, $this->compression_algorithms_server_to_client);
        if ($compression_algorithm === false) {
            user_error('No compatible server to client compression algorithms found');
            return $this->_disconnect(NET_SSH2_DISCONNECT_KEY_EXCHANGE_FAILED);
        }
        $this->decompress = $compression_algorithm == 'zlib';

        $compression_algorithm = $this->_array_intersect_first($compression_algorithms, $this->compression_algorithms_client_to_server);
        if ($compression_algorithm === false) {
            user_error('No compatible client to server compression algorithms found');
            return $this->_disconnect(NET_SSH2_DISCONNECT_KEY_EXCHANGE_FAILED);
        }
        $this->compress = $compression_algorithm == 'zlib';

        return true;
    }

    /**
     * Maps an encryption algorithm name to the number of key bytes.
     *
     * @param string $algorithm Name of the encryption algorithm
     * @return int|null Number of bytes as an integer or null for unknown
     * @access private
     */
    function _encryption_algorithm_to_key_size($algorithm)
    {
        switch ($algorithm) {
            case 'none':
                return 0;
            case 'aes128-cbc':
            case 'aes128-ctr':
            case 'arcfour':
            case 'arcfour128':
            case 'blowfish-cbc':
            case 'blowfish-ctr':
            case 'twofish128-cbc':
            case 'twofish128-ctr':
                return 16;
            case '3des-cbc':
            case '3des-ctr':
            case 'aes192-cbc':
            case 'aes192-ctr':
            case 'twofish192-cbc':
            case 'twofish192-ctr':
                return 24;
            case 'aes256-cbc':
            case 'aes256-ctr':
            case 'arcfour256':
            case 'twofish-cbc':
            case 'twofish256-cbc':
            case 'twofish256-ctr':
                return 32;
        }
        return null;
    }

    /**
     * Maps an encryption algorithm name to an instance of a subclass of
     * \phpseclib\Crypt\Base.
     *
     * @param string $algorithm Name of the encryption algorithm
     * @return mixed Instance of \phpseclib\Crypt\Base or null for unknown
     * @access private
     */
    function _encryption_algorithm_to_crypt_instance($algorithm)
    {
        switch ($algorithm) {
            case '3des-cbc':
                return new TripleDES();
            case '3des-ctr':
                return new TripleDES(Base::MODE_CTR);
            case 'aes256-cbc':
            case 'aes192-cbc':
            case 'aes128-cbc':
                return new Rijndael();
            case 'aes256-ctr':
            case 'aes192-ctr':
            case 'aes128-ctr':
                return new Rijndael(Base::MODE_CTR);
            case 'blowfish-cbc':
                return new Blowfish();
            case 'blowfish-ctr':
                return new Blowfish(Base::MODE_CTR);
            case 'twofish128-cbc':
            case 'twofish192-cbc':
            case 'twofish256-cbc':
            case 'twofish-cbc':
                return new Twofish();
            case 'twofish128-ctr':
            case 'twofish192-ctr':
            case 'twofish256-ctr':
                return new Twofish(Base::MODE_CTR);
            case 'arcfour':
            case 'arcfour128':
            case 'arcfour256':
                return new RC4();
        }
        return null;
    }

    /**
     * Login
     *
     * The $password parameter can be a plaintext password, a \phpseclib\Crypt\RSA object or an array
     *
     * @param string $username
     * @param mixed $password
     * @param mixed $...
     * @return bool
     * @see self::_login()
     * @access public
     */
    function login($username)
    {
        $args = func_get_args();
        return call_user_func_array(array(&$this, '_login'), $args);
    }

    /**
     * Login Helper
     *
     * @param string $username
     * @param mixed $password
     * @param mixed $...
     * @return bool
     * @see self::_login_helper()
     * @access private
     */
    function _login($username)
    {
        if (!($this->bitmap & self::MASK_CONSTRUCTOR)) {
            if (!$this->_connect()) {
                return false;
            }
        }

        $args = array_slice(func_get_args(), 1);
        if (empty($args)) {
            return $this->_login_helper($username);
        }

        foreach ($args as $arg) {
            if ($this->_login_helper($username, $arg)) {
                return true;
            }
        }
        return false;
    }

    /**
     * Login Helper
     *
     * @param string $username
     * @param string $password
     * @return bool
     * @access private
     * @internal It might be worthwhile, at some point, to protect against {@link http://tools.ietf.org/html/rfc4251#section-9.3.9 traffic analysis}
     *           by sending dummy SSH_MSG_IGNORE messages.
     */
    function _login_helper($username, $password = null)
    {
        if (!($this->bitmap & self::MASK_CONNECTED)) {
            return false;
        }

        if (!($this->bitmap & self::MASK_LOGIN_REQ)) {
            $packet = pack(
                'CNa*',
                NET_SSH2_MSG_SERVICE_REQUEST,
                strlen('ssh-userauth'),
                'ssh-userauth'
            );

            if (!$this->_send_binary_packet($packet)) {
                return false;
            }

            $response = $this->_get_binary_packet();
            if ($response === false) {
                user_error('Connection closed by server');
                return false;
            }

            extract(unpack('Ctype', $this->_string_shift($response, 1)));

            if ($type != NET_SSH2_MSG_SERVICE_ACCEPT) {
                user_error('Expected SSH_MSG_SERVICE_ACCEPT');
                return false;
            }
            $this->bitmap |= self::MASK_LOGIN_REQ;
        }

        if (strlen($this->last_interactive_response)) {
            return !is_string($password) && !is_array($password) ? false : $this->_keyboard_interactive_process($password);
        }

        if ($password instanceof RSA) {
            return $this->_privatekey_login($username, $password);
        } elseif ($password instanceof Agent) {
            return $this->_ssh_agent_login($username, $password);
        }

        if (is_array($password)) {
            if ($this->_keyboard_interactive_login($username, $password)) {
                $this->bitmap |= self::MASK_LOGIN;
                return true;
            }
            return false;
        }

        if (!isset($password)) {
            $packet = pack(
                'CNa*Na*Na*',
                NET_SSH2_MSG_USERAUTH_REQUEST,
                strlen($username),
                $username,
                strlen('ssh-connection'),
                'ssh-connection',
                strlen('none'),
                'none'
            );

            if (!$this->_send_binary_packet($packet)) {
                return false;
            }

            $response = $this->_get_binary_packet();
            if ($response === false) {
                user_error('Connection closed by server');
                return false;
            }

            extract(unpack('Ctype', $this->_string_shift($response, 1)));

            switch ($type) {
                case NET_SSH2_MSG_USERAUTH_SUCCESS:
                    $this->bitmap |= self::MASK_LOGIN;
                    return true;
                //case NET_SSH2_MSG_USERAUTH_FAILURE:
                default:
                    return false;
            }
        }

        $packet = pack(
            'CNa*Na*Na*CNa*',
            NET_SSH2_MSG_USERAUTH_REQUEST,
            strlen($username),
            $username,
            strlen('ssh-connection'),
            'ssh-connection',
            strlen('password'),
            'password',
            0,
            strlen($password),
            $password
        );

        // remove the username and password from the logged packet
        if (!defined('NET_SSH2_LOGGING')) {
            $logged = null;
        } else {
            $logged = pack(
                'CNa*Na*Na*CNa*',
                NET_SSH2_MSG_USERAUTH_REQUEST,
                strlen('username'),
                'username',
                strlen('ssh-connection'),
                'ssh-connection',
                strlen('password'),
                'password',
                0,
                strlen('password'),
                'password'
            );
        }

        if (!$this->_send_binary_packet($packet, $logged)) {
            return false;
        }

        $response = $this->_get_binary_packet();
        if ($response === false) {
            user_error('Connection closed by server');
            return false;
        }

        extract(unpack('Ctype', $this->_string_shift($response, 1)));

        switch ($type) {
            case NET_SSH2_MSG_USERAUTH_PASSWD_CHANGEREQ: // in theory, the password can be changed
                if (defined('NET_SSH2_LOGGING')) {
                    $this->message_number_log[count($this->message_number_log) - 1] = 'NET_SSH2_MSG_USERAUTH_PASSWD_CHANGEREQ';
                }
                extract(unpack('Nlength', $this->_string_shift($response, 4)));
                $this->errors[] = 'SSH_MSG_USERAUTH_PASSWD_CHANGEREQ: ' . utf8_decode($this->_string_shift($response, $length));
                return $this->_disconnect(NET_SSH2_DISCONNECT_AUTH_CANCELLED_BY_USER);
            case NET_SSH2_MSG_USERAUTH_FAILURE:
                // can we use keyboard-interactive authentication?  if not then either the login is bad or the server employees
                // multi-factor authentication
                extract(unpack('Nlength', $this->_string_shift($response, 4)));
                $auth_methods = explode(',', $this->_string_shift($response, $length));
                extract(unpack('Cpartial_success', $this->_string_shift($response, 1)));
                $partial_success = $partial_success != 0;

                if (!$partial_success && in_array('keyboard-interactive', $auth_methods)) {
                    if ($this->_keyboard_interactive_login($username, $password)) {
                        $this->bitmap |= self::MASK_LOGIN;
                        return true;
                    }
                    return false;
                }
                return false;
            case NET_SSH2_MSG_USERAUTH_SUCCESS:
                $this->bitmap |= self::MASK_LOGIN;
                return true;
        }

        return false;
    }

    /**
     * Login via keyboard-interactive authentication
     *
     * See {@link http://tools.ietf.org/html/rfc4256 RFC4256} for details.  This is not a full-featured keyboard-interactive authenticator.
     *
     * @param string $username
     * @param string $password
     * @return bool
     * @access private
     */
    function _keyboard_interactive_login($username, $password)
    {
        $packet = pack(
            'CNa*Na*Na*Na*Na*',
            NET_SSH2_MSG_USERAUTH_REQUEST,
            strlen($username),
            $username,
            strlen('ssh-connection'),
            'ssh-connection',
            strlen('keyboard-interactive'),
            'keyboard-interactive',
            0,
            '',
            0,
            ''
        );

        if (!$this->_send_binary_packet($packet)) {
            return false;
        }

        return $this->_keyboard_interactive_process($password);
    }

    /**
     * Handle the keyboard-interactive requests / responses.
     *
     * @param string $responses...
     * @return bool
     * @access private
     */
    function _keyboard_interactive_process()
    {
        $responses = func_get_args();

        if (strlen($this->last_interactive_response)) {
            $response = $this->last_interactive_response;
        } else {
            $orig = $response = $this->_get_binary_packet();
            if ($response === false) {
                user_error('Connection closed by server');
                return false;
            }
        }

        extract(unpack('Ctype', $this->_string_shift($response, 1)));

        switch ($type) {
            case NET_SSH2_MSG_USERAUTH_INFO_REQUEST:
                extract(unpack('Nlength', $this->_string_shift($response, 4)));
                $this->_string_shift($response, $length); // name; may be empty
                extract(unpack('Nlength', $this->_string_shift($response, 4)));
                $this->_string_shift($response, $length); // instruction; may be empty
                extract(unpack('Nlength', $this->_string_shift($response, 4)));
                $this->_string_shift($response, $length); // language tag; may be empty
                extract(unpack('Nnum_prompts', $this->_string_shift($response, 4)));

                for ($i = 0; $i < count($responses); $i++) {
                    if (is_array($responses[$i])) {
                        foreach ($responses[$i] as $key => $value) {
                            $this->keyboard_requests_responses[$key] = $value;
                        }
                        unset($responses[$i]);
                    }
                }
                $responses = array_values($responses);

                if (isset($this->keyboard_requests_responses)) {
                    for ($i = 0; $i < $num_prompts; $i++) {
                        extract(unpack('Nlength', $this->_string_shift($response, 4)));
                        // prompt - ie. "Password: "; must not be empty
                        $prompt = $this->_string_shift($response, $length);
                        //$echo = $this->_string_shift($response) != chr(0);
                        foreach ($this->keyboard_requests_responses as $key => $value) {
                            if (substr($prompt, 0, strlen($key)) == $key) {
                                $responses[] = $value;
                                break;
                            }
                        }
                    }
                }

                // see http://tools.ietf.org/html/rfc4256#section-3.2
                if (strlen($this->last_interactive_response)) {
                    $this->last_interactive_response = '';
                } elseif (defined('NET_SSH2_LOGGING')) {
                    $this->message_number_log[count($this->message_number_log) - 1] = str_replace(
                        'UNKNOWN',
                        'NET_SSH2_MSG_USERAUTH_INFO_REQUEST',
                        $this->message_number_log[count($this->message_number_log) - 1]
                    );
                }

                if (!count($responses) && $num_prompts) {
                    $this->last_interactive_response = $orig;
                    return false;
                }

                /*
                   After obtaining the requested information from the user, the client
                   MUST respond with an SSH_MSG_USERAUTH_INFO_RESPONSE message.
                */
                // see http://tools.ietf.org/html/rfc4256#section-3.4
                $packet = $logged = pack('CN', NET_SSH2_MSG_USERAUTH_INFO_RESPONSE, count($responses));
                for ($i = 0; $i < count($responses); $i++) {
                    $packet.= pack('Na*', strlen($responses[$i]), $responses[$i]);
                    $logged.= pack('Na*', strlen('dummy-answer'), 'dummy-answer');
                }

                if (!$this->_send_binary_packet($packet, $logged)) {
                    return false;
                }

                if (defined('NET_SSH2_LOGGING') && NET_SSH2_LOGGING == self::LOG_COMPLEX) {
                    $this->message_number_log[count($this->message_number_log) - 1] = str_replace(
                        'UNKNOWN',
                        'NET_SSH2_MSG_USERAUTH_INFO_RESPONSE',
                        $this->message_number_log[count($this->message_number_log) - 1]
                    );
                }

                /*
                   After receiving the response, the server MUST send either an
                   SSH_MSG_USERAUTH_SUCCESS, SSH_MSG_USERAUTH_FAILURE, or another
                   SSH_MSG_USERAUTH_INFO_REQUEST message.
                */
                // maybe phpseclib should force close the connection after x request / responses?  unless something like that is done
                // there could be an infinite loop of request / responses.
                return $this->_keyboard_interactive_process();
            case NET_SSH2_MSG_USERAUTH_SUCCESS:
                return true;
            case NET_SSH2_MSG_USERAUTH_FAILURE:
                return false;
        }

        return false;
    }

    /**
     * Login with an ssh-agent provided key
     *
     * @param string $username
     * @param \phpseclib\System\SSH\Agent $agent
     * @return bool
     * @access private
     */
    function _ssh_agent_login($username, $agent)
    {
        $this->agent = $agent;
        $keys = $agent->requestIdentities();
        foreach ($keys as $key) {
            if ($this->_privatekey_login($username, $key)) {
                return true;
            }
        }

        return false;
    }

    /**
     * Login with an RSA private key
     *
     * @param string $username
     * @param \phpseclib\Crypt\RSA $password
     * @return bool
     * @access private
     * @internal It might be worthwhile, at some point, to protect against {@link http://tools.ietf.org/html/rfc4251#section-9.3.9 traffic analysis}
     *           by sending dummy SSH_MSG_IGNORE messages.
     */
    function _privatekey_login($username, $privatekey)
    {
        // see http://tools.ietf.org/html/rfc4253#page-15
        $publickey = $privatekey->getPublicKey(RSA::PUBLIC_FORMAT_RAW);
        if ($publickey === false) {
            return false;
        }

        $publickey = array(
            'e' => $publickey['e']->toBytes(true),
            'n' => $publickey['n']->toBytes(true)
        );
        $publickey = pack(
            'Na*Na*Na*',
            strlen('ssh-rsa'),
            'ssh-rsa',
            strlen($publickey['e']),
            $publickey['e'],
            strlen($publickey['n']),
            $publickey['n']
        );

        $part1 = pack(
            'CNa*Na*Na*',
            NET_SSH2_MSG_USERAUTH_REQUEST,
            strlen($username),
            $username,
            strlen('ssh-connection'),
            'ssh-connection',
            strlen('publickey'),
            'publickey'
        );
        $part2 = pack('Na*Na*', strlen('ssh-rsa'), 'ssh-rsa', strlen($publickey), $publickey);

        $packet = $part1 . chr(0) . $part2;
        if (!$this->_send_binary_packet($packet)) {
            return false;
        }

        $response = $this->_get_binary_packet();
        if ($response === false) {
            user_error('Connection closed by server');
            return false;
        }

        extract(unpack('Ctype', $this->_string_shift($response, 1)));

        switch ($type) {
            case NET_SSH2_MSG_USERAUTH_FAILURE:
                extract(unpack('Nlength', $this->_string_shift($response, 4)));
                $this->errors[] = 'SSH_MSG_USERAUTH_FAILURE: ' . $this->_string_shift($response, $length);
                return false;
            case NET_SSH2_MSG_USERAUTH_PK_OK:
                // we'll just take it on faith that the public key blob and the public key algorithm name are as
                // they should be
                if (defined('NET_SSH2_LOGGING') && NET_SSH2_LOGGING == self::LOG_COMPLEX) {
                    $this->message_number_log[count($this->message_number_log) - 1] = str_replace(
                        'UNKNOWN',
                        'NET_SSH2_MSG_USERAUTH_PK_OK',
                        $this->message_number_log[count($this->message_number_log) - 1]
                    );
                }
        }

        $packet = $part1 . chr(1) . $part2;
        $privatekey->setSignatureMode(RSA::SIGNATURE_PKCS1);
        $signature = $privatekey->sign(pack('Na*a*', strlen($this->session_id), $this->session_id, $packet));
        $signature = pack('Na*Na*', strlen('ssh-rsa'), 'ssh-rsa', strlen($signature), $signature);
        $packet.= pack('Na*', strlen($signature), $signature);

        if (!$this->_send_binary_packet($packet)) {
            return false;
        }

        $response = $this->_get_binary_packet();
        if ($response === false) {
            user_error('Connection closed by server');
            return false;
        }

        extract(unpack('Ctype', $this->_string_shift($response, 1)));

        switch ($type) {
            case NET_SSH2_MSG_USERAUTH_FAILURE:
                // either the login is bad or the server employs multi-factor authentication
                return false;
            case NET_SSH2_MSG_USERAUTH_SUCCESS:
                $this->bitmap |= self::MASK_LOGIN;
                return true;
        }

        return false;
    }

    /**
     * Set Timeout
     *
     * $ssh->exec('ping 127.0.0.1'); on a Linux host will never return and will run indefinitely.  setTimeout() makes it so it'll timeout.
     * Setting $timeout to false or 0 will mean there is no timeout.
     *
     * @param mixed $timeout
     * @access public
     */
    function setTimeout($timeout)
    {
        $this->timeout = $this->curTimeout = $timeout;
    }

    /**
     * Get the output from stdError
     *
     * @access public
     */
    function getStdError()
    {
        return $this->stdErrorLog;
    }

    /**
     * Execute Command
     *
     * If $callback is set to false then \phpseclib\Net\SSH2::_get_channel_packet(self::CHANNEL_EXEC) will need to be called manually.
     * In all likelihood, this is not a feature you want to be taking advantage of.
     *
     * @param string $command
     * @param Callback $callback
     * @return string
     * @access public
     */
    function exec($command, $callback = null)
    {
        $this->curTimeout = $this->timeout;
        $this->is_timeout = false;
        $this->stdErrorLog = '';

        if (!($this->bitmap & self::MASK_LOGIN)) {
            return false;
        }

        // RFC4254 defines the (client) window size as "bytes the other party can send before it must wait for the window to
        // be adjusted".  0x7FFFFFFF is, at 2GB, the max size.  technically, it should probably be decremented, but,
        // honestly, if you're transfering more than 2GB, you probably shouldn't be using phpseclib, anyway.
        // see http://tools.ietf.org/html/rfc4254#section-5.2 for more info
        $this->window_size_server_to_client[self::CHANNEL_EXEC] = $this->window_size;
        // 0x8000 is the maximum max packet size, per http://tools.ietf.org/html/rfc4253#section-6.1, although since PuTTy
        // uses 0x4000, that's what will be used here, as well.
        $packet_size = 0x4000;

        $packet = pack(
            'CNa*N3',
            NET_SSH2_MSG_CHANNEL_OPEN,
            strlen('session'),
            'session',
            self::CHANNEL_EXEC,
            $this->window_size_server_to_client[self::CHANNEL_EXEC],
            $packet_size
        );

        if (!$this->_send_binary_packet($packet)) {
            return false;
        }

        $this->channel_status[self::CHANNEL_EXEC] = NET_SSH2_MSG_CHANNEL_OPEN;

        $response = $this->_get_channel_packet(self::CHANNEL_EXEC);
        if ($response === false) {
            return false;
        }

        if ($this->request_pty === true) {
            $terminal_modes = pack('C', NET_SSH2_TTY_OP_END);
            $packet = pack(
                'CNNa*CNa*N5a*',
                NET_SSH2_MSG_CHANNEL_REQUEST,
                $this->server_channels[self::CHANNEL_EXEC],
                strlen('pty-req'),
                'pty-req',
                1,
                strlen('vt100'),
                'vt100',
                $this->windowColumns,
                $this->windowRows,
                0,
                0,
                strlen($terminal_modes),
                $terminal_modes
            );

            if (!$this->_send_binary_packet($packet)) {
                return false;
            }

            $response = $this->_get_binary_packet();
            if ($response === false) {
                user_error('Connection closed by server');
                return false;
            }

            list(, $type) = unpack('C', $this->_string_shift($response, 1));

            switch ($type) {
                case NET_SSH2_MSG_CHANNEL_SUCCESS:
                    break;
                case NET_SSH2_MSG_CHANNEL_FAILURE:
                default:
                    user_error('Unable to request pseudo-terminal');
                    return $this->_disconnect(NET_SSH2_DISCONNECT_BY_APPLICATION);
            }
            $this->in_request_pty_exec = true;
        }

        // sending a pty-req SSH_MSG_CHANNEL_REQUEST message is unnecessary and, in fact, in most cases, slows things
        // down.  the one place where it might be desirable is if you're doing something like \phpseclib\Net\SSH2::exec('ping localhost &').
        // with a pty-req SSH_MSG_CHANNEL_REQUEST, exec() will return immediately and the ping process will then
        // then immediately terminate.  without such a request exec() will loop indefinitely.  the ping process won't end but
        // neither will your script.

        // although, in theory, the size of SSH_MSG_CHANNEL_REQUEST could exceed the maximum packet size established by
        // SSH_MSG_CHANNEL_OPEN_CONFIRMATION, RFC4254#section-5.1 states that the "maximum packet size" refers to the
        // "maximum size of an individual data packet". ie. SSH_MSG_CHANNEL_DATA.  RFC4254#section-5.2 corroborates.
        $packet = pack(
            'CNNa*CNa*',
            NET_SSH2_MSG_CHANNEL_REQUEST,
            $this->server_channels[self::CHANNEL_EXEC],
            strlen('exec'),
            'exec',
            1,
            strlen($command),
            $command
        );
        if (!$this->_send_binary_packet($packet)) {
            return false;
        }

        $this->channel_status[self::CHANNEL_EXEC] = NET_SSH2_MSG_CHANNEL_REQUEST;

        $response = $this->_get_channel_packet(self::CHANNEL_EXEC);
        if ($response === false) {
            return false;
        }

        $this->channel_status[self::CHANNEL_EXEC] = NET_SSH2_MSG_CHANNEL_DATA;

        if ($callback === false || $this->in_request_pty_exec) {
            return true;
        }

        $output = '';
        while (true) {
            $temp = $this->_get_channel_packet(self::CHANNEL_EXEC);
            switch (true) {
                case $temp === true:
                    return is_callable($callback) ? true : $output;
                case $temp === false:
                    return false;
                default:
                    if (is_callable($callback)) {
                        if (call_user_func($callback, $temp) === true) {
                            $this->_close_channel(self::CHANNEL_EXEC);
                            return true;
                        }
                    } else {
                        $output.= $temp;
                    }
            }
        }
    }

    /**
     * Creates an interactive shell
     *
     * @see self::read()
     * @see self::write()
     * @return bool
     * @access private
     */
    function _initShell()
    {
        if ($this->in_request_pty_exec === true) {
            return true;
        }

        $this->window_size_server_to_client[self::CHANNEL_SHELL] = $this->window_size;
        $packet_size = 0x4000;

        $packet = pack(
            'CNa*N3',
            NET_SSH2_MSG_CHANNEL_OPEN,
            strlen('session'),
            'session',
            self::CHANNEL_SHELL,
            $this->window_size_server_to_client[self::CHANNEL_SHELL],
            $packet_size
        );

        if (!$this->_send_binary_packet($packet)) {
            return false;
        }

        $this->channel_status[self::CHANNEL_SHELL] = NET_SSH2_MSG_CHANNEL_OPEN;

        $response = $this->_get_channel_packet(self::CHANNEL_SHELL);
        if ($response === false) {
            return false;
        }

        $terminal_modes = pack('C', NET_SSH2_TTY_OP_END);
        $packet = pack(
            'CNNa*CNa*N5a*',
            NET_SSH2_MSG_CHANNEL_REQUEST,
            $this->server_channels[self::CHANNEL_SHELL],
            strlen('pty-req'),
            'pty-req',
            1,
            strlen('vt100'),
            'vt100',
            $this->windowColumns,
            $this->windowRows,
            0,
            0,
            strlen($terminal_modes),
            $terminal_modes
        );

        if (!$this->_send_binary_packet($packet)) {
            return false;
        }

        $response = $this->_get_binary_packet();
        if ($response === false) {
            user_error('Connection closed by server');
            return false;
        }

        list(, $type) = unpack('C', $this->_string_shift($response, 1));

        switch ($type) {
            case NET_SSH2_MSG_CHANNEL_SUCCESS:
            // if a pty can't be opened maybe commands can still be executed
            case NET_SSH2_MSG_CHANNEL_FAILURE:
                break;
            default:
                user_error('Unable to request pseudo-terminal');
                return $this->_disconnect(NET_SSH2_DISCONNECT_BY_APPLICATION);
        }

        $packet = pack(
            'CNNa*C',
            NET_SSH2_MSG_CHANNEL_REQUEST,
            $this->server_channels[self::CHANNEL_SHELL],
            strlen('shell'),
            'shell',
            1
        );
        if (!$this->_send_binary_packet($packet)) {
            return false;
        }

        $this->channel_status[self::CHANNEL_SHELL] = NET_SSH2_MSG_CHANNEL_REQUEST;

        $response = $this->_get_channel_packet(self::CHANNEL_SHELL);
        if ($response === false) {
            return false;
        }

        $this->channel_status[self::CHANNEL_SHELL] = NET_SSH2_MSG_CHANNEL_DATA;

        $this->bitmap |= self::MASK_SHELL;

        return true;
    }

    /**
     * Return the channel to be used with read() / write()
     *
     * @see self::read()
     * @see self::write()
     * @return int
     * @access public
     */
    function _get_interactive_channel()
    {
        switch (true) {
            case $this->in_subsystem:
                return self::CHANNEL_SUBSYSTEM;
            case $this->in_request_pty_exec:
                return self::CHANNEL_EXEC;
            default:
                return self::CHANNEL_SHELL;
        }
    }

    /**
     * Return an available open channel
     *
     * @return int
     * @access public
     */
    function _get_open_channel()
    {
        $channel = self::CHANNEL_EXEC;
        do {
            if (isset($this->channel_status[$channel]) && $this->channel_status[$channel] == NET_SSH2_MSG_CHANNEL_OPEN) {
                return $channel;
            }
        } while ($channel++ < self::CHANNEL_SUBSYSTEM);

        return false;
    }

    /**
     * Returns the output of an interactive shell
     *
     * Returns when there's a match for $expect, which can take the form of a string literal or,
     * if $mode == self::READ_REGEX, a regular expression.
     *
     * @see self::write()
     * @param string $expect
     * @param int $mode
     * @return string
     * @access public
     */
    function read($expect = '', $mode = self::READ_SIMPLE)
    {
        $this->curTimeout = $this->timeout;
        $this->is_timeout = false;

        if (!($this->bitmap & self::MASK_LOGIN)) {
            user_error('Operation disallowed prior to login()');
            return false;
        }

        if (!($this->bitmap & self::MASK_SHELL) && !$this->_initShell()) {
            user_error('Unable to initiate an interactive shell session');
            return false;
        }

        $channel = $this->_get_interactive_channel();

        $match = $expect;
        while (true) {
            if ($mode == self::READ_REGEX) {
                preg_match($expect, substr($this->interactiveBuffer, -1024), $matches);
                $match = isset($matches[0]) ? $matches[0] : '';
            }
            $pos = strlen($match) ? strpos($this->interactiveBuffer, $match) : false;
            if ($pos !== false) {
                return $this->_string_shift($this->interactiveBuffer, $pos + strlen($match));
            }
            $response = $this->_get_channel_packet($channel);
            if (is_bool($response)) {
                $this->in_request_pty_exec = false;
                return $response ? $this->_string_shift($this->interactiveBuffer, strlen($this->interactiveBuffer)) : false;
            }

            $this->interactiveBuffer.= $response;
        }
    }

    /**
     * Inputs a command into an interactive shell.
     *
     * @see self::read()
     * @param string $cmd
     * @return bool
     * @access public
     */
    function write($cmd)
    {
        if (!($this->bitmap & self::MASK_LOGIN)) {
            user_error('Operation disallowed prior to login()');
            return false;
        }

        if (!($this->bitmap & self::MASK_SHELL) && !$this->_initShell()) {
            user_error('Unable to initiate an interactive shell session');
            return false;
        }

        return $this->_send_channel_packet($this->_get_interactive_channel(), $cmd);
    }

    /**
     * Start a subsystem.
     *
     * Right now only one subsystem at a time is supported. To support multiple subsystem's stopSubsystem() could accept
     * a string that contained the name of the subsystem, but at that point, only one subsystem of each type could be opened.
     * To support multiple subsystem's of the same name maybe it'd be best if startSubsystem() generated a new channel id and
     * returns that and then that that was passed into stopSubsystem() but that'll be saved for a future date and implemented
     * if there's sufficient demand for such a feature.
     *
     * @see self::stopSubsystem()
     * @param string $subsystem
     * @return bool
     * @access public
     */
    function startSubsystem($subsystem)
    {
        $this->window_size_server_to_client[self::CHANNEL_SUBSYSTEM] = $this->window_size;

        $packet = pack(
            'CNa*N3',
            NET_SSH2_MSG_CHANNEL_OPEN,
            strlen('session'),
            'session',
            self::CHANNEL_SUBSYSTEM,
            $this->window_size,
            0x4000
        );

        if (!$this->_send_binary_packet($packet)) {
            return false;
        }

        $this->channel_status[self::CHANNEL_SUBSYSTEM] = NET_SSH2_MSG_CHANNEL_OPEN;

        $response = $this->_get_channel_packet(self::CHANNEL_SUBSYSTEM);
        if ($response === false) {
            return false;
        }

        $packet = pack(
            'CNNa*CNa*',
            NET_SSH2_MSG_CHANNEL_REQUEST,
            $this->server_channels[self::CHANNEL_SUBSYSTEM],
            strlen('subsystem'),
            'subsystem',
            1,
            strlen($subsystem),
            $subsystem
        );
        if (!$this->_send_binary_packet($packet)) {
            return false;
        }

        $this->channel_status[self::CHANNEL_SUBSYSTEM] = NET_SSH2_MSG_CHANNEL_REQUEST;

        $response = $this->_get_channel_packet(self::CHANNEL_SUBSYSTEM);

        if ($response === false) {
            return false;
        }

        $this->channel_status[self::CHANNEL_SUBSYSTEM] = NET_SSH2_MSG_CHANNEL_DATA;

        $this->bitmap |= self::MASK_SHELL;
        $this->in_subsystem = true;

        return true;
    }

    /**
     * Stops a subsystem.
     *
     * @see self::startSubsystem()
     * @return bool
     * @access public
     */
    function stopSubsystem()
    {
        $this->in_subsystem = false;
        $this->_close_channel(self::CHANNEL_SUBSYSTEM);
        return true;
    }

    /**
     * Closes a channel
     *
     * If read() timed out you might want to just close the channel and have it auto-restart on the next read() call
     *
     * @access public
     */
    function reset()
    {
        $this->_close_channel($this->_get_interactive_channel());
    }

    /**
     * Is timeout?
     *
     * Did exec() or read() return because they timed out or because they encountered the end?
     *
     * @access public
     */
    function isTimeout()
    {
        return $this->is_timeout;
    }

    /**
     * Disconnect
     *
     * @access public
     */
    function disconnect()
    {
        $this->_disconnect(NET_SSH2_DISCONNECT_BY_APPLICATION);
        if (isset($this->realtime_log_file) && is_resource($this->realtime_log_file)) {
            fclose($this->realtime_log_file);
        }
    }

    /**
     * Destructor.
     *
     * Will be called, automatically, if you're supporting just PHP5.  If you're supporting PHP4, you'll need to call
     * disconnect().
     *
     * @access public
     */
    function __destruct()
    {
        $this->disconnect();
    }

    /**
     * Is the connection still active?
     *
     * @return bool
     * @access public
     */
    function isConnected()
    {
        return (bool) ($this->bitmap & self::MASK_CONNECTED);
    }

    /**
     * Have you successfully been logged in?
     *
     * @return bool
     * @access public
     */
    function isAuthenticated()
    {
        return (bool) ($this->bitmap & self::MASK_LOGIN);
    }

    /**
     * Gets Binary Packets
     *
     * See '6. Binary Packet Protocol' of rfc4253 for more info.
     *
     * @see self::_send_binary_packet()
     * @return string
     * @access private
     */
    function _get_binary_packet()
    {
        if (!is_resource($this->fsock) || feof($this->fsock)) {
            user_error('Connection closed prematurely');
            $this->bitmap = 0;
            return false;
        }

<<<<<<< HEAD
        $start = microtime(true);
        $raw = fread($this->fsock, $this->decrypt_block_size);
=======
        $start = strtok(microtime(), ' ') + strtok(''); // http://php.net/microtime#61838
        $raw = stream_get_contents($this->fsock, $this->decrypt_block_size);
>>>>>>> 25503016

        if (!strlen($raw)) {
            return '';
        }

        if ($this->decrypt !== false) {
            $raw = $this->decrypt->decrypt($raw);
        }
        if ($raw === false) {
            user_error('Unable to decrypt content');
            return false;
        }

        extract(unpack('Npacket_length/Cpadding_length', $this->_string_shift($raw, 5)));

        $remaining_length = $packet_length + 4 - $this->decrypt_block_size;

        // quoting <http://tools.ietf.org/html/rfc4253#section-6.1>,
        // "implementations SHOULD check that the packet length is reasonable"
        // PuTTY uses 0x9000 as the actual max packet size and so to shall we
        if ($remaining_length < -$this->decrypt_block_size || $remaining_length > 0x9000 || $remaining_length % $this->decrypt_block_size != 0) {
            user_error('Invalid size');
            return false;
        }

        $buffer = '';
        while ($remaining_length > 0) {
            $temp = stream_get_contents($this->fsock, $remaining_length);
            if ($temp === false || feof($this->fsock)) {
                user_error('Error reading from socket');
                $this->bitmap = 0;
                return false;
            }
            $buffer.= $temp;
            $remaining_length-= strlen($temp);
        }
        $stop = microtime(true);
        if (strlen($buffer)) {
            $raw.= $this->decrypt !== false ? $this->decrypt->decrypt($buffer) : $buffer;
        }

        $payload = $this->_string_shift($raw, $packet_length - $padding_length - 1);
        $padding = $this->_string_shift($raw, $padding_length); // should leave $raw empty

        if ($this->hmac_check !== false) {
            $hmac = stream_get_contents($this->fsock, $this->hmac_size);
            if ($hmac === false || strlen($hmac) != $this->hmac_size) {
                user_error('Error reading socket');
                $this->bitmap = 0;
                return false;
            } elseif ($hmac != $this->hmac_check->hash(pack('NNCa*', $this->get_seq_no, $packet_length, $padding_length, $payload . $padding))) {
                user_error('Invalid HMAC');
                return false;
            }
        }

        //if ($this->decompress) {
        //    $payload = gzinflate(substr($payload, 2));
        //}

        $this->get_seq_no++;

        if (defined('NET_SSH2_LOGGING')) {
            $current = microtime(true);
            $message_number = isset($this->message_numbers[ord($payload[0])]) ? $this->message_numbers[ord($payload[0])] : 'UNKNOWN (' . ord($payload[0]) . ')';
            $message_number = '<- ' . $message_number .
                              ' (since last: ' . round($current - $this->last_packet, 4) . ', network: ' . round($stop - $start, 4) . 's)';
            $this->_append_log($message_number, $payload);
            $this->last_packet = $current;
        }

        return $this->_filter($payload);
    }

    /**
     * Filter Binary Packets
     *
     * Because some binary packets need to be ignored...
     *
     * @see self::_get_binary_packet()
     * @return string
     * @access private
     */
    function _filter($payload)
    {
        switch (ord($payload[0])) {
            case NET_SSH2_MSG_DISCONNECT:
                $this->_string_shift($payload, 1);
                extract(unpack('Nreason_code/Nlength', $this->_string_shift($payload, 8)));
                $this->errors[] = 'SSH_MSG_DISCONNECT: ' . $this->disconnect_reasons[$reason_code] . "\r\n" . utf8_decode($this->_string_shift($payload, $length));
                $this->bitmap = 0;
                return false;
            case NET_SSH2_MSG_IGNORE:
                $payload = $this->_get_binary_packet();
                break;
            case NET_SSH2_MSG_DEBUG:
                $this->_string_shift($payload, 2);
                extract(unpack('Nlength', $this->_string_shift($payload, 4)));
                $this->errors[] = 'SSH_MSG_DEBUG: ' . utf8_decode($this->_string_shift($payload, $length));
                $payload = $this->_get_binary_packet();
                break;
            case NET_SSH2_MSG_UNIMPLEMENTED:
                return false;
            case NET_SSH2_MSG_KEXINIT:
                if ($this->session_id !== false) {
                    if (!$this->_key_exchange($payload)) {
                        $this->bitmap = 0;
                        return false;
                    }
                    $payload = $this->_get_binary_packet();
                }
        }

        // see http://tools.ietf.org/html/rfc4252#section-5.4; only called when the encryption has been activated and when we haven't already logged in
        if (($this->bitmap & self::MASK_CONNECTED) && !($this->bitmap & self::MASK_LOGIN) && ord($payload[0]) == NET_SSH2_MSG_USERAUTH_BANNER) {
            $this->_string_shift($payload, 1);
            extract(unpack('Nlength', $this->_string_shift($payload, 4)));
            $this->banner_message = utf8_decode($this->_string_shift($payload, $length));
            $payload = $this->_get_binary_packet();
        }

        // only called when we've already logged in
        if (($this->bitmap & self::MASK_CONNECTED) && ($this->bitmap & self::MASK_LOGIN)) {
            switch (ord($payload[0])) {
                case NET_SSH2_MSG_GLOBAL_REQUEST: // see http://tools.ietf.org/html/rfc4254#section-4
                    extract(unpack('Nlength', $this->_string_shift($payload, 4)));
                    $this->errors[] = 'SSH_MSG_GLOBAL_REQUEST: ' . $this->_string_shift($payload, $length);

                    if (!$this->_send_binary_packet(pack('C', NET_SSH2_MSG_REQUEST_FAILURE))) {
                        return $this->_disconnect(NET_SSH2_DISCONNECT_BY_APPLICATION);
                    }

                    $payload = $this->_get_binary_packet();
                    break;
                case NET_SSH2_MSG_CHANNEL_OPEN: // see http://tools.ietf.org/html/rfc4254#section-5.1
                    $this->_string_shift($payload, 1);
                    extract(unpack('Nlength', $this->_string_shift($payload, 4)));
                    $data = $this->_string_shift($payload, $length);
                    extract(unpack('Nserver_channel', $this->_string_shift($payload, 4)));
                    switch ($data) {
                        case 'auth-agent':
                        case 'auth-agent@openssh.com':
                            if (isset($this->agent)) {
                                $new_channel = self::CHANNEL_AGENT_FORWARD;

                                extract(unpack('Nremote_window_size', $this->_string_shift($payload, 4)));
                                extract(unpack('Nremote_maximum_packet_size', $this->_string_shift($payload, 4)));

                                $this->packet_size_client_to_server[$new_channel] = $remote_window_size;
                                $this->window_size_server_to_client[$new_channel] = $remote_maximum_packet_size;
                                $this->window_size_client_to_server[$new_channel] = $this->window_size;

                                $packet_size = 0x4000;

                                $packet = pack(
                                    'CN4',
                                    NET_SSH2_MSG_CHANNEL_OPEN_CONFIRMATION,
                                    $server_channel,
                                    $new_channel,
                                    $packet_size,
                                    $packet_size
                                );

                                $this->server_channels[$new_channel] = $server_channel;
                                $this->channel_status[$new_channel] = NET_SSH2_MSG_CHANNEL_OPEN_CONFIRMATION;
                                if (!$this->_send_binary_packet($packet)) {
                                    return false;
                                }
                            }
                            break;
                        default:
                            $packet = pack(
                                'CN3a*Na*',
                                NET_SSH2_MSG_REQUEST_FAILURE,
                                $server_channel,
                                NET_SSH2_OPEN_ADMINISTRATIVELY_PROHIBITED,
                                0,
                                '',
                                0,
                                ''
                            );

                            if (!$this->_send_binary_packet($packet)) {
                                return $this->_disconnect(NET_SSH2_DISCONNECT_BY_APPLICATION);
                            }
                    }
                    $payload = $this->_get_binary_packet();
                    break;
                case NET_SSH2_MSG_CHANNEL_WINDOW_ADJUST:
                    $this->_string_shift($payload, 1);
                    extract(unpack('Nchannel', $this->_string_shift($payload, 4)));
                    extract(unpack('Nwindow_size', $this->_string_shift($payload, 4)));
                    $this->window_size_client_to_server[$channel]+= $window_size;

                    $payload = ($this->bitmap & self::MASK_WINDOW_ADJUST) ? true : $this->_get_binary_packet();
            }
        }

        return $payload;
    }

    /**
     * Enable Quiet Mode
     *
     * Suppress stderr from output
     *
     * @access public
     */
    function enableQuietMode()
    {
        $this->quiet_mode = true;
    }

    /**
     * Disable Quiet Mode
     *
     * Show stderr in output
     *
     * @access public
     */
    function disableQuietMode()
    {
        $this->quiet_mode = false;
    }

    /**
     * Returns whether Quiet Mode is enabled or not
     *
     * @see self::enableQuietMode()
     * @see self::disableQuietMode()
     * @access public
     * @return bool
     */
    function isQuietModeEnabled()
    {
        return $this->quiet_mode;
    }

    /**
     * Enable request-pty when using exec()
     *
     * @access public
     */
    function enablePTY()
    {
        $this->request_pty = true;
    }

    /**
     * Disable request-pty when using exec()
     *
     * @access public
     */
    function disablePTY()
    {
        $this->request_pty = false;
    }

    /**
     * Returns whether request-pty is enabled or not
     *
     * @see self::enablePTY()
     * @see self::disablePTY()
     * @access public
     * @return bool
     */
    function isPTYEnabled()
    {
        return $this->request_pty;
    }

    /**
     * Gets channel data
     *
     * Returns the data as a string if it's available and false if not.
     *
     * @param $client_channel
     * @return mixed
     * @access private
     */
    function _get_channel_packet($client_channel, $skip_extended = false)
    {
        if (!empty($this->channel_buffers[$client_channel])) {
            return array_shift($this->channel_buffers[$client_channel]);
        }

        while (true) {
            if ($this->curTimeout) {
                if ($this->curTimeout < 0) {
                    $this->is_timeout = true;
                    return true;
                }

                $read = array($this->fsock);
                $write = $except = null;

                $start = microtime(true);
                $sec = floor($this->curTimeout);
                $usec = 1000000 * ($this->curTimeout - $sec);
                // on windows this returns a "Warning: Invalid CRT parameters detected" error
                if (!@stream_select($read, $write, $except, $sec, $usec) && !count($read)) {
                    $this->is_timeout = true;
                    return true;
                }
                $elapsed = microtime(true) - $start;
                $this->curTimeout-= $elapsed;
            }

            $response = $this->_get_binary_packet();
            if ($response === false) {
                user_error('Connection closed by server');
                return false;
            }
            if ($client_channel == -1 && $response === true) {
                return true;
            }
            if (!strlen($response)) {
                return '';
            }

            extract(unpack('Ctype', $this->_string_shift($response, 1)));

            if ($type == NET_SSH2_MSG_CHANNEL_OPEN) {
                extract(unpack('Nlength', $this->_string_shift($response, 4)));
            } else {
                extract(unpack('Nchannel', $this->_string_shift($response, 4)));
            }

            // will not be setup yet on incoming channel open request
            if (isset($channel) && isset($this->channel_status[$channel]) && isset($this->window_size_server_to_client[$channel])) {
                $this->window_size_server_to_client[$channel]-= strlen($response);

                // resize the window, if appropriate
                if ($this->window_size_server_to_client[$channel] < 0) {
                    $packet = pack('CNN', NET_SSH2_MSG_CHANNEL_WINDOW_ADJUST, $this->server_channels[$channel], $this->window_size);
                    if (!$this->_send_binary_packet($packet)) {
                        return false;
                    }
                    $this->window_size_server_to_client[$channel]+= $this->window_size;
                }

                switch ($this->channel_status[$channel]) {
                    case NET_SSH2_MSG_CHANNEL_OPEN:
                        switch ($type) {
                            case NET_SSH2_MSG_CHANNEL_OPEN_CONFIRMATION:
                                extract(unpack('Nserver_channel', $this->_string_shift($response, 4)));
                                $this->server_channels[$channel] = $server_channel;
                                extract(unpack('Nwindow_size', $this->_string_shift($response, 4)));
                                if ($window_size < 0) {
                                    $window_size&= 0x7FFFFFFF;
                                    $window_size+= 0x80000000;
                                }
                                $this->window_size_client_to_server[$channel] = $window_size;
                                $temp = unpack('Npacket_size_client_to_server', $this->_string_shift($response, 4));
                                $this->packet_size_client_to_server[$channel] = $temp['packet_size_client_to_server'];
                                $result = $client_channel == $channel ? true : $this->_get_channel_packet($client_channel, $skip_extended);
                                $this->_on_channel_open();
                                return $result;
                            //case NET_SSH2_MSG_CHANNEL_OPEN_FAILURE:
                            default:
                                user_error('Unable to open channel');
                                return $this->_disconnect(NET_SSH2_DISCONNECT_BY_APPLICATION);
                        }
                        break;
                    case NET_SSH2_MSG_CHANNEL_REQUEST:
                        switch ($type) {
                            case NET_SSH2_MSG_CHANNEL_SUCCESS:
                                return true;
                            case NET_SSH2_MSG_CHANNEL_FAILURE:
                                return false;
                            default:
                                user_error('Unable to fulfill channel request');
                                return $this->_disconnect(NET_SSH2_DISCONNECT_BY_APPLICATION);
                        }
                    case NET_SSH2_MSG_CHANNEL_CLOSE:
                        return $type == NET_SSH2_MSG_CHANNEL_CLOSE ? true : $this->_get_channel_packet($client_channel, $skip_extended);
                }
            }

            // ie. $this->channel_status[$channel] == NET_SSH2_MSG_CHANNEL_DATA

            switch ($type) {
                case NET_SSH2_MSG_CHANNEL_DATA:
                    /*
                    if ($channel == self::CHANNEL_EXEC) {
                        // SCP requires null packets, such as this, be sent.  further, in the case of the ssh.com SSH server
                        // this actually seems to make things twice as fast.  more to the point, the message right after
                        // SSH_MSG_CHANNEL_DATA (usually SSH_MSG_IGNORE) won't block for as long as it would have otherwise.
                        // in OpenSSH it slows things down but only by a couple thousandths of a second.
                        $this->_send_channel_packet($channel, chr(0));
                    }
                    */
                    extract(unpack('Nlength', $this->_string_shift($response, 4)));
                    $data = $this->_string_shift($response, $length);

                    if ($channel == self::CHANNEL_AGENT_FORWARD) {
                        $agent_response = $this->agent->_forward_data($data);
                        if (!is_bool($agent_response)) {
                            $this->_send_channel_packet($channel, $agent_response);
                        }
                        break;
                    }

                    if ($client_channel == $channel) {
                        return $data;
                    }
                    if (!isset($this->channel_buffers[$channel])) {
                        $this->channel_buffers[$channel] = array();
                    }
                    $this->channel_buffers[$channel][] = $data;
                    break;
                case NET_SSH2_MSG_CHANNEL_EXTENDED_DATA:
                    /*
                    if ($client_channel == self::CHANNEL_EXEC) {
                        $this->_send_channel_packet($client_channel, chr(0));
                    }
                    */
                    // currently, there's only one possible value for $data_type_code: NET_SSH2_EXTENDED_DATA_STDERR
                    extract(unpack('Ndata_type_code/Nlength', $this->_string_shift($response, 8)));
                    $data = $this->_string_shift($response, $length);
                    $this->stdErrorLog.= $data;
                    if ($skip_extended || $this->quiet_mode) {
                        break;
                    }
                    if ($client_channel == $channel) {
                        return $data;
                    }
                    if (!isset($this->channel_buffers[$channel])) {
                        $this->channel_buffers[$channel] = array();
                    }
                    $this->channel_buffers[$channel][] = $data;
                    break;
                case NET_SSH2_MSG_CHANNEL_REQUEST:
                    extract(unpack('Nlength', $this->_string_shift($response, 4)));
                    $value = $this->_string_shift($response, $length);
                    switch ($value) {
                        case 'exit-signal':
                            $this->_string_shift($response, 1);
                            extract(unpack('Nlength', $this->_string_shift($response, 4)));
                            $this->errors[] = 'SSH_MSG_CHANNEL_REQUEST (exit-signal): ' . $this->_string_shift($response, $length);
                            $this->_string_shift($response, 1);
                            extract(unpack('Nlength', $this->_string_shift($response, 4)));
                            if ($length) {
                                $this->errors[count($this->errors)].= "\r\n" . $this->_string_shift($response, $length);
                            }

                            $this->_send_binary_packet(pack('CN', NET_SSH2_MSG_CHANNEL_EOF, $this->server_channels[$client_channel]));
                            $this->_send_binary_packet(pack('CN', NET_SSH2_MSG_CHANNEL_CLOSE, $this->server_channels[$channel]));

                            $this->channel_status[$channel] = NET_SSH2_MSG_CHANNEL_EOF;

                            break;
                        case 'exit-status':
                            extract(unpack('Cfalse/Nexit_status', $this->_string_shift($response, 5)));
                            $this->exit_status = $exit_status;

                            // "The client MAY ignore these messages."
                            // -- http://tools.ietf.org/html/rfc4254#section-6.10

                            break;
                        default:
                            // "Some systems may not implement signals, in which case they SHOULD ignore this message."
                            //  -- http://tools.ietf.org/html/rfc4254#section-6.9
                            break;
                    }
                    break;
                case NET_SSH2_MSG_CHANNEL_CLOSE:
                    $this->curTimeout = 0;

                    if ($this->bitmap & self::MASK_SHELL) {
                        $this->bitmap&= ~self::MASK_SHELL;
                    }
                    if ($this->channel_status[$channel] != NET_SSH2_MSG_CHANNEL_EOF) {
                        $this->_send_binary_packet(pack('CN', NET_SSH2_MSG_CHANNEL_CLOSE, $this->server_channels[$channel]));
                    }

                    $this->channel_status[$channel] = NET_SSH2_MSG_CHANNEL_CLOSE;
                    return true;
                case NET_SSH2_MSG_CHANNEL_EOF:
                    break;
                default:
                    user_error('Error reading channel data');
                    return $this->_disconnect(NET_SSH2_DISCONNECT_BY_APPLICATION);
            }
        }
    }

    /**
     * Sends Binary Packets
     *
     * See '6. Binary Packet Protocol' of rfc4253 for more info.
     *
     * @param string $data
     * @param string $logged
     * @see self::_get_binary_packet()
     * @return bool
     * @access private
     */
    function _send_binary_packet($data, $logged = null)
    {
        if (!is_resource($this->fsock) || feof($this->fsock)) {
            user_error('Connection closed prematurely');
            $this->bitmap = 0;
            return false;
        }

        //if ($this->compress) {
        //    // the -4 removes the checksum:
        //    // http://php.net/function.gzcompress#57710
        //    $data = substr(gzcompress($data), 0, -4);
        //}

        // 4 (packet length) + 1 (padding length) + 4 (minimal padding amount) == 9
        $packet_length = strlen($data) + 9;
        // round up to the nearest $this->encrypt_block_size
        $packet_length+= (($this->encrypt_block_size - 1) * $packet_length) % $this->encrypt_block_size;
        // subtracting strlen($data) is obvious - subtracting 5 is necessary because of packet_length and padding_length
        $padding_length = $packet_length - strlen($data) - 5;
        $padding = Random::string($padding_length);

        // we subtract 4 from packet_length because the packet_length field isn't supposed to include itself
        $packet = pack('NCa*', $packet_length - 4, $padding_length, $data . $padding);

        $hmac = $this->hmac_create !== false ? $this->hmac_create->hash(pack('Na*', $this->send_seq_no, $packet)) : '';
        $this->send_seq_no++;

        if ($this->encrypt !== false) {
            $packet = $this->encrypt->encrypt($packet);
        }

        $packet.= $hmac;

        $start = microtime(true);
        $result = strlen($packet) == fputs($this->fsock, $packet);
        $stop = microtime(true);

        if (defined('NET_SSH2_LOGGING')) {
            $current = microtime(true);
            $message_number = isset($this->message_numbers[ord($data[0])]) ? $this->message_numbers[ord($data[0])] : 'UNKNOWN (' . ord($data[0]) . ')';
            $message_number = '-> ' . $message_number .
                              ' (since last: ' . round($current - $this->last_packet, 4) . ', network: ' . round($stop - $start, 4) . 's)';
            $this->_append_log($message_number, isset($logged) ? $logged : $data);
            $this->last_packet = $current;
        }

        return $result;
    }

    /**
     * Logs data packets
     *
     * Makes sure that only the last 1MB worth of packets will be logged
     *
     * @param string $data
     * @access private
     */
    function _append_log($message_number, $message)
    {
        // remove the byte identifying the message type from all but the first two messages (ie. the identification strings)
        if (strlen($message_number) > 2) {
            $this->_string_shift($message);
        }

        switch (NET_SSH2_LOGGING) {
            // useful for benchmarks
            case self::LOG_SIMPLE:
                $this->message_number_log[] = $message_number;
                break;
            // the most useful log for SSH2
            case self::LOG_COMPLEX:
                $this->message_number_log[] = $message_number;
                $this->log_size+= strlen($message);
                $this->message_log[] = $message;
                while ($this->log_size > self::LOG_MAX_SIZE) {
                    $this->log_size-= strlen(array_shift($this->message_log));
                    array_shift($this->message_number_log);
                }
                break;
            // dump the output out realtime; packets may be interspersed with non packets,
            // passwords won't be filtered out and select other packets may not be correctly
            // identified
            case self::LOG_REALTIME:
                switch (PHP_SAPI) {
                    case 'cli':
                        $start = $stop = "\r\n";
                        break;
                    default:
                        $start = '<pre>';
                        $stop = '</pre>';
                }
                echo $start . $this->_format_log(array($message), array($message_number)) . $stop;
                @flush();
                @ob_flush();
                break;
            // basically the same thing as self::LOG_REALTIME with the caveat that self::LOG_REALTIME_FILE
            // needs to be defined and that the resultant log file will be capped out at self::LOG_MAX_SIZE.
            // the earliest part of the log file is denoted by the first <<< START >>> and is not going to necessarily
            // at the beginning of the file
            case self::LOG_REALTIME_FILE:
                if (!isset($this->realtime_log_file)) {
                    // PHP doesn't seem to like using constants in fopen()
                    $filename = self::LOG_REALTIME_FILENAME;
                    $fp = fopen($filename, 'w');
                    $this->realtime_log_file = $fp;
                }
                if (!is_resource($this->realtime_log_file)) {
                    break;
                }
                $entry = $this->_format_log(array($message), array($message_number));
                if ($this->realtime_log_wrap) {
                    $temp = "<<< START >>>\r\n";
                    $entry.= $temp;
                    fseek($this->realtime_log_file, ftell($this->realtime_log_file) - strlen($temp));
                }
                $this->realtime_log_size+= strlen($entry);
                if ($this->realtime_log_size > self::LOG_MAX_SIZE) {
                    fseek($this->realtime_log_file, 0);
                    $this->realtime_log_size = strlen($entry);
                    $this->realtime_log_wrap = true;
                }
                fputs($this->realtime_log_file, $entry);
        }
    }

    /**
     * Sends channel data
     *
     * Spans multiple SSH_MSG_CHANNEL_DATAs if appropriate
     *
     * @param int $client_channel
     * @param string $data
     * @return bool
     * @access private
     */
    function _send_channel_packet($client_channel, $data)
    {
        while (strlen($data)) {
            if (!$this->window_size_client_to_server[$client_channel]) {
                $this->bitmap^= self::MASK_WINDOW_ADJUST;
                // using an invalid channel will let the buffers be built up for the valid channels
                $this->_get_channel_packet(-1);
                $this->bitmap^= self::MASK_WINDOW_ADJUST;
            }

            /* The maximum amount of data allowed is determined by the maximum
               packet size for the channel, and the current window size, whichever
               is smaller.
                 -- http://tools.ietf.org/html/rfc4254#section-5.2 */
            $max_size = min(
                $this->packet_size_client_to_server[$client_channel],
                $this->window_size_client_to_server[$client_channel]
            );

            $temp = $this->_string_shift($data, $max_size);
            $packet = pack(
                'CN2a*',
                NET_SSH2_MSG_CHANNEL_DATA,
                $this->server_channels[$client_channel],
                strlen($temp),
                $temp
            );
            $this->window_size_client_to_server[$client_channel]-= strlen($temp);
            if (!$this->_send_binary_packet($packet)) {
                return false;
            }
        }

        return true;
    }

    /**
     * Closes and flushes a channel
     *
     * \phpseclib\Net\SSH2 doesn't properly close most channels.  For exec() channels are normally closed by the server
     * and for SFTP channels are presumably closed when the client disconnects.  This functions is intended
     * for SCP more than anything.
     *
     * @param int $client_channel
     * @param bool $want_reply
     * @return bool
     * @access private
     */
    function _close_channel($client_channel, $want_reply = false)
    {
        // see http://tools.ietf.org/html/rfc4254#section-5.3

        $this->_send_binary_packet(pack('CN', NET_SSH2_MSG_CHANNEL_EOF, $this->server_channels[$client_channel]));

        if (!$want_reply) {
            $this->_send_binary_packet(pack('CN', NET_SSH2_MSG_CHANNEL_CLOSE, $this->server_channels[$client_channel]));
        }

        $this->channel_status[$client_channel] = NET_SSH2_MSG_CHANNEL_CLOSE;

        $this->curTimeout = 0;

        while (!is_bool($this->_get_channel_packet($client_channel))) {
        }

        if ($want_reply) {
            $this->_send_binary_packet(pack('CN', NET_SSH2_MSG_CHANNEL_CLOSE, $this->server_channels[$client_channel]));
        }

        if ($this->bitmap & self::MASK_SHELL) {
            $this->bitmap&= ~self::MASK_SHELL;
        }
    }

    /**
     * Disconnect
     *
     * @param int $reason
     * @return bool
     * @access private
     */
    function _disconnect($reason)
    {
        if ($this->bitmap & self::MASK_CONNECTED) {
            $data = pack('CNNa*Na*', NET_SSH2_MSG_DISCONNECT, $reason, 0, '', 0, '');
            $this->_send_binary_packet($data);
            $this->bitmap = 0;
            fclose($this->fsock);
            return false;
        }
    }

    /**
     * String Shift
     *
     * Inspired by array_shift
     *
     * @param string $string
     * @param int $index
     * @return string
     * @access private
     */
    function _string_shift(&$string, $index = 1)
    {
        $substr = substr($string, 0, $index);
        $string = substr($string, $index);
        return $substr;
    }

    /**
     * Define Array
     *
     * Takes any number of arrays whose indices are integers and whose values are strings and defines a bunch of
     * named constants from it, using the value as the name of the constant and the index as the value of the constant.
     * If any of the constants that would be defined already exists, none of the constants will be defined.
     *
     * @param array $array
     * @access private
     */
    function _define_array()
    {
        $args = func_get_args();
        foreach ($args as $arg) {
            foreach ($arg as $key => $value) {
                if (!defined($value)) {
                    define($value, $key);
                } else {
                    break 2;
                }
            }
        }
    }

    /**
     * Returns a log of the packets that have been sent and received.
     *
     * Returns a string if NET_SSH2_LOGGING == self::LOG_COMPLEX, an array if NET_SSH2_LOGGING == self::LOG_SIMPLE and false if !defined('NET_SSH2_LOGGING')
     *
     * @access public
     * @return array|false|string
     */
    function getLog()
    {
        if (!defined('NET_SSH2_LOGGING')) {
            return false;
        }

        switch (NET_SSH2_LOGGING) {
            case self::LOG_SIMPLE:
                return $this->message_number_log;
                break;
            case self::LOG_COMPLEX:
                return $this->_format_log($this->message_log, $this->message_number_log);
                break;
            default:
                return false;
        }
    }

    /**
     * Formats a log for printing
     *
     * @param array $message_log
     * @param array $message_number_log
     * @access private
     * @return string
     */
    function _format_log($message_log, $message_number_log)
    {
        $output = '';
        for ($i = 0; $i < count($message_log); $i++) {
            $output.= $message_number_log[$i] . "\r\n";
            $current_log = $message_log[$i];
            $j = 0;
            do {
                if (strlen($current_log)) {
                    $output.= str_pad(dechex($j), 7, '0', STR_PAD_LEFT) . '0  ';
                }
                $fragment = $this->_string_shift($current_log, $this->log_short_width);
                $hex = substr(preg_replace_callback('#.#s', array($this, '_format_log_helper'), $fragment), strlen($this->log_boundary));
                // replace non ASCII printable characters with dots
                // http://en.wikipedia.org/wiki/ASCII#ASCII_printable_characters
                // also replace < with a . since < messes up the output on web browsers
                $raw = preg_replace('#[^\x20-\x7E]|<#', '.', $fragment);
                $output.= str_pad($hex, $this->log_long_width - $this->log_short_width, ' ') . $raw . "\r\n";
                $j++;
            } while (strlen($current_log));
            $output.= "\r\n";
        }

        return $output;
    }

    /**
     * Helper function for _format_log
     *
     * For use with preg_replace_callback()
     *
     * @param array $matches
     * @access private
     * @return string
     */
    function _format_log_helper($matches)
    {
        return $this->log_boundary . str_pad(dechex(ord($matches[0])), 2, '0', STR_PAD_LEFT);
    }

    /**
     * Helper function for agent->_on_channel_open()
     *
     * Used when channels are created to inform agent
     * of said channel opening. Must be called after
     * channel open confirmation received
     *
     * @access private
     */
    function _on_channel_open()
    {
        if (isset($this->agent)) {
            $this->agent->_on_channel_open($this);
        }
    }

    /**
     * Returns the first value of the intersection of two arrays or false if
     * the intersection is empty. The order is defined by the first parameter.
     *
     * @param array $array1
     * @param array $array2
     * @return mixed False if intersection is empty, else intersected value.
     * @access private
     */
    function _array_intersect_first($array1, $array2)
    {
        foreach ($array1 as $value) {
            if (in_array($value, $array2)) {
                return $value;
            }
        }
        return false;
    }

    /**
     * Returns all errors
     *
     * @return string[]
     * @access public
     */
    function getErrors()
    {
        return $this->errors;
    }

    /**
     * Returns the last error
     *
     * @return string
     * @access public
     */
    function getLastError()
    {
        $count = count($this->errors);

        if ($count > 0) {
            return $this->errors[$count - 1];
        }
    }

    /**
     * Return the server identification.
     *
     * @return string
     * @access public
     */
    function getServerIdentification()
    {
        $this->_connect();

        return $this->server_identifier;
    }

    /**
     * Return a list of the key exchange algorithms the server supports.
     *
     * @return array
     * @access public
     */
    function getKexAlgorithms()
    {
        $this->_connect();

        return $this->kex_algorithms;
    }

    /**
     * Return a list of the host key (public key) algorithms the server supports.
     *
     * @return array
     * @access public
     */
    function getServerHostKeyAlgorithms()
    {
        $this->_connect();

        return $this->server_host_key_algorithms;
    }

    /**
     * Return a list of the (symmetric key) encryption algorithms the server supports, when receiving stuff from the client.
     *
     * @return array
     * @access public
     */
    function getEncryptionAlgorithmsClient2Server()
    {
        $this->_connect();

        return $this->encryption_algorithms_client_to_server;
    }

    /**
     * Return a list of the (symmetric key) encryption algorithms the server supports, when sending stuff to the client.
     *
     * @return array
     * @access public
     */
    function getEncryptionAlgorithmsServer2Client()
    {
        $this->_connect();

        return $this->encryption_algorithms_server_to_client;
    }

    /**
     * Return a list of the MAC algorithms the server supports, when receiving stuff from the client.
     *
     * @return array
     * @access public
     */
    function getMACAlgorithmsClient2Server()
    {
        $this->_connect();

        return $this->mac_algorithms_client_to_server;
    }

    /**
     * Return a list of the MAC algorithms the server supports, when sending stuff to the client.
     *
     * @return array
     * @access public
     */
    function getMACAlgorithmsServer2Client()
    {
        $this->_connect();

        return $this->mac_algorithms_server_to_client;
    }

    /**
     * Return a list of the compression algorithms the server supports, when receiving stuff from the client.
     *
     * @return array
     * @access public
     */
    function getCompressionAlgorithmsClient2Server()
    {
        $this->_connect();

        return $this->compression_algorithms_client_to_server;
    }

    /**
     * Return a list of the compression algorithms the server supports, when sending stuff to the client.
     *
     * @return array
     * @access public
     */
    function getCompressionAlgorithmsServer2Client()
    {
        $this->_connect();

        return $this->compression_algorithms_server_to_client;
    }

    /**
     * Return a list of the languages the server supports, when sending stuff to the client.
     *
     * @return array
     * @access public
     */
    function getLanguagesServer2Client()
    {
        $this->_connect();

        return $this->languages_server_to_client;
    }

    /**
     * Return a list of the languages the server supports, when receiving stuff from the client.
     *
     * @return array
     * @access public
     */
    function getLanguagesClient2Server()
    {
        $this->_connect();

        return $this->languages_client_to_server;
    }

    /**
     * Returns the banner message.
     *
     * Quoting from the RFC, "in some jurisdictions, sending a warning message before
     * authentication may be relevant for getting legal protection."
     *
     * @return string
     * @access public
     */
    function getBannerMessage()
    {
        return $this->banner_message;
    }

    /**
     * Returns the server public host key.
     *
     * Caching this the first time you connect to a server and checking the result on subsequent connections
     * is recommended.  Returns false if the server signature is not signed correctly with the public host key.
     *
     * @return mixed
     * @access public
     */
    function getServerPublicHostKey()
    {
        if (!($this->bitmap & self::MASK_CONSTRUCTOR)) {
            if (!$this->_connect()) {
                return false;
            }
        }

        $signature = $this->signature;
        $server_public_host_key = $this->server_public_host_key;

        extract(unpack('Nlength', $this->_string_shift($server_public_host_key, 4)));
        $this->_string_shift($server_public_host_key, $length);

        if ($this->signature_validated) {
            return $this->bitmap ?
                $this->signature_format . ' ' . base64_encode($this->server_public_host_key) :
                false;
        }

        $this->signature_validated = true;

        switch ($this->signature_format) {
            case 'ssh-dss':
                $zero = new BigInteger();

                $temp = unpack('Nlength', $this->_string_shift($server_public_host_key, 4));
                $p = new BigInteger($this->_string_shift($server_public_host_key, $temp['length']), -256);

                $temp = unpack('Nlength', $this->_string_shift($server_public_host_key, 4));
                $q = new BigInteger($this->_string_shift($server_public_host_key, $temp['length']), -256);

                $temp = unpack('Nlength', $this->_string_shift($server_public_host_key, 4));
                $g = new BigInteger($this->_string_shift($server_public_host_key, $temp['length']), -256);

                $temp = unpack('Nlength', $this->_string_shift($server_public_host_key, 4));
                $y = new BigInteger($this->_string_shift($server_public_host_key, $temp['length']), -256);

                /* The value for 'dss_signature_blob' is encoded as a string containing
                   r, followed by s (which are 160-bit integers, without lengths or
                   padding, unsigned, and in network byte order). */
                $temp = unpack('Nlength', $this->_string_shift($signature, 4));
                if ($temp['length'] != 40) {
                    user_error('Invalid signature');
                    return $this->_disconnect(NET_SSH2_DISCONNECT_KEY_EXCHANGE_FAILED);
                }

                $r = new BigInteger($this->_string_shift($signature, 20), 256);
                $s = new BigInteger($this->_string_shift($signature, 20), 256);

                switch (true) {
                    case $r->equals($zero):
                    case $r->compare($q) >= 0:
                    case $s->equals($zero):
                    case $s->compare($q) >= 0:
                        user_error('Invalid signature');
                        return $this->_disconnect(NET_SSH2_DISCONNECT_KEY_EXCHANGE_FAILED);
                }

                $w = $s->modInverse($q);

                $u1 = $w->multiply(new BigInteger(sha1($this->exchange_hash), 16));
                list(, $u1) = $u1->divide($q);

                $u2 = $w->multiply($r);
                list(, $u2) = $u2->divide($q);

                $g = $g->modPow($u1, $p);
                $y = $y->modPow($u2, $p);

                $v = $g->multiply($y);
                list(, $v) = $v->divide($p);
                list(, $v) = $v->divide($q);

                if (!$v->equals($r)) {
                    user_error('Bad server signature');
                    return $this->_disconnect(NET_SSH2_DISCONNECT_HOST_KEY_NOT_VERIFIABLE);
                }

                break;
            case 'ssh-rsa':
                $temp = unpack('Nlength', $this->_string_shift($server_public_host_key, 4));
                $e = new BigInteger($this->_string_shift($server_public_host_key, $temp['length']), -256);

                $temp = unpack('Nlength', $this->_string_shift($server_public_host_key, 4));
                $rawN = $this->_string_shift($server_public_host_key, $temp['length']);
                $n = new BigInteger($rawN, -256);
                $nLength = strlen(ltrim($rawN, "\0"));

                /*
                $temp = unpack('Nlength', $this->_string_shift($signature, 4));
                $signature = $this->_string_shift($signature, $temp['length']);

                $rsa = new RSA();
                $rsa->setSignatureMode(RSA::SIGNATURE_PKCS1);
                $rsa->loadKey(array('e' => $e, 'n' => $n), RSA::PUBLIC_FORMAT_RAW);
                if (!$rsa->verify($this->exchange_hash, $signature)) {
                    user_error('Bad server signature');
                    return $this->_disconnect(NET_SSH2_DISCONNECT_HOST_KEY_NOT_VERIFIABLE);
                }
                */

                $temp = unpack('Nlength', $this->_string_shift($signature, 4));
                $s = new BigInteger($this->_string_shift($signature, $temp['length']), 256);

                // validate an RSA signature per "8.2 RSASSA-PKCS1-v1_5", "5.2.2 RSAVP1", and "9.1 EMSA-PSS" in the
                // following URL:
                // ftp://ftp.rsasecurity.com/pub/pkcs/pkcs-1/pkcs-1v2-1.pdf

                // also, see SSHRSA.c (rsa2_verifysig) in PuTTy's source.

                if ($s->compare(new BigInteger()) < 0 || $s->compare($n->subtract(new BigInteger(1))) > 0) {
                    user_error('Invalid signature');
                    return $this->_disconnect(NET_SSH2_DISCONNECT_KEY_EXCHANGE_FAILED);
                }

                $s = $s->modPow($e, $n);
                $s = $s->toBytes();

                $h = pack('N4H*', 0x00302130, 0x0906052B, 0x0E03021A, 0x05000414, sha1($this->exchange_hash));
                $h = chr(0x01) . str_repeat(chr(0xFF), $nLength - 2 - strlen($h)) . $h;

                if ($s != $h) {
                    user_error('Bad server signature');
                    return $this->_disconnect(NET_SSH2_DISCONNECT_HOST_KEY_NOT_VERIFIABLE);
                }
                break;
            default:
                user_error('Unsupported signature format');
                return $this->_disconnect(NET_SSH2_DISCONNECT_HOST_KEY_NOT_VERIFIABLE);
        }

        return $this->signature_format . ' ' . base64_encode($this->server_public_host_key);
    }

    /**
     * Returns the exit status of an SSH command or false.
     *
     * @return false|int
     * @access public
     */
    function getExitStatus()
    {
        if (is_null($this->exit_status)) {
            return false;
        }
        return $this->exit_status;
    }

    /**
     * Returns the number of columns for the terminal window size.
     *
     * @return int
     * @access public
     */
    function getWindowColumns()
    {
        return $this->windowColumns;
    }

    /**
     * Returns the number of rows for the terminal window size.
     *
     * @return int
     * @access public
     */
    function getWindowRows()
    {
        return $this->windowRows;
    }

    /**
     * Sets the number of columns for the terminal window size.
     *
     * @param int $value
     * @access public
     */
    function setWindowColumns($value)
    {
        $this->windowColumns = $value;
    }

    /**
     * Sets the number of rows for the terminal window size.
     *
     * @param int $value
     * @access public
     */
    function setWindowRows($value)
    {
        $this->windowRows = $value;
    }

    /**
     * Sets the number of columns and rows for the terminal window size.
     *
     * @param int $columns
     * @param int $rows
     * @access public
     */
    function setWindowSize($columns = 80, $rows = 24)
    {
        $this->windowColumns = $columns;
        $this->windowRows = $rows;
    }
}<|MERGE_RESOLUTION|>--- conflicted
+++ resolved
@@ -1039,7 +1039,7 @@
                     }
                     $read = array($this->fsock);
                     $write = $except = null;
-                    $start = strtok(microtime(), ' ') + strtok('');
+                    $start = microtime(true);
                     $sec = floor($this->curTimeout);
                     $usec = 1000000 * ($this->curTimeout - $sec);
                     // on windows this returns a "Warning: Invalid CRT parameters detected" error
@@ -1048,7 +1048,7 @@
                         $this->is_timeout = true;
                         return false;
                     }
-                    $elapsed = strtok(microtime(), ' ') + strtok('') - $start;
+                    $elapsed = microtime(true) - $start;
                     $this->curTimeout-= $elapsed;
                 }
 
@@ -1056,26 +1056,11 @@
                 if (strlen($temp) == 255) {
                     continue;
                 }
-<<<<<<< HEAD
-                $read = array($this->fsock);
-                $write = $except = null;
-                $start = microtime(true);
-                $sec = floor($this->curTimeout);
-                $usec = 1000000 * ($this->curTimeout - $sec);
-                // on windows this returns a "Warning: Invalid CRT parameters detected" error
-                // the !count() is done as a workaround for <https://bugs.php.net/42682>
-                if (!@stream_select($read, $write, $except, $sec, $usec) && !count($read)) {
-                    $this->is_timeout = true;
-                    return false;
-                }
-                $elapsed = microtime(true) - $start;
-                $this->curTimeout-= $elapsed;
-=======
+
                 $line.= "$temp\n";
                 if (substr($line, -2) == "\r\n") {
                     break;
                 }
->>>>>>> 25503016
             }
             $data.= $line;
         }
@@ -2913,13 +2898,8 @@
             return false;
         }
 
-<<<<<<< HEAD
         $start = microtime(true);
-        $raw = fread($this->fsock, $this->decrypt_block_size);
-=======
-        $start = strtok(microtime(), ' ') + strtok(''); // http://php.net/microtime#61838
         $raw = stream_get_contents($this->fsock, $this->decrypt_block_size);
->>>>>>> 25503016
 
         if (!strlen($raw)) {
             return '';
