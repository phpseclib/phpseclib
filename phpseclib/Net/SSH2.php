<?php

/**
 * Pure-PHP implementation of SSHv2.
 *
 * PHP version 5
 *
 * Here are some examples of how to use this library:
 * <code>
 * <?php
 *    include 'vendor/autoload.php';
 *
 *    $ssh = new \phpseclib\Net\SSH2('www.domain.tld');
 *    if (!$ssh->login('username', 'password')) {
 *        exit('Login Failed');
 *    }
 *
 *    echo $ssh->exec('pwd');
 *    echo $ssh->exec('ls -la');
 * ?>
 * </code>
 *
 * <code>
 * <?php
 *    include 'vendor/autoload.php';
 *
 *    $key = new \phpseclib\Crypt\RSA();
 *    //$key->setPassword('whatever');
 *    $key->loadKey(file_get_contents('privatekey'));
 *
 *    $ssh = new \phpseclib\Net\SSH2('www.domain.tld');
 *    if (!$ssh->login('username', $key)) {
 *        exit('Login Failed');
 *    }
 *
 *    echo $ssh->read('username@username:~$');
 *    $ssh->write("ls -la\n");
 *    echo $ssh->read('username@username:~$');
 * ?>
 * </code>
 *
 * @category  Net
 * @package   SSH2
 * @author    Jim Wigginton <terrafrost@php.net>
 * @copyright 2007 Jim Wigginton
 * @license   http://www.opensource.org/licenses/mit-license.html  MIT License
 * @link      http://phpseclib.sourceforge.net
 */

namespace phpseclib\Net;

use phpseclib\Crypt\Base;
use phpseclib\Crypt\Blowfish;
use phpseclib\Crypt\Hash;
use phpseclib\Crypt\Random;
use phpseclib\Crypt\RC4;
use phpseclib\Crypt\Rijndael;
use phpseclib\Crypt\RSA;
use phpseclib\Crypt\TripleDES;
use phpseclib\Crypt\Twofish;
use phpseclib\Math\BigInteger; // Used to do Diffie-Hellman key exchange and DSA/RSA signature verification.
use phpseclib\System\SSH\Agent;

/**
 * Pure-PHP implementation of SSHv2.
 *
 * @package SSH2
 * @author  Jim Wigginton <terrafrost@php.net>
 * @access  public
 */
class SSH2
{
    /**#@+
     * Execution Bitmap Masks
     *
     * @see \phpseclib\Net\SSH2::bitmap
     * @access private
     */
    const MASK_CONSTRUCTOR   = 0x00000001;
    const MASK_CONNECTED     = 0x00000002;
    const MASK_LOGIN_REQ     = 0x00000004;
    const MASK_LOGIN         = 0x00000008;
    const MASK_SHELL         = 0x00000010;
    const MASK_WINDOW_ADJUST = 0x00000020;
    /**#@-*/

    /**#@+
     * Channel constants
     *
     * RFC4254 refers not to client and server channels but rather to sender and recipient channels.  we don't refer
     * to them in that way because RFC4254 toggles the meaning. the client sends a SSH_MSG_CHANNEL_OPEN message with
     * a sender channel and the server sends a SSH_MSG_CHANNEL_OPEN_CONFIRMATION in response, with a sender and a
     * recepient channel.  at first glance, you might conclude that SSH_MSG_CHANNEL_OPEN_CONFIRMATION's sender channel
     * would be the same thing as SSH_MSG_CHANNEL_OPEN's sender channel, but it's not, per this snipet:
     *     The 'recipient channel' is the channel number given in the original
     *     open request, and 'sender channel' is the channel number allocated by
     *     the other side.
     *
     * @see \phpseclib\Net\SSH2::_send_channel_packet()
     * @see \phpseclib\Net\SSH2::_get_channel_packet()
     * @access private
    */
    const CHANNEL_EXEC          = 1; // PuTTy uses 0x100
    const CHANNEL_SHELL         = 2;
    const CHANNEL_SUBSYSTEM     = 3;
    const CHANNEL_AGENT_FORWARD = 4;
    const CHANNEL_KEEP_ALIVE    = 5;
    /**#@-*/

    /**#@+
     * @access public
     * @see \phpseclib\Net\SSH2::getLog()
    */
    /**
     * Returns the message numbers
     */
    const LOG_SIMPLE = 1;
    /**
     * Returns the message content
     */
    const LOG_COMPLEX = 2;
    /**
     * Outputs the content real-time
     */
    const LOG_REALTIME = 3;
    /**
     * Dumps the content real-time to a file
     */
    const LOG_REALTIME_FILE = 4;
    /**
     * Make sure that the log never gets larger than this
     */
    const LOG_MAX_SIZE = 1048576; // 1024 * 1024
    /**#@-*/

    /**#@+
     * @access public
     * @see \phpseclib\Net\SSH2::read()
    */
    /**
     * Returns when a string matching $expect exactly is found
     */
    const READ_SIMPLE = 1;
    /**
     * Returns when a string matching the regular expression $expect is found
     */
    const READ_REGEX = 2;
    /**
     * Returns whenever a data packet is received.
     *
     * Some data packets may only contain a single character so it may be necessary
     * to call read() multiple times when using this option
     */
    const READ_NEXT = 3;
    /**#@-*/

    /**
     * The SSH identifier
     *
     * @var string
     * @access private
     */
    var $identifier;

    /**
     * The Socket Object
     *
     * @var object
     * @access private
     */
    var $fsock;

    /**
     * Execution Bitmap
     *
     * The bits that are set represent functions that have been called already.  This is used to determine
     * if a requisite function has been successfully executed.  If not, an error should be thrown.
     *
     * @var int
     * @access private
     */
    var $bitmap = 0;

    /**
     * Error information
     *
     * @see self::getErrors()
     * @see self::getLastError()
     * @var string
     * @access private
     */
    var $errors = array();

    /**
     * Server Identifier
     *
     * @see self::getServerIdentification()
     * @var array|false
     * @access private
     */
    var $server_identifier = false;

    /**
     * Key Exchange Algorithms
     *
     * @see self::getKexAlgorithims()
     * @var array|false
     * @access private
     */
    var $kex_algorithms = false;

    /**
     * Key Exchange Algorithm
     *
     * @see self::getMethodsNegotiated()
     * @var string|false
     * @access private
     */
    var $kex_algorithm = false;

    /**
     * Minimum Diffie-Hellman Group Bit Size in RFC 4419 Key Exchange Methods
     *
     * @see self::_key_exchange()
     * @var int
     * @access private
     */
    var $kex_dh_group_size_min = 1536;

    /**
     * Preferred Diffie-Hellman Group Bit Size in RFC 4419 Key Exchange Methods
     *
     * @see self::_key_exchange()
     * @var int
     * @access private
     */
    var $kex_dh_group_size_preferred = 2048;

    /**
     * Maximum Diffie-Hellman Group Bit Size in RFC 4419 Key Exchange Methods
     *
     * @see self::_key_exchange()
     * @var int
     * @access private
     */
    var $kex_dh_group_size_max = 4096;

    /**
     * Server Host Key Algorithms
     *
     * @see self::getServerHostKeyAlgorithms()
     * @var array|false
     * @access private
     */
    var $server_host_key_algorithms = false;

    /**
     * Encryption Algorithms: Client to Server
     *
     * @see self::getEncryptionAlgorithmsClient2Server()
     * @var array|false
     * @access private
     */
    var $encryption_algorithms_client_to_server = false;

    /**
     * Encryption Algorithms: Server to Client
     *
     * @see self::getEncryptionAlgorithmsServer2Client()
     * @var array|false
     * @access private
     */
    var $encryption_algorithms_server_to_client = false;

    /**
     * MAC Algorithms: Client to Server
     *
     * @see self::getMACAlgorithmsClient2Server()
     * @var array|false
     * @access private
     */
    var $mac_algorithms_client_to_server = false;

    /**
     * MAC Algorithms: Server to Client
     *
     * @see self::getMACAlgorithmsServer2Client()
     * @var array|false
     * @access private
     */
    var $mac_algorithms_server_to_client = false;

    /**
     * Compression Algorithms: Client to Server
     *
     * @see self::getCompressionAlgorithmsClient2Server()
     * @var array|false
     * @access private
     */
    var $compression_algorithms_client_to_server = false;

    /**
     * Compression Algorithms: Server to Client
     *
     * @see self::getCompressionAlgorithmsServer2Client()
     * @var array|false
     * @access private
     */
    var $compression_algorithms_server_to_client = false;

    /**
     * Languages: Server to Client
     *
     * @see self::getLanguagesServer2Client()
     * @var array|false
     * @access private
     */
    var $languages_server_to_client = false;

    /**
     * Languages: Client to Server
     *
     * @see self::getLanguagesClient2Server()
     * @var array|false
     * @access private
     */
    var $languages_client_to_server = false;

    /**
     * Preferred Algorithms
     *
     * @see self::setPreferredAlgorithms()
     * @var array
     * @access private
     */
    var $preferred = array();

    /**
     * Block Size for Server to Client Encryption
     *
     * "Note that the length of the concatenation of 'packet_length',
     *  'padding_length', 'payload', and 'random padding' MUST be a multiple
     *  of the cipher block size or 8, whichever is larger.  This constraint
     *  MUST be enforced, even when using stream ciphers."
     *
     *  -- http://tools.ietf.org/html/rfc4253#section-6
     *
     * @see self::__construct()
     * @see self::_send_binary_packet()
     * @var int
     * @access private
     */
    var $encrypt_block_size = 8;

    /**
     * Block Size for Client to Server Encryption
     *
     * @see self::__construct()
     * @see self::_get_binary_packet()
     * @var int
     * @access private
     */
    var $decrypt_block_size = 8;

    /**
     * Server to Client Encryption Object
     *
     * @see self::_get_binary_packet()
     * @var object
     * @access private
     */
    var $decrypt = false;

    /**
     * Client to Server Encryption Object
     *
     * @see self::_send_binary_packet()
     * @var object
     * @access private
     */
    var $encrypt = false;

    /**
     * Client to Server HMAC Object
     *
     * @see self::_send_binary_packet()
     * @var object
     * @access private
     */
    var $hmac_create = false;

    /**
     * Server to Client HMAC Object
     *
     * @see self::_get_binary_packet()
     * @var object
     * @access private
     */
    var $hmac_check = false;

    /**
     * Size of server to client HMAC
     *
     * We need to know how big the HMAC will be for the server to client direction so that we know how many bytes to read.
     * For the client to server side, the HMAC object will make the HMAC as long as it needs to be.  All we need to do is
     * append it.
     *
     * @see self::_get_binary_packet()
     * @var int
     * @access private
     */
    var $hmac_size = false;

    /**
     * Server Public Host Key
     *
     * @see self::getServerPublicHostKey()
     * @var string
     * @access private
     */
    var $server_public_host_key;

    /**
     * Session identifier
     *
     * "The exchange hash H from the first key exchange is additionally
     *  used as the session identifier, which is a unique identifier for
     *  this connection."
     *
     *  -- http://tools.ietf.org/html/rfc4253#section-7.2
     *
     * @see self::_key_exchange()
     * @var string
     * @access private
     */
    var $session_id = false;

    /**
     * Exchange hash
     *
     * The current exchange hash
     *
     * @see self::_key_exchange()
     * @var string
     * @access private
     */
    var $exchange_hash = false;

    /**
     * Message Numbers
     *
     * @see self::__construct()
     * @var array
     * @access private
     */
    var $message_numbers = array();

    /**
     * Disconnection Message 'reason codes' defined in RFC4253
     *
     * @see self::__construct()
     * @var array
     * @access private
     */
    var $disconnect_reasons = array();

    /**
     * SSH_MSG_CHANNEL_OPEN_FAILURE 'reason codes', defined in RFC4254
     *
     * @see self::__construct()
     * @var array
     * @access private
     */
    var $channel_open_failure_reasons = array();

    /**
     * Terminal Modes
     *
     * @link http://tools.ietf.org/html/rfc4254#section-8
     * @see self::__construct()
     * @var array
     * @access private
     */
    var $terminal_modes = array();

    /**
     * SSH_MSG_CHANNEL_EXTENDED_DATA's data_type_codes
     *
     * @link http://tools.ietf.org/html/rfc4254#section-5.2
     * @see self::__construct()
     * @var array
     * @access private
     */
    var $channel_extended_data_type_codes = array();

    /**
     * Send Sequence Number
     *
     * See 'Section 6.4.  Data Integrity' of rfc4253 for more info.
     *
     * @see self::_send_binary_packet()
     * @var int
     * @access private
     */
    var $send_seq_no = 0;

    /**
     * Get Sequence Number
     *
     * See 'Section 6.4.  Data Integrity' of rfc4253 for more info.
     *
     * @see self::_get_binary_packet()
     * @var int
     * @access private
     */
    var $get_seq_no = 0;

    /**
     * Server Channels
     *
     * Maps client channels to server channels
     *
     * @see self::_get_channel_packet()
     * @see self::exec()
     * @var array
     * @access private
     */
    var $server_channels = array();

    /**
     * Channel Buffers
     *
     * If a client requests a packet from one channel but receives two packets from another those packets should
     * be placed in a buffer
     *
     * @see self::_get_channel_packet()
     * @see self::exec()
     * @var array
     * @access private
     */
    var $channel_buffers = array();

    /**
     * Channel Status
     *
     * Contains the type of the last sent message
     *
     * @see self::_get_channel_packet()
     * @var array
     * @access private
     */
    var $channel_status = array();

    /**
     * Packet Size
     *
     * Maximum packet size indexed by channel
     *
     * @see self::_send_channel_packet()
     * @var array
     * @access private
     */
    var $packet_size_client_to_server = array();

    /**
     * Message Number Log
     *
     * @see self::getLog()
     * @var array
     * @access private
     */
    var $message_number_log = array();

    /**
     * Message Log
     *
     * @see self::getLog()
     * @var array
     * @access private
     */
    var $message_log = array();

    /**
     * The Window Size
     *
     * Bytes the other party can send before it must wait for the window to be adjusted (0x7FFFFFFF = 2GB)
     *
     * @var int
     * @see self::_send_channel_packet()
     * @see self::exec()
     * @access private
     */
    var $window_size = 0x7FFFFFFF;

    /**
     * What we resize the window to
     *
     * When PuTTY resizes the window it doesn't add an additional 0x7FFFFFFF bytes - it adds 0x40000000 bytes.
     * Some SFTP clients (GoAnywhere) don't support adding 0x7FFFFFFF to the window size after the fact so
     * we'll just do what PuTTY does
     *
     * @var int
     * @see self::_send_channel_packet()
     * @see self::exec()
     * @access private
     */
    var $window_resize = 0x40000000;

    /**
     * Window size, server to client
     *
     * Window size indexed by channel
     *
     * @see self::_send_channel_packet()
     * @var array
     * @access private
     */
    var $window_size_server_to_client = array();

    /**
     * Window size, client to server
     *
     * Window size indexed by channel
     *
     * @see self::_get_channel_packet()
     * @var array
     * @access private
     */
    var $window_size_client_to_server = array();

    /**
     * Server signature
     *
     * Verified against $this->session_id
     *
     * @see self::getServerPublicHostKey()
     * @var string
     * @access private
     */
    var $signature = '';

    /**
     * Server signature format
     *
     * ssh-rsa or ssh-dss.
     *
     * @see self::getServerPublicHostKey()
     * @var string
     * @access private
     */
    var $signature_format = '';

    /**
     * Interactive Buffer
     *
     * @see self::read()
     * @var array
     * @access private
     */
    var $interactiveBuffer = '';

    /**
     * Current log size
     *
     * Should never exceed self::LOG_MAX_SIZE
     *
     * @see self::_send_binary_packet()
     * @see self::_get_binary_packet()
     * @var int
     * @access private
     */
    var $log_size;

    /**
     * Timeout
     *
     * @see self::setTimeout()
     * @access private
     */
    var $timeout;

    /**
     * Current Timeout
     *
     * @see self::_get_channel_packet()
     * @access private
     */
    var $curTimeout;

    /**
     * Keep Alive Interval
     *
     * @see self::setKeepAlive()
     * @access private
     */
    var $keepAlive;

    /**
     * Real-time log file pointer
     *
     * @see self::_append_log()
     * @var resource
     * @access private
     */
    var $realtime_log_file;

    /**
     * Real-time log file size
     *
     * @see self::_append_log()
     * @var int
     * @access private
     */
    var $realtime_log_size;

    /**
     * Has the signature been validated?
     *
     * @see self::getServerPublicHostKey()
     * @var bool
     * @access private
     */
    var $signature_validated = false;

    /**
     * Real-time log file wrap boolean
     *
     * @see self::_append_log()
     * @access private
     */
    var $realtime_log_wrap;

    /**
     * Flag to suppress stderr from output
     *
     * @see self::enableQuietMode()
     * @access private
     */
    var $quiet_mode = false;

    /**
     * Time of first network activity
     *
     * @var int
     * @access private
     */
    var $last_packet;

    /**
     * Exit status returned from ssh if any
     *
     * @var int
     * @access private
     */
    var $exit_status;

    /**
     * Flag to request a PTY when using exec()
     *
     * @var bool
     * @see self::enablePTY()
     * @access private
     */
    var $request_pty = false;

    /**
     * Flag set while exec() is running when using enablePTY()
     *
     * @var bool
     * @access private
     */
    var $in_request_pty_exec = false;

    /**
     * Flag set after startSubsystem() is called
     *
     * @var bool
     * @access private
     */
    var $in_subsystem;

    /**
     * Contents of stdError
     *
     * @var string
     * @access private
     */
    var $stdErrorLog;

    /**
     * The Last Interactive Response
     *
     * @see self::_keyboard_interactive_process()
     * @var string
     * @access private
     */
    var $last_interactive_response = '';

    /**
     * Keyboard Interactive Request / Responses
     *
     * @see self::_keyboard_interactive_process()
     * @var array
     * @access private
     */
    var $keyboard_requests_responses = array();

    /**
     * Banner Message
     *
     * Quoting from the RFC, "in some jurisdictions, sending a warning message before
     * authentication may be relevant for getting legal protection."
     *
     * @see self::_filter()
     * @see self::getBannerMessage()
     * @var string
     * @access private
     */
    var $banner_message = '';

    /**
     * Did read() timeout or return normally?
     *
     * @see self::isTimeout()
     * @var bool
     * @access private
     */
    var $is_timeout = false;

    /**
     * Log Boundary
     *
     * @see self::_format_log()
     * @var string
     * @access private
     */
    var $log_boundary = ':';

    /**
     * Log Long Width
     *
     * @see self::_format_log()
     * @var int
     * @access private
     */
    var $log_long_width = 65;

    /**
     * Log Short Width
     *
     * @see self::_format_log()
     * @var int
     * @access private
     */
    var $log_short_width = 16;

    /**
     * Hostname
     *
     * @see self::__construct()
     * @see self::_connect()
     * @var string
     * @access private
     */
    var $host;

    /**
     * Port Number
     *
     * @see self::__construct()
     * @see self::_connect()
     * @var int
     * @access private
     */
    var $port;

    /**
     * Number of columns for terminal window size
     *
     * @see self::getWindowColumns()
     * @see self::setWindowColumns()
     * @see self::setWindowSize()
     * @var int
     * @access private
     */
    var $windowColumns = 80;

    /**
     * Number of columns for terminal window size
     *
     * @see self::getWindowRows()
     * @see self::setWindowRows()
     * @see self::setWindowSize()
     * @var int
     * @access private
     */
    var $windowRows = 24;

    /**
     * Crypto Engine
     *
     * @see self::setCryptoEngine()
     * @see self::_key_exchange()
     * @var int
     * @access private
     */
    var $crypto_engine = false;

    /**
     * A System_SSH_Agent for use in the SSH2 Agent Forwarding scenario
     *
     * @var System_SSH_Agent
     * @access private
     */
    var $agent;

    /**
     * Send the identification string first?
     *
     * @var bool
     * @access private
     */
    var $send_id_string_first = true;

    /**
     * Send the key exchange initiation packet first?
     *
     * @var bool
     * @access private
     */
    var $send_kex_first = true;

    /**
     * Some versions of OpenSSH incorrectly calculate the key size
     *
     * @var bool
     * @access private
     */
    var $bad_key_size_fix = false;

    /**
     * Should we try to re-connect to re-establish keys?
     *
     * @var bool
     * @access private
     */
    var $retry_connect = false;

    /**
     * Binary Packet Buffer
     *
     * @var string|false
     * @access private
     */
    var $binary_packet_buffer = false;

    /**
     * Preferred Signature Format
     *
     * @var string|false
     * @access private
     */
    var $preferred_signature_format = false;

    /**
     * Authentication Credentials
     *
     * @var array
     * @access private
     */
    var $auth = array();

    /**
     * Default Constructor.
     *
     * $host can either be a string, representing the host, or a stream resource.
     *
     * @param mixed $host
     * @param int $port
     * @param int $timeout
     * @see self::login()
     * @return \phpseclib\Net\SSH2
     * @access public
     */
    function __construct($host, $port = 22, $timeout = 10)
    {
        $this->message_numbers = array(
            1 => 'NET_SSH2_MSG_DISCONNECT',
            2 => 'NET_SSH2_MSG_IGNORE',
            3 => 'NET_SSH2_MSG_UNIMPLEMENTED',
            4 => 'NET_SSH2_MSG_DEBUG',
            5 => 'NET_SSH2_MSG_SERVICE_REQUEST',
            6 => 'NET_SSH2_MSG_SERVICE_ACCEPT',
            20 => 'NET_SSH2_MSG_KEXINIT',
            21 => 'NET_SSH2_MSG_NEWKEYS',
            30 => 'NET_SSH2_MSG_KEXDH_INIT',
            31 => 'NET_SSH2_MSG_KEXDH_REPLY',
            50 => 'NET_SSH2_MSG_USERAUTH_REQUEST',
            51 => 'NET_SSH2_MSG_USERAUTH_FAILURE',
            52 => 'NET_SSH2_MSG_USERAUTH_SUCCESS',
            53 => 'NET_SSH2_MSG_USERAUTH_BANNER',

            80 => 'NET_SSH2_MSG_GLOBAL_REQUEST',
            81 => 'NET_SSH2_MSG_REQUEST_SUCCESS',
            82 => 'NET_SSH2_MSG_REQUEST_FAILURE',
            90 => 'NET_SSH2_MSG_CHANNEL_OPEN',
            91 => 'NET_SSH2_MSG_CHANNEL_OPEN_CONFIRMATION',
            92 => 'NET_SSH2_MSG_CHANNEL_OPEN_FAILURE',
            93 => 'NET_SSH2_MSG_CHANNEL_WINDOW_ADJUST',
            94 => 'NET_SSH2_MSG_CHANNEL_DATA',
            95 => 'NET_SSH2_MSG_CHANNEL_EXTENDED_DATA',
            96 => 'NET_SSH2_MSG_CHANNEL_EOF',
            97 => 'NET_SSH2_MSG_CHANNEL_CLOSE',
            98 => 'NET_SSH2_MSG_CHANNEL_REQUEST',
            99 => 'NET_SSH2_MSG_CHANNEL_SUCCESS',
            100 => 'NET_SSH2_MSG_CHANNEL_FAILURE'
        );
        $this->disconnect_reasons = array(
            1 => 'NET_SSH2_DISCONNECT_HOST_NOT_ALLOWED_TO_CONNECT',
            2 => 'NET_SSH2_DISCONNECT_PROTOCOL_ERROR',
            3 => 'NET_SSH2_DISCONNECT_KEY_EXCHANGE_FAILED',
            4 => 'NET_SSH2_DISCONNECT_RESERVED',
            5 => 'NET_SSH2_DISCONNECT_MAC_ERROR',
            6 => 'NET_SSH2_DISCONNECT_COMPRESSION_ERROR',
            7 => 'NET_SSH2_DISCONNECT_SERVICE_NOT_AVAILABLE',
            8 => 'NET_SSH2_DISCONNECT_PROTOCOL_VERSION_NOT_SUPPORTED',
            9 => 'NET_SSH2_DISCONNECT_HOST_KEY_NOT_VERIFIABLE',
            10 => 'NET_SSH2_DISCONNECT_CONNECTION_LOST',
            11 => 'NET_SSH2_DISCONNECT_BY_APPLICATION',
            12 => 'NET_SSH2_DISCONNECT_TOO_MANY_CONNECTIONS',
            13 => 'NET_SSH2_DISCONNECT_AUTH_CANCELLED_BY_USER',
            14 => 'NET_SSH2_DISCONNECT_NO_MORE_AUTH_METHODS_AVAILABLE',
            15 => 'NET_SSH2_DISCONNECT_ILLEGAL_USER_NAME'
        );
        $this->channel_open_failure_reasons = array(
            1 => 'NET_SSH2_OPEN_ADMINISTRATIVELY_PROHIBITED'
        );
        $this->terminal_modes = array(
            0 => 'NET_SSH2_TTY_OP_END'
        );
        $this->channel_extended_data_type_codes = array(
            1 => 'NET_SSH2_EXTENDED_DATA_STDERR'
        );

        $this->_define_array(
            $this->message_numbers,
            $this->disconnect_reasons,
            $this->channel_open_failure_reasons,
            $this->terminal_modes,
            $this->channel_extended_data_type_codes,
            array(60 => 'NET_SSH2_MSG_USERAUTH_PASSWD_CHANGEREQ'),
            array(60 => 'NET_SSH2_MSG_USERAUTH_PK_OK'),
            array(60 => 'NET_SSH2_MSG_USERAUTH_INFO_REQUEST',
                  61 => 'NET_SSH2_MSG_USERAUTH_INFO_RESPONSE'),
            // RFC 4419 - diffie-hellman-group-exchange-sha{1,256}
            array(30 => 'NET_SSH2_MSG_KEXDH_GEX_REQUEST_OLD',
                  31 => 'NET_SSH2_MSG_KEXDH_GEX_GROUP',
                  32 => 'NET_SSH2_MSG_KEXDH_GEX_INIT',
                  33 => 'NET_SSH2_MSG_KEXDH_GEX_REPLY',
                  34 => 'NET_SSH2_MSG_KEXDH_GEX_REQUEST'),
            // RFC 5656 - Elliptic Curves (for curve25519-sha256@libssh.org)
            array(30 => 'NET_SSH2_MSG_KEX_ECDH_INIT',
                  31 => 'NET_SSH2_MSG_KEX_ECDH_REPLY')
        );

        if (is_resource($host)) {
            $this->fsock = $host;
            return;
        }

        if (is_string($host)) {
            $this->host = $host;
            $this->port = $port;
            $this->timeout = $timeout;
        }
    }

    /**
     * Set Crypto Engine Mode
     *
     * Possible $engine values:
     * CRYPT_MODE_INTERNAL, CRYPT_MODE_MCRYPT
     *
     * @param int $engine
     * @access public
     */
    function setCryptoEngine($engine)
    {
        $this->crypto_engine = $engine;
    }

    /**
     * Send Identification String First
     *
     * https://tools.ietf.org/html/rfc4253#section-4.2 says "when the connection has been established,
     * both sides MUST send an identification string". It does not say which side sends it first. In
     * theory it shouldn't matter but it is a fact of life that some SSH servers are simply buggy
     *
     * @access public
     */
    function sendIdentificationStringFirst()
    {
        $this->send_id_string_first = true;
    }

    /**
     * Send Identification String Last
     *
     * https://tools.ietf.org/html/rfc4253#section-4.2 says "when the connection has been established,
     * both sides MUST send an identification string". It does not say which side sends it first. In
     * theory it shouldn't matter but it is a fact of life that some SSH servers are simply buggy
     *
     * @access public
     */
    function sendIdentificationStringLast()
    {
        $this->send_id_string_first = false;
    }

    /**
     * Send SSH_MSG_KEXINIT First
     *
     * https://tools.ietf.org/html/rfc4253#section-7.1 says "key exchange begins by each sending
     * sending the [SSH_MSG_KEXINIT] packet". It does not say which side sends it first. In theory
     * it shouldn't matter but it is a fact of life that some SSH servers are simply buggy
     *
     * @access public
     */
    function sendKEXINITFirst()
    {
        $this->send_kex_first = true;
    }

    /**
     * Send SSH_MSG_KEXINIT Last
     *
     * https://tools.ietf.org/html/rfc4253#section-7.1 says "key exchange begins by each sending
     * sending the [SSH_MSG_KEXINIT] packet". It does not say which side sends it first. In theory
     * it shouldn't matter but it is a fact of life that some SSH servers are simply buggy
     *
     * @access public
     */
    function sendKEXINITLast()
    {
        $this->send_kex_first = false;
    }

    /**
     * Connect to an SSHv2 server
     *
     * @return bool
     * @access private
     */
    function _connect()
    {
        if ($this->bitmap & self::MASK_CONSTRUCTOR) {
            return false;
        }

        $this->bitmap |= self::MASK_CONSTRUCTOR;

        $this->curTimeout = $this->timeout;

        $this->last_packet = microtime(true);

        if (!is_resource($this->fsock)) {
            $start = microtime(true);
            // with stream_select a timeout of 0 means that no timeout takes place;
            // with fsockopen a timeout of 0 means that you instantly timeout
            // to resolve this incompatibility a timeout of 100,000 will be used for fsockopen if timeout is 0
            $this->fsock = @fsockopen($this->host, $this->port, $errno, $errstr, $this->curTimeout == 0 ? 100000 : $this->curTimeout);
            if (!$this->fsock) {
                $host = $this->host . ':' . $this->port;
                user_error(rtrim("Cannot connect to $host. Error $errno. $errstr"));
                return false;
            }
            $elapsed = microtime(true) - $start;

            if ($this->curTimeout) {
                $this->curTimeout-= $elapsed;
                if ($this->curTimeout < 0) {
                    $this->is_timeout = true;
                    return false;
                }
            }
        }

        $this->identifier = $this->_generate_identifier();

        if ($this->send_id_string_first) {
            fputs($this->fsock, $this->identifier . "\r\n");
        }

        /* According to the SSH2 specs,

          "The server MAY send other lines of data before sending the version
           string.  Each line SHOULD be terminated by a Carriage Return and Line
           Feed.  Such lines MUST NOT begin with "SSH-", and SHOULD be encoded
           in ISO-10646 UTF-8 [RFC3629] (language is not specified).  Clients
           MUST be able to process such lines." */
        $data = '';
        while (!feof($this->fsock) && !preg_match('#(.*)^(SSH-(\d\.\d+).*)#ms', $data, $matches)) {
            $line = '';
            while (true) {
                if ($this->curTimeout) {
                    if ($this->curTimeout < 0) {
                        $this->is_timeout = true;
                        return false;
                    }
                    $read = array($this->fsock);
                    $write = $except = null;
                    $start = microtime(true);
                    $sec = floor($this->curTimeout);
                    $usec = 1000000 * ($this->curTimeout - $sec);
                    // on windows this returns a "Warning: Invalid CRT parameters detected" error
                    // the !count() is done as a workaround for <https://bugs.php.net/42682>
                    if (!@stream_select($read, $write, $except, $sec, $usec) && !count($read)) {
                        $this->is_timeout = true;
                        return false;
                    }
                    $elapsed = microtime(true) - $start;
                    $this->curTimeout-= $elapsed;
                }

                $temp = stream_get_line($this->fsock, 255, "\n");
                if (strlen($temp) == 255) {
                    continue;
                }
                if ($temp === false) {
                    return false;
                }

                $line.= "$temp\n";

                // quoting RFC4253, "Implementers who wish to maintain
                // compatibility with older, undocumented versions of this protocol may
                // want to process the identification string without expecting the
                // presence of the carriage return character for reasons described in
                // Section 5 of this document."

                //if (substr($line, -2) == "\r\n") {
                //    break;
                //}

                break;
            }

            $data.= $line;
        }

        if (feof($this->fsock)) {
            $this->bitmap = 0;
            user_error('Connection closed by server');
            return false;
        }

        $extra = $matches[1];

        if (defined('NET_SSH2_LOGGING')) {
            $this->_append_log('<-', $matches[0]);
            $this->_append_log('->', $this->identifier . "\r\n");
        }

        $this->server_identifier = trim($temp, "\r\n");
        if (strlen($extra)) {
            $this->errors[] = $data;
        }

        if (version_compare($matches[3], '1.99', '<')) {
            user_error("Cannot connect to SSH $matches[3] servers");
            return false;
        }

        if (!$this->send_id_string_first) {
            fputs($this->fsock, $this->identifier . "\r\n");
        }

        if (!$this->send_kex_first) {
            $response = $this->_get_binary_packet();
            if ($response === false) {
                $this->bitmap = 0;
                user_error('Connection closed by server');
                return false;
            }

            if (!strlen($response) || ord($response[0]) != NET_SSH2_MSG_KEXINIT) {
                user_error('Expected SSH_MSG_KEXINIT');
                return false;
            }

            if (!$this->_key_exchange($response)) {
                return false;
            }
        }

        if ($this->send_kex_first && !$this->_key_exchange()) {
            return false;
        }

        $this->bitmap|= self::MASK_CONNECTED;

        return true;
    }

    /**
     * Generates the SSH identifier
     *
     * You should overwrite this method in your own class if you want to use another identifier
     *
     * @access protected
     * @return string
     */
    function _generate_identifier()
    {
        $identifier = 'SSH-2.0-phpseclib_2.0';

        $ext = array();
        if (function_exists('sodium_crypto_box_publickey_from_secretkey')) {
            $ext[] = 'libsodium';
        }

        if (extension_loaded('openssl')) {
            $ext[] = 'openssl';
        } elseif (extension_loaded('mcrypt')) {
            $ext[] = 'mcrypt';
        }

        if (extension_loaded('gmp')) {
            $ext[] = 'gmp';
        } elseif (extension_loaded('bcmath')) {
            $ext[] = 'bcmath';
        }

        if (!empty($ext)) {
            $identifier .= ' (' . implode(', ', $ext) . ')';
        }

        return $identifier;
    }

    /**
     * Key Exchange
     *
     * @param string $kexinit_payload_server optional
     * @access private
     */
    function _key_exchange($kexinit_payload_server = false)
    {
        $preferred = $this->preferred;

        $kex_algorithms = isset($preferred['kex']) ?
            $preferred['kex'] :
            $this->getSupportedKEXAlgorithms();
        $server_host_key_algorithms = isset($preferred['hostkey']) ?
            $preferred['hostkey'] :
            $this->getSupportedHostKeyAlgorithms();
        $s2c_encryption_algorithms = isset($preferred['server_to_client']['crypt']) ?
            $preferred['server_to_client']['crypt'] :
            $this->getSupportedEncryptionAlgorithms();
        $c2s_encryption_algorithms = isset($preferred['client_to_server']['crypt']) ?
            $preferred['client_to_server']['crypt'] :
            $this->getSupportedEncryptionAlgorithms();
        $s2c_mac_algorithms = isset($preferred['server_to_client']['mac']) ?
            $preferred['server_to_client']['mac'] :
            $this->getSupportedMACAlgorithms();
        $c2s_mac_algorithms = isset($preferred['client_to_server']['mac']) ?
            $preferred['client_to_server']['mac'] :
            $this->getSupportedMACAlgorithms();
        $s2c_compression_algorithms = isset($preferred['server_to_client']['comp']) ?
            $preferred['server_to_client']['comp'] :
            $this->getSupportedCompressionAlgorithms();
        $c2s_compression_algorithms = isset($preferred['client_to_server']['comp']) ?
            $preferred['client_to_server']['comp'] :
            $this->getSupportedCompressionAlgorithms();

        // some SSH servers have buggy implementations of some of the above algorithms
        switch (true) {
            case $this->server_identifier == 'SSH-2.0-SSHD':
            case substr($this->server_identifier, 0, 13) == 'SSH-2.0-DLINK':
                if (!isset($preferred['server_to_client']['mac'])) {
                    $s2c_mac_algorithms = array_values(array_diff(
                        $s2c_mac_algorithms,
                        array('hmac-sha1-96', 'hmac-md5-96')
                    ));
                }
                if (!isset($preferred['client_to_server']['mac'])) {
                    $c2s_mac_algorithms = array_values(array_diff(
                        $c2s_mac_algorithms,
                        array('hmac-sha1-96', 'hmac-md5-96')
                    ));
                }
        }

        $str_kex_algorithms = implode(',', $kex_algorithms);
        $str_server_host_key_algorithms = implode(',', $server_host_key_algorithms);
        $encryption_algorithms_server_to_client = implode(',', $s2c_encryption_algorithms);
        $encryption_algorithms_client_to_server = implode(',', $c2s_encryption_algorithms);
        $mac_algorithms_server_to_client = implode(',', $s2c_mac_algorithms);
        $mac_algorithms_client_to_server = implode(',', $c2s_mac_algorithms);
        $compression_algorithms_server_to_client = implode(',', $s2c_compression_algorithms);
        $compression_algorithms_client_to_server = implode(',', $c2s_compression_algorithms);

        $client_cookie = Random::string(16);

        $kexinit_payload_client = pack(
            'Ca*Na*Na*Na*Na*Na*Na*Na*Na*Na*Na*CN',
            NET_SSH2_MSG_KEXINIT,
            $client_cookie,
            strlen($str_kex_algorithms),
            $str_kex_algorithms,
            strlen($str_server_host_key_algorithms),
            $str_server_host_key_algorithms,
            strlen($encryption_algorithms_client_to_server),
            $encryption_algorithms_client_to_server,
            strlen($encryption_algorithms_server_to_client),
            $encryption_algorithms_server_to_client,
            strlen($mac_algorithms_client_to_server),
            $mac_algorithms_client_to_server,
            strlen($mac_algorithms_server_to_client),
            $mac_algorithms_server_to_client,
            strlen($compression_algorithms_client_to_server),
            $compression_algorithms_client_to_server,
            strlen($compression_algorithms_server_to_client),
            $compression_algorithms_server_to_client,
            0,
            '',
            0,
            '',
            0,
            0
        );

        if ($this->send_kex_first) {
            if (!$this->_send_binary_packet($kexinit_payload_client)) {
                return false;
            }

            $kexinit_payload_server = $this->_get_binary_packet();
            if ($kexinit_payload_server === false) {
                $this->bitmap = 0;
                user_error('Connection closed by server');
                return false;
            }

            if (!strlen($kexinit_payload_server) || ord($kexinit_payload_server[0]) != NET_SSH2_MSG_KEXINIT) {
                user_error('Expected SSH_MSG_KEXINIT');
                return false;
            }
        }

        $response = $kexinit_payload_server;
        $this->_string_shift($response, 1); // skip past the message number (it should be SSH_MSG_KEXINIT)
        $server_cookie = $this->_string_shift($response, 16);

        if (strlen($response) < 4) {
            return false;
        }
        $temp = unpack('Nlength', $this->_string_shift($response, 4));
        $this->kex_algorithms = explode(',', $this->_string_shift($response, $temp['length']));

        if (strlen($response) < 4) {
            return false;
        }
        $temp = unpack('Nlength', $this->_string_shift($response, 4));
        $this->server_host_key_algorithms = explode(',', $this->_string_shift($response, $temp['length']));

        if (strlen($response) < 4) {
            return false;
        }
        $temp = unpack('Nlength', $this->_string_shift($response, 4));
        $this->encryption_algorithms_client_to_server = explode(',', $this->_string_shift($response, $temp['length']));

        if (strlen($response) < 4) {
            return false;
        }
        $temp = unpack('Nlength', $this->_string_shift($response, 4));
        $this->encryption_algorithms_server_to_client = explode(',', $this->_string_shift($response, $temp['length']));

        if (strlen($response) < 4) {
            return false;
        }
        $temp = unpack('Nlength', $this->_string_shift($response, 4));
        $this->mac_algorithms_client_to_server = explode(',', $this->_string_shift($response, $temp['length']));

        if (strlen($response) < 4) {
            return false;
        }
        $temp = unpack('Nlength', $this->_string_shift($response, 4));
        $this->mac_algorithms_server_to_client = explode(',', $this->_string_shift($response, $temp['length']));

        if (strlen($response) < 4) {
            return false;
        }
        $temp = unpack('Nlength', $this->_string_shift($response, 4));
        $this->compression_algorithms_client_to_server = explode(',', $this->_string_shift($response, $temp['length']));

        if (strlen($response) < 4) {
            return false;
        }
        $temp = unpack('Nlength', $this->_string_shift($response, 4));
        $this->compression_algorithms_server_to_client = explode(',', $this->_string_shift($response, $temp['length']));

        if (strlen($response) < 4) {
            return false;
        }
        $temp = unpack('Nlength', $this->_string_shift($response, 4));
        $this->languages_client_to_server = explode(',', $this->_string_shift($response, $temp['length']));

        if (strlen($response) < 4) {
            return false;
        }
        $temp = unpack('Nlength', $this->_string_shift($response, 4));
        $this->languages_server_to_client = explode(',', $this->_string_shift($response, $temp['length']));

        if (!strlen($response)) {
            return false;
        }
        extract(unpack('Cfirst_kex_packet_follows', $this->_string_shift($response, 1)));
        $first_kex_packet_follows = $first_kex_packet_follows != 0;

        if (!$this->send_kex_first && !$this->_send_binary_packet($kexinit_payload_client)) {
            return false;
        }

        // we need to decide upon the symmetric encryption algorithms before we do the diffie-hellman key exchange
        // we don't initialize any crypto-objects, yet - we do that, later. for now, we need the lengths to make the
        // diffie-hellman key exchange as fast as possible
        $decrypt = $this->_array_intersect_first($s2c_encryption_algorithms, $this->encryption_algorithms_server_to_client);
        $decryptKeyLength = $this->_encryption_algorithm_to_key_size($decrypt);
        if ($decryptKeyLength === null) {
            user_error('No compatible server to client encryption algorithms found');
            return $this->_disconnect(NET_SSH2_DISCONNECT_KEY_EXCHANGE_FAILED);
        }

        $encrypt = $this->_array_intersect_first($c2s_encryption_algorithms, $this->encryption_algorithms_client_to_server);
        $encryptKeyLength = $this->_encryption_algorithm_to_key_size($encrypt);
        if ($encryptKeyLength === null) {
            user_error('No compatible client to server encryption algorithms found');
            return $this->_disconnect(NET_SSH2_DISCONNECT_KEY_EXCHANGE_FAILED);
        }

        // through diffie-hellman key exchange a symmetric key is obtained
        $this->kex_algorithm = $kex_algorithm = $this->_array_intersect_first($kex_algorithms, $this->kex_algorithms);
        if ($kex_algorithm === false) {
            user_error('No compatible key exchange algorithms found');
            return $this->_disconnect(NET_SSH2_DISCONNECT_KEY_EXCHANGE_FAILED);
        }

        // Only relevant in diffie-hellman-group-exchange-sha{1,256}, otherwise empty.
        $exchange_hash_rfc4419 = '';

        if ($kex_algorithm === 'curve25519-sha256@libssh.org') {
            $x = Random::string(32);
            $eBytes = sodium_crypto_box_publickey_from_secretkey($x);
            $clientKexInitMessage = 'NET_SSH2_MSG_KEX_ECDH_INIT';
            $serverKexReplyMessage = 'NET_SSH2_MSG_KEX_ECDH_REPLY';
            $kexHash = new Hash('sha256');
        } else {
            if (strpos($kex_algorithm, 'diffie-hellman-group-exchange') === 0) {
                $dh_group_sizes_packed = pack(
                    'NNN',
                    $this->kex_dh_group_size_min,
                    $this->kex_dh_group_size_preferred,
                    $this->kex_dh_group_size_max
                );
                $packet = pack(
                    'Ca*',
                    NET_SSH2_MSG_KEXDH_GEX_REQUEST,
                    $dh_group_sizes_packed
                );
                if (!$this->_send_binary_packet($packet)) {
                    return false;
                }
                $this->_updateLogHistory('UNKNOWN (34)', 'NET_SSH2_MSG_KEXDH_GEX_REQUEST');

                $response = $this->_get_binary_packet();
                if ($response === false) {
                    $this->bitmap = 0;
                    user_error('Connection closed by server');
                    return false;
                }
                extract(unpack('Ctype', $this->_string_shift($response, 1)));
                if ($type != NET_SSH2_MSG_KEXDH_GEX_GROUP) {
                    user_error('Expected SSH_MSG_KEX_DH_GEX_GROUP');
                    return false;
                }
                $this->_updateLogHistory('NET_SSH2_MSG_KEXDH_REPLY', 'NET_SSH2_MSG_KEXDH_GEX_GROUP');

                if (strlen($response) < 4) {
                    return false;
                }
                extract(unpack('NprimeLength', $this->_string_shift($response, 4)));
                $primeBytes = $this->_string_shift($response, $primeLength);
                $prime = new BigInteger($primeBytes, -256);

                if (strlen($response) < 4) {
                    return false;
                }
                extract(unpack('NgLength', $this->_string_shift($response, 4)));
                $gBytes = $this->_string_shift($response, $gLength);
                $g = new BigInteger($gBytes, -256);

                $exchange_hash_rfc4419 = pack(
                    'a*Na*Na*',
                    $dh_group_sizes_packed,
                    $primeLength,
                    $primeBytes,
                    $gLength,
                    $gBytes
                );

                $clientKexInitMessage = 'NET_SSH2_MSG_KEXDH_GEX_INIT';
                $serverKexReplyMessage = 'NET_SSH2_MSG_KEXDH_GEX_REPLY';
            } else {
                switch ($kex_algorithm) {
                    // see http://tools.ietf.org/html/rfc2409#section-6.2 and
                    // http://tools.ietf.org/html/rfc2412, appendex E
                    case 'diffie-hellman-group1-sha1':
                        $prime = 'FFFFFFFFFFFFFFFFC90FDAA22168C234C4C6628B80DC1CD129024E088A67CC74' .
                                '020BBEA63B139B22514A08798E3404DDEF9519B3CD3A431B302B0A6DF25F1437' .
                                '4FE1356D6D51C245E485B576625E7EC6F44C42E9A637ED6B0BFF5CB6F406B7ED' .
                                'EE386BFB5A899FA5AE9F24117C4B1FE649286651ECE65381FFFFFFFFFFFFFFFF';
                        break;
                    // see http://tools.ietf.org/html/rfc3526#section-3
                    case 'diffie-hellman-group14-sha1':
                        $prime = 'FFFFFFFFFFFFFFFFC90FDAA22168C234C4C6628B80DC1CD129024E088A67CC74' .
                                '020BBEA63B139B22514A08798E3404DDEF9519B3CD3A431B302B0A6DF25F1437' .
                                '4FE1356D6D51C245E485B576625E7EC6F44C42E9A637ED6B0BFF5CB6F406B7ED' .
                                'EE386BFB5A899FA5AE9F24117C4B1FE649286651ECE45B3DC2007CB8A163BF05' .
                                '98DA48361C55D39A69163FA8FD24CF5F83655D23DCA3AD961C62F356208552BB' .
                                '9ED529077096966D670C354E4ABC9804F1746C08CA18217C32905E462E36CE3B' .
                                'E39E772C180E86039B2783A2EC07A28FB5C55DF06F4C52C9DE2BCBF695581718' .
                                '3995497CEA956AE515D2261898FA051015728E5A8AACAA68FFFFFFFFFFFFFFFF';
                        break;
                }
                // For both diffie-hellman-group1-sha1 and diffie-hellman-group14-sha1
                // the generator field element is 2 (decimal) and the hash function is sha1.
                $g = new BigInteger(2);
                $prime = new BigInteger($prime, 16);
                $clientKexInitMessage = 'NET_SSH2_MSG_KEXDH_INIT';
                $serverKexReplyMessage = 'NET_SSH2_MSG_KEXDH_REPLY';
            }

            switch ($kex_algorithm) {
                case 'diffie-hellman-group-exchange-sha256':
                    $kexHash = new Hash('sha256');
                    break;
                default:
                    $kexHash = new Hash('sha1');
            }

            /* To increase the speed of the key exchange, both client and server may
            reduce the size of their private exponents.  It should be at least
            twice as long as the key material that is generated from the shared
            secret.  For more details, see the paper by van Oorschot and Wiener
            [VAN-OORSCHOT].

            -- http://tools.ietf.org/html/rfc4419#section-6.2 */
            $one = new BigInteger(1);
            $keyLength = min($kexHash->getLength(), max($encryptKeyLength, $decryptKeyLength));
            $max = $one->bitwise_leftShift(16 * $keyLength); // 2 * 8 * $keyLength
            $max = $max->subtract($one);

            $x = $one->random($one, $max);
            $e = $g->modPow($x, $prime);

            $eBytes = $e->toBytes(true);
        }
        $data = pack('CNa*', constant($clientKexInitMessage), strlen($eBytes), $eBytes);

        if (!$this->_send_binary_packet($data)) {
            $this->bitmap = 0;
            user_error('Connection closed by server');
            return false;
        }
        switch ($clientKexInitMessage) {
            case 'NET_SSH2_MSG_KEX_ECDH_INIT':
                $this->_updateLogHistory('NET_SSH2_MSG_KEXDH_INIT', 'NET_SSH2_MSG_KEX_ECDH_INIT');
                break;
            case 'NET_SSH2_MSG_KEXDH_GEX_INIT':
                $this->_updateLogHistory('UNKNOWN (32)', 'NET_SSH2_MSG_KEXDH_GEX_INIT');
        }

        $response = $this->_get_binary_packet();
        if ($response === false) {
            $this->bitmap = 0;
            user_error('Connection closed by server');
            return false;
        }
        if (!strlen($response)) {
            return false;
        }
        extract(unpack('Ctype', $this->_string_shift($response, 1)));

        if ($type != constant($serverKexReplyMessage)) {
            user_error("Expected $serverKexReplyMessage");
            return false;
        }
        switch ($serverKexReplyMessage) {
            case 'NET_SSH2_MSG_KEX_ECDH_REPLY':
                $this->_updateLogHistory('NET_SSH2_MSG_KEXDH_REPLY', 'NET_SSH2_MSG_KEX_ECDH_REPLY');
                break;
            case 'NET_SSH2_MSG_KEXDH_GEX_REPLY':
                $this->_updateLogHistory('UNKNOWN (33)', 'NET_SSH2_MSG_KEXDH_GEX_REPLY');
        }

        if (strlen($response) < 4) {
            return false;
        }
        $temp = unpack('Nlength', $this->_string_shift($response, 4));
        $this->server_public_host_key = $server_public_host_key = $this->_string_shift($response, $temp['length']);

        if (strlen($server_public_host_key) < 4) {
            return false;
        }
        $temp = unpack('Nlength', $this->_string_shift($server_public_host_key, 4));
        $public_key_format = $this->_string_shift($server_public_host_key, $temp['length']);

        if (strlen($response) < 4) {
            return false;
        }
        $temp = unpack('Nlength', $this->_string_shift($response, 4));
        $fBytes = $this->_string_shift($response, $temp['length']);

        if (strlen($response) < 4) {
            return false;
        }
        $temp = unpack('Nlength', $this->_string_shift($response, 4));
        $this->signature = $this->_string_shift($response, $temp['length']);

        if (strlen($this->signature) < 4) {
            return false;
        }
        $temp = unpack('Nlength', $this->_string_shift($this->signature, 4));
        $this->signature_format = $this->_string_shift($this->signature, $temp['length']);

        if ($kex_algorithm === 'curve25519-sha256@libssh.org') {
            if (strlen($fBytes) !== 32) {
                user_error('Received curve25519 public key of invalid length.');
                return false;
            }
            $key = new BigInteger(sodium_crypto_scalarmult($x, $fBytes), 256);
            // sodium_compat doesn't emulate sodium_memzero
            // also, with v1 of libsodium API the extension identifies itself as
            // libsodium whereas v2 of the libsodium API (what PHP 7.2+ includes)
            // identifies itself as sodium. sodium_compat uses the v1 API to
            // emulate the v2 API if it's the v1 API that's available
            if (extension_loaded('sodium') || extension_loaded('libsodium')) {
                sodium_memzero($x);
            }
        } else {
            $f = new BigInteger($fBytes, -256);
            $key = $f->modPow($x, $prime);
        }
        $keyBytes = $key->toBytes(true);

        $this->exchange_hash = pack(
            'Na*Na*Na*Na*Na*a*Na*Na*Na*',
            strlen($this->identifier),
            $this->identifier,
            strlen($this->server_identifier),
            $this->server_identifier,
            strlen($kexinit_payload_client),
            $kexinit_payload_client,
            strlen($kexinit_payload_server),
            $kexinit_payload_server,
            strlen($this->server_public_host_key),
            $this->server_public_host_key,
            $exchange_hash_rfc4419,
            strlen($eBytes),
            $eBytes,
            strlen($fBytes),
            $fBytes,
            strlen($keyBytes),
            $keyBytes
        );

        $this->exchange_hash = $kexHash->hash($this->exchange_hash);

        if ($this->session_id === false) {
            $this->session_id = $this->exchange_hash;
        }

        $server_host_key_algorithm = $this->_array_intersect_first($server_host_key_algorithms, $this->server_host_key_algorithms);
        if ($server_host_key_algorithm === false) {
            user_error('No compatible server host key algorithms found');
            return $this->_disconnect(NET_SSH2_DISCONNECT_KEY_EXCHANGE_FAILED);
        }

        switch ($server_host_key_algorithm) {
            case 'ssh-dss':
                $expected_key_format = 'ssh-dss';
                break;
            //case 'rsa-sha2-256':
            //case 'rsa-sha2-512':
            //case 'ssh-rsa':
            default:
                $expected_key_format = 'ssh-rsa';
        }

        if ($public_key_format != $expected_key_format || $this->signature_format != $server_host_key_algorithm) {
            switch (true) {
                case $this->signature_format == $server_host_key_algorithm:
                case $server_host_key_algorithm != 'rsa-sha2-256' && $server_host_key_algorithm != 'rsa-sha2-512':
                case $this->signature_format != 'ssh-rsa':
                    user_error('Server Host Key Algorithm Mismatch');
                    return $this->_disconnect(NET_SSH2_DISCONNECT_KEY_EXCHANGE_FAILED);
            }
        }

        $packet = pack(
            'C',
            NET_SSH2_MSG_NEWKEYS
        );

        if (!$this->_send_binary_packet($packet)) {
            return false;
        }

        $response = $this->_get_binary_packet();

        if ($response === false) {
            $this->bitmap = 0;
            user_error('Connection closed by server');
            return false;
        }

        if (!strlen($response)) {
            return false;
        }
        extract(unpack('Ctype', $this->_string_shift($response, 1)));

        if ($type != NET_SSH2_MSG_NEWKEYS) {
            user_error('Expected SSH_MSG_NEWKEYS');
            return false;
        }

        $keyBytes = pack('Na*', strlen($keyBytes), $keyBytes);

        $this->encrypt = $this->_encryption_algorithm_to_crypt_instance($encrypt);
        if ($this->encrypt) {
            if ($this->crypto_engine) {
                $this->encrypt->setPreferredEngine($this->crypto_engine);
            }
            if ($this->encrypt->block_size) {
                $this->encrypt_block_size = $this->encrypt->block_size;
            }
            $this->encrypt->enableContinuousBuffer();
            $this->encrypt->disablePadding();

            if ($this->encrypt->getBlockLength()) {
                $this->encrypt_block_size = $this->encrypt->getBlockLength() >> 3;
            }

            $iv = $kexHash->hash($keyBytes . $this->exchange_hash . 'A' . $this->session_id);
            while ($this->encrypt_block_size > strlen($iv)) {
                $iv.= $kexHash->hash($keyBytes . $this->exchange_hash . $iv);
            }
            $this->encrypt->setIV(substr($iv, 0, $this->encrypt_block_size));

            $key = $kexHash->hash($keyBytes . $this->exchange_hash . 'C' . $this->session_id);
            while ($encryptKeyLength > strlen($key)) {
                $key.= $kexHash->hash($keyBytes . $this->exchange_hash . $key);
            }
            $this->encrypt->setKey(substr($key, 0, $encryptKeyLength));

            $this->encrypt->name = $decrypt;
        }

        $this->decrypt = $this->_encryption_algorithm_to_crypt_instance($decrypt);
        if ($this->decrypt) {
            if ($this->crypto_engine) {
                $this->decrypt->setPreferredEngine($this->crypto_engine);
            }
            if ($this->decrypt->block_size) {
                $this->decrypt_block_size = $this->decrypt->block_size;
            }
            $this->decrypt->enableContinuousBuffer();
            $this->decrypt->disablePadding();

            if ($this->decrypt->getBlockLength()) {
                $this->decrypt_block_size = $this->decrypt->getBlockLength() >> 3;
            }

            $iv = $kexHash->hash($keyBytes . $this->exchange_hash . 'B' . $this->session_id);
            while ($this->decrypt_block_size > strlen($iv)) {
                $iv.= $kexHash->hash($keyBytes . $this->exchange_hash . $iv);
            }
            $this->decrypt->setIV(substr($iv, 0, $this->decrypt_block_size));

            $key = $kexHash->hash($keyBytes . $this->exchange_hash . 'D' . $this->session_id);
            while ($decryptKeyLength > strlen($key)) {
                $key.= $kexHash->hash($keyBytes . $this->exchange_hash . $key);
            }
            $this->decrypt->setKey(substr($key, 0, $decryptKeyLength));

            $this->decrypt->name = $decrypt;
        }

        /* The "arcfour128" algorithm is the RC4 cipher, as described in
           [SCHNEIER], using a 128-bit key.  The first 1536 bytes of keystream
           generated by the cipher MUST be discarded, and the first byte of the
           first encrypted packet MUST be encrypted using the 1537th byte of
           keystream.

           -- http://tools.ietf.org/html/rfc4345#section-4 */
        if ($encrypt == 'arcfour128' || $encrypt == 'arcfour256') {
            $this->encrypt->encrypt(str_repeat("\0", 1536));
        }
        if ($decrypt == 'arcfour128' || $decrypt == 'arcfour256') {
            $this->decrypt->decrypt(str_repeat("\0", 1536));
        }

        $mac_algorithm = $this->_array_intersect_first($c2s_mac_algorithms, $this->mac_algorithms_client_to_server);
        if ($mac_algorithm === false) {
            user_error('No compatible client to server message authentication algorithms found');
            return $this->_disconnect(NET_SSH2_DISCONNECT_KEY_EXCHANGE_FAILED);
        }

        $createKeyLength = 0; // ie. $mac_algorithm == 'none'
        switch ($mac_algorithm) {
            case 'hmac-sha2-256':
                $this->hmac_create = new Hash('sha256');
                $createKeyLength = 32;
                break;
            case 'hmac-sha1':
                $this->hmac_create = new Hash('sha1');
                $createKeyLength = 20;
                break;
            case 'hmac-sha1-96':
                $this->hmac_create = new Hash('sha1-96');
                $createKeyLength = 20;
                break;
            case 'hmac-md5':
                $this->hmac_create = new Hash('md5');
                $createKeyLength = 16;
                break;
            case 'hmac-md5-96':
                $this->hmac_create = new Hash('md5-96');
                $createKeyLength = 16;
        }
        $this->hmac_create->name = $mac_algorithm;

        $mac_algorithm = $this->_array_intersect_first($s2c_mac_algorithms, $this->mac_algorithms_server_to_client);
        if ($mac_algorithm === false) {
            user_error('No compatible server to client message authentication algorithms found');
            return $this->_disconnect(NET_SSH2_DISCONNECT_KEY_EXCHANGE_FAILED);
        }

        $checkKeyLength = 0;
        $this->hmac_size = 0;
        switch ($mac_algorithm) {
            case 'hmac-sha2-256':
                $this->hmac_check = new Hash('sha256');
                $checkKeyLength = 32;
                $this->hmac_size = 32;
                break;
            case 'hmac-sha1':
                $this->hmac_check = new Hash('sha1');
                $checkKeyLength = 20;
                $this->hmac_size = 20;
                break;
            case 'hmac-sha1-96':
                $this->hmac_check = new Hash('sha1-96');
                $checkKeyLength = 20;
                $this->hmac_size = 12;
                break;
            case 'hmac-md5':
                $this->hmac_check = new Hash('md5');
                $checkKeyLength = 16;
                $this->hmac_size = 16;
                break;
            case 'hmac-md5-96':
                $this->hmac_check = new Hash('md5-96');
                $checkKeyLength = 16;
                $this->hmac_size = 12;
        }
        $this->hmac_check->name = $mac_algorithm;

        $key = $kexHash->hash($keyBytes . $this->exchange_hash . 'E' . $this->session_id);
        while ($createKeyLength > strlen($key)) {
            $key.= $kexHash->hash($keyBytes . $this->exchange_hash . $key);
        }
        $this->hmac_create->setKey(substr($key, 0, $createKeyLength));

        $key = $kexHash->hash($keyBytes . $this->exchange_hash . 'F' . $this->session_id);
        while ($checkKeyLength > strlen($key)) {
            $key.= $kexHash->hash($keyBytes . $this->exchange_hash . $key);
        }
        $this->hmac_check->setKey(substr($key, 0, $checkKeyLength));

        $compression_algorithm = $this->_array_intersect_first($c2s_compression_algorithms, $this->compression_algorithms_client_to_server);
        if ($compression_algorithm === false) {
            user_error('No compatible client to server compression algorithms found');
            return $this->_disconnect(NET_SSH2_DISCONNECT_KEY_EXCHANGE_FAILED);
        }
        //$this->decompress = $compression_algorithm == 'zlib';

        $compression_algorithm = $this->_array_intersect_first($s2c_compression_algorithms, $this->compression_algorithms_client_to_server);
        if ($compression_algorithm === false) {
            user_error('No compatible server to client compression algorithms found');
            return $this->_disconnect(NET_SSH2_DISCONNECT_KEY_EXCHANGE_FAILED);
        }
        //$this->compress = $compression_algorithm == 'zlib';

        return true;
    }

    /**
     * Maps an encryption algorithm name to the number of key bytes.
     *
     * @param string $algorithm Name of the encryption algorithm
     * @return int|null Number of bytes as an integer or null for unknown
     * @access private
     */
    function _encryption_algorithm_to_key_size($algorithm)
    {
        if ($this->bad_key_size_fix && $this->_bad_algorithm_candidate($algorithm)) {
            return 16;
        }

        switch ($algorithm) {
            case 'none':
                return 0;
            case 'aes128-cbc':
            case 'aes128-ctr':
            case 'arcfour':
            case 'arcfour128':
            case 'blowfish-cbc':
            case 'blowfish-ctr':
            case 'twofish128-cbc':
            case 'twofish128-ctr':
                return 16;
            case '3des-cbc':
            case '3des-ctr':
            case 'aes192-cbc':
            case 'aes192-ctr':
            case 'twofish192-cbc':
            case 'twofish192-ctr':
                return 24;
            case 'aes256-cbc':
            case 'aes256-ctr':
            case 'arcfour256':
            case 'twofish-cbc':
            case 'twofish256-cbc':
            case 'twofish256-ctr':
                return 32;
        }
        return null;
    }

    /**
     * Maps an encryption algorithm name to an instance of a subclass of
     * \phpseclib\Crypt\Base.
     *
     * @param string $algorithm Name of the encryption algorithm
     * @return mixed Instance of \phpseclib\Crypt\Base or null for unknown
     * @access private
     */
    function _encryption_algorithm_to_crypt_instance($algorithm)
    {
        switch ($algorithm) {
            case '3des-cbc':
                return new TripleDES();
            case '3des-ctr':
                return new TripleDES(Base::MODE_CTR);
            case 'aes256-cbc':
            case 'aes192-cbc':
            case 'aes128-cbc':
                return new Rijndael();
            case 'aes256-ctr':
            case 'aes192-ctr':
            case 'aes128-ctr':
                return new Rijndael(Base::MODE_CTR);
            case 'blowfish-cbc':
                return new Blowfish();
            case 'blowfish-ctr':
                return new Blowfish(Base::MODE_CTR);
            case 'twofish128-cbc':
            case 'twofish192-cbc':
            case 'twofish256-cbc':
            case 'twofish-cbc':
                return new Twofish();
            case 'twofish128-ctr':
            case 'twofish192-ctr':
            case 'twofish256-ctr':
                return new Twofish(Base::MODE_CTR);
            case 'arcfour':
            case 'arcfour128':
            case 'arcfour256':
                return new RC4();
        }
        return null;
    }

    /**
     * Tests whether or not proposed algorithm has a potential for issues
     *
     * @link https://www.chiark.greenend.org.uk/~sgtatham/putty/wishlist/ssh2-aesctr-openssh.html
     * @link https://bugzilla.mindrot.org/show_bug.cgi?id=1291
     * @param string $algorithm Name of the encryption algorithm
     * @return bool
     * @access private
     */
    function _bad_algorithm_candidate($algorithm)
    {
        switch ($algorithm) {
            case 'arcfour256':
            case 'aes192-ctr':
            case 'aes256-ctr':
                return true;
        }

        return false;
    }

    /**
     * Login
     *
     * The $password parameter can be a plaintext password, a \phpseclib\Crypt\RSA object or an array
     *
     * @param string $username
     * @return bool
     * @see self::_login()
     * @access public
     */
    function login($username)
    {
        $args = func_get_args();
        $this->auth[] = $args;

        // try logging with 'none' as an authentication method first since that's what
        // PuTTY does
        if (substr($this->server_identifier, 0, 13) != 'SSH-2.0-CoreFTP') {
            if ($this->_login($username)) {
                return true;
            }
            if (count($args) == 1) {
                return false;
            }
        }
        return call_user_func_array(array(&$this, '_login'), $args);
    }

    /**
     * Login Helper
     *
     * @param string $username
     * @return bool
     * @see self::_login_helper()
     * @access private
     */
    function _login($username)
    {
        if (!($this->bitmap & self::MASK_CONSTRUCTOR)) {
            if (!$this->_connect()) {
                return false;
            }
        }

        $args = array_slice(func_get_args(), 1);
        if (empty($args)) {
            return $this->_login_helper($username);
        }

        foreach ($args as $arg) {
            if ($this->_login_helper($username, $arg)) {
                return true;
            }
        }
        return false;
    }

    /**
     * Login Helper
     *
     * @param string $username
     * @param string $password
     * @return bool
     * @access private
     * @internal It might be worthwhile, at some point, to protect against {@link http://tools.ietf.org/html/rfc4251#section-9.3.9 traffic analysis}
     *           by sending dummy SSH_MSG_IGNORE messages.
     */
    function _login_helper($username, $password = null)
    {
        if (!($this->bitmap & self::MASK_CONNECTED)) {
            return false;
        }

        if (!($this->bitmap & self::MASK_LOGIN_REQ)) {
            $packet = pack(
                'CNa*',
                NET_SSH2_MSG_SERVICE_REQUEST,
                strlen('ssh-userauth'),
                'ssh-userauth'
            );

            if (!$this->_send_binary_packet($packet)) {
                return false;
            }

            $response = $this->_get_binary_packet();
            if ($response === false) {
                if ($this->retry_connect) {
                    $this->retry_connect = false;
                    if (!$this->_connect()) {
                        return false;
                    }
                    return $this->_login_helper($username, $password);
                }
                $this->bitmap = 0;
                user_error('Connection closed by server');
                return false;
            }

            if (strlen($response) < 4) {
                return false;
            }
            extract(unpack('Ctype', $this->_string_shift($response, 1)));

            if ($type != NET_SSH2_MSG_SERVICE_ACCEPT) {
                user_error('Expected SSH_MSG_SERVICE_ACCEPT');
                return false;
            }
            $this->bitmap |= self::MASK_LOGIN_REQ;
        }

        if (strlen($this->last_interactive_response)) {
            return !is_string($password) && !is_array($password) ? false : $this->_keyboard_interactive_process($password);
        }

        if ($password instanceof RSA) {
            return $this->_privatekey_login($username, $password);
        } elseif ($password instanceof Agent) {
            return $this->_ssh_agent_login($username, $password);
        }

        if (is_array($password)) {
            if ($this->_keyboard_interactive_login($username, $password)) {
                $this->bitmap |= self::MASK_LOGIN;
                return true;
            }
            return false;
        }

        if (!isset($password)) {
            $packet = pack(
                'CNa*Na*Na*',
                NET_SSH2_MSG_USERAUTH_REQUEST,
                strlen($username),
                $username,
                strlen('ssh-connection'),
                'ssh-connection',
                strlen('none'),
                'none'
            );

            if (!$this->_send_binary_packet($packet)) {
                return false;
            }

            $response = $this->_get_binary_packet();
            if ($response === false) {
                $this->bitmap = 0;
                user_error('Connection closed by server');
                return false;
            }

            if (!strlen($response)) {
                return false;
            }
            extract(unpack('Ctype', $this->_string_shift($response, 1)));

            switch ($type) {
                case NET_SSH2_MSG_USERAUTH_SUCCESS:
                    $this->bitmap |= self::MASK_LOGIN;
                    return true;
                //case NET_SSH2_MSG_USERAUTH_FAILURE:
                default:
                    return false;
            }
        }

        $packet = pack(
            'CNa*Na*Na*CNa*',
            NET_SSH2_MSG_USERAUTH_REQUEST,
            strlen($username),
            $username,
            strlen('ssh-connection'),
            'ssh-connection',
            strlen('password'),
            'password',
            0,
            strlen($password),
            $password
        );

        // remove the username and password from the logged packet
        if (!defined('NET_SSH2_LOGGING')) {
            $logged = null;
        } else {
            $logged = pack(
                'CNa*Na*Na*CNa*',
                NET_SSH2_MSG_USERAUTH_REQUEST,
                strlen('username'),
                'username',
                strlen('ssh-connection'),
                'ssh-connection',
                strlen('password'),
                'password',
                0,
                strlen('password'),
                'password'
            );
        }

        if (!$this->_send_binary_packet($packet, $logged)) {
            return false;
        }

        $response = $this->_get_binary_packet();
        if ($response === false) {
            $this->bitmap = 0;
            user_error('Connection closed by server');
            return false;
        }

        if (!strlen($response)) {
            return false;
        }
        extract(unpack('Ctype', $this->_string_shift($response, 1)));

        switch ($type) {
            case NET_SSH2_MSG_USERAUTH_PASSWD_CHANGEREQ: // in theory, the password can be changed
                $this->_updateLogHistory('UNKNOWN (60)', 'NET_SSH2_MSG_USERAUTH_PASSWD_CHANGEREQ');
                if (strlen($response) < 4) {
                    return false;
                }
                extract(unpack('Nlength', $this->_string_shift($response, 4)));
                $this->errors[] = 'SSH_MSG_USERAUTH_PASSWD_CHANGEREQ: ' . $this->_string_shift($response, $length);
                return $this->_disconnect(NET_SSH2_DISCONNECT_AUTH_CANCELLED_BY_USER);
            case NET_SSH2_MSG_USERAUTH_FAILURE:
                // can we use keyboard-interactive authentication?  if not then either the login is bad or the server employees
                // multi-factor authentication
                if (strlen($response) < 4) {
                    return false;
                }
                extract(unpack('Nlength', $this->_string_shift($response, 4)));
                $auth_methods = explode(',', $this->_string_shift($response, $length));
                if (!strlen($response)) {
                    return false;
                }
                extract(unpack('Cpartial_success', $this->_string_shift($response, 1)));
                $partial_success = $partial_success != 0;

                if (!$partial_success && in_array('keyboard-interactive', $auth_methods)) {
                    if ($this->_keyboard_interactive_login($username, $password)) {
                        $this->bitmap |= self::MASK_LOGIN;
                        return true;
                    }
                    return false;
                }
                return false;
            case NET_SSH2_MSG_USERAUTH_SUCCESS:
                $this->bitmap |= self::MASK_LOGIN;
                return true;
        }

        return false;
    }

    /**
     * Login via keyboard-interactive authentication
     *
     * See {@link http://tools.ietf.org/html/rfc4256 RFC4256} for details.  This is not a full-featured keyboard-interactive authenticator.
     *
     * @param string $username
     * @param string $password
     * @return bool
     * @access private
     */
    function _keyboard_interactive_login($username, $password)
    {
        $packet = pack(
            'CNa*Na*Na*Na*Na*',
            NET_SSH2_MSG_USERAUTH_REQUEST,
            strlen($username),
            $username,
            strlen('ssh-connection'),
            'ssh-connection',
            strlen('keyboard-interactive'),
            'keyboard-interactive',
            0,
            '',
            0,
            ''
        );

        if (!$this->_send_binary_packet($packet)) {
            return false;
        }

        return $this->_keyboard_interactive_process($password);
    }

    /**
     * Handle the keyboard-interactive requests / responses.
     *
     * @return bool
     * @access private
     */
    function _keyboard_interactive_process()
    {
        $responses = func_get_args();

        if (strlen($this->last_interactive_response)) {
            $response = $this->last_interactive_response;
        } else {
            $orig = $response = $this->_get_binary_packet();
            if ($response === false) {
                $this->bitmap = 0;
                user_error('Connection closed by server');
                return false;
            }
        }

        if (!strlen($response)) {
            return false;
        }
        extract(unpack('Ctype', $this->_string_shift($response, 1)));

        switch ($type) {
            case NET_SSH2_MSG_USERAUTH_INFO_REQUEST:
                if (strlen($response) < 4) {
                    return false;
                }
                extract(unpack('Nlength', $this->_string_shift($response, 4)));
                $this->_string_shift($response, $length); // name; may be empty
                if (strlen($response) < 4) {
                    return false;
                }
                extract(unpack('Nlength', $this->_string_shift($response, 4)));
                $this->_string_shift($response, $length); // instruction; may be empty
                if (strlen($response) < 4) {
                    return false;
                }
                extract(unpack('Nlength', $this->_string_shift($response, 4)));
                $this->_string_shift($response, $length); // language tag; may be empty
                if (strlen($response) < 4) {
                    return false;
                }
                extract(unpack('Nnum_prompts', $this->_string_shift($response, 4)));

                for ($i = 0; $i < count($responses); $i++) {
                    if (is_array($responses[$i])) {
                        foreach ($responses[$i] as $key => $value) {
                            $this->keyboard_requests_responses[$key] = $value;
                        }
                        unset($responses[$i]);
                    }
                }
                $responses = array_values($responses);

                if (isset($this->keyboard_requests_responses)) {
                    for ($i = 0; $i < $num_prompts; $i++) {
                        if (strlen($response) < 4) {
                            return false;
                        }
                        extract(unpack('Nlength', $this->_string_shift($response, 4)));
                        // prompt - ie. "Password: "; must not be empty
                        $prompt = $this->_string_shift($response, $length);
                        //$echo = $this->_string_shift($response) != chr(0);
                        foreach ($this->keyboard_requests_responses as $key => $value) {
                            if (substr($prompt, 0, strlen($key)) == $key) {
                                $responses[] = $value;
                                break;
                            }
                        }
                    }
                }

                // see http://tools.ietf.org/html/rfc4256#section-3.2
                if (strlen($this->last_interactive_response)) {
                    $this->last_interactive_response = '';
                } else {
                    $this->_updateLogHistory('UNKNOWN (60)', 'NET_SSH2_MSG_USERAUTH_INFO_REQUEST');
                }

                if (!count($responses) && $num_prompts) {
                    $this->last_interactive_response = $orig;
                    return false;
                }

                /*
                   After obtaining the requested information from the user, the client
                   MUST respond with an SSH_MSG_USERAUTH_INFO_RESPONSE message.
                */
                // see http://tools.ietf.org/html/rfc4256#section-3.4
                $packet = $logged = pack('CN', NET_SSH2_MSG_USERAUTH_INFO_RESPONSE, count($responses));
                for ($i = 0; $i < count($responses); $i++) {
                    $packet.= pack('Na*', strlen($responses[$i]), $responses[$i]);
                    $logged.= pack('Na*', strlen('dummy-answer'), 'dummy-answer');
                }

                if (!$this->_send_binary_packet($packet, $logged)) {
                    return false;
                }

                $this->_updateLogHistory('UNKNOWN (61)', 'NET_SSH2_MSG_USERAUTH_INFO_RESPONSE');

                /*
                   After receiving the response, the server MUST send either an
                   SSH_MSG_USERAUTH_SUCCESS, SSH_MSG_USERAUTH_FAILURE, or another
                   SSH_MSG_USERAUTH_INFO_REQUEST message.
                */
                // maybe phpseclib should force close the connection after x request / responses?  unless something like that is done
                // there could be an infinite loop of request / responses.
                return $this->_keyboard_interactive_process();
            case NET_SSH2_MSG_USERAUTH_SUCCESS:
                return true;
            case NET_SSH2_MSG_USERAUTH_FAILURE:
                return false;
        }

        return false;
    }

    /**
     * Login with an ssh-agent provided key
     *
     * @param string $username
     * @param \phpseclib\System\SSH\Agent $agent
     * @return bool
     * @access private
     */
    function _ssh_agent_login($username, $agent)
    {
        $this->agent = $agent;
        $keys = $agent->requestIdentities();
        foreach ($keys as $key) {
            if ($this->_privatekey_login($username, $key)) {
                return true;
            }
        }

        return false;
    }

    /**
     * Login with an RSA private key
     *
     * @param string $username
     * @param \phpseclib\Crypt\RSA $privatekey
     * @return bool
     * @access private
     * @internal It might be worthwhile, at some point, to protect against {@link http://tools.ietf.org/html/rfc4251#section-9.3.9 traffic analysis}
     *           by sending dummy SSH_MSG_IGNORE messages.
     */
    function _privatekey_login($username, $privatekey)
    {
        // see http://tools.ietf.org/html/rfc4253#page-15
        $publickey = $privatekey->getPublicKey(RSA::PUBLIC_FORMAT_RAW);
        if ($publickey === false) {
            return false;
        }

        $publickey = array(
            'e' => $publickey['e']->toBytes(true),
            'n' => $publickey['n']->toBytes(true)
        );
        $publickey = pack(
            'Na*Na*Na*',
            strlen('ssh-rsa'),
            'ssh-rsa',
            strlen($publickey['e']),
            $publickey['e'],
            strlen($publickey['n']),
            $publickey['n']
        );

        switch ($this->signature_format) {
            case 'rsa-sha2-512':
                $hash = 'sha512';
                $signatureType = 'rsa-sha2-512';
                break;
            case 'rsa-sha2-256':
                $hash = 'sha256';
                $signatureType = 'rsa-sha2-256';
                break;
            //case 'ssh-rsa':
            default:
                $hash = 'sha1';
                $signatureType = 'ssh-rsa';
        }

        $part1 = pack(
            'CNa*Na*Na*',
            NET_SSH2_MSG_USERAUTH_REQUEST,
            strlen($username),
            $username,
            strlen('ssh-connection'),
            'ssh-connection',
            strlen('publickey'),
            'publickey'
        );
        $part2 = pack('Na*Na*', strlen($signatureType), $signatureType, strlen($publickey), $publickey);

        $packet = $part1 . chr(0) . $part2;
        if (!$this->_send_binary_packet($packet)) {
            return false;
        }

        $response = $this->_get_binary_packet();
        if ($response === false) {
            $this->bitmap = 0;
            user_error('Connection closed by server');
            return false;
        }

        if (!strlen($response)) {
            return false;
        }
        extract(unpack('Ctype', $this->_string_shift($response, 1)));

        switch ($type) {
            case NET_SSH2_MSG_USERAUTH_FAILURE:
                if (strlen($response) < 4) {
                    return false;
                }
                extract(unpack('Nlength', $this->_string_shift($response, 4)));
                $this->errors[] = 'SSH_MSG_USERAUTH_FAILURE: ' . $this->_string_shift($response, $length);
                return false;
            case NET_SSH2_MSG_USERAUTH_PK_OK:
                // we'll just take it on faith that the public key blob and the public key algorithm name are as
                // they should be
                $this->_updateLogHistory('UNKNOWN (60)', 'NET_SSH2_MSG_USERAUTH_PK_OK');
        }

        $packet = $part1 . chr(1) . $part2;
        $privatekey->setSignatureMode(RSA::SIGNATURE_PKCS1);
        $privatekey->setHash($hash);
        $signature = $privatekey->sign(pack('Na*a*', strlen($this->session_id), $this->session_id, $packet));
        $signature = pack('Na*Na*', strlen($signatureType), $signatureType, strlen($signature), $signature);
        $packet.= pack('Na*', strlen($signature), $signature);

        if (!$this->_send_binary_packet($packet)) {
            return false;
        }

        $response = $this->_get_binary_packet();
        if ($response === false) {
            $this->bitmap = 0;
            user_error('Connection closed by server');
            return false;
        }

        if (!strlen($response)) {
            return false;
        }
        extract(unpack('Ctype', $this->_string_shift($response, 1)));

        switch ($type) {
            case NET_SSH2_MSG_USERAUTH_FAILURE:
                // either the login is bad or the server employs multi-factor authentication
                return false;
            case NET_SSH2_MSG_USERAUTH_SUCCESS:
                $this->bitmap |= self::MASK_LOGIN;
                return true;
        }

        return false;
    }

    /**
     * Set Timeout
     *
     * $ssh->exec('ping 127.0.0.1'); on a Linux host will never return and will run indefinitely.  setTimeout() makes it so it'll timeout.
     * Setting $timeout to false or 0 will mean there is no timeout.
     *
     * @param mixed $timeout
     * @access public
     */
    function setTimeout($timeout)
    {
        $this->timeout = $this->curTimeout = $timeout;
    }

    /**
     * Set Keep Alive
     *
     * Sends an SSH2_MSG_IGNORE message every x seconds, if x is a positive non-zero number.
     *
     * @param mixed $timeout
     * @access public
     */
    function setKeepAlive($interval)
    {
        $this->keepAlive = $interval;
    }

    /**
     * Get the output from stdError
     *
     * @access public
     */
    function getStdError()
    {
        return $this->stdErrorLog;
    }

    /**
     * Execute Command
     *
     * If $callback is set to false then \phpseclib\Net\SSH2::_get_channel_packet(self::CHANNEL_EXEC) will need to be called manually.
     * In all likelihood, this is not a feature you want to be taking advantage of.
     *
     * @param string $command
     * @param Callback $callback
     * @return string
     * @access public
     */
    function exec($command, $callback = null)
    {
        $this->curTimeout = $this->timeout;
        $this->is_timeout = false;
        $this->stdErrorLog = '';

        if (!$this->isAuthenticated()) {
            return false;
        }

        if ($this->in_request_pty_exec) {
            user_error('If you want to run multiple exec()\'s you will need to disable (and re-enable if appropriate) a PTY for each one.');
            return false;
        }

        // RFC4254 defines the (client) window size as "bytes the other party can send before it must wait for the window to
        // be adjusted".  0x7FFFFFFF is, at 2GB, the max size.  technically, it should probably be decremented, but,
        // honestly, if you're transferring more than 2GB, you probably shouldn't be using phpseclib, anyway.
        // see http://tools.ietf.org/html/rfc4254#section-5.2 for more info
        $this->window_size_server_to_client[self::CHANNEL_EXEC] = $this->window_size;
        // 0x8000 is the maximum max packet size, per http://tools.ietf.org/html/rfc4253#section-6.1, although since PuTTy
        // uses 0x4000, that's what will be used here, as well.
        $packet_size = 0x4000;

        $packet = pack(
            'CNa*N3',
            NET_SSH2_MSG_CHANNEL_OPEN,
            strlen('session'),
            'session',
            self::CHANNEL_EXEC,
            $this->window_size_server_to_client[self::CHANNEL_EXEC],
            $packet_size
        );

        if (!$this->_send_binary_packet($packet)) {
            return false;
        }

        $this->channel_status[self::CHANNEL_EXEC] = NET_SSH2_MSG_CHANNEL_OPEN;

        $response = $this->_get_channel_packet(self::CHANNEL_EXEC);
        if ($response === false) {
            return false;
        }

        if ($this->request_pty === true) {
            $terminal_modes = pack('C', NET_SSH2_TTY_OP_END);
            $packet = pack(
                'CNNa*CNa*N5a*',
                NET_SSH2_MSG_CHANNEL_REQUEST,
                $this->server_channels[self::CHANNEL_EXEC],
                strlen('pty-req'),
                'pty-req',
                1,
                strlen('vt100'),
                'vt100',
                $this->windowColumns,
                $this->windowRows,
                0,
                0,
                strlen($terminal_modes),
                $terminal_modes
            );

            if (!$this->_send_binary_packet($packet)) {
                return false;
            }

            $response = $this->_get_binary_packet();
            if ($response === false) {
                $this->bitmap = 0;
                user_error('Connection closed by server');
                return false;
            }

            if (!strlen($response)) {
                return false;
            }
            list(, $type) = unpack('C', $this->_string_shift($response, 1));

            switch ($type) {
                case NET_SSH2_MSG_CHANNEL_SUCCESS:
                    break;
                case NET_SSH2_MSG_CHANNEL_FAILURE:
                default:
                    user_error('Unable to request pseudo-terminal');
                    return $this->_disconnect(NET_SSH2_DISCONNECT_BY_APPLICATION);
            }
            $this->in_request_pty_exec = true;
        }

        // sending a pty-req SSH_MSG_CHANNEL_REQUEST message is unnecessary and, in fact, in most cases, slows things
        // down.  the one place where it might be desirable is if you're doing something like \phpseclib\Net\SSH2::exec('ping localhost &').
        // with a pty-req SSH_MSG_CHANNEL_REQUEST, exec() will return immediately and the ping process will then
        // then immediately terminate.  without such a request exec() will loop indefinitely.  the ping process won't end but
        // neither will your script.

        // although, in theory, the size of SSH_MSG_CHANNEL_REQUEST could exceed the maximum packet size established by
        // SSH_MSG_CHANNEL_OPEN_CONFIRMATION, RFC4254#section-5.1 states that the "maximum packet size" refers to the
        // "maximum size of an individual data packet". ie. SSH_MSG_CHANNEL_DATA.  RFC4254#section-5.2 corroborates.
        $packet = pack(
            'CNNa*CNa*',
            NET_SSH2_MSG_CHANNEL_REQUEST,
            $this->server_channels[self::CHANNEL_EXEC],
            strlen('exec'),
            'exec',
            1,
            strlen($command),
            $command
        );
        if (!$this->_send_binary_packet($packet)) {
            return false;
        }

        $this->channel_status[self::CHANNEL_EXEC] = NET_SSH2_MSG_CHANNEL_REQUEST;

        $response = $this->_get_channel_packet(self::CHANNEL_EXEC);
        if ($response === false) {
            return false;
        }

        $this->channel_status[self::CHANNEL_EXEC] = NET_SSH2_MSG_CHANNEL_DATA;

        if ($callback === false || $this->in_request_pty_exec) {
            return true;
        }

        $output = '';
        while (true) {
            $temp = $this->_get_channel_packet(self::CHANNEL_EXEC);
            switch (true) {
                case $temp === true:
                    return is_callable($callback) ? true : $output;
                case $temp === false:
                    return false;
                default:
                    if (is_callable($callback)) {
                        if (call_user_func($callback, $temp) === true) {
                            $this->_close_channel(self::CHANNEL_EXEC);
                            return true;
                        }
                    } else {
                        $output.= $temp;
                    }
            }
        }
    }

    /**
     * Creates an interactive shell
     *
     * @see self::read()
     * @see self::write()
     * @return bool
     * @access private
     */
    function _initShell()
    {
        if ($this->in_request_pty_exec === true) {
            return true;
        }

        $this->window_size_server_to_client[self::CHANNEL_SHELL] = $this->window_size;
        $packet_size = 0x4000;

        $packet = pack(
            'CNa*N3',
            NET_SSH2_MSG_CHANNEL_OPEN,
            strlen('session'),
            'session',
            self::CHANNEL_SHELL,
            $this->window_size_server_to_client[self::CHANNEL_SHELL],
            $packet_size
        );

        if (!$this->_send_binary_packet($packet)) {
            return false;
        }

        $this->channel_status[self::CHANNEL_SHELL] = NET_SSH2_MSG_CHANNEL_OPEN;

        $response = $this->_get_channel_packet(self::CHANNEL_SHELL);
        if ($response === false) {
            return false;
        }

        $terminal_modes = pack('C', NET_SSH2_TTY_OP_END);
        $packet = pack(
            'CNNa*CNa*N5a*',
            NET_SSH2_MSG_CHANNEL_REQUEST,
            $this->server_channels[self::CHANNEL_SHELL],
            strlen('pty-req'),
            'pty-req',
            1,
            strlen('vt100'),
            'vt100',
            $this->windowColumns,
            $this->windowRows,
            0,
            0,
            strlen($terminal_modes),
            $terminal_modes
        );

        if (!$this->_send_binary_packet($packet)) {
            return false;
        }

        $response = $this->_get_binary_packet();
        if ($response === false) {
            $this->bitmap = 0;
            user_error('Connection closed by server');
            return false;
        }

        if (!strlen($response)) {
            return false;
        }
        list(, $type) = unpack('C', $this->_string_shift($response, 1));

        switch ($type) {
            case NET_SSH2_MSG_CHANNEL_SUCCESS:
            // if a pty can't be opened maybe commands can still be executed
            case NET_SSH2_MSG_CHANNEL_FAILURE:
                break;
            default:
                user_error('Unable to request pseudo-terminal');
                return $this->_disconnect(NET_SSH2_DISCONNECT_BY_APPLICATION);
        }

        $packet = pack(
            'CNNa*C',
            NET_SSH2_MSG_CHANNEL_REQUEST,
            $this->server_channels[self::CHANNEL_SHELL],
            strlen('shell'),
            'shell',
            1
        );
        if (!$this->_send_binary_packet($packet)) {
            return false;
        }

        $this->channel_status[self::CHANNEL_SHELL] = NET_SSH2_MSG_CHANNEL_REQUEST;

        $response = $this->_get_channel_packet(self::CHANNEL_SHELL);
        if ($response === false) {
            return false;
        }

        $this->channel_status[self::CHANNEL_SHELL] = NET_SSH2_MSG_CHANNEL_DATA;

        $this->bitmap |= self::MASK_SHELL;

        return true;
    }

    /**
     * Return the channel to be used with read() / write()
     *
     * @see self::read()
     * @see self::write()
     * @return int
     * @access public
     */
    function _get_interactive_channel()
    {
        switch (true) {
            case $this->in_subsystem:
                return self::CHANNEL_SUBSYSTEM;
            case $this->in_request_pty_exec:
                return self::CHANNEL_EXEC;
            default:
                return self::CHANNEL_SHELL;
        }
    }

    /**
     * Return an available open channel
     *
     * @return int
     * @access public
     */
    function _get_open_channel()
    {
        $channel = self::CHANNEL_EXEC;
        do {
            if (isset($this->channel_status[$channel]) && $this->channel_status[$channel] == NET_SSH2_MSG_CHANNEL_OPEN) {
                return $channel;
            }
        } while ($channel++ < self::CHANNEL_SUBSYSTEM);

        return false;
    }

    /**
     * Returns the output of an interactive shell
     *
     * Returns when there's a match for $expect, which can take the form of a string literal or,
     * if $mode == self::READ_REGEX, a regular expression.
     *
     * @see self::write()
     * @param string $expect
     * @param int $mode
     * @return string|bool
     * @access public
     */
    function read($expect = '', $mode = self::READ_SIMPLE)
    {
        $this->curTimeout = $this->timeout;
        $this->is_timeout = false;

        if (!$this->isAuthenticated()) {
            user_error('Operation disallowed prior to login()');
            return false;
        }

        if (!($this->bitmap & self::MASK_SHELL) && !$this->_initShell()) {
            user_error('Unable to initiate an interactive shell session');
            return false;
        }

        $channel = $this->_get_interactive_channel();

        if ($mode == self::READ_NEXT) {
            return $this->_get_channel_packet($channel);
        }

        $match = $expect;
        while (true) {
            if ($mode == self::READ_REGEX) {
                preg_match($expect, substr($this->interactiveBuffer, -1024), $matches);
                $match = isset($matches[0]) ? $matches[0] : '';
            }
            $pos = strlen($match) ? strpos($this->interactiveBuffer, $match) : false;
            if ($pos !== false) {
                return $this->_string_shift($this->interactiveBuffer, $pos + strlen($match));
            }
            $response = $this->_get_channel_packet($channel);
            if (is_bool($response)) {
                $this->in_request_pty_exec = false;
                return $response ? $this->_string_shift($this->interactiveBuffer, strlen($this->interactiveBuffer)) : false;
            }

            $this->interactiveBuffer.= $response;
        }
    }

    /**
     * Inputs a command into an interactive shell.
     *
     * @see self::read()
     * @param string $cmd
     * @return bool
     * @access public
     */
    function write($cmd)
    {
        if (!$this->isAuthenticated()) {
            user_error('Operation disallowed prior to login()');
            return false;
        }

        if (!($this->bitmap & self::MASK_SHELL) && !$this->_initShell()) {
            user_error('Unable to initiate an interactive shell session');
            return false;
        }

        return $this->_send_channel_packet($this->_get_interactive_channel(), $cmd);
    }

    /**
     * Start a subsystem.
     *
     * Right now only one subsystem at a time is supported. To support multiple subsystem's stopSubsystem() could accept
     * a string that contained the name of the subsystem, but at that point, only one subsystem of each type could be opened.
     * To support multiple subsystem's of the same name maybe it'd be best if startSubsystem() generated a new channel id and
     * returns that and then that that was passed into stopSubsystem() but that'll be saved for a future date and implemented
     * if there's sufficient demand for such a feature.
     *
     * @see self::stopSubsystem()
     * @param string $subsystem
     * @return bool
     * @access public
     */
    function startSubsystem($subsystem)
    {
        $this->window_size_server_to_client[self::CHANNEL_SUBSYSTEM] = $this->window_size;

        $packet = pack(
            'CNa*N3',
            NET_SSH2_MSG_CHANNEL_OPEN,
            strlen('session'),
            'session',
            self::CHANNEL_SUBSYSTEM,
            $this->window_size,
            0x4000
        );

        if (!$this->_send_binary_packet($packet)) {
            return false;
        }

        $this->channel_status[self::CHANNEL_SUBSYSTEM] = NET_SSH2_MSG_CHANNEL_OPEN;

        $response = $this->_get_channel_packet(self::CHANNEL_SUBSYSTEM);
        if ($response === false) {
            return false;
        }

        $packet = pack(
            'CNNa*CNa*',
            NET_SSH2_MSG_CHANNEL_REQUEST,
            $this->server_channels[self::CHANNEL_SUBSYSTEM],
            strlen('subsystem'),
            'subsystem',
            1,
            strlen($subsystem),
            $subsystem
        );
        if (!$this->_send_binary_packet($packet)) {
            return false;
        }

        $this->channel_status[self::CHANNEL_SUBSYSTEM] = NET_SSH2_MSG_CHANNEL_REQUEST;

        $response = $this->_get_channel_packet(self::CHANNEL_SUBSYSTEM);

        if ($response === false) {
            return false;
        }

        $this->channel_status[self::CHANNEL_SUBSYSTEM] = NET_SSH2_MSG_CHANNEL_DATA;

        $this->bitmap |= self::MASK_SHELL;
        $this->in_subsystem = true;

        return true;
    }

    /**
     * Stops a subsystem.
     *
     * @see self::startSubsystem()
     * @return bool
     * @access public
     */
    function stopSubsystem()
    {
        $this->in_subsystem = false;
        $this->_close_channel(self::CHANNEL_SUBSYSTEM);
        return true;
    }

    /**
     * Closes a channel
     *
     * If read() timed out you might want to just close the channel and have it auto-restart on the next read() call
     *
     * @access public
     */
    function reset()
    {
        $this->_close_channel($this->_get_interactive_channel());
    }

    /**
     * Is timeout?
     *
     * Did exec() or read() return because they timed out or because they encountered the end?
     *
     * @access public
     */
    function isTimeout()
    {
        return $this->is_timeout;
    }

    /**
     * Disconnect
     *
     * @access public
     */
    function disconnect()
    {
        $this->_disconnect(NET_SSH2_DISCONNECT_BY_APPLICATION);
        if (isset($this->realtime_log_file) && is_resource($this->realtime_log_file)) {
            fclose($this->realtime_log_file);
        }
    }

    /**
     * Destructor.
     *
     * Will be called, automatically, if you're supporting just PHP5.  If you're supporting PHP4, you'll need to call
     * disconnect().
     *
     * @access public
     */
    function __destruct()
    {
        $this->disconnect();
    }

    /**
     * Is the connection still active?
     *
     * @return bool
     * @access public
     */
    function isConnected()
    {
        return (bool) ($this->bitmap & self::MASK_CONNECTED);
    }

    /**
     * Have you successfully been logged in?
     *
     * @return bool
     * @access public
     */
    function isAuthenticated()
    {
        return (bool) ($this->bitmap & self::MASK_LOGIN);
    }

    /**
     * Pings a server connection, or tries to reconnect if the connection has gone down
     *
     * Inspired by http://php.net/manual/en/mysqli.ping.php
     *
     * @return bool
     * @access public
     */
    function ping()
    {
        if (!$this->isAuthenticated()) {
            if (!empty($this->auth)) {
                return $this->_reconnect();
            }
            return false;
        }

        $this->window_size_server_to_client[self::CHANNEL_KEEP_ALIVE] = $this->window_size;
        $packet_size = 0x4000;
        $packet = pack(
            'CNa*N3',
            NET_SSH2_MSG_CHANNEL_OPEN,
            strlen('session'),
            'session',
            self::CHANNEL_KEEP_ALIVE,
            $this->window_size_server_to_client[self::CHANNEL_KEEP_ALIVE],
            $packet_size
        );

        if (!@$this->_send_binary_packet($packet)) {
            return $this->_reconnect();
        }

        $this->channel_status[self::CHANNEL_KEEP_ALIVE] = NET_SSH2_MSG_CHANNEL_OPEN;

        $response = @$this->_get_channel_packet(self::CHANNEL_KEEP_ALIVE);
        if ($response !== false) {
            $this->_close_channel(self::CHANNEL_KEEP_ALIVE);
            return true;
        }

        return $this->_reconnect();
    }

    /**
     * In situ reconnect method
     *
     * @return boolean
     * @access private
     */
    function _reconnect()
    {
        $this->_reset_connection(NET_SSH2_DISCONNECT_CONNECTION_LOST);
        $this->retry_connect = true;
        if (!$this->_connect()) {
            return false;
        }
        foreach ($this->auth as $auth) {
            $result = call_user_func_array(array(&$this, 'login'), $auth);
        }
        return $result;
    }

    /**
     * Resets a connection for re-use
     *
     * @param int $reason
     * @access private
     */
    function _reset_connection($reason)
    {
        $this->_disconnect($reason);
        $this->decrypt = $this->encrypt = false;
        $this->decrypt_block_size = $this->encrypt_block_size = 8;
        $this->hmac_check = $this->hmac_create = false;
        $this->hmac_size = false;
        $this->session_id = false;
        $this->retry_connect = true;
        $this->get_seq_no = $this->send_seq_no = 0;
    }

    /**
     * Gets Binary Packets
     *
     * See '6. Binary Packet Protocol' of rfc4253 for more info.
     *
     * @see self::_send_binary_packet()
     * @return string
     * @access private
     */
    function _get_binary_packet($skip_channel_filter = false)
    {
        if ($skip_channel_filter) {
            $read = array($this->fsock);
            $write = $except = null;

            if ($this->curTimeout <= 0) {
                if ($this->keepAlive <= 0) {
                    @stream_select($read, $write, $except, null);
                } else {
                    if (!@stream_select($read, $write, $except, $this->keepAlive) && !count($read)) {
                        $this->_send_binary_packet(pack('CN', NET_SSH2_MSG_IGNORE, 0));
                        return $this->_get_binary_packet(true);
                    }
                }
            } else {
                if ($this->curTimeout < 0) {
                    $this->is_timeout = true;
                    return true;
                }

                $read = array($this->fsock);
                $write = $except = null;

                $start = microtime(true);

                if ($this->keepAlive > 0 && $this->keepAlive < $this->curTimeout) {
                    if (!@stream_select($read, $write, $except, $this->keepAlive) && !count($read)) {
                        $this->_send_binary_packet(pack('CN', NET_SSH2_MSG_IGNORE, 0));
                        $elapsed = microtime(true) - $start;
                        $this->curTimeout-= $elapsed;
                        return $this->_get_binary_packet(true);
                    }
                    $elapsed = microtime(true) - $start;
                    $this->curTimeout-= $elapsed;
                }

                $sec = floor($this->curTimeout);
                $usec = 1000000 * ($this->curTimeout - $sec);

                // on windows this returns a "Warning: Invalid CRT parameters detected" error
                if (!@stream_select($read, $write, $except, $sec, $usec) && !count($read)) {
                    $this->is_timeout = true;
<<<<<<< HEAD
                    if ($client_channel == self::CHANNEL_EXEC && !$this->request_pty) {
                        $this->_close_channel($client_channel);
                    }
=======
>>>>>>> f0501ff7
                    return true;
                }
                $elapsed = microtime(true) - $start;
                $this->curTimeout-= $elapsed;
            }
        }

        if (!is_resource($this->fsock) || feof($this->fsock)) {
            $this->bitmap = 0;
            user_error('Connection closed prematurely');
            return false;
        }

        $start = microtime(true);
        $raw = stream_get_contents($this->fsock, $this->decrypt_block_size);

        if (!strlen($raw)) {
            return '';
        }

        if ($this->decrypt !== false) {
            $raw = $this->decrypt->decrypt($raw);
        }
        if ($raw === false) {
            user_error('Unable to decrypt content');
            return false;
        }

        if (strlen($raw) < 5) {
            return false;
        }
        extract(unpack('Npacket_length/Cpadding_length', $this->_string_shift($raw, 5)));

        $remaining_length = $packet_length + 4 - $this->decrypt_block_size;

        // quoting <http://tools.ietf.org/html/rfc4253#section-6.1>,
        // "implementations SHOULD check that the packet length is reasonable"
        // PuTTY uses 0x9000 as the actual max packet size and so to shall we
        if ($remaining_length < -$this->decrypt_block_size || $remaining_length > 0x9000 || $remaining_length % $this->decrypt_block_size != 0) {
            if (!$this->bad_key_size_fix && $this->_bad_algorithm_candidate($this->decrypt->name) && !($this->bitmap & SSH2::MASK_LOGIN)) {
                $this->bad_key_size_fix = true;
                $this->_reset_connection(NET_SSH2_DISCONNECT_KEY_EXCHANGE_FAILED);
                return false;
            }
            user_error('Invalid size');
            return false;
        }

        $buffer = '';
        while ($remaining_length > 0) {
            $temp = stream_get_contents($this->fsock, $remaining_length);
            if ($temp === false || feof($this->fsock)) {
                $this->bitmap = 0;
                user_error('Error reading from socket');
                return false;
            }
            $buffer.= $temp;
            $remaining_length-= strlen($temp);
        }

        $stop = microtime(true);
        if (strlen($buffer)) {
            $raw.= $this->decrypt !== false ? $this->decrypt->decrypt($buffer) : $buffer;
        }

        $payload = $this->_string_shift($raw, $packet_length - $padding_length - 1);
        $padding = $this->_string_shift($raw, $padding_length); // should leave $raw empty

        if ($this->hmac_check !== false) {
            $hmac = stream_get_contents($this->fsock, $this->hmac_size);
            if ($hmac === false || strlen($hmac) != $this->hmac_size) {
                $this->bitmap = 0;
                user_error('Error reading socket');
                return false;
            } elseif ($hmac != $this->hmac_check->hash(pack('NNCa*', $this->get_seq_no, $packet_length, $padding_length, $payload . $padding))) {
                user_error('Invalid HMAC');
                return false;
            }
        }

        //if ($this->decompress) {
        //    $payload = gzinflate(substr($payload, 2));
        //}

        $this->get_seq_no++;

        if (defined('NET_SSH2_LOGGING')) {
            $current = microtime(true);
            $message_number = isset($this->message_numbers[ord($payload[0])]) ? $this->message_numbers[ord($payload[0])] : 'UNKNOWN (' . ord($payload[0]) . ')';
            $message_number = '<- ' . $message_number .
                              ' (since last: ' . round($current - $this->last_packet, 4) . ', network: ' . round($stop - $start, 4) . 's)';
            $this->_append_log($message_number, $payload);
            $this->last_packet = $current;
        }

        return $this->_filter($payload, $skip_channel_filter);
    }

    /**
     * Filter Binary Packets
     *
     * Because some binary packets need to be ignored...
     *
     * @see self::_get_binary_packet()
     * @return string
     * @access private
     */
    function _filter($payload, $skip_channel_filter)
    {
        switch (ord($payload[0])) {
            case NET_SSH2_MSG_DISCONNECT:
                $this->_string_shift($payload, 1);
                if (strlen($payload) < 8) {
                    return false;
                }
                extract(unpack('Nreason_code/Nlength', $this->_string_shift($payload, 8)));
                $this->errors[] = 'SSH_MSG_DISCONNECT: ' . $this->disconnect_reasons[$reason_code] . "\r\n" . $this->_string_shift($payload, $length);
                $this->bitmap = 0;
                return false;
            case NET_SSH2_MSG_IGNORE:
                $payload = $this->_get_binary_packet($skip_channel_filter);
                break;
            case NET_SSH2_MSG_DEBUG:
                $this->_string_shift($payload, 2);
                if (strlen($payload) < 4) {
                    return false;
                }
                extract(unpack('Nlength', $this->_string_shift($payload, 4)));
                $this->errors[] = 'SSH_MSG_DEBUG: ' . $this->_string_shift($payload, $length);
                $payload = $this->_get_binary_packet($skip_channel_filter);
                break;
            case NET_SSH2_MSG_UNIMPLEMENTED:
                return false;
            case NET_SSH2_MSG_KEXINIT:
                if ($this->session_id !== false) {
                    $this->send_kex_first = false;
                    if (!$this->_key_exchange($payload)) {
                        $this->bitmap = 0;
                        return false;
                    }
                    $payload = $this->_get_binary_packet($skip_channel_filter);
                }
        }

        // see http://tools.ietf.org/html/rfc4252#section-5.4; only called when the encryption has been activated and when we haven't already logged in
        if (($this->bitmap & self::MASK_CONNECTED) && !$this->isAuthenticated() && ord($payload[0]) == NET_SSH2_MSG_USERAUTH_BANNER) {
            $this->_string_shift($payload, 1);
            if (strlen($payload) < 4) {
                return false;
            }
            extract(unpack('Nlength', $this->_string_shift($payload, 4)));
            $this->banner_message = $this->_string_shift($payload, $length);
            $payload = $this->_get_binary_packet();
        }

        // only called when we've already logged in
        if (($this->bitmap & self::MASK_CONNECTED) && $this->isAuthenticated()) {
            switch (ord($payload[0])) {
                case NET_SSH2_MSG_CHANNEL_REQUEST:
                    if (strlen($payload) == 31) {
                        extract(unpack('cpacket_type/Nchannel/Nlength', $payload));
                        if (substr($payload, 9, $length) == 'keepalive@openssh.com' && isset($this->server_channels[$channel])) {
                            if (ord(substr($payload, 9 + $length))) { // want reply
                                $this->_send_binary_packet(pack('CN', NET_SSH2_MSG_CHANNEL_SUCCESS, $this->server_channels[$channel]));
                            }
                            $payload = $this->_get_binary_packet($skip_channel_filter);
                        }
                    }
                    break;
                case NET_SSH2_MSG_CHANNEL_DATA:
                case NET_SSH2_MSG_CHANNEL_EXTENDED_DATA:
                case NET_SSH2_MSG_CHANNEL_CLOSE:
                case NET_SSH2_MSG_CHANNEL_EOF:
                    if (!$skip_channel_filter && !empty($this->server_channels)) {
                        $this->binary_packet_buffer = $payload;
                        $this->_get_channel_packet(true);
                        $payload = $this->_get_binary_packet();
                    }
                    break;
                case NET_SSH2_MSG_GLOBAL_REQUEST: // see http://tools.ietf.org/html/rfc4254#section-4
                    if (strlen($payload) < 4) {
                        return false;
                    }
                    extract(unpack('Nlength', $this->_string_shift($payload, 4)));
                    $this->errors[] = 'SSH_MSG_GLOBAL_REQUEST: ' . $this->_string_shift($payload, $length);

                    if (!$this->_send_binary_packet(pack('C', NET_SSH2_MSG_REQUEST_FAILURE))) {
                        return $this->_disconnect(NET_SSH2_DISCONNECT_BY_APPLICATION);
                    }

                    $payload = $this->_get_binary_packet($skip_channel_filter);
                    break;
                case NET_SSH2_MSG_CHANNEL_OPEN: // see http://tools.ietf.org/html/rfc4254#section-5.1
                    $this->_string_shift($payload, 1);
                    if (strlen($payload) < 4) {
                        return false;
                    }
                    extract(unpack('Nlength', $this->_string_shift($payload, 4)));
                    $data = $this->_string_shift($payload, $length);
                    if (strlen($payload) < 4) {
                        return false;
                    }
                    extract(unpack('Nserver_channel', $this->_string_shift($payload, 4)));
                    switch ($data) {
                        case 'auth-agent':
                        case 'auth-agent@openssh.com':
                            if (isset($this->agent)) {
                                $new_channel = self::CHANNEL_AGENT_FORWARD;

                                if (strlen($payload) < 8) {
                                    return false;
                                }
                                extract(unpack('Nremote_window_size', $this->_string_shift($payload, 4)));
                                extract(unpack('Nremote_maximum_packet_size', $this->_string_shift($payload, 4)));

                                $this->packet_size_client_to_server[$new_channel] = $remote_window_size;
                                $this->window_size_server_to_client[$new_channel] = $remote_maximum_packet_size;
                                $this->window_size_client_to_server[$new_channel] = $this->window_size;

                                $packet_size = 0x4000;

                                $packet = pack(
                                    'CN4',
                                    NET_SSH2_MSG_CHANNEL_OPEN_CONFIRMATION,
                                    $server_channel,
                                    $new_channel,
                                    $packet_size,
                                    $packet_size
                                );

                                $this->server_channels[$new_channel] = $server_channel;
                                $this->channel_status[$new_channel] = NET_SSH2_MSG_CHANNEL_OPEN_CONFIRMATION;
                                if (!$this->_send_binary_packet($packet)) {
                                    return false;
                                }
                            }
                            break;
                        default:
                            $packet = pack(
                                'CN3a*Na*',
                                NET_SSH2_MSG_REQUEST_FAILURE,
                                $server_channel,
                                NET_SSH2_OPEN_ADMINISTRATIVELY_PROHIBITED,
                                0,
                                '',
                                0,
                                ''
                            );

                            if (!$this->_send_binary_packet($packet)) {
                                return $this->_disconnect(NET_SSH2_DISCONNECT_BY_APPLICATION);
                            }
                    }
                    $payload = $this->_get_binary_packet($skip_channel_filter);
                    break;
                case NET_SSH2_MSG_CHANNEL_WINDOW_ADJUST:
                    $this->_string_shift($payload, 1);
                    if (strlen($payload) < 8) {
                        return false;
                    }
                    extract(unpack('Nchannel', $this->_string_shift($payload, 4)));
                    extract(unpack('Nwindow_size', $this->_string_shift($payload, 4)));
                    $this->window_size_client_to_server[$channel]+= $window_size;

                    $payload = ($this->bitmap & self::MASK_WINDOW_ADJUST) ? true : $this->_get_binary_packet($skip_channel_filter);
            }
        }

        return $payload;
    }

    /**
     * Enable Quiet Mode
     *
     * Suppress stderr from output
     *
     * @access public
     */
    function enableQuietMode()
    {
        $this->quiet_mode = true;
    }

    /**
     * Disable Quiet Mode
     *
     * Show stderr in output
     *
     * @access public
     */
    function disableQuietMode()
    {
        $this->quiet_mode = false;
    }

    /**
     * Returns whether Quiet Mode is enabled or not
     *
     * @see self::enableQuietMode()
     * @see self::disableQuietMode()
     * @access public
     * @return bool
     */
    function isQuietModeEnabled()
    {
        return $this->quiet_mode;
    }

    /**
     * Enable request-pty when using exec()
     *
     * @access public
     */
    function enablePTY()
    {
        $this->request_pty = true;
    }

    /**
     * Disable request-pty when using exec()
     *
     * @access public
     */
    function disablePTY()
    {
        if ($this->in_request_pty_exec) {
            $this->_close_channel(self::CHANNEL_EXEC);
            $this->in_request_pty_exec = false;
        }
        $this->request_pty = false;
    }

    /**
     * Returns whether request-pty is enabled or not
     *
     * @see self::enablePTY()
     * @see self::disablePTY()
     * @access public
     * @return bool
     */
    function isPTYEnabled()
    {
        return $this->request_pty;
    }

    /**
     * Gets channel data
     *
     * Returns the data as a string if it's available and false if not.
     *
     * @param int $client_channel
     * @param bool $skip_extended
     * @return mixed|bool
     * @access private
     */
    function _get_channel_packet($client_channel, $skip_extended = false)
    {
        if (!empty($this->channel_buffers[$client_channel])) {
            return array_shift($this->channel_buffers[$client_channel]);
        }

        while (true) {
            if ($this->binary_packet_buffer !== false) {
                $response = $this->binary_packet_buffer;
                $this->binary_packet_buffer = false;
            } else {
                $response = $this->_get_binary_packet(true);
                if ($response === true && $this->is_timeout && $client_channel == NET_SSH2_CHANNEL_EXEC && !$this->request_pty) {
                    $this->_close_channel($client_channel);
                }
                if ($response === false) {
                    $this->bitmap = 0;
                    user_error('Connection closed by server');
                    return false;
                }
            }

            if ($client_channel == -1 && $response === true) {
                return true;
            }
            if (!strlen($response)) {
                return false;
            }
            extract(unpack('Ctype', $this->_string_shift($response, 1)));

            if (strlen($response) < 4) {
                return false;
            }
            if ($type == NET_SSH2_MSG_CHANNEL_OPEN) {
                extract(unpack('Nlength', $this->_string_shift($response, 4)));
            } else {
                extract(unpack('Nchannel', $this->_string_shift($response, 4)));
            }

            // will not be setup yet on incoming channel open request
            if (isset($channel) && isset($this->channel_status[$channel]) && isset($this->window_size_server_to_client[$channel])) {
                $this->window_size_server_to_client[$channel]-= strlen($response);

                // resize the window, if appropriate
                if ($this->window_size_server_to_client[$channel] < 0) {
                // PuTTY does something more analogous to the following:
                //if ($this->window_size_server_to_client[$channel] < 0x3FFFFFFF) {
                    $packet = pack('CNN', NET_SSH2_MSG_CHANNEL_WINDOW_ADJUST, $this->server_channels[$channel], $this->window_resize);
                    if (!$this->_send_binary_packet($packet)) {
                        return false;
                    }
                    $this->window_size_server_to_client[$channel]+= $this->window_resize;
                }

                switch ($type) {
                    case NET_SSH2_MSG_CHANNEL_EXTENDED_DATA:
                        /*
                        if ($client_channel == self::CHANNEL_EXEC) {
                            $this->_send_channel_packet($client_channel, chr(0));
                        }
                        */
                        // currently, there's only one possible value for $data_type_code: NET_SSH2_EXTENDED_DATA_STDERR
                        if (strlen($response) < 8) {
                            return false;
                        }
                        extract(unpack('Ndata_type_code/Nlength', $this->_string_shift($response, 8)));
                        $data = $this->_string_shift($response, $length);
                        $this->stdErrorLog.= $data;
                        if ($skip_extended || $this->quiet_mode) {
                            continue 2;
                        }
                        if ($client_channel == $channel && $this->channel_status[$channel] == NET_SSH2_MSG_CHANNEL_DATA) {
                            return $data;
                        }
                        if (!isset($this->channel_buffers[$channel])) {
                            $this->channel_buffers[$channel] = array();
                        }
                        $this->channel_buffers[$channel][] = $data;

                        continue 2;
                    case NET_SSH2_MSG_CHANNEL_REQUEST:
                        if ($this->channel_status[$channel] == NET_SSH2_MSG_CHANNEL_CLOSE) {
                            continue 2;
                        }
                        if (strlen($response) < 4) {
                            return false;
                        }
                        extract(unpack('Nlength', $this->_string_shift($response, 4)));
                        $value = $this->_string_shift($response, $length);
                        switch ($value) {
                            case 'exit-signal':
                                $this->_string_shift($response, 1);
                                if (strlen($response) < 4) {
                                    return false;
                                }
                                extract(unpack('Nlength', $this->_string_shift($response, 4)));
                                $this->errors[] = 'SSH_MSG_CHANNEL_REQUEST (exit-signal): ' . $this->_string_shift($response, $length);
                                $this->_string_shift($response, 1);
                                if (strlen($response) < 4) {
                                    return false;
                                }
                                extract(unpack('Nlength', $this->_string_shift($response, 4)));
                                if ($length) {
                                    $this->errors[count($this->errors)].= "\r\n" . $this->_string_shift($response, $length);
                                }

                                $this->_send_binary_packet(pack('CN', NET_SSH2_MSG_CHANNEL_EOF, $this->server_channels[$client_channel]));
                                $this->_send_binary_packet(pack('CN', NET_SSH2_MSG_CHANNEL_CLOSE, $this->server_channels[$channel]));

                                $this->channel_status[$channel] = NET_SSH2_MSG_CHANNEL_EOF;

                                continue 3;
                            case 'exit-status':
                                if (strlen($response) < 5) {
                                    return false;
                                }
                                extract(unpack('Cfalse/Nexit_status', $this->_string_shift($response, 5)));
                                $this->exit_status = $exit_status;

                                // "The client MAY ignore these messages."
                                // -- http://tools.ietf.org/html/rfc4254#section-6.10

                                continue 3;
                            default:
                                // "Some systems may not implement signals, in which case they SHOULD ignore this message."
                                //  -- http://tools.ietf.org/html/rfc4254#section-6.9
                                continue 3;
                        }
                }

                switch ($this->channel_status[$channel]) {
                    case NET_SSH2_MSG_CHANNEL_OPEN:
                        switch ($type) {
                            case NET_SSH2_MSG_CHANNEL_OPEN_CONFIRMATION:
                                if (strlen($response) < 4) {
                                    return false;
                                }
                                extract(unpack('Nserver_channel', $this->_string_shift($response, 4)));
                                $this->server_channels[$channel] = $server_channel;
                                if (strlen($response) < 4) {
                                    return false;
                                }
                                extract(unpack('Nwindow_size', $this->_string_shift($response, 4)));
                                if ($window_size < 0) {
                                    $window_size&= 0x7FFFFFFF;
                                    $window_size+= 0x80000000;
                                }
                                $this->window_size_client_to_server[$channel] = $window_size;
                                if (strlen($response) < 4) {
                                     return false;
                                }
                                $temp = unpack('Npacket_size_client_to_server', $this->_string_shift($response, 4));
                                $this->packet_size_client_to_server[$channel] = $temp['packet_size_client_to_server'];
                                $result = $client_channel == $channel ? true : $this->_get_channel_packet($client_channel, $skip_extended);
                                $this->_on_channel_open();
                                return $result;
                            //case NET_SSH2_MSG_CHANNEL_OPEN_FAILURE:
                            default:
                                user_error('Unable to open channel');
                                return $this->_disconnect(NET_SSH2_DISCONNECT_BY_APPLICATION);
                        }
                        break;
                    case NET_SSH2_MSG_CHANNEL_REQUEST:
                        switch ($type) {
                            case NET_SSH2_MSG_CHANNEL_SUCCESS:
                                return true;
                            case NET_SSH2_MSG_CHANNEL_FAILURE:
                                return false;
                            default:
                                user_error('Unable to fulfill channel request');
                                return $this->_disconnect(NET_SSH2_DISCONNECT_BY_APPLICATION);
                        }
                    case NET_SSH2_MSG_CHANNEL_CLOSE:
                        return $type == NET_SSH2_MSG_CHANNEL_CLOSE ? true : $this->_get_channel_packet($client_channel, $skip_extended);
                }
            }

            // ie. $this->channel_status[$channel] == NET_SSH2_MSG_CHANNEL_DATA

            switch ($type) {
                case NET_SSH2_MSG_CHANNEL_DATA:
                    /*
                    if ($channel == self::CHANNEL_EXEC) {
                        // SCP requires null packets, such as this, be sent.  further, in the case of the ssh.com SSH server
                        // this actually seems to make things twice as fast.  more to the point, the message right after
                        // SSH_MSG_CHANNEL_DATA (usually SSH_MSG_IGNORE) won't block for as long as it would have otherwise.
                        // in OpenSSH it slows things down but only by a couple thousandths of a second.
                        $this->_send_channel_packet($channel, chr(0));
                    }
                    */
                    if (strlen($response) < 4) {
                        return false;
                    }
                    extract(unpack('Nlength', $this->_string_shift($response, 4)));
                    $data = $this->_string_shift($response, $length);

                    if ($channel == self::CHANNEL_AGENT_FORWARD) {
                        $agent_response = $this->agent->_forward_data($data);
                        if (!is_bool($agent_response)) {
                            $this->_send_channel_packet($channel, $agent_response);
                        }
                        break;
                    }

                    if ($client_channel == $channel) {
                        return $data;
                    }
                    if (!isset($this->channel_buffers[$channel])) {
                        $this->channel_buffers[$channel] = array();
                    }
                    $this->channel_buffers[$channel][] = $data;
                    break;
                case NET_SSH2_MSG_CHANNEL_CLOSE:
                    $this->curTimeout = 5;

                    if ($this->bitmap & self::MASK_SHELL) {
                        $this->bitmap&= ~self::MASK_SHELL;
                    }
                    if ($this->channel_status[$channel] != NET_SSH2_MSG_CHANNEL_EOF) {
                        $this->_send_binary_packet(pack('CN', NET_SSH2_MSG_CHANNEL_CLOSE, $this->server_channels[$channel]));
                    }

                    $this->channel_status[$channel] = NET_SSH2_MSG_CHANNEL_CLOSE;
                    if ($client_channel == $channel) {
                        return true;
                    }
                case NET_SSH2_MSG_CHANNEL_EOF:
                    break;
                default:
                    user_error('Error reading channel data');
                    return $this->_disconnect(NET_SSH2_DISCONNECT_BY_APPLICATION);
            }
        }
    }

    /**
     * Sends Binary Packets
     *
     * See '6. Binary Packet Protocol' of rfc4253 for more info.
     *
     * @param string $data
     * @param string $logged
     * @see self::_get_binary_packet()
     * @return bool
     * @access private
     */
    function _send_binary_packet($data, $logged = null)
    {
        if (!is_resource($this->fsock) || feof($this->fsock)) {
            $this->bitmap = 0;
            user_error('Connection closed prematurely');
            return false;
        }

        //if ($this->compress) {
        //    // the -4 removes the checksum:
        //    // http://php.net/function.gzcompress#57710
        //    $data = substr(gzcompress($data), 0, -4);
        //}

        // 4 (packet length) + 1 (padding length) + 4 (minimal padding amount) == 9
        $packet_length = strlen($data) + 9;
        // round up to the nearest $this->encrypt_block_size
        $packet_length+= (($this->encrypt_block_size - 1) * $packet_length) % $this->encrypt_block_size;
        // subtracting strlen($data) is obvious - subtracting 5 is necessary because of packet_length and padding_length
        $padding_length = $packet_length - strlen($data) - 5;
        $padding = Random::string($padding_length);

        // we subtract 4 from packet_length because the packet_length field isn't supposed to include itself
        $packet = pack('NCa*', $packet_length - 4, $padding_length, $data . $padding);

        $hmac = $this->hmac_create !== false ? $this->hmac_create->hash(pack('Na*', $this->send_seq_no, $packet)) : '';
        $this->send_seq_no++;

        if ($this->encrypt !== false) {
            $packet = $this->encrypt->encrypt($packet);
        }

        $packet.= $hmac;

        $start = microtime(true);
        $result = strlen($packet) == @fputs($this->fsock, $packet);
        $stop = microtime(true);

        if (defined('NET_SSH2_LOGGING')) {
            $current = microtime(true);
            $message_number = isset($this->message_numbers[ord($data[0])]) ? $this->message_numbers[ord($data[0])] : 'UNKNOWN (' . ord($data[0]) . ')';
            $message_number = '-> ' . $message_number .
                              ' (since last: ' . round($current - $this->last_packet, 4) . ', network: ' . round($stop - $start, 4) . 's)';
            $this->_append_log($message_number, isset($logged) ? $logged : $data);
            $this->last_packet = $current;
        }

        return $result;
    }

    /**
     * Logs data packets
     *
     * Makes sure that only the last 1MB worth of packets will be logged
     *
     * @param string $message_number
     * @param string $message
     * @access private
     */
    function _append_log($message_number, $message)
    {
        // remove the byte identifying the message type from all but the first two messages (ie. the identification strings)
        if (strlen($message_number) > 2) {
            $this->_string_shift($message);
        }

        switch (NET_SSH2_LOGGING) {
            // useful for benchmarks
            case self::LOG_SIMPLE:
                $this->message_number_log[] = $message_number;
                break;
            // the most useful log for SSH2
            case self::LOG_COMPLEX:
                $this->message_number_log[] = $message_number;
                $this->log_size+= strlen($message);
                $this->message_log[] = $message;
                while ($this->log_size > self::LOG_MAX_SIZE) {
                    $this->log_size-= strlen(array_shift($this->message_log));
                    array_shift($this->message_number_log);
                }
                break;
            // dump the output out realtime; packets may be interspersed with non packets,
            // passwords won't be filtered out and select other packets may not be correctly
            // identified
            case self::LOG_REALTIME:
                switch (PHP_SAPI) {
                    case 'cli':
                        $start = $stop = "\r\n";
                        break;
                    default:
                        $start = '<pre>';
                        $stop = '</pre>';
                }
                echo $start . $this->_format_log(array($message), array($message_number)) . $stop;
                @flush();
                @ob_flush();
                break;
            // basically the same thing as self::LOG_REALTIME with the caveat that self::LOG_REALTIME_FILE
            // needs to be defined and that the resultant log file will be capped out at self::LOG_MAX_SIZE.
            // the earliest part of the log file is denoted by the first <<< START >>> and is not going to necessarily
            // at the beginning of the file
            case self::LOG_REALTIME_FILE:
                if (!isset($this->realtime_log_file)) {
                    // PHP doesn't seem to like using constants in fopen()
                    $filename = self::LOG_REALTIME_FILENAME;
                    $fp = fopen($filename, 'w');
                    $this->realtime_log_file = $fp;
                }
                if (!is_resource($this->realtime_log_file)) {
                    break;
                }
                $entry = $this->_format_log(array($message), array($message_number));
                if ($this->realtime_log_wrap) {
                    $temp = "<<< START >>>\r\n";
                    $entry.= $temp;
                    fseek($this->realtime_log_file, ftell($this->realtime_log_file) - strlen($temp));
                }
                $this->realtime_log_size+= strlen($entry);
                if ($this->realtime_log_size > self::LOG_MAX_SIZE) {
                    fseek($this->realtime_log_file, 0);
                    $this->realtime_log_size = strlen($entry);
                    $this->realtime_log_wrap = true;
                }
                fputs($this->realtime_log_file, $entry);
        }
    }

    /**
     * Sends channel data
     *
     * Spans multiple SSH_MSG_CHANNEL_DATAs if appropriate
     *
     * @param int $client_channel
     * @param string $data
     * @return bool
     * @access private
     */
    function _send_channel_packet($client_channel, $data)
    {
        while (strlen($data)) {
            if (!$this->window_size_client_to_server[$client_channel]) {
                $this->bitmap^= self::MASK_WINDOW_ADJUST;
                // using an invalid channel will let the buffers be built up for the valid channels
                $this->_get_channel_packet(-1);
                $this->bitmap^= self::MASK_WINDOW_ADJUST;
            }

            /* The maximum amount of data allowed is determined by the maximum
               packet size for the channel, and the current window size, whichever
               is smaller.
                 -- http://tools.ietf.org/html/rfc4254#section-5.2 */
            $max_size = min(
                $this->packet_size_client_to_server[$client_channel],
                $this->window_size_client_to_server[$client_channel]
            );

            $temp = $this->_string_shift($data, $max_size);
            $packet = pack(
                'CN2a*',
                NET_SSH2_MSG_CHANNEL_DATA,
                $this->server_channels[$client_channel],
                strlen($temp),
                $temp
            );
            $this->window_size_client_to_server[$client_channel]-= strlen($temp);
            if (!$this->_send_binary_packet($packet)) {
                return false;
            }
        }

        return true;
    }

    /**
     * Closes and flushes a channel
     *
     * \phpseclib\Net\SSH2 doesn't properly close most channels.  For exec() channels are normally closed by the server
     * and for SFTP channels are presumably closed when the client disconnects.  This functions is intended
     * for SCP more than anything.
     *
     * @param int $client_channel
     * @param bool $want_reply
     * @return bool
     * @access private
     */
    function _close_channel($client_channel, $want_reply = false)
    {
        // see http://tools.ietf.org/html/rfc4254#section-5.3

        $this->_send_binary_packet(pack('CN', NET_SSH2_MSG_CHANNEL_EOF, $this->server_channels[$client_channel]));

        if (!$want_reply) {
            $this->_send_binary_packet(pack('CN', NET_SSH2_MSG_CHANNEL_CLOSE, $this->server_channels[$client_channel]));
        }

        $this->channel_status[$client_channel] = NET_SSH2_MSG_CHANNEL_CLOSE;

        $this->curTimeout = 5;

        while (!is_bool($this->_get_channel_packet($client_channel))) {
        }

        if ($this->is_timeout) {
            $this->disconnect();
        }

        if ($want_reply) {
            $this->_send_binary_packet(pack('CN', NET_SSH2_MSG_CHANNEL_CLOSE, $this->server_channels[$client_channel]));
        }

        if ($this->bitmap & self::MASK_SHELL) {
            $this->bitmap&= ~self::MASK_SHELL;
        }
    }

    /**
     * Disconnect
     *
     * @param int $reason
     * @return bool
     * @access private
     */
    function _disconnect($reason)
    {
        if ($this->bitmap & self::MASK_CONNECTED) {
            $data = pack('CNNa*Na*', NET_SSH2_MSG_DISCONNECT, $reason, 0, '', 0, '');
            $this->_send_binary_packet($data);
        }

        $this->bitmap = 0;
        if (is_resource($this->fsock) && get_resource_type($this->fsock) == 'stream') {
            fclose($this->fsock);
        }

        return false;
    }

    /**
     * String Shift
     *
     * Inspired by array_shift
     *
     * @param string $string
     * @param int $index
     * @return string
     * @access private
     */
    function _string_shift(&$string, $index = 1)
    {
        $substr = substr($string, 0, $index);
        $string = substr($string, $index);
        return $substr;
    }

    /**
     * Define Array
     *
     * Takes any number of arrays whose indices are integers and whose values are strings and defines a bunch of
     * named constants from it, using the value as the name of the constant and the index as the value of the constant.
     * If any of the constants that would be defined already exists, none of the constants will be defined.
     *
     * @access private
     */
    function _define_array()
    {
        $args = func_get_args();
        foreach ($args as $arg) {
            foreach ($arg as $key => $value) {
                if (!defined($value)) {
                    define($value, $key);
                } else {
                    break 2;
                }
            }
        }
    }

    /**
     * Returns a log of the packets that have been sent and received.
     *
     * Returns a string if NET_SSH2_LOGGING == self::LOG_COMPLEX, an array if NET_SSH2_LOGGING == self::LOG_SIMPLE and false if !defined('NET_SSH2_LOGGING')
     *
     * @access public
     * @return array|false|string
     */
    function getLog()
    {
        if (!defined('NET_SSH2_LOGGING')) {
            return false;
        }

        switch (NET_SSH2_LOGGING) {
            case self::LOG_SIMPLE:
                return $this->message_number_log;
            case self::LOG_COMPLEX:
                $log = $this->_format_log($this->message_log, $this->message_number_log);
                return PHP_SAPI == 'cli' ? $log : '<pre>' . $log . '</pre>';
            default:
                return false;
        }
    }

    /**
     * Formats a log for printing
     *
     * @param array $message_log
     * @param array $message_number_log
     * @access private
     * @return string
     */
    function _format_log($message_log, $message_number_log)
    {
        $output = '';
        for ($i = 0; $i < count($message_log); $i++) {
            $output.= $message_number_log[$i] . "\r\n";
            $current_log = $message_log[$i];
            $j = 0;
            do {
                if (strlen($current_log)) {
                    $output.= str_pad(dechex($j), 7, '0', STR_PAD_LEFT) . '0  ';
                }
                $fragment = $this->_string_shift($current_log, $this->log_short_width);
                $hex = substr(preg_replace_callback('#.#s', array($this, '_format_log_helper'), $fragment), strlen($this->log_boundary));
                // replace non ASCII printable characters with dots
                // http://en.wikipedia.org/wiki/ASCII#ASCII_printable_characters
                // also replace < with a . since < messes up the output on web browsers
                $raw = preg_replace('#[^\x20-\x7E]|<#', '.', $fragment);
                $output.= str_pad($hex, $this->log_long_width - $this->log_short_width, ' ') . $raw . "\r\n";
                $j++;
            } while (strlen($current_log));
            $output.= "\r\n";
        }

        return $output;
    }

    /**
     * Helper function for _format_log
     *
     * For use with preg_replace_callback()
     *
     * @param array $matches
     * @access private
     * @return string
     */
    function _format_log_helper($matches)
    {
        return $this->log_boundary . str_pad(dechex(ord($matches[0])), 2, '0', STR_PAD_LEFT);
    }

    /**
     * Helper function for agent->_on_channel_open()
     *
     * Used when channels are created to inform agent
     * of said channel opening. Must be called after
     * channel open confirmation received
     *
     * @access private
     */
    function _on_channel_open()
    {
        if (isset($this->agent)) {
            $this->agent->_on_channel_open($this);
        }
    }

    /**
     * Returns the first value of the intersection of two arrays or false if
     * the intersection is empty. The order is defined by the first parameter.
     *
     * @param array $array1
     * @param array $array2
     * @return mixed False if intersection is empty, else intersected value.
     * @access private
     */
    function _array_intersect_first($array1, $array2)
    {
        foreach ($array1 as $value) {
            if (in_array($value, $array2)) {
                return $value;
            }
        }
        return false;
    }

    /**
     * Returns all errors
     *
     * @return string[]
     * @access public
     */
    function getErrors()
    {
        return $this->errors;
    }

    /**
     * Returns the last error
     *
     * @return string
     * @access public
     */
    function getLastError()
    {
        $count = count($this->errors);

        if ($count > 0) {
            return $this->errors[$count - 1];
        }
    }

    /**
     * Return the server identification.
     *
     * @return string
     * @access public
     */
    function getServerIdentification()
    {
        $this->_connect();

        return $this->server_identifier;
    }

    /**
     * Return a list of the key exchange algorithms the server supports.
     *
     * @return array
     * @access public
     */
    function getKexAlgorithms()
    {
        $this->_connect();

        return $this->kex_algorithms;
    }

    /**
     * Return a list of the host key (public key) algorithms the server supports.
     *
     * @return array
     * @access public
     */
    function getServerHostKeyAlgorithms()
    {
        $this->_connect();

        return $this->server_host_key_algorithms;
    }

    /**
     * Return a list of the (symmetric key) encryption algorithms the server supports, when receiving stuff from the client.
     *
     * @return array
     * @access public
     */
    function getEncryptionAlgorithmsClient2Server()
    {
        $this->_connect();

        return $this->encryption_algorithms_client_to_server;
    }

    /**
     * Return a list of the (symmetric key) encryption algorithms the server supports, when sending stuff to the client.
     *
     * @return array
     * @access public
     */
    function getEncryptionAlgorithmsServer2Client()
    {
        $this->_connect();

        return $this->encryption_algorithms_server_to_client;
    }

    /**
     * Return a list of the MAC algorithms the server supports, when receiving stuff from the client.
     *
     * @return array
     * @access public
     */
    function getMACAlgorithmsClient2Server()
    {
        $this->_connect();

        return $this->mac_algorithms_client_to_server;
    }

    /**
     * Return a list of the MAC algorithms the server supports, when sending stuff to the client.
     *
     * @return array
     * @access public
     */
    function getMACAlgorithmsServer2Client()
    {
        $this->_connect();

        return $this->mac_algorithms_server_to_client;
    }

    /**
     * Return a list of the compression algorithms the server supports, when receiving stuff from the client.
     *
     * @return array
     * @access public
     */
    function getCompressionAlgorithmsClient2Server()
    {
        $this->_connect();

        return $this->compression_algorithms_client_to_server;
    }

    /**
     * Return a list of the compression algorithms the server supports, when sending stuff to the client.
     *
     * @return array
     * @access public
     */
    function getCompressionAlgorithmsServer2Client()
    {
        $this->_connect();

        return $this->compression_algorithms_server_to_client;
    }

    /**
     * Return a list of the languages the server supports, when sending stuff to the client.
     *
     * @return array
     * @access public
     */
    function getLanguagesServer2Client()
    {
        $this->_connect();

        return $this->languages_server_to_client;
    }

    /**
     * Return a list of the languages the server supports, when receiving stuff from the client.
     *
     * @return array
     * @access public
     */
    function getLanguagesClient2Server()
    {
        $this->_connect();

        return $this->languages_client_to_server;
    }

    /**
     * Returns a list of algorithms the server supports
     *
     * @return array
     * @access public
     */
    function getServerAlgorithms()
    {
        $this->_connect();

        return array(
            'kex' => $this->kex_algorithms,
            'hostkey' => $this->server_host_key_algorithms,
            'client_to_server' => array(
                'crypt' => $this->encryption_algorithms_client_to_server,
                'mac' => $this->mac_algorithms_client_to_server,
                'comp' => $this->compression_algorithms_client_to_server,
                'lang' => $this->languages_client_to_server
            ),
            'server_to_client' => array(
                'crypt' => $this->encryption_algorithms_server_to_client,
                'mac' => $this->mac_algorithms_server_to_client,
                'comp' => $this->compression_algorithms_server_to_client,
                'lang' => $this->languages_server_to_client
            )
        );
    }

    /**
     * Returns a list of KEX algorithms that phpseclib supports
     *
     * @return array
     * @access public
     */
    function getSupportedKEXAlgorithms()
    {
        $kex_algorithms = array(
            // Elliptic Curve Diffie-Hellman Key Agreement (ECDH) using
            // Curve25519. See doc/curve25519-sha256@libssh.org.txt in the
            // libssh repository for more information.
            'curve25519-sha256@libssh.org',

            'diffie-hellman-group-exchange-sha256',// RFC 4419
            'diffie-hellman-group-exchange-sha1',  // RFC 4419

            // Diffie-Hellman Key Agreement (DH) using integer modulo prime
            // groups.
            'diffie-hellman-group14-sha1', // REQUIRED
            'diffie-hellman-group1-sha1', // REQUIRED
        );

        if (!function_exists('sodium_crypto_box_publickey_from_secretkey')) {
            $kex_algorithms = array_diff(
                $kex_algorithms,
                array('curve25519-sha256@libssh.org')
            );
        }

        return $kex_algorithms;
    }

    /**
     * Returns a list of host key algorithms that phpseclib supports
     *
     * @return array
     * @access public
     */
    function getSupportedHostKeyAlgorithms()
    {
        return array(
            'rsa-sha2-256', // RFC 8332
            'rsa-sha2-512', // RFC 8332
            'ssh-rsa', // RECOMMENDED  sign   Raw RSA Key
            'ssh-dss'  // REQUIRED     sign   Raw DSS Key
        );
    }

    /**
     * Returns a list of symmetric key algorithms that phpseclib supports
     *
     * @return array
     * @access public
     */
    function getSupportedEncryptionAlgorithms()
    {
        $algos = array(
            // from <http://tools.ietf.org/html/rfc4345#section-4>:
            'arcfour256',
            'arcfour128',

            //'arcfour',      // OPTIONAL          the ARCFOUR stream cipher with a 128-bit key

            // CTR modes from <http://tools.ietf.org/html/rfc4344#section-4>:
            'aes128-ctr',     // RECOMMENDED       AES (Rijndael) in SDCTR mode, with 128-bit key
            'aes192-ctr',     // RECOMMENDED       AES with 192-bit key
            'aes256-ctr',     // RECOMMENDED       AES with 256-bit key

            'twofish128-ctr', // OPTIONAL          Twofish in SDCTR mode, with 128-bit key
            'twofish192-ctr', // OPTIONAL          Twofish with 192-bit key
            'twofish256-ctr', // OPTIONAL          Twofish with 256-bit key

            'aes128-cbc',     // RECOMMENDED       AES with a 128-bit key
            'aes192-cbc',     // OPTIONAL          AES with a 192-bit key
            'aes256-cbc',     // OPTIONAL          AES in CBC mode, with a 256-bit key

            'twofish128-cbc', // OPTIONAL          Twofish with a 128-bit key
            'twofish192-cbc', // OPTIONAL          Twofish with a 192-bit key
            'twofish256-cbc',
            'twofish-cbc',    // OPTIONAL          alias for "twofish256-cbc"
                              //                   (this is being retained for historical reasons)

            'blowfish-ctr',   // OPTIONAL          Blowfish in SDCTR mode

            'blowfish-cbc',   // OPTIONAL          Blowfish in CBC mode

            '3des-ctr',       // RECOMMENDED       Three-key 3DES in SDCTR mode

            '3des-cbc',       // REQUIRED          three-key 3DES in CBC mode

             //'none'           // OPTIONAL          no encryption; NOT RECOMMENDED
        );

        if ($this->crypto_engine) {
            $engines = array($this->crypto_engine);
        } else {
            $engines = array(
                Base::ENGINE_OPENSSL,
                Base::ENGINE_MCRYPT,
                Base::ENGINE_INTERNAL
            );
        }

        $ciphers = array();
        foreach ($engines as $engine) {
            foreach ($algos as $algo) {
                $obj = $this->_encryption_algorithm_to_crypt_instance($algo);
                if ($obj instanceof Rijndael) {
                    $obj->setKeyLength(preg_replace('#[^\d]#', '', $algo));
                }
                switch ($algo) {
                    case 'arcfour128':
                    case 'arcfour256':
                        if ($engine != Base::ENGINE_INTERNAL) {
                            continue 2;
                        }
                }
                if ($obj->isValidEngine($engine)) {
                    $algos = array_diff($algos, array($algo));
                    $ciphers[] = $algo;
                }
            }
        }

        return $ciphers;
    }

    /**
     * Returns a list of MAC algorithms that phpseclib supports
     *
     * @return array
     * @access public
     */
    function getSupportedMACAlgorithms()
    {
        return array(
            // from <http://www.ietf.org/rfc/rfc6668.txt>:
            'hmac-sha2-256',// RECOMMENDED     HMAC-SHA256 (digest length = key length = 32)

            'hmac-sha1-96', // RECOMMENDED     first 96 bits of HMAC-SHA1 (digest length = 12, key length = 20)
            'hmac-sha1',    // REQUIRED        HMAC-SHA1 (digest length = key length = 20)
            'hmac-md5-96',  // OPTIONAL        first 96 bits of HMAC-MD5 (digest length = 12, key length = 16)
            'hmac-md5',     // OPTIONAL        HMAC-MD5 (digest length = key length = 16)
            //'none'          // OPTIONAL        no MAC; NOT RECOMMENDED
        );
    }

    /**
     * Returns a list of compression algorithms that phpseclib supports
     *
     * @return array
     * @access public
     */
    function getSupportedCompressionAlgorithms()
    {
        return array(
            'none'   // REQUIRED        no compression
            //'zlib' // OPTIONAL        ZLIB (LZ77) compression
        );
    }

    /**
     * Return list of negotiated algorithms
     *
     * Uses the same format as https://www.php.net/ssh2-methods-negotiated
     *
     * @return array
     * @access public
     */
    function getAlgorithmsNegotiated()
    {
        $this->_connect();

        return array(
            'kex' => $this->kex_algorithm,
            'hostkey' => $this->signature_format,
            'client_to_server' => array(
                'crypt' => $this->encrypt->name,
                'mac' => $this->hmac_create->name,
                'comp' => 'none',
            ),
            'server_to_client' => array(
                'crypt' => $this->decrypt->name,
                'mac' => $this->hmac_check->name,
                'comp' => 'none',
            )
        );
    }

    /**
     * Accepts an associative array with up to four parameters as described at
     * <https://www.php.net/manual/en/function.ssh2-connect.php>
     *
     * @param array $methods
     * @access public
     */
    function setPreferredAlgorithms($methods)
    {
        $preferred = $methods;

        if (isset($preferred['kex'])) {
            $preferred['kex'] = array_intersect(
                $preferred['kex'],
                $this->getSupportedKEXAlgorithms()
            );
        }

        if (isset($preferred['hostkey'])) {
            $preferred['hostkey'] = array_intersect(
                $preferred['hostkey'],
                $this->getSupportedHostKeyAlgorithms()
            );
        }

        $keys = array('client_to_server', 'server_to_client');
        foreach ($keys as $key) {
            if (isset($preferred[$key])) {
                $a = &$preferred[$key];
                if (isset($a['crypt'])) {
                    $a['crypt'] = array_intersect(
                        $a['crypt'],
                        $this->getSupportedEncryptionAlgorithms()
                    );
                }
                if (isset($a['comp'])) {
                    $a['comp'] = array_intersect(
                        $a['comp'],
                        $this->getSupportedCompressionAlgorithms()
                    );
                }
                if (isset($a['mac'])) {
                    $a['mac'] = array_intersect(
                        $a['mac'],
                        $this->getSupportedMACAlgorithms()
                    );
                }
            }
        }

        $keys = array(
            'kex',
            'hostkey',
            'client_to_server/crypt',
            'client_to_server/comp',
            'client_to_server/mac',
            'server_to_client/crypt',
            'server_to_client/comp',
            'server_to_client/mac',
        );
        foreach ($keys as $key) {
            $p = $preferred;
            $m = $methods;

            $subkeys = explode('/', $key);
            foreach ($subkeys as $subkey) {
                if (!isset($p[$subkey])) {
                    continue 2;
                }
                $p = $p[$subkey];
                $m = $m[$subkey];
            }

            if (count($p) != count($m)) {
                $diff = array_diff($m, $p);
                $msg = count($diff) == 1 ?
                    ' is not a supported algorithm' :
                    ' are not supported algorithms';
                user_error(implode(', ', $diff) . $msg);
                return false;
            }
        }

        $this->preferred = $preferred;
    }

    /**
     * Returns the banner message.
     *
     * Quoting from the RFC, "in some jurisdictions, sending a warning message before
     * authentication may be relevant for getting legal protection."
     *
     * @return string
     * @access public
     */
    function getBannerMessage()
    {
        return $this->banner_message;
    }

    /**
     * Returns the server public host key.
     *
     * Caching this the first time you connect to a server and checking the result on subsequent connections
     * is recommended.  Returns false if the server signature is not signed correctly with the public host key.
     *
     * @return mixed
     * @access public
     */
    function getServerPublicHostKey()
    {
        if (!($this->bitmap & self::MASK_CONSTRUCTOR)) {
            if (!$this->_connect()) {
                return false;
            }
        }

        $signature = $this->signature;
        $server_public_host_key = $this->server_public_host_key;

        if (strlen($server_public_host_key) < 4) {
            return false;
        }
        extract(unpack('Nlength', $this->_string_shift($server_public_host_key, 4)));
        $this->_string_shift($server_public_host_key, $length);

        if ($this->signature_validated) {
            return $this->bitmap ?
                $this->signature_format . ' ' . base64_encode($this->server_public_host_key) :
                false;
        }

        $this->signature_validated = true;

        switch ($this->signature_format) {
            case 'ssh-dss':
                $zero = new BigInteger();

                if (strlen($server_public_host_key) < 4) {
                    return false;
                }
                $temp = unpack('Nlength', $this->_string_shift($server_public_host_key, 4));
                $p = new BigInteger($this->_string_shift($server_public_host_key, $temp['length']), -256);

                if (strlen($server_public_host_key) < 4) {
                    return false;
                }
                $temp = unpack('Nlength', $this->_string_shift($server_public_host_key, 4));
                $q = new BigInteger($this->_string_shift($server_public_host_key, $temp['length']), -256);

                if (strlen($server_public_host_key) < 4) {
                    return false;
                }
                $temp = unpack('Nlength', $this->_string_shift($server_public_host_key, 4));
                $g = new BigInteger($this->_string_shift($server_public_host_key, $temp['length']), -256);

                if (strlen($server_public_host_key) < 4) {
                    return false;
                }
                $temp = unpack('Nlength', $this->_string_shift($server_public_host_key, 4));
                $y = new BigInteger($this->_string_shift($server_public_host_key, $temp['length']), -256);

                /* The value for 'dss_signature_blob' is encoded as a string containing
                   r, followed by s (which are 160-bit integers, without lengths or
                   padding, unsigned, and in network byte order). */
                $temp = unpack('Nlength', $this->_string_shift($signature, 4));
                if ($temp['length'] != 40) {
                    user_error('Invalid signature');
                    return $this->_disconnect(NET_SSH2_DISCONNECT_KEY_EXCHANGE_FAILED);
                }

                $r = new BigInteger($this->_string_shift($signature, 20), 256);
                $s = new BigInteger($this->_string_shift($signature, 20), 256);

                switch (true) {
                    case $r->equals($zero):
                    case $r->compare($q) >= 0:
                    case $s->equals($zero):
                    case $s->compare($q) >= 0:
                        user_error('Invalid signature');
                        return $this->_disconnect(NET_SSH2_DISCONNECT_KEY_EXCHANGE_FAILED);
                }

                $w = $s->modInverse($q);

                $u1 = $w->multiply(new BigInteger(sha1($this->exchange_hash), 16));
                list(, $u1) = $u1->divide($q);

                $u2 = $w->multiply($r);
                list(, $u2) = $u2->divide($q);

                $g = $g->modPow($u1, $p);
                $y = $y->modPow($u2, $p);

                $v = $g->multiply($y);
                list(, $v) = $v->divide($p);
                list(, $v) = $v->divide($q);

                if (!$v->equals($r)) {
                    user_error('Bad server signature');
                    return $this->_disconnect(NET_SSH2_DISCONNECT_HOST_KEY_NOT_VERIFIABLE);
                }

                break;
            case 'ssh-rsa':
            case 'rsa-sha2-256':
            case 'rsa-sha2-512':
                if (strlen($server_public_host_key) < 4) {
                    return false;
                }
                $temp = unpack('Nlength', $this->_string_shift($server_public_host_key, 4));
                $e = new BigInteger($this->_string_shift($server_public_host_key, $temp['length']), -256);

                if (strlen($server_public_host_key) < 4) {
                    return false;
                }
                $temp = unpack('Nlength', $this->_string_shift($server_public_host_key, 4));
                $rawN = $this->_string_shift($server_public_host_key, $temp['length']);
                $n = new BigInteger($rawN, -256);
                $nLength = strlen(ltrim($rawN, "\0"));

                /*
                if (strlen($signature) < 4) {
                    return false;
                }
                $temp = unpack('Nlength', $this->_string_shift($signature, 4));
                $signature = $this->_string_shift($signature, $temp['length']);

                $rsa = new RSA();
                switch ($this->signature_format) {
                    case 'rsa-sha2-512':
                        $hash = 'sha512';
                        break;
                    case 'rsa-sha2-256':
                        $hash = 'sha256';
                        break;
                    //case 'ssh-rsa':
                    default:
                        $hash = 'sha1';
                }
                $rsa->setHash($hash);
                $rsa->setSignatureMode(RSA::SIGNATURE_PKCS1);
                $rsa->loadKey(array('e' => $e, 'n' => $n), RSA::PUBLIC_FORMAT_RAW);

                if (!$rsa->verify($this->exchange_hash, $signature)) {
                    user_error('Bad server signature');
                    return $this->_disconnect(NET_SSH2_DISCONNECT_HOST_KEY_NOT_VERIFIABLE);
                }
                */

                if (strlen($signature) < 4) {
                    return false;
                }
                $temp = unpack('Nlength', $this->_string_shift($signature, 4));
                $s = new BigInteger($this->_string_shift($signature, $temp['length']), 256);

                // validate an RSA signature per "8.2 RSASSA-PKCS1-v1_5", "5.2.2 RSAVP1", and "9.1 EMSA-PSS" in the
                // following URL:
                // ftp://ftp.rsasecurity.com/pub/pkcs/pkcs-1/pkcs-1v2-1.pdf

                // also, see SSHRSA.c (rsa2_verifysig) in PuTTy's source.

                if ($s->compare(new BigInteger()) < 0 || $s->compare($n->subtract(new BigInteger(1))) > 0) {
                    user_error('Invalid signature');
                    return $this->_disconnect(NET_SSH2_DISCONNECT_KEY_EXCHANGE_FAILED);
                }

                $s = $s->modPow($e, $n);
                $s = $s->toBytes();

                switch ($this->signature_format) {
                    case 'rsa-sha2-512':
                        $hash = 'sha512';
                        break;
                    case 'rsa-sha2-256':
                        $hash = 'sha256';
                        break;
                    //case 'ssh-rsa':
                    default:
                        $hash = 'sha1';
                }
                $hashObj = new Hash($hash);
                switch ($this->signature_format) {
                    case 'rsa-sha2-512':
                        $h = pack('N5a*', 0x00305130, 0x0D060960, 0x86480165, 0x03040203, 0x05000440, $hashObj->hash($this->exchange_hash));
                        break;
                    case 'rsa-sha2-256':
                        $h = pack('N5a*', 0x00303130, 0x0D060960, 0x86480165, 0x03040201, 0x05000420, $hashObj->hash($this->exchange_hash));
                        break;
                    //case 'ssh-rsa':
                    default:
                        $hash = 'sha1';
                        $h = pack('N4a*', 0x00302130, 0x0906052B, 0x0E03021A, 0x05000414, $hashObj->hash($this->exchange_hash));
                }
                $h = chr(0x01) . str_repeat(chr(0xFF), $nLength - 2 - strlen($h)) . $h;

                if ($s != $h) {
                    user_error('Bad server signature');
                    return $this->_disconnect(NET_SSH2_DISCONNECT_HOST_KEY_NOT_VERIFIABLE);
                }
                break;
            default:
                user_error('Unsupported signature format');
                return $this->_disconnect(NET_SSH2_DISCONNECT_HOST_KEY_NOT_VERIFIABLE);
        }

        return $this->signature_format . ' ' . base64_encode($this->server_public_host_key);
    }

    /**
     * Returns the exit status of an SSH command or false.
     *
     * @return false|int
     * @access public
     */
    function getExitStatus()
    {
        if (is_null($this->exit_status)) {
            return false;
        }
        return $this->exit_status;
    }

    /**
     * Returns the number of columns for the terminal window size.
     *
     * @return int
     * @access public
     */
    function getWindowColumns()
    {
        return $this->windowColumns;
    }

    /**
     * Returns the number of rows for the terminal window size.
     *
     * @return int
     * @access public
     */
    function getWindowRows()
    {
        return $this->windowRows;
    }

    /**
     * Sets the number of columns for the terminal window size.
     *
     * @param int $value
     * @access public
     */
    function setWindowColumns($value)
    {
        $this->windowColumns = $value;
    }

    /**
     * Sets the number of rows for the terminal window size.
     *
     * @param int $value
     * @access public
     */
    function setWindowRows($value)
    {
        $this->windowRows = $value;
    }

    /**
     * Sets the number of columns and rows for the terminal window size.
     *
     * @param int $columns
     * @param int $rows
     * @access public
     */
    function setWindowSize($columns = 80, $rows = 24)
    {
        $this->windowColumns = $columns;
        $this->windowRows = $rows;
    }

    /**
     * Update packet types in log history
     *
     * @param string $old
     * @param string $new
     * @access private
     */
    function _updateLogHistory($old, $new)
    {
        if (defined('NET_SSH2_LOGGING') && NET_SSH2_LOGGING == self::LOG_COMPLEX) {
            $this->message_number_log[count($this->message_number_log) - 1] = str_replace(
                $old,
                $new,
                $this->message_number_log[count($this->message_number_log) - 1]
            );
        }
    }
}<|MERGE_RESOLUTION|>--- conflicted
+++ resolved
@@ -3377,12 +3377,6 @@
                 // on windows this returns a "Warning: Invalid CRT parameters detected" error
                 if (!@stream_select($read, $write, $except, $sec, $usec) && !count($read)) {
                     $this->is_timeout = true;
-<<<<<<< HEAD
-                    if ($client_channel == self::CHANNEL_EXEC && !$this->request_pty) {
-                        $this->_close_channel($client_channel);
-                    }
-=======
->>>>>>> f0501ff7
                     return true;
                 }
                 $elapsed = microtime(true) - $start;
@@ -3750,7 +3744,7 @@
                 $this->binary_packet_buffer = false;
             } else {
                 $response = $this->_get_binary_packet(true);
-                if ($response === true && $this->is_timeout && $client_channel == NET_SSH2_CHANNEL_EXEC && !$this->request_pty) {
+                if ($response === true && $this->is_timeout && $client_channel == self::CHANNEL_EXEC && !$this->request_pty) {
                     $this->_close_channel($client_channel);
                 }
                 if ($response === false) {
