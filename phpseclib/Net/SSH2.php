<?php

/**
 * Pure-PHP implementation of SSHv2.
 *
 * PHP version 5
 *
 * Here are some examples of how to use this library:
 * <code>
 * <?php
 *    include 'vendor/autoload.php';
 *
 *    $ssh = new \phpseclib3\Net\SSH2('www.domain.tld');
 *    if (!$ssh->login('username', 'password')) {
 *        exit('Login Failed');
 *    }
 *
 *    echo $ssh->exec('pwd');
 *    echo $ssh->exec('ls -la');
 * ?>
 * </code>
 *
 * <code>
 * <?php
 *    include 'vendor/autoload.php';
 *
 *    $key = \phpseclib3\Crypt\PublicKeyLoader::load('...', '(optional) password');
 *
 *    $ssh = new \phpseclib3\Net\SSH2('www.domain.tld');
 *    if (!$ssh->login('username', $key)) {
 *        exit('Login Failed');
 *    }
 *
 *    echo $ssh->read('username@username:~$');
 *    $ssh->write("ls -la\n");
 *    echo $ssh->read('username@username:~$');
 * ?>
 * </code>
 *
 * @author    Jim Wigginton <terrafrost@php.net>
 * @copyright 2007 Jim Wigginton
 * @license   http://www.opensource.org/licenses/mit-license.html  MIT License
 * @link      http://phpseclib.sourceforge.net
 */

namespace phpseclib3\Net;

use phpseclib3\Common\Functions\Strings;
use phpseclib3\Crypt\Blowfish;
use phpseclib3\Crypt\ChaCha20;
use phpseclib3\Crypt\Common\AsymmetricKey;
use phpseclib3\Crypt\Common\PrivateKey;
use phpseclib3\Crypt\Common\PublicKey;
use phpseclib3\Crypt\Common\SymmetricKey;
use phpseclib3\Crypt\DH;
use phpseclib3\Crypt\DSA;
use phpseclib3\Crypt\EC;
use phpseclib3\Crypt\Hash;
use phpseclib3\Crypt\Random;
use phpseclib3\Crypt\RC4;
use phpseclib3\Crypt\Rijndael;
use phpseclib3\Crypt\RSA;
use phpseclib3\Crypt\TripleDES; // Used to do Diffie-Hellman key exchange and DSA/RSA signature verification.
use phpseclib3\Crypt\Twofish;
use phpseclib3\Exception\ConnectionClosedException;
use phpseclib3\Exception\InsufficientSetupException;
use phpseclib3\Exception\NoSupportedAlgorithmsException;
use phpseclib3\Exception\UnableToConnectException;
use phpseclib3\Exception\UnsupportedAlgorithmException;
use phpseclib3\Exception\UnsupportedCurveException;
use phpseclib3\Math\BigInteger;
use phpseclib3\System\SSH\Agent;

/**
 * Pure-PHP implementation of SSHv2.
 *
 * @author  Jim Wigginton <terrafrost@php.net>
 */
class SSH2
{
    /**#@+
     * Compression Types
     *
     */
    /**
     * No compression
     */
    const NET_SSH2_COMPRESSION_NONE = 1;
    /**
     * zlib compression
     */
    const NET_SSH2_COMPRESSION_ZLIB = 2;
    /**
     * zlib@openssh.com
     */
    const NET_SSH2_COMPRESSION_ZLIB_AT_OPENSSH = 3;
    /**#@-*/

    // Execution Bitmap Masks
    const MASK_CONSTRUCTOR   = 0x00000001;
    const MASK_CONNECTED     = 0x00000002;
    const MASK_LOGIN_REQ     = 0x00000004;
    const MASK_LOGIN         = 0x00000008;
    const MASK_SHELL         = 0x00000010;
    const MASK_WINDOW_ADJUST = 0x00000020;

    /*
     * Channel constants
     *
     * RFC4254 refers not to client and server channels but rather to sender and recipient channels.  we don't refer
     * to them in that way because RFC4254 toggles the meaning. the client sends a SSH_MSG_CHANNEL_OPEN message with
     * a sender channel and the server sends a SSH_MSG_CHANNEL_OPEN_CONFIRMATION in response, with a sender and a
     * recipient channel.  at first glance, you might conclude that SSH_MSG_CHANNEL_OPEN_CONFIRMATION's sender channel
     * would be the same thing as SSH_MSG_CHANNEL_OPEN's sender channel, but it's not, per this snippet:
     *     The 'recipient channel' is the channel number given in the original
     *     open request, and 'sender channel' is the channel number allocated by
     *     the other side.
     *
     * @see \phpseclib3\Net\SSH2::send_channel_packet()
     * @see \phpseclib3\Net\SSH2::get_channel_packet()
     */
    const CHANNEL_EXEC          = 1; // PuTTy uses 0x100
    const CHANNEL_SHELL         = 2;
    const CHANNEL_SUBSYSTEM     = 3;
    const CHANNEL_AGENT_FORWARD = 4;
    const CHANNEL_KEEP_ALIVE    = 5;

    /**
     * Returns the message numbers
     *
     * @see \phpseclib3\Net\SSH2::getLog()
     */
    const LOG_SIMPLE = 1;
    /**
     * Returns the message content
     *
     * @see \phpseclib3\Net\SSH2::getLog()
     */
    const LOG_COMPLEX = 2;
    /**
     * Outputs the content real-time
     */
    const LOG_REALTIME = 3;
    /**
     * Dumps the content real-time to a file
     */
    const LOG_REALTIME_FILE = 4;
    /**
     * Outputs the message numbers real-time
     */
    const LOG_SIMPLE_REALTIME = 5;
    /**
     * Make sure that the log never gets larger than this
     *
     * @see \phpseclib3\Net\SSH2::getLog()
     */
    const LOG_MAX_SIZE = 1048576; // 1024 * 1024

    /**
     * Returns when a string matching $expect exactly is found
     *
     * @see \phpseclib3\Net\SSH2::read()
     */
    const READ_SIMPLE = 1;
    /**
     * Returns when a string matching the regular expression $expect is found
     *
     * @see \phpseclib3\Net\SSH2::read()
     */
    const READ_REGEX = 2;
    /**
     * Returns whenever a data packet is received.
     *
     * Some data packets may only contain a single character so it may be necessary
     * to call read() multiple times when using this option
     *
     * @see \phpseclib3\Net\SSH2::read()
     */
    const READ_NEXT = 3;

    /**
     * The SSH identifier
     *
     * @var string
     */
    private $identifier;

    /**
     * The Socket Object
     *
     * @var resource|closed-resource|null
     */
    public $fsock;

    /**
     * Execution Bitmap
     *
     * The bits that are set represent functions that have been called already.  This is used to determine
     * if a requisite function has been successfully executed.  If not, an error should be thrown.
     *
     * @var int
     */
    protected $bitmap = 0;

    /**
     * Error information
     *
     * @see self::getErrors()
     * @see self::getLastError()
     * @var array
     */
    private $errors = [];

    /**
     * Server Identifier
     *
     * @see self::getServerIdentification()
     * @var string|false
     */
    protected $server_identifier = false;

    /**
     * Key Exchange Algorithms
     *
     * @see self::getKexAlgorithims()
     * @var array|false
     */
    private $kex_algorithms = false;

    /**
     * Key Exchange Algorithm
     *
     * @see self::getMethodsNegotiated()
     * @var string|false
     */
    private $kex_algorithm = false;

    /**
     * Minimum Diffie-Hellman Group Bit Size in RFC 4419 Key Exchange Methods
     *
     * @see self::_key_exchange()
     * @var int
     */
    private $kex_dh_group_size_min = 1536;

    /**
     * Preferred Diffie-Hellman Group Bit Size in RFC 4419 Key Exchange Methods
     *
     * @see self::_key_exchange()
     * @var int
     */
    private $kex_dh_group_size_preferred = 2048;

    /**
     * Maximum Diffie-Hellman Group Bit Size in RFC 4419 Key Exchange Methods
     *
     * @see self::_key_exchange()
     * @var int
     */
    private $kex_dh_group_size_max = 4096;

    /**
     * Server Host Key Algorithms
     *
     * @see self::getServerHostKeyAlgorithms()
     * @var array|false
     */
    private $server_host_key_algorithms = false;

    /**
     * Supported Private Key Algorithms
     *
     * In theory this should be the same as the Server Host Key Algorithms but, in practice,
     * some servers (eg. Azure) will support rsa-sha2-512 as a server host key algorithm but
     * not a private key algorithm
     *
     * @see self::privatekey_login()
     * @var array|false
     */
    private $supported_private_key_algorithms = false;

    /**
     * Encryption Algorithms: Client to Server
     *
     * @see self::getEncryptionAlgorithmsClient2Server()
     * @var array|false
     */
    private $encryption_algorithms_client_to_server = false;

    /**
     * Encryption Algorithms: Server to Client
     *
     * @see self::getEncryptionAlgorithmsServer2Client()
     * @var array|false
     */
    private $encryption_algorithms_server_to_client = false;

    /**
     * MAC Algorithms: Client to Server
     *
     * @see self::getMACAlgorithmsClient2Server()
     * @var array|false
     */
    private $mac_algorithms_client_to_server = false;

    /**
     * MAC Algorithms: Server to Client
     *
     * @see self::getMACAlgorithmsServer2Client()
     * @var array|false
     */
    private $mac_algorithms_server_to_client = false;

    /**
     * Compression Algorithms: Client to Server
     *
     * @see self::getCompressionAlgorithmsClient2Server()
     * @var array|false
     */
    private $compression_algorithms_client_to_server = false;

    /**
     * Compression Algorithms: Server to Client
     *
     * @see self::getCompressionAlgorithmsServer2Client()
     * @var array|false
     */
    private $compression_algorithms_server_to_client = false;

    /**
     * Languages: Server to Client
     *
     * @see self::getLanguagesServer2Client()
     * @var array|false
     */
    private $languages_server_to_client = false;

    /**
     * Languages: Client to Server
     *
     * @see self::getLanguagesClient2Server()
     * @var array|false
     */
    private $languages_client_to_server = false;

    /**
     * Server Signature Algorithms
     *
     * @link https://www.rfc-editor.org/rfc/rfc8308.html#section-3.1
     * @var array|false
     */
    private $server_sig_algs = false;

    /**
     * Preferred Algorithms
     *
     * @see self::setPreferredAlgorithms()
     * @var array
     */
    private $preferred = [];

    /**
     * Block Size for Server to Client Encryption
     *
     * "Note that the length of the concatenation of 'packet_length',
     *  'padding_length', 'payload', and 'random padding' MUST be a multiple
     *  of the cipher block size or 8, whichever is larger.  This constraint
     *  MUST be enforced, even when using stream ciphers."
     *
     *  -- http://tools.ietf.org/html/rfc4253#section-6
     *
     * @see self::__construct()
     * @see self::_send_binary_packet()
     * @var int
     */
    private $encrypt_block_size = 8;

    /**
     * Block Size for Client to Server Encryption
     *
     * @see self::__construct()
     * @see self::_get_binary_packet()
     * @var int
     */
    private $decrypt_block_size = 8;

    /**
     * Server to Client Encryption Object
     *
     * @see self::_get_binary_packet()
     * @var SymmetricKey|false
     */
    private $decrypt = false;

    /**
     * Decryption Algorithm Name
     *
     * @var string|null
     */
    private $decryptName;

    /**
     * Decryption Invocation Counter
     *
     * Used by GCM
     *
     * @var string|null
     */
    private $decryptInvocationCounter;

    /**
     * Fixed Part of Nonce
     *
     * Used by GCM
     *
     * @var string|null
     */
    private $decryptFixedPart;

    /**
     * Server to Client Length Encryption Object
     *
     * @see self::_get_binary_packet()
     * @var object
     */
    private $lengthDecrypt = false;

    /**
     * Client to Server Encryption Object
     *
     * @see self::_send_binary_packet()
     * @var SymmetricKey|false
     */
    private $encrypt = false;

    /**
     * Encryption Algorithm Name
     *
     * @var string|null
     */
    private $encryptName;

    /**
     * Encryption Invocation Counter
     *
     * Used by GCM
     *
     * @var string|null
     */
    private $encryptInvocationCounter;

    /**
     * Fixed Part of Nonce
     *
     * Used by GCM
     *
     * @var string|null
     */
    private $encryptFixedPart;

    /**
     * Client to Server Length Encryption Object
     *
     * @see self::_send_binary_packet()
     * @var object
     */
    private $lengthEncrypt = false;

    /**
     * Client to Server HMAC Object
     *
     * @see self::_send_binary_packet()
     * @var object
     */
    private $hmac_create = false;

    /**
     * Client to Server HMAC Name
     *
     * @var string|false
     */
    private $hmac_create_name;

    /**
     * Client to Server ETM
     *
     * @var int|false
     */
    private $hmac_create_etm;

    /**
     * Server to Client HMAC Object
     *
     * @see self::_get_binary_packet()
     * @var object
     */
    private $hmac_check = false;

    /**
     * Server to Client HMAC Name
     *
     * @var string|false
     */
    private $hmac_check_name;

    /**
     * Server to Client ETM
     *
     * @var int|false
     */
    private $hmac_check_etm;

    /**
     * Size of server to client HMAC
     *
     * We need to know how big the HMAC will be for the server to client direction so that we know how many bytes to read.
     * For the client to server side, the HMAC object will make the HMAC as long as it needs to be.  All we need to do is
     * append it.
     *
     * @see self::_get_binary_packet()
     * @var int
     */
    private $hmac_size = false;

    /**
     * Server Public Host Key
     *
     * @see self::getServerPublicHostKey()
     * @var string
     */
    private $server_public_host_key;

    /**
     * Session identifier
     *
     * "The exchange hash H from the first key exchange is additionally
     *  used as the session identifier, which is a unique identifier for
     *  this connection."
     *
     *  -- http://tools.ietf.org/html/rfc4253#section-7.2
     *
     * @see self::_key_exchange()
     * @var string
     */
    private $session_id = false;

    /**
     * Exchange hash
     *
     * The current exchange hash
     *
     * @see self::_key_exchange()
     * @var string
     */
    private $exchange_hash = false;

    /**
     * Message Numbers
     *
     * @see self::__construct()
     * @var array
     * @access private
     */
    private static $message_numbers = [];

    /**
     * Disconnection Message 'reason codes' defined in RFC4253
     *
     * @see self::__construct()
     * @var array
     * @access private
     */
    private static $disconnect_reasons = [];

    /**
     * SSH_MSG_CHANNEL_OPEN_FAILURE 'reason codes', defined in RFC4254
     *
     * @see self::__construct()
     * @var array
     * @access private
     */
    private static $channel_open_failure_reasons = [];

    /**
     * Terminal Modes
     *
     * @link http://tools.ietf.org/html/rfc4254#section-8
     * @see self::__construct()
     * @var array
     * @access private
     */
    private static $terminal_modes = [];

    /**
     * SSH_MSG_CHANNEL_EXTENDED_DATA's data_type_codes
     *
     * @link http://tools.ietf.org/html/rfc4254#section-5.2
     * @see self::__construct()
     * @var array
     * @access private
     */
    private static $channel_extended_data_type_codes = [];

    /**
     * Send Sequence Number
     *
     * See 'Section 6.4.  Data Integrity' of rfc4253 for more info.
     *
     * @see self::_send_binary_packet()
     * @var int
     */
    private $send_seq_no = 0;

    /**
     * Get Sequence Number
     *
     * See 'Section 6.4.  Data Integrity' of rfc4253 for more info.
     *
     * @see self::_get_binary_packet()
     * @var int
     */
    private $get_seq_no = 0;

    /**
     * Server Channels
     *
     * Maps client channels to server channels
     *
     * @see self::get_channel_packet()
     * @see self::exec()
     * @var array
     */
    protected $server_channels = [];

    /**
     * Channel Buffers
     *
     * If a client requests a packet from one channel but receives two packets from another those packets should
     * be placed in a buffer
     *
     * @see self::get_channel_packet()
     * @see self::exec()
     * @var array
     */
    private $channel_buffers = [];

    /**
     * Channel Status
     *
     * Contains the type of the last sent message
     *
     * @see self::get_channel_packet()
     * @var array
     */
    protected $channel_status = [];

    /**
     * The identifier of the interactive channel which was opened most recently
     *
     * @see self::getInteractiveChannelId()
     * @var int
     */
    private $channel_id_last_interactive = 0;

    /**
     * Packet Size
     *
     * Maximum packet size indexed by channel
     *
     * @see self::send_channel_packet()
     * @var array
     */
    private $packet_size_client_to_server = [];

    /**
     * Message Number Log
     *
     * @see self::getLog()
     * @var array
     */
    private $message_number_log = [];

    /**
     * Message Log
     *
     * @see self::getLog()
     * @var array
     */
    private $message_log = [];

    /**
     * The Window Size
     *
     * Bytes the other party can send before it must wait for the window to be adjusted (0x7FFFFFFF = 2GB)
     *
     * @var int
     * @see self::send_channel_packet()
     * @see self::exec()
     */
    protected $window_size = 0x7FFFFFFF;

    /**
     * What we resize the window to
     *
     * When PuTTY resizes the window it doesn't add an additional 0x7FFFFFFF bytes - it adds 0x40000000 bytes.
     * Some SFTP clients (GoAnywhere) don't support adding 0x7FFFFFFF to the window size after the fact so
     * we'll just do what PuTTY does
     *
     * @var int
     * @see self::_send_channel_packet()
     * @see self::exec()
     */
    private $window_resize = 0x40000000;

    /**
     * Window size, server to client
     *
     * Window size indexed by channel
     *
     * @see self::send_channel_packet()
     * @var array
     */
    protected $window_size_server_to_client = [];

    /**
     * Window size, client to server
     *
     * Window size indexed by channel
     *
     * @see self::get_channel_packet()
     * @var array
     */
    private $window_size_client_to_server = [];

    /**
     * Server signature
     *
     * Verified against $this->session_id
     *
     * @see self::getServerPublicHostKey()
     * @var string
     */
    private $signature = '';

    /**
     * Server signature format
     *
     * ssh-rsa or ssh-dss.
     *
     * @see self::getServerPublicHostKey()
     * @var string
     */
    private $signature_format = '';

    /**
     * Interactive Buffer
     *
     * @see self::read()
     * @var string
     */
    private $interactiveBuffer = '';

    /**
     * Current log size
     *
     * Should never exceed self::LOG_MAX_SIZE
     *
     * @see self::_send_binary_packet()
     * @see self::_get_binary_packet()
     * @var int
     */
    private $log_size;

    /**
     * Timeout
     *
     * @see self::setTimeout()
     */
    protected $timeout;

    /**
     * Current Timeout
     *
     * @see self::get_channel_packet()
     */
    protected $curTimeout;

    /**
     * Keep Alive Interval
     *
     * @see self::setKeepAlive()
     */
    private $keepAlive;

    /**
     * Real-time log file pointer
     *
     * @see self::_append_log()
     * @var resource|closed-resource
     */
    private $realtime_log_file;

    /**
     * Real-time log file size
     *
     * @see self::_append_log()
     * @var int
     */
    private $realtime_log_size;

    /**
     * Has the signature been validated?
     *
     * @see self::getServerPublicHostKey()
     * @var bool
     */
    private $signature_validated = false;

    /**
     * Real-time log file wrap boolean
     *
     * @see self::_append_log()
     * @var bool
     */
    private $realtime_log_wrap;

    /**
     * Flag to suppress stderr from output
     *
     * @see self::enableQuietMode()
     */
    private $quiet_mode = false;

    /**
     * Time of first network activity
     *
     * @var float
     */
    private $last_packet;

    /**
     * Exit status returned from ssh if any
     *
     * @var int
     */
    private $exit_status;

    /**
     * Flag to request a PTY when using exec()
     *
     * @var bool
     * @see self::enablePTY()
     */
    private $request_pty = false;

    /**
     * Contents of stdError
     *
     * @var string
     */
    private $stdErrorLog;

    /**
     * The Last Interactive Response
     *
     * @see self::_keyboard_interactive_process()
     * @var string
     */
    private $last_interactive_response = '';

    /**
     * Keyboard Interactive Request / Responses
     *
     * @see self::_keyboard_interactive_process()
     * @var array
     */
    private $keyboard_requests_responses = [];

    /**
     * Banner Message
     *
     * Quoting from the RFC, "in some jurisdictions, sending a warning message before
     * authentication may be relevant for getting legal protection."
     *
     * @see self::_filter()
     * @see self::getBannerMessage()
     * @var string
     */
    private $banner_message = '';

    /**
     * Did read() timeout or return normally?
     *
     * @see self::isTimeout()
     * @var bool
     */
    private $is_timeout = false;

    /**
     * Log Boundary
     *
     * @see self::_format_log()
     * @var string
     */
    private $log_boundary = ':';

    /**
     * Log Long Width
     *
     * @see self::_format_log()
     * @var int
     */
    private $log_long_width = 65;

    /**
     * Log Short Width
     *
     * @see self::_format_log()
     * @var int
     */
    private $log_short_width = 16;

    /**
     * Hostname
     *
     * @see self::__construct()
     * @see self::_connect()
     * @var string
     */
    private $host;

    /**
     * Port Number
     *
     * @see self::__construct()
     * @see self::_connect()
     * @var int
     */
    private $port;

    /**
     * Number of columns for terminal window size
     *
     * @see self::getWindowColumns()
     * @see self::setWindowColumns()
     * @see self::setWindowSize()
     * @var int
     */
    private $windowColumns = 80;

    /**
     * Number of columns for terminal window size
     *
     * @see self::getWindowRows()
     * @see self::setWindowRows()
     * @see self::setWindowSize()
     * @var int
     */
    private $windowRows = 24;

    /**
     * Crypto Engine
     *
     * @see self::setCryptoEngine()
     * @see self::_key_exchange()
     * @var int
     */
    private static $crypto_engine = false;

    /**
     * A System_SSH_Agent for use in the SSH2 Agent Forwarding scenario
     *
     * @var Agent
     */
    private $agent;

    /**
     * Connection storage to replicates ssh2 extension functionality:
     * {@link http://php.net/manual/en/wrappers.ssh2.php#refsect1-wrappers.ssh2-examples}
     *
     * @var array<string, SSH2|\WeakReference<SSH2>>
     */
    private static $connections;

    /**
     * Send the identification string first?
     *
     * @var bool
     */
    private $send_id_string_first = true;

    /**
     * Send the key exchange initiation packet first?
     *
     * @var bool
     */
    private $send_kex_first = true;

    /**
     * Some versions of OpenSSH incorrectly calculate the key size
     *
     * @var bool
     */
    private $bad_key_size_fix = false;

    /**
     * Should we try to re-connect to re-establish keys?
     *
     * @var bool
     */
    private $retry_connect = false;

    /**
     * Binary Packet Buffer
     *
     * @var string|false
     */
    private $binary_packet_buffer = false;

    /**
     * Preferred Signature Format
     *
     * @var string|false
     */
    protected $preferred_signature_format = false;

    /**
     * Authentication Credentials
     *
     * @var array
     */
    protected $auth = [];

    /**
     * Terminal
     *
     * @var string
     */
    private $term = 'vt100';

    /**
     * The authentication methods that may productively continue authentication.
     *
     * @see https://tools.ietf.org/html/rfc4252#section-5.1
     * @var array|null
     */
    private $auth_methods_to_continue = null;

    /**
     * Compression method
     *
     * @var int
     */
    private $compress = self::NET_SSH2_COMPRESSION_NONE;

    /**
     * Decompression method
     *
     * @var int
     */
    private $decompress = self::NET_SSH2_COMPRESSION_NONE;

    /**
     * Compression context
     *
     * @var resource|false|null
     */
    private $compress_context;

    /**
     * Decompression context
     *
     * @var resource|object
     */
    private $decompress_context;

    /**
     * Regenerate Compression Context
     *
     * @var bool
     */
    private $regenerate_compression_context = false;

    /**
     * Regenerate Decompression Context
     *
     * @var bool
     */
    private $regenerate_decompression_context = false;

    /**
     * Smart multi-factor authentication flag
     *
     * @var bool
     */
    private $smartMFA = true;

    /**
     * How many channels are currently opened
     *
     * @var int
     */
    private $channelCount = 0;

    /**
     * Does the server support multiple channels? If not then error out
     * when multiple channels are attempted to be opened
     *
     * @var bool
     */
    private $errorOnMultipleChannels;

    /**
     * Default Constructor.
     *
     * $host can either be a string, representing the host, or a stream resource.
     *
     * @param mixed $host
     * @param int $port
     * @param int $timeout
     * @see self::login()
     */
    public function __construct($host, $port = 22, $timeout = 10)
    {
        if (empty(self::$message_numbers)) {
            self::$message_numbers = [
                1 => 'NET_SSH2_MSG_DISCONNECT',
                2 => 'NET_SSH2_MSG_IGNORE',
                3 => 'NET_SSH2_MSG_UNIMPLEMENTED',
                4 => 'NET_SSH2_MSG_DEBUG',
                5 => 'NET_SSH2_MSG_SERVICE_REQUEST',
                6 => 'NET_SSH2_MSG_SERVICE_ACCEPT',
                7 => 'NET_SSH2_MSG_EXT_INFO', // RFC 8308
                20 => 'NET_SSH2_MSG_KEXINIT',
                21 => 'NET_SSH2_MSG_NEWKEYS',
                30 => 'NET_SSH2_MSG_KEXDH_INIT',
                31 => 'NET_SSH2_MSG_KEXDH_REPLY',
                50 => 'NET_SSH2_MSG_USERAUTH_REQUEST',
                51 => 'NET_SSH2_MSG_USERAUTH_FAILURE',
                52 => 'NET_SSH2_MSG_USERAUTH_SUCCESS',
                53 => 'NET_SSH2_MSG_USERAUTH_BANNER',

                80 => 'NET_SSH2_MSG_GLOBAL_REQUEST',
                81 => 'NET_SSH2_MSG_REQUEST_SUCCESS',
                82 => 'NET_SSH2_MSG_REQUEST_FAILURE',
                90 => 'NET_SSH2_MSG_CHANNEL_OPEN',
                91 => 'NET_SSH2_MSG_CHANNEL_OPEN_CONFIRMATION',
                92 => 'NET_SSH2_MSG_CHANNEL_OPEN_FAILURE',
                93 => 'NET_SSH2_MSG_CHANNEL_WINDOW_ADJUST',
                94 => 'NET_SSH2_MSG_CHANNEL_DATA',
                95 => 'NET_SSH2_MSG_CHANNEL_EXTENDED_DATA',
                96 => 'NET_SSH2_MSG_CHANNEL_EOF',
                97 => 'NET_SSH2_MSG_CHANNEL_CLOSE',
                98 => 'NET_SSH2_MSG_CHANNEL_REQUEST',
                99 => 'NET_SSH2_MSG_CHANNEL_SUCCESS',
                100 => 'NET_SSH2_MSG_CHANNEL_FAILURE'
            ];
            self::$disconnect_reasons = [
                1 => 'NET_SSH2_DISCONNECT_HOST_NOT_ALLOWED_TO_CONNECT',
                2 => 'NET_SSH2_DISCONNECT_PROTOCOL_ERROR',
                3 => 'NET_SSH2_DISCONNECT_KEY_EXCHANGE_FAILED',
                4 => 'NET_SSH2_DISCONNECT_RESERVED',
                5 => 'NET_SSH2_DISCONNECT_MAC_ERROR',
                6 => 'NET_SSH2_DISCONNECT_COMPRESSION_ERROR',
                7 => 'NET_SSH2_DISCONNECT_SERVICE_NOT_AVAILABLE',
                8 => 'NET_SSH2_DISCONNECT_PROTOCOL_VERSION_NOT_SUPPORTED',
                9 => 'NET_SSH2_DISCONNECT_HOST_KEY_NOT_VERIFIABLE',
                10 => 'NET_SSH2_DISCONNECT_CONNECTION_LOST',
                11 => 'NET_SSH2_DISCONNECT_BY_APPLICATION',
                12 => 'NET_SSH2_DISCONNECT_TOO_MANY_CONNECTIONS',
                13 => 'NET_SSH2_DISCONNECT_AUTH_CANCELLED_BY_USER',
                14 => 'NET_SSH2_DISCONNECT_NO_MORE_AUTH_METHODS_AVAILABLE',
                15 => 'NET_SSH2_DISCONNECT_ILLEGAL_USER_NAME'
            ];
            self::$channel_open_failure_reasons = [
                1 => 'NET_SSH2_OPEN_ADMINISTRATIVELY_PROHIBITED'
            ];
            self::$terminal_modes = [
                0 => 'NET_SSH2_TTY_OP_END'
            ];
            self::$channel_extended_data_type_codes = [
                1 => 'NET_SSH2_EXTENDED_DATA_STDERR'
            ];

            self::define_array(
                self::$message_numbers,
                self::$disconnect_reasons,
                self::$channel_open_failure_reasons,
                self::$terminal_modes,
                self::$channel_extended_data_type_codes,
                [60 => 'NET_SSH2_MSG_USERAUTH_PASSWD_CHANGEREQ'],
                [60 => 'NET_SSH2_MSG_USERAUTH_PK_OK'],
                [60 => 'NET_SSH2_MSG_USERAUTH_INFO_REQUEST',
                      61 => 'NET_SSH2_MSG_USERAUTH_INFO_RESPONSE'],
                // RFC 4419 - diffie-hellman-group-exchange-sha{1,256}
                [30 => 'NET_SSH2_MSG_KEXDH_GEX_REQUEST_OLD',
                      31 => 'NET_SSH2_MSG_KEXDH_GEX_GROUP',
                      32 => 'NET_SSH2_MSG_KEXDH_GEX_INIT',
                      33 => 'NET_SSH2_MSG_KEXDH_GEX_REPLY',
                      34 => 'NET_SSH2_MSG_KEXDH_GEX_REQUEST'],
                // RFC 5656 - Elliptic Curves (for curve25519-sha256@libssh.org)
                [30 => 'NET_SSH2_MSG_KEX_ECDH_INIT',
                      31 => 'NET_SSH2_MSG_KEX_ECDH_REPLY']
            );
        }

        /**
         * Typehint is required due to a bug in Psalm: https://github.com/vimeo/psalm/issues/7508
         * @var \WeakReference<SSH2>|SSH2
         */
        self::$connections[$this->getResourceId()] = class_exists('WeakReference')
            ? \WeakReference::create($this)
            : $this;

        if (is_resource($host)) {
            $this->fsock = $host;
            return;
        }

        if (Strings::is_stringable($host)) {
            $this->host = $host;
            $this->port = $port;
            $this->timeout = $timeout;
        }
    }

    /**
     * Set Crypto Engine Mode
     *
     * Possible $engine values:
     * OpenSSL, mcrypt, Eval, PHP
     *
     * @param int $engine
     */
    public static function setCryptoEngine($engine)
    {
        self::$crypto_engine = $engine;
    }

    /**
     * Send Identification String First
     *
     * https://tools.ietf.org/html/rfc4253#section-4.2 says "when the connection has been established,
     * both sides MUST send an identification string". It does not say which side sends it first. In
     * theory it shouldn't matter but it is a fact of life that some SSH servers are simply buggy
     *
     */
    public function sendIdentificationStringFirst()
    {
        $this->send_id_string_first = true;
    }

    /**
     * Send Identification String Last
     *
     * https://tools.ietf.org/html/rfc4253#section-4.2 says "when the connection has been established,
     * both sides MUST send an identification string". It does not say which side sends it first. In
     * theory it shouldn't matter but it is a fact of life that some SSH servers are simply buggy
     *
     */
    public function sendIdentificationStringLast()
    {
        $this->send_id_string_first = false;
    }

    /**
     * Send SSH_MSG_KEXINIT First
     *
     * https://tools.ietf.org/html/rfc4253#section-7.1 says "key exchange begins by each sending
     * sending the [SSH_MSG_KEXINIT] packet". It does not say which side sends it first. In theory
     * it shouldn't matter but it is a fact of life that some SSH servers are simply buggy
     *
     */
    public function sendKEXINITFirst()
    {
        $this->send_kex_first = true;
    }

    /**
     * Send SSH_MSG_KEXINIT Last
     *
     * https://tools.ietf.org/html/rfc4253#section-7.1 says "key exchange begins by each sending
     * sending the [SSH_MSG_KEXINIT] packet". It does not say which side sends it first. In theory
     * it shouldn't matter but it is a fact of life that some SSH servers are simply buggy
     *
     */
    public function sendKEXINITLast()
    {
        $this->send_kex_first = false;
    }

    /**
     * stream_select wrapper
     *
     * Quoting https://stackoverflow.com/a/14262151/569976,
     * "The general approach to `EINTR` is to simply handle the error and retry the operation again"
     *
     * This wrapper does that loop
     */
    private static function stream_select(&$read, &$write, &$except, $seconds, $microseconds = null)
    {
        $remaining = $seconds + $microseconds / 1000000;
        $start = microtime(true);
        while (true) {
            $result = @stream_select($read, $write, $except, $seconds, $microseconds);
            if ($result !== false) {
                return $result;
            }
            $elapsed = microtime(true) - $start;
            $seconds = (int) ($remaining - floor($elapsed));
            $microseconds = (int) (1000000 * ($remaining - $seconds));
            if ($elapsed >= $remaining) {
                return false;
            }
        }
    }

    /**
     * Connect to an SSHv2 server
     *
     * @throws \UnexpectedValueException on receipt of unexpected packets
     * @throws \RuntimeException on other errors
     */
    private function connect()
    {
        if ($this->bitmap & self::MASK_CONSTRUCTOR) {
            return;
        }

        $this->bitmap |= self::MASK_CONSTRUCTOR;

        $this->curTimeout = $this->timeout;

        $this->last_packet = microtime(true);

        if (!is_resource($this->fsock)) {
            $start = microtime(true);
            // with stream_select a timeout of 0 means that no timeout takes place;
            // with fsockopen a timeout of 0 means that you instantly timeout
            // to resolve this incompatibility a timeout of 100,000 will be used for fsockopen if timeout is 0
            $this->fsock = @fsockopen($this->host, $this->port, $errno, $errstr, $this->curTimeout == 0 ? 100000 : $this->curTimeout);
            if (!$this->fsock) {
                $host = $this->host . ':' . $this->port;
                throw new UnableToConnectException(rtrim("Cannot connect to $host. Error $errno. $errstr"));
            }
            $elapsed = microtime(true) - $start;

            if ($this->curTimeout) {
                $this->curTimeout -= $elapsed;
                if ($this->curTimeout < 0) {
                    throw new \RuntimeException('Connection timed out whilst attempting to open socket connection');
                }
            }
        }

        $this->identifier = $this->generate_identifier();

        if ($this->send_id_string_first) {
            fputs($this->fsock, $this->identifier . "\r\n");
        }

        /* According to the SSH2 specs,

          "The server MAY send other lines of data before sending the version
           string.  Each line SHOULD be terminated by a Carriage Return and Line
           Feed.  Such lines MUST NOT begin with "SSH-", and SHOULD be encoded
           in ISO-10646 UTF-8 [RFC3629] (language is not specified).  Clients
           MUST be able to process such lines." */
        $data = '';
        while (!feof($this->fsock) && !preg_match('#(.*)^(SSH-(\d\.\d+).*)#ms', $data, $matches)) {
            $line = '';
            while (true) {
                if ($this->curTimeout) {
                    if ($this->curTimeout < 0) {
                        throw new \RuntimeException('Connection timed out whilst receiving server identification string');
                    }
                    $read = [$this->fsock];
                    $write = $except = null;
                    $start = microtime(true);
                    $sec = (int) floor($this->curTimeout);
                    $usec = (int) (1000000 * ($this->curTimeout - $sec));
                    if (static::stream_select($read, $write, $except, $sec, $usec) === false) {
                        throw new \RuntimeException('Connection timed out whilst receiving server identification string');
                    }
                    $elapsed = microtime(true) - $start;
                    $this->curTimeout -= $elapsed;
                }

                $temp = stream_get_line($this->fsock, 255, "\n");
                if ($temp === false) {
                    throw new \RuntimeException('Error reading from socket');
                }
                if (strlen($temp) == 255) {
                    continue;
                }

                $line .= "$temp\n";

                // quoting RFC4253, "Implementers who wish to maintain
                // compatibility with older, undocumented versions of this protocol may
                // want to process the identification string without expecting the
                // presence of the carriage return character for reasons described in
                // Section 5 of this document."

                //if (substr($line, -2) == "\r\n") {
                //    break;
                //}

                break;
            }

            $data .= $line;
        }

        if (feof($this->fsock)) {
            $this->bitmap = 0;
            throw new ConnectionClosedException('Connection closed by server');
        }

        $extra = $matches[1];

        if (defined('NET_SSH2_LOGGING')) {
            $this->append_log('<-', $matches[0]);
            $this->append_log('->', $this->identifier . "\r\n");
        }

        $this->server_identifier = trim($temp, "\r\n");
        if (strlen($extra)) {
            $this->errors[] = $data;
        }

        if (version_compare($matches[3], '1.99', '<')) {
            $this->bitmap = 0;
            throw new UnableToConnectException("Cannot connect to SSH $matches[3] servers");
        }

        // Ubuntu's OpenSSH from 5.8 to 6.9 didn't work with multiple channels. see
        // https://bugs.launchpad.net/ubuntu/+source/openssh/+bug/1334916 for more info.
        // https://lists.ubuntu.com/archives/oneiric-changes/2011-July/005772.html discusses
        // when consolekit was incorporated.
        // https://marc.info/?l=openssh-unix-dev&m=163409903417589&w=2 discusses some of the
        // issues with how Ubuntu incorporated consolekit
        $pattern = '#^SSH-2\.0-OpenSSH_([\d.]+)[^ ]* Ubuntu-.*$#';
        $match = preg_match($pattern, $this->server_identifier, $matches);
        $match = $match && version_compare('5.8', $matches[1], '<=');
        $match = $match && version_compare('6.9', $matches[1], '>=');
        $this->errorOnMultipleChannels = $match;

        if (!$this->send_id_string_first) {
            fputs($this->fsock, $this->identifier . "\r\n");
        }

        if (!$this->send_kex_first) {
            $response = $this->get_binary_packet();

            if (is_bool($response) || !strlen($response) || ord($response[0]) != NET_SSH2_MSG_KEXINIT) {
                $this->bitmap = 0;
                throw new \UnexpectedValueException('Expected SSH_MSG_KEXINIT');
            }

            $this->key_exchange($response);
        }

        if ($this->send_kex_first) {
            $this->key_exchange();
        }

        $this->bitmap |= self::MASK_CONNECTED;

        return true;
    }

    /**
     * Generates the SSH identifier
     *
     * You should overwrite this method in your own class if you want to use another identifier
     *
     * @return string
     */
    private function generate_identifier()
    {
        $identifier = 'SSH-2.0-phpseclib_3.0';

        $ext = [];
        if (extension_loaded('sodium')) {
            $ext[] = 'libsodium';
        }

        if (extension_loaded('openssl')) {
            $ext[] = 'openssl';
        } elseif (extension_loaded('mcrypt')) {
            $ext[] = 'mcrypt';
        }

        if (extension_loaded('gmp')) {
            $ext[] = 'gmp';
        } elseif (extension_loaded('bcmath')) {
            $ext[] = 'bcmath';
        }

        if (!empty($ext)) {
            $identifier .= ' (' . implode(', ', $ext) . ')';
        }

        return $identifier;
    }

    /**
     * Key Exchange
     *
     * @return bool
     * @param string|bool $kexinit_payload_server optional
     * @throws \UnexpectedValueException on receipt of unexpected packets
     * @throws \RuntimeException on other errors
     * @throws \phpseclib3\Exception\NoSupportedAlgorithmsException when none of the algorithms phpseclib has loaded are compatible
     */
    private function key_exchange($kexinit_payload_server = false)
    {
        $preferred = $this->preferred;
        $send_kex = true;

        $kex_algorithms = isset($preferred['kex']) ?
            $preferred['kex'] :
            SSH2::getSupportedKEXAlgorithms();
        $server_host_key_algorithms = isset($preferred['hostkey']) ?
            $preferred['hostkey'] :
            SSH2::getSupportedHostKeyAlgorithms();
        $s2c_encryption_algorithms = isset($preferred['server_to_client']['crypt']) ?
            $preferred['server_to_client']['crypt'] :
            SSH2::getSupportedEncryptionAlgorithms();
        $c2s_encryption_algorithms = isset($preferred['client_to_server']['crypt']) ?
            $preferred['client_to_server']['crypt'] :
            SSH2::getSupportedEncryptionAlgorithms();
        $s2c_mac_algorithms = isset($preferred['server_to_client']['mac']) ?
            $preferred['server_to_client']['mac'] :
            SSH2::getSupportedMACAlgorithms();
        $c2s_mac_algorithms = isset($preferred['client_to_server']['mac']) ?
            $preferred['client_to_server']['mac'] :
            SSH2::getSupportedMACAlgorithms();
        $s2c_compression_algorithms = isset($preferred['server_to_client']['comp']) ?
            $preferred['server_to_client']['comp'] :
            SSH2::getSupportedCompressionAlgorithms();
        $c2s_compression_algorithms = isset($preferred['client_to_server']['comp']) ?
            $preferred['client_to_server']['comp'] :
            SSH2::getSupportedCompressionAlgorithms();

        $kex_algorithms = array_merge($kex_algorithms, array('ext-info-c'));

        // some SSH servers have buggy implementations of some of the above algorithms
        switch (true) {
            case $this->server_identifier == 'SSH-2.0-SSHD':
            case substr($this->server_identifier, 0, 13) == 'SSH-2.0-DLINK':
                if (!isset($preferred['server_to_client']['mac'])) {
                    $s2c_mac_algorithms = array_values(array_diff(
                        $s2c_mac_algorithms,
                        ['hmac-sha1-96', 'hmac-md5-96']
                    ));
                }
                if (!isset($preferred['client_to_server']['mac'])) {
                    $c2s_mac_algorithms = array_values(array_diff(
                        $c2s_mac_algorithms,
                        ['hmac-sha1-96', 'hmac-md5-96']
                    ));
                }
                break;
            case substr($this->server_identifier, 0, 24) == 'SSH-2.0-TurboFTP_SERVER_':
                if (!isset($preferred['server_to_client']['crypt'])) {
                    $s2c_encryption_algorithms = array_values(array_diff(
                        $s2c_encryption_algorithms,
                        ['aes128-gcm@openssh.com', 'aes256-gcm@openssh.com']
                    ));
                }
                if (!isset($preferred['client_to_server']['crypt'])) {
                    $c2s_encryption_algorithms = array_values(array_diff(
                        $c2s_encryption_algorithms,
                        ['aes128-gcm@openssh.com', 'aes256-gcm@openssh.com']
                    ));
                }
        }

        $client_cookie = Random::string(16);

        $kexinit_payload_client = pack('Ca*', NET_SSH2_MSG_KEXINIT, $client_cookie);
        $kexinit_payload_client .= Strings::packSSH2(
            'L10bN',
            $kex_algorithms,
            $server_host_key_algorithms,
            $c2s_encryption_algorithms,
            $s2c_encryption_algorithms,
            $c2s_mac_algorithms,
            $s2c_mac_algorithms,
            $c2s_compression_algorithms,
            $s2c_compression_algorithms,
            [], // language, client to server
            [], // language, server to client
            false, // first_kex_packet_follows
            0 // reserved for future extension
        );

        if ($kexinit_payload_server === false) {
            $this->send_binary_packet($kexinit_payload_client);

            $kexinit_payload_server = $this->get_binary_packet();

            if (
                is_bool($kexinit_payload_server)
                || !strlen($kexinit_payload_server)
                || ord($kexinit_payload_server[0]) != NET_SSH2_MSG_KEXINIT
            ) {
                $this->disconnect_helper(NET_SSH2_DISCONNECT_PROTOCOL_ERROR);
                throw new \UnexpectedValueException('Expected SSH_MSG_KEXINIT');
            }

            $send_kex = false;
        }

        $response = $kexinit_payload_server;
        Strings::shift($response, 1); // skip past the message number (it should be SSH_MSG_KEXINIT)
        $server_cookie = Strings::shift($response, 16);

        list(
            $this->kex_algorithms,
            $this->server_host_key_algorithms,
            $this->encryption_algorithms_client_to_server,
            $this->encryption_algorithms_server_to_client,
            $this->mac_algorithms_client_to_server,
            $this->mac_algorithms_server_to_client,
            $this->compression_algorithms_client_to_server,
            $this->compression_algorithms_server_to_client,
            $this->languages_client_to_server,
            $this->languages_server_to_client,
            $first_kex_packet_follows
        ) = Strings::unpackSSH2('L10C', $response);

        $this->supported_private_key_algorithms = $this->server_host_key_algorithms;

        if ($send_kex) {
            $this->send_binary_packet($kexinit_payload_client);
        }

        // we need to decide upon the symmetric encryption algorithms before we do the diffie-hellman key exchange

        // we don't initialize any crypto-objects, yet - we do that, later. for now, we need the lengths to make the
        // diffie-hellman key exchange as fast as possible
        $decrypt = self::array_intersect_first($s2c_encryption_algorithms, $this->encryption_algorithms_server_to_client);
        $decryptKeyLength = $this->encryption_algorithm_to_key_size($decrypt);
        if ($decryptKeyLength === null) {
            $this->disconnect_helper(NET_SSH2_DISCONNECT_KEY_EXCHANGE_FAILED);
            throw new NoSupportedAlgorithmsException('No compatible server to client encryption algorithms found');
        }

        $encrypt = self::array_intersect_first($c2s_encryption_algorithms, $this->encryption_algorithms_client_to_server);
        $encryptKeyLength = $this->encryption_algorithm_to_key_size($encrypt);
        if ($encryptKeyLength === null) {
            $this->disconnect_helper(NET_SSH2_DISCONNECT_KEY_EXCHANGE_FAILED);
            throw new NoSupportedAlgorithmsException('No compatible client to server encryption algorithms found');
        }

        // through diffie-hellman key exchange a symmetric key is obtained
        $this->kex_algorithm = self::array_intersect_first($kex_algorithms, $this->kex_algorithms);
        if ($this->kex_algorithm === false) {
            $this->disconnect_helper(NET_SSH2_DISCONNECT_KEY_EXCHANGE_FAILED);
            throw new NoSupportedAlgorithmsException('No compatible key exchange algorithms found');
        }

        $server_host_key_algorithm = self::array_intersect_first($server_host_key_algorithms, $this->server_host_key_algorithms);
        if ($server_host_key_algorithm === false) {
            $this->disconnect_helper(NET_SSH2_DISCONNECT_KEY_EXCHANGE_FAILED);
            throw new NoSupportedAlgorithmsException('No compatible server host key algorithms found');
        }

        $mac_algorithm_out = self::array_intersect_first($c2s_mac_algorithms, $this->mac_algorithms_client_to_server);
        if ($mac_algorithm_out === false) {
            $this->disconnect_helper(NET_SSH2_DISCONNECT_KEY_EXCHANGE_FAILED);
            throw new NoSupportedAlgorithmsException('No compatible client to server message authentication algorithms found');
        }

        $mac_algorithm_in = self::array_intersect_first($s2c_mac_algorithms, $this->mac_algorithms_server_to_client);
        if ($mac_algorithm_in === false) {
            $this->disconnect_helper(NET_SSH2_DISCONNECT_KEY_EXCHANGE_FAILED);
            throw new NoSupportedAlgorithmsException('No compatible server to client message authentication algorithms found');
        }

        $compression_map = [
            'none' => self::NET_SSH2_COMPRESSION_NONE,
            'zlib' => self::NET_SSH2_COMPRESSION_ZLIB,
            'zlib@openssh.com' => self::NET_SSH2_COMPRESSION_ZLIB_AT_OPENSSH
        ];

        $compression_algorithm_in = self::array_intersect_first($s2c_compression_algorithms, $this->compression_algorithms_server_to_client);
        if ($compression_algorithm_in === false) {
            $this->disconnect_helper(NET_SSH2_DISCONNECT_KEY_EXCHANGE_FAILED);
            throw new NoSupportedAlgorithmsException('No compatible server to client compression algorithms found');
        }
        $this->decompress = $compression_map[$compression_algorithm_in];

        $compression_algorithm_out = self::array_intersect_first($c2s_compression_algorithms, $this->compression_algorithms_client_to_server);
        if ($compression_algorithm_out === false) {
            $this->disconnect_helper(NET_SSH2_DISCONNECT_KEY_EXCHANGE_FAILED);
            throw new NoSupportedAlgorithmsException('No compatible client to server compression algorithms found');
        }
        $this->compress = $compression_map[$compression_algorithm_out];

        switch ($this->kex_algorithm) {
            case 'diffie-hellman-group15-sha512':
            case 'diffie-hellman-group16-sha512':
            case 'diffie-hellman-group17-sha512':
            case 'diffie-hellman-group18-sha512':
            case 'ecdh-sha2-nistp521':
                $kexHash = new Hash('sha512');
                break;
            case 'ecdh-sha2-nistp384':
                $kexHash = new Hash('sha384');
                break;
            case 'diffie-hellman-group-exchange-sha256':
            case 'diffie-hellman-group14-sha256':
            case 'ecdh-sha2-nistp256':
            case 'curve25519-sha256@libssh.org':
            case 'curve25519-sha256':
                $kexHash = new Hash('sha256');
                break;
            default:
                $kexHash = new Hash('sha1');
        }

        // Only relevant in diffie-hellman-group-exchange-sha{1,256}, otherwise empty.

        $exchange_hash_rfc4419 = '';

        if (strpos($this->kex_algorithm, 'curve25519-sha256') === 0 || strpos($this->kex_algorithm, 'ecdh-sha2-nistp') === 0) {
            $curve = strpos($this->kex_algorithm, 'curve25519-sha256') === 0 ?
                'Curve25519' :
                substr($this->kex_algorithm, 10);
            $ourPrivate = EC::createKey($curve);
            $ourPublicBytes = $ourPrivate->getPublicKey()->getEncodedCoordinates();
            $clientKexInitMessage = 'NET_SSH2_MSG_KEX_ECDH_INIT';
            $serverKexReplyMessage = 'NET_SSH2_MSG_KEX_ECDH_REPLY';
        } else {
            if (strpos($this->kex_algorithm, 'diffie-hellman-group-exchange') === 0) {
                $dh_group_sizes_packed = pack(
                    'NNN',
                    $this->kex_dh_group_size_min,
                    $this->kex_dh_group_size_preferred,
                    $this->kex_dh_group_size_max
                );
                $packet = pack(
                    'Ca*',
                    NET_SSH2_MSG_KEXDH_GEX_REQUEST,
                    $dh_group_sizes_packed
                );
                $this->send_binary_packet($packet);
                $this->updateLogHistory('UNKNOWN (34)', 'NET_SSH2_MSG_KEXDH_GEX_REQUEST');

                $response = $this->get_binary_packet();

                list($type, $primeBytes, $gBytes) = Strings::unpackSSH2('Css', $response);
                if ($type != NET_SSH2_MSG_KEXDH_GEX_GROUP) {
                    $this->disconnect_helper(NET_SSH2_DISCONNECT_PROTOCOL_ERROR);
                    throw new \UnexpectedValueException('Expected SSH_MSG_KEX_DH_GEX_GROUP');
                }
                $this->updateLogHistory('NET_SSH2_MSG_KEXDH_REPLY', 'NET_SSH2_MSG_KEXDH_GEX_GROUP');
                $prime = new BigInteger($primeBytes, -256);
                $g = new BigInteger($gBytes, -256);

                $exchange_hash_rfc4419 = $dh_group_sizes_packed . Strings::packSSH2(
                    'ss',
                    $primeBytes,
                    $gBytes
                );

                $params = DH::createParameters($prime, $g);
                $clientKexInitMessage = 'NET_SSH2_MSG_KEXDH_GEX_INIT';
                $serverKexReplyMessage = 'NET_SSH2_MSG_KEXDH_GEX_REPLY';
            } else {
                $params = DH::createParameters($this->kex_algorithm);
                $clientKexInitMessage = 'NET_SSH2_MSG_KEXDH_INIT';
                $serverKexReplyMessage = 'NET_SSH2_MSG_KEXDH_REPLY';
            }

            $keyLength = min($kexHash->getLengthInBytes(), max($encryptKeyLength, $decryptKeyLength));

            $ourPrivate = DH::createKey($params, 16 * $keyLength); // 2 * 8 * $keyLength
            $ourPublic = $ourPrivate->getPublicKey()->toBigInteger();
            $ourPublicBytes = $ourPublic->toBytes(true);
        }

        $data = pack('CNa*', constant($clientKexInitMessage), strlen($ourPublicBytes), $ourPublicBytes);

        $this->send_binary_packet($data);

        switch ($clientKexInitMessage) {
            case 'NET_SSH2_MSG_KEX_ECDH_INIT':
                $this->updateLogHistory('NET_SSH2_MSG_KEXDH_INIT', 'NET_SSH2_MSG_KEX_ECDH_INIT');
                break;
            case 'NET_SSH2_MSG_KEXDH_GEX_INIT':
                $this->updateLogHistory('UNKNOWN (32)', 'NET_SSH2_MSG_KEXDH_GEX_INIT');
        }

        $response = $this->get_binary_packet();

        list(
            $type,
            $server_public_host_key,
            $theirPublicBytes,
            $this->signature
        ) = Strings::unpackSSH2('Csss', $response);

        if ($type != constant($serverKexReplyMessage)) {
            $this->disconnect_helper(NET_SSH2_DISCONNECT_PROTOCOL_ERROR);
            throw new \UnexpectedValueException("Expected $serverKexReplyMessage");
        }
        switch ($serverKexReplyMessage) {
            case 'NET_SSH2_MSG_KEX_ECDH_REPLY':
                $this->updateLogHistory('NET_SSH2_MSG_KEXDH_REPLY', 'NET_SSH2_MSG_KEX_ECDH_REPLY');
                break;
            case 'NET_SSH2_MSG_KEXDH_GEX_REPLY':
                $this->updateLogHistory('UNKNOWN (33)', 'NET_SSH2_MSG_KEXDH_GEX_REPLY');
        }

        $this->server_public_host_key = $server_public_host_key;
        list($public_key_format) = Strings::unpackSSH2('s', $server_public_host_key);
        if (strlen($this->signature) < 4) {
            throw new \LengthException('The signature needs at least four bytes');
        }
        $temp = unpack('Nlength', substr($this->signature, 0, 4));
        $this->signature_format = substr($this->signature, 4, $temp['length']);

        $keyBytes = DH::computeSecret($ourPrivate, $theirPublicBytes);
        if (($keyBytes & "\xFF\x80") === "\x00\x00") {
            $keyBytes = substr($keyBytes, 1);
        } elseif (($keyBytes[0] & "\x80") === "\x80") {
            $keyBytes = "\0$keyBytes";
        }

        $this->exchange_hash = Strings::packSSH2(
            's5',
            $this->identifier,
            $this->server_identifier,
            $kexinit_payload_client,
            $kexinit_payload_server,
            $this->server_public_host_key
        );
        $this->exchange_hash .= $exchange_hash_rfc4419;
        $this->exchange_hash .= Strings::packSSH2(
            's3',
            $ourPublicBytes,
            $theirPublicBytes,
            $keyBytes
        );

        $this->exchange_hash = $kexHash->hash($this->exchange_hash);

        if ($this->session_id === false) {
            $this->session_id = $this->exchange_hash;
        }

        switch ($server_host_key_algorithm) {
            case 'rsa-sha2-256':
            case 'rsa-sha2-512':
            //case 'ssh-rsa':
                $expected_key_format = 'ssh-rsa';
                break;
            default:
                $expected_key_format = $server_host_key_algorithm;
        }
        if ($public_key_format != $expected_key_format || $this->signature_format != $server_host_key_algorithm) {
            switch (true) {
                case $this->signature_format == $server_host_key_algorithm:
                case $server_host_key_algorithm != 'rsa-sha2-256' && $server_host_key_algorithm != 'rsa-sha2-512':
                case $this->signature_format != 'ssh-rsa':
                    $this->disconnect_helper(NET_SSH2_DISCONNECT_HOST_KEY_NOT_VERIFIABLE);
                    throw new \RuntimeException('Server Host Key Algorithm Mismatch (' . $this->signature_format . ' vs ' . $server_host_key_algorithm . ')');
            }
        }

        $packet = pack('C', NET_SSH2_MSG_NEWKEYS);
        $this->send_binary_packet($packet);

        $response = $this->get_binary_packet();

        if ($response === false) {
            $this->disconnect_helper(NET_SSH2_DISCONNECT_CONNECTION_LOST);
            throw new ConnectionClosedException('Connection closed by server');
        }

        list($type) = Strings::unpackSSH2('C', $response);
        if ($type != NET_SSH2_MSG_NEWKEYS) {
            $this->disconnect_helper(NET_SSH2_DISCONNECT_PROTOCOL_ERROR);
            throw new \UnexpectedValueException('Expected SSH_MSG_NEWKEYS');
        }

        $keyBytes = pack('Na*', strlen($keyBytes), $keyBytes);

        $this->encrypt = self::encryption_algorithm_to_crypt_instance($encrypt);
        if ($this->encrypt) {
            if (self::$crypto_engine) {
                $this->encrypt->setPreferredEngine(self::$crypto_engine);
            }
            if ($this->encrypt->getBlockLengthInBytes()) {
                $this->encrypt_block_size = $this->encrypt->getBlockLengthInBytes();
            }
            $this->encrypt->disablePadding();

            if ($this->encrypt->usesIV()) {
                $iv = $kexHash->hash($keyBytes . $this->exchange_hash . 'A' . $this->session_id);
                while ($this->encrypt_block_size > strlen($iv)) {
                    $iv .= $kexHash->hash($keyBytes . $this->exchange_hash . $iv);
                }
                $this->encrypt->setIV(substr($iv, 0, $this->encrypt_block_size));
            }

            switch ($encrypt) {
                case 'aes128-gcm@openssh.com':
                case 'aes256-gcm@openssh.com':
                    $nonce = $kexHash->hash($keyBytes . $this->exchange_hash . 'A' . $this->session_id);
                    $this->encryptFixedPart = substr($nonce, 0, 4);
                    $this->encryptInvocationCounter = substr($nonce, 4, 8);
                    // fall-through
                case 'chacha20-poly1305@openssh.com':
                    break;
                default:
                    $this->encrypt->enableContinuousBuffer();
            }

            $key = $kexHash->hash($keyBytes . $this->exchange_hash . 'C' . $this->session_id);
            while ($encryptKeyLength > strlen($key)) {
                $key .= $kexHash->hash($keyBytes . $this->exchange_hash . $key);
            }
            switch ($encrypt) {
                case 'chacha20-poly1305@openssh.com':
                    $encryptKeyLength = 32;
                    $this->lengthEncrypt = self::encryption_algorithm_to_crypt_instance($encrypt);
                    $this->lengthEncrypt->setKey(substr($key, 32, 32));
            }
            $this->encrypt->setKey(substr($key, 0, $encryptKeyLength));
            $this->encryptName = $encrypt;
        }

        $this->decrypt = self::encryption_algorithm_to_crypt_instance($decrypt);
        if ($this->decrypt) {
            if (self::$crypto_engine) {
                $this->decrypt->setPreferredEngine(self::$crypto_engine);
            }
            if ($this->decrypt->getBlockLengthInBytes()) {
                $this->decrypt_block_size = $this->decrypt->getBlockLengthInBytes();
            }
            $this->decrypt->disablePadding();

            if ($this->decrypt->usesIV()) {
                $iv = $kexHash->hash($keyBytes . $this->exchange_hash . 'B' . $this->session_id);
                while ($this->decrypt_block_size > strlen($iv)) {
                    $iv .= $kexHash->hash($keyBytes . $this->exchange_hash . $iv);
                }
                $this->decrypt->setIV(substr($iv, 0, $this->decrypt_block_size));
            }

            switch ($decrypt) {
                case 'aes128-gcm@openssh.com':
                case 'aes256-gcm@openssh.com':
                    // see https://tools.ietf.org/html/rfc5647#section-7.1
                    $nonce = $kexHash->hash($keyBytes . $this->exchange_hash . 'B' . $this->session_id);
                    $this->decryptFixedPart = substr($nonce, 0, 4);
                    $this->decryptInvocationCounter = substr($nonce, 4, 8);
                    // fall-through
                case 'chacha20-poly1305@openssh.com':
                    break;
                default:
                    $this->decrypt->enableContinuousBuffer();
            }

            $key = $kexHash->hash($keyBytes . $this->exchange_hash . 'D' . $this->session_id);
            while ($decryptKeyLength > strlen($key)) {
                $key .= $kexHash->hash($keyBytes . $this->exchange_hash . $key);
            }
            switch ($decrypt) {
                case 'chacha20-poly1305@openssh.com':
                    $decryptKeyLength = 32;
                    $this->lengthDecrypt = self::encryption_algorithm_to_crypt_instance($decrypt);
                    $this->lengthDecrypt->setKey(substr($key, 32, 32));
            }
            $this->decrypt->setKey(substr($key, 0, $decryptKeyLength));
            $this->decryptName = $decrypt;
        }

        /* The "arcfour128" algorithm is the RC4 cipher, as described in
           [SCHNEIER], using a 128-bit key.  The first 1536 bytes of keystream
           generated by the cipher MUST be discarded, and the first byte of the
           first encrypted packet MUST be encrypted using the 1537th byte of
           keystream.

           -- http://tools.ietf.org/html/rfc4345#section-4 */
        if ($encrypt == 'arcfour128' || $encrypt == 'arcfour256') {
            $this->encrypt->encrypt(str_repeat("\0", 1536));
        }
        if ($decrypt == 'arcfour128' || $decrypt == 'arcfour256') {
            $this->decrypt->decrypt(str_repeat("\0", 1536));
        }

        if (!$this->encrypt->usesNonce()) {
            list($this->hmac_create, $createKeyLength) = self::mac_algorithm_to_hash_instance($mac_algorithm_out);
        } else {
            $this->hmac_create = new \stdClass();
            $this->hmac_create_name = $mac_algorithm_out;
            //$mac_algorithm_out = 'none';
            $createKeyLength = 0;
        }

        if ($this->hmac_create instanceof Hash) {
            $key = $kexHash->hash($keyBytes . $this->exchange_hash . 'E' . $this->session_id);
            while ($createKeyLength > strlen($key)) {
                $key .= $kexHash->hash($keyBytes . $this->exchange_hash . $key);
            }
            $this->hmac_create->setKey(substr($key, 0, $createKeyLength));
            $this->hmac_create_name = $mac_algorithm_out;
            $this->hmac_create_etm = preg_match('#-etm@openssh\.com$#', $mac_algorithm_out);
        }

        if (!$this->decrypt->usesNonce()) {
            list($this->hmac_check, $checkKeyLength) = self::mac_algorithm_to_hash_instance($mac_algorithm_in);
            $this->hmac_size = $this->hmac_check->getLengthInBytes();
        } else {
            $this->hmac_check = new \stdClass();
            $this->hmac_check_name = $mac_algorithm_in;
            //$mac_algorithm_in = 'none';
            $checkKeyLength = 0;
            $this->hmac_size = 0;
        }

        if ($this->hmac_check instanceof Hash) {
            $key = $kexHash->hash($keyBytes . $this->exchange_hash . 'F' . $this->session_id);
            while ($checkKeyLength > strlen($key)) {
                $key .= $kexHash->hash($keyBytes . $this->exchange_hash . $key);
            }
            $this->hmac_check->setKey(substr($key, 0, $checkKeyLength));
            $this->hmac_check_name = $mac_algorithm_in;
            $this->hmac_check_etm = preg_match('#-etm@openssh\.com$#', $mac_algorithm_in);
        }

        $this->regenerate_compression_context = $this->regenerate_decompression_context = true;

        return true;
    }

    /**
     * Maps an encryption algorithm name to the number of key bytes.
     *
     * @param string $algorithm Name of the encryption algorithm
     * @return int|null Number of bytes as an integer or null for unknown
     */
    private function encryption_algorithm_to_key_size($algorithm)
    {
        if ($this->bad_key_size_fix && self::bad_algorithm_candidate($algorithm)) {
            return 16;
        }

        switch ($algorithm) {
            case 'none':
                return 0;
            case 'aes128-gcm@openssh.com':
            case 'aes128-cbc':
            case 'aes128-ctr':
            case 'arcfour':
            case 'arcfour128':
            case 'blowfish-cbc':
            case 'blowfish-ctr':
            case 'twofish128-cbc':
            case 'twofish128-ctr':
                return 16;
            case '3des-cbc':
            case '3des-ctr':
            case 'aes192-cbc':
            case 'aes192-ctr':
            case 'twofish192-cbc':
            case 'twofish192-ctr':
                return 24;
            case 'aes256-gcm@openssh.com':
            case 'aes256-cbc':
            case 'aes256-ctr':
            case 'arcfour256':
            case 'twofish-cbc':
            case 'twofish256-cbc':
            case 'twofish256-ctr':
                return 32;
            case 'chacha20-poly1305@openssh.com':
                return 64;
        }
        return null;
    }

    /**
     * Maps an encryption algorithm name to an instance of a subclass of
     * \phpseclib3\Crypt\Common\SymmetricKey.
     *
     * @param string $algorithm Name of the encryption algorithm
     * @return SymmetricKey|null
     */
    private static function encryption_algorithm_to_crypt_instance($algorithm)
    {
        switch ($algorithm) {
            case '3des-cbc':
                return new TripleDES('cbc');
            case '3des-ctr':
                return new TripleDES('ctr');
            case 'aes256-cbc':
            case 'aes192-cbc':
            case 'aes128-cbc':
                return new Rijndael('cbc');
            case 'aes256-ctr':
            case 'aes192-ctr':
            case 'aes128-ctr':
                return new Rijndael('ctr');
            case 'blowfish-cbc':
                return new Blowfish('cbc');
            case 'blowfish-ctr':
                return new Blowfish('ctr');
            case 'twofish128-cbc':
            case 'twofish192-cbc':
            case 'twofish256-cbc':
            case 'twofish-cbc':
                return new Twofish('cbc');
            case 'twofish128-ctr':
            case 'twofish192-ctr':
            case 'twofish256-ctr':
                return new Twofish('ctr');
            case 'arcfour':
            case 'arcfour128':
            case 'arcfour256':
                return new RC4();
            case 'aes128-gcm@openssh.com':
            case 'aes256-gcm@openssh.com':
                return new Rijndael('gcm');
            case 'chacha20-poly1305@openssh.com':
                return new ChaCha20();
        }
        return null;
    }

    /**
     * Maps an encryption algorithm name to an instance of a subclass of
     * \phpseclib3\Crypt\Hash.
     *
     * @param string $algorithm Name of the encryption algorithm
     * @return array{Hash, int}|null
     */
    private static function mac_algorithm_to_hash_instance($algorithm)
    {
        switch ($algorithm) {
            case 'umac-64@openssh.com':
            case 'umac-64-etm@openssh.com':
                return [new Hash('umac-64'), 16];
            case 'umac-128@openssh.com':
            case 'umac-128-etm@openssh.com':
                return [new Hash('umac-128'), 16];
            case 'hmac-sha2-512':
            case 'hmac-sha2-512-etm@openssh.com':
                return [new Hash('sha512'), 64];
            case 'hmac-sha2-256':
            case 'hmac-sha2-256-etm@openssh.com':
                return [new Hash('sha256'), 32];
            case 'hmac-sha1':
            case 'hmac-sha1-etm@openssh.com':
                return [new Hash('sha1'), 20];
            case 'hmac-sha1-96':
                return [new Hash('sha1-96'), 20];
            case 'hmac-md5':
                return [new Hash('md5'), 16];
            case 'hmac-md5-96':
                return [new Hash('md5-96'), 16];
        }
    }

    /*
     * Tests whether or not proposed algorithm has a potential for issues
     *
     * @link https://www.chiark.greenend.org.uk/~sgtatham/putty/wishlist/ssh2-aesctr-openssh.html
     * @link https://bugzilla.mindrot.org/show_bug.cgi?id=1291
     * @param string $algorithm Name of the encryption algorithm
     * @return bool
     */
    private static function bad_algorithm_candidate($algorithm)
    {
        switch ($algorithm) {
            case 'arcfour256':
            case 'aes192-ctr':
            case 'aes256-ctr':
                return true;
        }

        return false;
    }

    /**
     * Login
     *
     * The $password parameter can be a plaintext password, a \phpseclib3\Crypt\RSA|EC|DSA object, a \phpseclib3\System\SSH\Agent object or an array
     *
     * @param string $username
     * @param string|PrivateKey|array[]|Agent|null ...$args
     * @return bool
     * @see self::_login()
     */
    public function login($username, ...$args)
    {
        $this->auth[] = func_get_args();

        // try logging with 'none' as an authentication method first since that's what
        // PuTTY does
        if (substr($this->server_identifier, 0, 15) != 'SSH-2.0-CoreFTP' && $this->auth_methods_to_continue === null) {
            if ($this->sublogin($username)) {
                return true;
            }
            if (!count($args)) {
                return false;
            }
        }
        return $this->sublogin($username, ...$args);
    }

    /**
     * Login Helper
     *
     * @param string $username
     * @param string|PrivateKey|array[]|Agent|null ...$args
     * @return bool
     * @see self::_login_helper()
     */
    protected function sublogin($username, ...$args)
    {
        if (!($this->bitmap & self::MASK_CONSTRUCTOR)) {
            $this->connect();
        }

        if (empty($args)) {
            return $this->login_helper($username);
        }

        foreach ($args as $arg) {
            switch (true) {
                case $arg instanceof PublicKey:
                    throw new \UnexpectedValueException('A PublicKey object was passed to the login method instead of a PrivateKey object');
                case $arg instanceof PrivateKey:
                case $arg instanceof Agent:
                case is_array($arg):
                case Strings::is_stringable($arg):
                    break;
                default:
                    throw new \UnexpectedValueException('$password needs to either be an instance of \phpseclib3\Crypt\Common\PrivateKey, \System\SSH\Agent, an array or a string');
            }
        }

        while (count($args)) {
            if (!$this->auth_methods_to_continue || !$this->smartMFA) {
                $newargs = $args;
                $args = [];
            } else {
                $newargs = [];
                foreach ($this->auth_methods_to_continue as $method) {
                    switch ($method) {
                        case 'publickey':
                            foreach ($args as $key => $arg) {
                                if ($arg instanceof PrivateKey || $arg instanceof Agent) {
                                    $newargs[] = $arg;
                                    unset($args[$key]);
                                    break;
                                }
                            }
                            break;
                        case 'keyboard-interactive':
                            $hasArray = $hasString = false;
                            foreach ($args as $arg) {
                                if ($hasArray || is_array($arg)) {
                                    $hasArray = true;
                                    break;
                                }
                                if ($hasString || Strings::is_stringable($arg)) {
                                    $hasString = true;
                                    break;
                                }
                            }
                            if ($hasArray && $hasString) {
                                foreach ($args as $key => $arg) {
                                    if (is_array($arg)) {
                                        $newargs[] = $arg;
                                        break 2;
                                    }
                                }
                            }
                            // fall-through
                        case 'password':
                            foreach ($args as $key => $arg) {
                                $newargs[] = $arg;
                                unset($args[$key]);
                                break;
                            }
                    }
                }
            }

            if (!count($newargs)) {
                return false;
            }

            foreach ($newargs as $arg) {
                if ($this->login_helper($username, $arg)) {
                    return true;
                }
            }
        }
        return false;
    }

    /**
     * Login Helper
     *
     * {@internal It might be worthwhile, at some point, to protect against {@link http://tools.ietf.org/html/rfc4251#section-9.3.9 traffic analysis}
     *           by sending dummy SSH_MSG_IGNORE messages.}
     *
     * @param string $username
     * @param string|AsymmetricKey|array[]|Agent|null ...$args
     * @return bool
     * @throws \UnexpectedValueException on receipt of unexpected packets
     * @throws \RuntimeException on other errors
     */
    private function login_helper($username, $password = null)
    {
        if (!($this->bitmap & self::MASK_CONNECTED)) {
            return false;
        }

        if (!($this->bitmap & self::MASK_LOGIN_REQ)) {
            $packet = Strings::packSSH2('Cs', NET_SSH2_MSG_SERVICE_REQUEST, 'ssh-userauth');
            $this->send_binary_packet($packet);

            try {
                $response = $this->get_binary_packet();
            } catch (\Exception $e) {
                if ($this->retry_connect) {
                    $this->retry_connect = false;
                    $this->connect();
                    return $this->login_helper($username, $password);
                }
                $this->disconnect_helper(NET_SSH2_DISCONNECT_CONNECTION_LOST);
                throw $e;
            }

            list($type) = Strings::unpackSSH2('C', $response);

            if ($type == NET_SSH2_MSG_EXT_INFO) {
                list($nr_extensions) = Strings::unpackSSH2('N', $response);
                for ($i = 0; $i < $nr_extensions; $i++) {
                    list($extension_name, $extension_value) = Strings::unpackSSH2('ss', $response);
                    if ($extension_name == 'server-sig-algs') {
                        $this->server_sig_algs = explode(',', $extension_value);
                    }
                }

                $response = $this->get_binary_packet();
                list($type) = Strings::unpackSSH2('C', $response);
            }

            list($service) = Strings::unpackSSH2('s', $response);

            if ($type != NET_SSH2_MSG_SERVICE_ACCEPT || $service != 'ssh-userauth') {
                $this->disconnect_helper(NET_SSH2_DISCONNECT_PROTOCOL_ERROR);
                throw new \UnexpectedValueException('Expected SSH_MSG_SERVICE_ACCEPT');
            }
            $this->bitmap |= self::MASK_LOGIN_REQ;
        }

        if (strlen($this->last_interactive_response)) {
            return !Strings::is_stringable($password) && !is_array($password) ? false : $this->keyboard_interactive_process($password);
        }

        if ($password instanceof PrivateKey) {
            return $this->privatekey_login($username, $password);
        }

        if ($password instanceof Agent) {
            return $this->ssh_agent_login($username, $password);
        }

        if (is_array($password)) {
            if ($this->keyboard_interactive_login($username, $password)) {
                $this->bitmap |= self::MASK_LOGIN;
                return true;
            }
            return false;
        }

        if (!isset($password)) {
            $packet = Strings::packSSH2(
                'Cs3',
                NET_SSH2_MSG_USERAUTH_REQUEST,
                $username,
                'ssh-connection',
                'none'
            );

            $this->send_binary_packet($packet);

            $response = $this->get_binary_packet();

            list($type) = Strings::unpackSSH2('C', $response);
            switch ($type) {
                case NET_SSH2_MSG_USERAUTH_SUCCESS:
                    $this->bitmap |= self::MASK_LOGIN;
                    return true;
                case NET_SSH2_MSG_USERAUTH_FAILURE:
                    list($auth_methods) = Strings::unpackSSH2('L', $response);
                    $this->auth_methods_to_continue = $auth_methods;
                    // fall-through
                default:
                    return false;
            }
        }

        $packet = Strings::packSSH2(
            'Cs3bs',
            NET_SSH2_MSG_USERAUTH_REQUEST,
            $username,
            'ssh-connection',
            'password',
            false,
            $password
        );

        // remove the username and password from the logged packet
        if (!defined('NET_SSH2_LOGGING')) {
            $logged = null;
        } else {
            $logged = Strings::packSSH2(
                'Cs3bs',
                NET_SSH2_MSG_USERAUTH_REQUEST,
                $username,
                'ssh-connection',
                'password',
                false,
                'password'
            );
        }

        $this->send_binary_packet($packet, $logged);

        $response = $this->get_binary_packet();
        if ($response === false) {
            return false;
        }
        list($type) = Strings::unpackSSH2('C', $response);
        switch ($type) {
            case NET_SSH2_MSG_USERAUTH_PASSWD_CHANGEREQ: // in theory, the password can be changed
                $this->updateLogHistory('UNKNOWN (60)', 'NET_SSH2_MSG_USERAUTH_PASSWD_CHANGEREQ');

                list($message) = Strings::unpackSSH2('s', $response);
                $this->errors[] = 'SSH_MSG_USERAUTH_PASSWD_CHANGEREQ: ' . $message;

                return $this->disconnect_helper(NET_SSH2_DISCONNECT_AUTH_CANCELLED_BY_USER);
            case NET_SSH2_MSG_USERAUTH_FAILURE:
                // can we use keyboard-interactive authentication?  if not then either the login is bad or the server employees
                // multi-factor authentication
                list($auth_methods, $partial_success) = Strings::unpackSSH2('Lb', $response);
                $this->auth_methods_to_continue = $auth_methods;
                if (!$partial_success && in_array('keyboard-interactive', $auth_methods)) {
                    if ($this->keyboard_interactive_login($username, $password)) {
                        $this->bitmap |= self::MASK_LOGIN;
                        return true;
                    }
                    return false;
                }
                return false;
            case NET_SSH2_MSG_USERAUTH_SUCCESS:
                $this->bitmap |= self::MASK_LOGIN;
                return true;
        }

        return false;
    }

    /**
     * Login via keyboard-interactive authentication
     *
     * See {@link http://tools.ietf.org/html/rfc4256 RFC4256} for details.  This is not a full-featured keyboard-interactive authenticator.
     *
     * @param string $username
     * @param string|array $password
     * @return bool
     */
    private function keyboard_interactive_login($username, $password)
    {
        $packet = Strings::packSSH2(
            'Cs5',
            NET_SSH2_MSG_USERAUTH_REQUEST,
            $username,
            'ssh-connection',
            'keyboard-interactive',
            '', // language tag
            '' // submethods
        );
        $this->send_binary_packet($packet);

        return $this->keyboard_interactive_process($password);
    }

    /**
     * Handle the keyboard-interactive requests / responses.
     *
     * @param string|array ...$responses
     * @return bool
     * @throws \RuntimeException on connection error
     */
    private function keyboard_interactive_process(...$responses)
    {
        if (strlen($this->last_interactive_response)) {
            $response = $this->last_interactive_response;
        } else {
            $orig = $response = $this->get_binary_packet();
        }

        list($type) = Strings::unpackSSH2('C', $response);
        switch ($type) {
            case NET_SSH2_MSG_USERAUTH_INFO_REQUEST:
                list(
                    , // name; may be empty
                    , // instruction; may be empty
                    , // language tag; may be empty
                    $num_prompts
                ) = Strings::unpackSSH2('s3N', $response);

                for ($i = 0; $i < count($responses); $i++) {
                    if (is_array($responses[$i])) {
                        foreach ($responses[$i] as $key => $value) {
                            $this->keyboard_requests_responses[$key] = $value;
                        }
                        unset($responses[$i]);
                    }
                }
                $responses = array_values($responses);

                if (isset($this->keyboard_requests_responses)) {
                    for ($i = 0; $i < $num_prompts; $i++) {
                        list(
                            $prompt, // prompt - ie. "Password: "; must not be empty
                            // echo
                        ) = Strings::unpackSSH2('sC', $response);
                        foreach ($this->keyboard_requests_responses as $key => $value) {
                            if (substr($prompt, 0, strlen($key)) == $key) {
                                $responses[] = $value;
                                break;
                            }
                        }
                    }
                }

                // see http://tools.ietf.org/html/rfc4256#section-3.2
                if (strlen($this->last_interactive_response)) {
                    $this->last_interactive_response = '';
                } else {
                    $this->updateLogHistory('UNKNOWN (60)', 'NET_SSH2_MSG_USERAUTH_INFO_REQUEST');
                }

                if (!count($responses) && $num_prompts) {
                    $this->last_interactive_response = $orig;
                    return false;
                }

                /*
                   After obtaining the requested information from the user, the client
                   MUST respond with an SSH_MSG_USERAUTH_INFO_RESPONSE message.
                */
                // see http://tools.ietf.org/html/rfc4256#section-3.4
                $packet = $logged = pack('CN', NET_SSH2_MSG_USERAUTH_INFO_RESPONSE, count($responses));
                for ($i = 0; $i < count($responses); $i++) {
                    $packet .= Strings::packSSH2('s', $responses[$i]);
                    $logged .= Strings::packSSH2('s', 'dummy-answer');
                }

                $this->send_binary_packet($packet, $logged);

                $this->updateLogHistory('UNKNOWN (61)', 'NET_SSH2_MSG_USERAUTH_INFO_RESPONSE');

                /*
                   After receiving the response, the server MUST send either an
                   SSH_MSG_USERAUTH_SUCCESS, SSH_MSG_USERAUTH_FAILURE, or another
                   SSH_MSG_USERAUTH_INFO_REQUEST message.
                */
                // maybe phpseclib should force close the connection after x request / responses?  unless something like that is done
                // there could be an infinite loop of request / responses.
                return $this->keyboard_interactive_process();
            case NET_SSH2_MSG_USERAUTH_SUCCESS:
                return true;
            case NET_SSH2_MSG_USERAUTH_FAILURE:
                list($auth_methods) = Strings::unpackSSH2('L', $response);
                $this->auth_methods_to_continue = $auth_methods;
                return false;
        }

        return false;
    }

    /**
     * Login with an ssh-agent provided key
     *
     * @param string $username
     * @param \phpseclib3\System\SSH\Agent $agent
     * @return bool
     */
    private function ssh_agent_login($username, Agent $agent)
    {
        $this->agent = $agent;
        $keys = $agent->requestIdentities();
        foreach ($keys as $key) {
            if ($this->privatekey_login($username, $key)) {
                return true;
            }
        }

        return false;
    }

    /**
     * Login with an RSA private key
     *
     * {@internal It might be worthwhile, at some point, to protect against {@link http://tools.ietf.org/html/rfc4251#section-9.3.9 traffic analysis}
     *           by sending dummy SSH_MSG_IGNORE messages.}
     *
     * @param string $username
     * @param \phpseclib3\Crypt\Common\PrivateKey $privatekey
     * @return bool
     * @throws \RuntimeException on connection error
     */
    private function privatekey_login($username, PrivateKey $privatekey)
    {
<<<<<<< HEAD
        $publickey = $privatekey->getPublicKey();

        if ($publickey instanceof RSA) {
            $privatekey = $privatekey->withPadding(RSA::SIGNATURE_PKCS1);
            $algos = ['rsa-sha2-256', 'rsa-sha2-512', 'ssh-rsa'];
            if ($this->server_sig_algs) {
                $algos = array_intersect($this->server_sig_algs, $algos);
            } elseif (isset($this->preferred['hostkey'])) {
                $algos = array_intersect($this->preferred['hostkey'], $algos);
            }
            $algo = self::array_intersect_first($algos, $this->supported_private_key_algorithms);
            switch ($algo) {
                case 'rsa-sha2-512':
                    $hash = 'sha512';
                    $signatureType = 'rsa-sha2-512';
                    break;
                case 'rsa-sha2-256':
                    $hash = 'sha256';
                    $signatureType = 'rsa-sha2-256';
                    break;
                //case 'ssh-rsa':
                default:
                    $hash = 'sha1';
                    $signatureType = 'ssh-rsa';
            }
        } elseif ($publickey instanceof EC) {
            $privatekey = $privatekey->withSignatureFormat('SSH2');
            $curveName = $privatekey->getCurve();
            switch ($curveName) {
                case 'Ed25519':
                    $hash = 'sha512';
                    $signatureType = 'ssh-ed25519';
                    break;
                case 'secp256r1': // nistp256
                    $hash = 'sha256';
                    $signatureType = 'ecdsa-sha2-nistp256';
                    break;
                case 'secp384r1': // nistp384
                    $hash = 'sha384';
                    $signatureType = 'ecdsa-sha2-nistp384';
                    break;
                case 'secp521r1': // nistp521
                    $hash = 'sha512';
                    $signatureType = 'ecdsa-sha2-nistp521';
                    break;
                default:
                    if (is_array($curveName)) {
                        throw new UnsupportedCurveException('Specified Curves are not supported by SSH2');
                    }
                    throw new UnsupportedCurveException('Named Curve of ' . $curveName . ' is not supported by phpseclib3\'s SSH2 implementation');
            }
        } elseif ($publickey instanceof DSA) {
            $privatekey = $privatekey->withSignatureFormat('SSH2');
            $hash = 'sha1';
            $signatureType = 'ssh-dss';
        } else {
            throw new UnsupportedAlgorithmException('Please use either an RSA key, an EC one or a DSA key');
=======
        // see http://tools.ietf.org/html/rfc4253#page-15
        $publickey = $privatekey->getPublicKey(RSA::PUBLIC_FORMAT_RAW);
        if ($publickey === false) {
            return false;
        }

        $publickey = array(
            'e' => $publickey['e']->toBytes(true),
            'n' => $publickey['n']->toBytes(true)
        );
        $publickey = pack(
            'Na*Na*Na*',
            strlen('ssh-rsa'),
            'ssh-rsa',
            strlen($publickey['e']),
            $publickey['e'],
            strlen($publickey['n']),
            $publickey['n']
        );

        $algos = array('rsa-sha2-256', 'rsa-sha2-512', 'ssh-rsa');
        if ($this->server_sig_algs) {
            $algos = array_intersect($algos, $this->server_sig_algs);
        } elseif (isset($this->preferred['hostkey'])) {
            $algos = array_intersect($algos, $this->preferred['hostkey']);
>>>>>>> 70c7ffe4
        }

        $publickeyStr = $publickey->toString('OpenSSH', ['binary' => true]);

        $part1 = Strings::packSSH2(
            'Csss',
            NET_SSH2_MSG_USERAUTH_REQUEST,
            $username,
            'ssh-connection',
            'publickey'
        );
        $part2 = Strings::packSSH2('ss', $signatureType, $publickeyStr);

        $packet = $part1 . chr(0) . $part2;
        $this->send_binary_packet($packet);

        $response = $this->get_binary_packet();

        list($type) = Strings::unpackSSH2('C', $response);
        switch ($type) {
            case NET_SSH2_MSG_USERAUTH_FAILURE:
                list($auth_methods) = Strings::unpackSSH2('L', $response);
                if (in_array('publickey', $auth_methods) && substr($signatureType, 0, 9) == 'rsa-sha2-') {
                    $this->supported_private_key_algorithms = array_diff($this->supported_private_key_algorithms, ['rsa-sha2-256', 'rsa-sha2-512']);
                    return $this->privatekey_login($username, $privatekey);
                }
                $this->auth_methods_to_continue = $auth_methods;
                $this->errors[] = 'SSH_MSG_USERAUTH_FAILURE';
                return false;
            case NET_SSH2_MSG_USERAUTH_PK_OK:
                // we'll just take it on faith that the public key blob and the public key algorithm name are as
                // they should be
                $this->updateLogHistory('UNKNOWN (60)', 'NET_SSH2_MSG_USERAUTH_PK_OK');
                break;
            case NET_SSH2_MSG_USERAUTH_SUCCESS:
                $this->bitmap |= self::MASK_LOGIN;
                return true;
            default:
                $this->disconnect_helper(NET_SSH2_DISCONNECT_BY_APPLICATION);
                throw new ConnectionClosedException('Unexpected response to publickey authentication pt 1');
        }

        $packet = $part1 . chr(1) . $part2;
        $privatekey = $privatekey->withHash($hash);
        $signature = $privatekey->sign(Strings::packSSH2('s', $this->session_id) . $packet);
        if ($publickey instanceof RSA) {
            $signature = Strings::packSSH2('ss', $signatureType, $signature);
        }
        $packet .= Strings::packSSH2('s', $signature);

        $this->send_binary_packet($packet);

        $response = $this->get_binary_packet();

        list($type) = Strings::unpackSSH2('C', $response);
        switch ($type) {
            case NET_SSH2_MSG_USERAUTH_FAILURE:
                // either the login is bad or the server employs multi-factor authentication
                list($auth_methods) = Strings::unpackSSH2('L', $response);
                $this->auth_methods_to_continue = $auth_methods;
                return false;
            case NET_SSH2_MSG_USERAUTH_SUCCESS:
                $this->bitmap |= self::MASK_LOGIN;
                return true;
        }

        $this->disconnect_helper(NET_SSH2_DISCONNECT_BY_APPLICATION);
        throw new ConnectionClosedException('Unexpected response to publickey authentication pt 2');
    }

    /**
     * Return the currently configured timeout
     *
     * @return int
     */
    public function getTimeout()
    {
        return $this->timeout;
    }

    /**
     * Set Timeout
     *
     * $ssh->exec('ping 127.0.0.1'); on a Linux host will never return and will run indefinitely.  setTimeout() makes it so it'll timeout.
     * Setting $timeout to false or 0 will mean there is no timeout.
     *
     * @param mixed $timeout
     */
    public function setTimeout($timeout)
    {
        $this->timeout = $this->curTimeout = $timeout;
    }

    /**
     * Set Keep Alive
     *
     * Sends an SSH2_MSG_IGNORE message every x seconds, if x is a positive non-zero number.
     *
     * @param int $interval
     */
    public function setKeepAlive($interval)
    {
        $this->keepAlive = $interval;
    }

    /**
     * Get the output from stdError
     *
     */
    public function getStdError()
    {
        return $this->stdErrorLog;
    }

    /**
     * Execute Command
     *
     * If $callback is set to false then \phpseclib3\Net\SSH2::get_channel_packet(self::CHANNEL_EXEC) will need to be called manually.
     * In all likelihood, this is not a feature you want to be taking advantage of.
     *
     * @param string $command
     * @return string|bool
     * @psalm-return ($callback is callable ? bool : string|bool)
     * @throws \RuntimeException on connection error
     */
    public function exec($command, callable $callback = null)
    {
        $this->curTimeout = $this->timeout;
        $this->is_timeout = false;
        $this->stdErrorLog = '';

        if (!$this->isAuthenticated()) {
            return false;
        }

        //if ($this->isPTYOpen()) {
        //    throw new \RuntimeException('If you want to run multiple exec()\'s you will need to disable (and re-enable if appropriate) a PTY for each one.');
        //}

        $this->openChannel(self::CHANNEL_EXEC);

        if ($this->request_pty === true) {
            $terminal_modes = pack('C', NET_SSH2_TTY_OP_END);
            $packet = Strings::packSSH2(
                'CNsCsN4s',
                NET_SSH2_MSG_CHANNEL_REQUEST,
                $this->server_channels[self::CHANNEL_EXEC],
                'pty-req',
                1,
                $this->term,
                $this->windowColumns,
                $this->windowRows,
                0,
                0,
                $terminal_modes
            );

            $this->send_binary_packet($packet);

            $this->channel_status[self::CHANNEL_EXEC] = NET_SSH2_MSG_CHANNEL_REQUEST;
            if (!$this->get_channel_packet(self::CHANNEL_EXEC)) {
                $this->disconnect_helper(NET_SSH2_DISCONNECT_BY_APPLICATION);
                throw new \RuntimeException('Unable to request pseudo-terminal');
            }
        }

        // sending a pty-req SSH_MSG_CHANNEL_REQUEST message is unnecessary and, in fact, in most cases, slows things
        // down.  the one place where it might be desirable is if you're doing something like \phpseclib3\Net\SSH2::exec('ping localhost &').
        // with a pty-req SSH_MSG_CHANNEL_REQUEST, exec() will return immediately and the ping process will then
        // then immediately terminate.  without such a request exec() will loop indefinitely.  the ping process won't end but
        // neither will your script.

        // although, in theory, the size of SSH_MSG_CHANNEL_REQUEST could exceed the maximum packet size established by
        // SSH_MSG_CHANNEL_OPEN_CONFIRMATION, RFC4254#section-5.1 states that the "maximum packet size" refers to the
        // "maximum size of an individual data packet". ie. SSH_MSG_CHANNEL_DATA.  RFC4254#section-5.2 corroborates.
        $packet = Strings::packSSH2(
            'CNsCs',
            NET_SSH2_MSG_CHANNEL_REQUEST,
            $this->server_channels[self::CHANNEL_EXEC],
            'exec',
            1,
            $command
        );
        $this->send_binary_packet($packet);

        $this->channel_status[self::CHANNEL_EXEC] = NET_SSH2_MSG_CHANNEL_REQUEST;

        if (!$this->get_channel_packet(self::CHANNEL_EXEC)) {
            return false;
        }

        $this->channel_status[self::CHANNEL_EXEC] = NET_SSH2_MSG_CHANNEL_DATA;

        if ($this->request_pty === true) {
            $this->channel_id_last_interactive = self::CHANNEL_EXEC;
            return true;
        }

        $output = '';
        while (true) {
            $temp = $this->get_channel_packet(self::CHANNEL_EXEC);
            switch (true) {
                case $temp === true:
                    return is_callable($callback) ? true : $output;
                case $temp === false:
                    return false;
                default:
                    if (is_callable($callback)) {
                        if ($callback($temp) === true) {
                            $this->close_channel(self::CHANNEL_EXEC);
                            return true;
                        }
                    } else {
                        $output .= $temp;
                    }
            }
        }
    }

    /**
     * How many channels are currently open?
     *
     * @return int
     */
    public function getOpenChannelCount()
    {
        return $this->channelCount;
    }

    /**
     * Opens a channel
     *
     * @param string $channel
     * @param bool $skip_extended
     * @return bool
     */
    protected function openChannel($channel, $skip_extended = false)
    {
        if (isset($this->channel_status[$channel]) && $this->channel_status[$channel] != NET_SSH2_MSG_CHANNEL_CLOSE) {
            throw new \RuntimeException('Please close the channel (' . $channel . ') before trying to open it again');
        }

        $this->channelCount++;

        if ($this->channelCount > 1 && $this->errorOnMultipleChannels) {
            throw new \RuntimeException("Ubuntu's OpenSSH from 5.8 to 6.9 doesn't work with multiple channels");
        }

        // RFC4254 defines the (client) window size as "bytes the other party can send before it must wait for the window to
        // be adjusted".  0x7FFFFFFF is, at 2GB, the max size.  technically, it should probably be decremented, but,
        // honestly, if you're transferring more than 2GB, you probably shouldn't be using phpseclib, anyway.
        // see http://tools.ietf.org/html/rfc4254#section-5.2 for more info
        $this->window_size_server_to_client[$channel] = $this->window_size;
        // 0x8000 is the maximum max packet size, per http://tools.ietf.org/html/rfc4253#section-6.1, although since PuTTy
        // uses 0x4000, that's what will be used here, as well.
        $packet_size = 0x4000;

        $packet = Strings::packSSH2(
            'CsN3',
            NET_SSH2_MSG_CHANNEL_OPEN,
            'session',
            $channel,
            $this->window_size_server_to_client[$channel],
            $packet_size
        );

        $this->send_binary_packet($packet);

        $this->channel_status[$channel] = NET_SSH2_MSG_CHANNEL_OPEN;

        return $this->get_channel_packet($channel, $skip_extended);
    }

    /**
     * Creates an interactive shell
     *
     * Returns bool(true) if the shell was opened.
     * Returns bool(false) if the shell was already open.
     *
     * @see self::isShellOpen()
     * @see self::read()
     * @see self::write()
     * @return bool
     * @throws InsufficientSetupException if not authenticated
     * @throws \UnexpectedValueException on receipt of unexpected packets
     * @throws \RuntimeException on other errors
     */
    public function openShell()
    {
        if (!$this->isAuthenticated()) {
            throw new InsufficientSetupException('Operation disallowed prior to login()');
        }

        $this->openChannel(self::CHANNEL_SHELL);

        $terminal_modes = pack('C', NET_SSH2_TTY_OP_END);
        $packet = Strings::packSSH2(
            'CNsbsN4s',
            NET_SSH2_MSG_CHANNEL_REQUEST,
            $this->server_channels[self::CHANNEL_SHELL],
            'pty-req',
            true, // want reply
            $this->term,
            $this->windowColumns,
            $this->windowRows,
            0,
            0,
            $terminal_modes
        );

        $this->send_binary_packet($packet);

        $this->channel_status[self::CHANNEL_SHELL] = NET_SSH2_MSG_CHANNEL_REQUEST;

        if (!$this->get_channel_packet(self::CHANNEL_SHELL)) {
            throw new \RuntimeException('Unable to request pty');
        }

        $packet = Strings::packSSH2(
            'CNsb',
            NET_SSH2_MSG_CHANNEL_REQUEST,
            $this->server_channels[self::CHANNEL_SHELL],
            'shell',
            true // want reply
        );
        $this->send_binary_packet($packet);

        $response = $this->get_channel_packet(self::CHANNEL_SHELL);
        if ($response === false) {
            throw new \RuntimeException('Unable to request shell');
        }

        $this->channel_status[self::CHANNEL_SHELL] = NET_SSH2_MSG_CHANNEL_DATA;

        $this->channel_id_last_interactive = self::CHANNEL_SHELL;

        $this->bitmap |= self::MASK_SHELL;

        return true;
    }

    /**
     * Return the channel to be used with read(), write(), and reset(), if none were specified
     * @deprecated for lack of transparency in intended channel target, to be potentially replaced
     *             with method which guarantees open-ness of all yielded channels and throws
     *             error for multiple open channels
     * @see self::read()
     * @see self::write()
     * @return int
     */
    private function get_interactive_channel()
    {
        switch (true) {
            case $this->is_channel_status_data(self::CHANNEL_SUBSYSTEM):
                return self::CHANNEL_SUBSYSTEM;
            case $this->is_channel_status_data(self::CHANNEL_EXEC):
                return self::CHANNEL_EXEC;
            default:
                return self::CHANNEL_SHELL;
        }
    }

    /**
     * Indicates the DATA status on the given channel
     *
     * @param int $channel The channel number to evaluate
     * @return bool
     */
    private function is_channel_status_data($channel)
    {
        return isset($this->channel_status[$channel]) && $this->channel_status[$channel] == NET_SSH2_MSG_CHANNEL_DATA;
    }

    /**
     * Return an available open channel
     *
     * @return int
     */
    private function get_open_channel()
    {
        $channel = self::CHANNEL_EXEC;
        do {
            if (isset($this->channel_status[$channel]) && $this->channel_status[$channel] == NET_SSH2_MSG_CHANNEL_OPEN) {
                return $channel;
            }
        } while ($channel++ < self::CHANNEL_SUBSYSTEM);

        return false;
    }

    /**
     * Request agent forwarding of remote server
     *
     * @return bool
     */
    public function requestAgentForwarding()
    {
        $request_channel = $this->get_open_channel();
        if ($request_channel === false) {
            return false;
        }

        $packet = Strings::packSSH2(
            'CNsC',
            NET_SSH2_MSG_CHANNEL_REQUEST,
            $this->server_channels[$request_channel],
            'auth-agent-req@openssh.com',
            1
        );

        $this->channel_status[$request_channel] = NET_SSH2_MSG_CHANNEL_REQUEST;

        $this->send_binary_packet($packet);

        if (!$this->get_channel_packet($request_channel)) {
            return false;
        }

        $this->channel_status[$request_channel] = NET_SSH2_MSG_CHANNEL_OPEN;

        return true;
    }

    /**
     * Returns the output of an interactive shell
     *
     * Returns when there's a match for $expect, which can take the form of a string literal or,
     * if $mode == self::READ_REGEX, a regular expression.
     *
     * If not specifying a channel, an open interactive channel will be selected, or, if there are
     * no open channels, an interactive shell will be created. If there are multiple open
     * interactive channels, a legacy behavior will apply in which channel selection prioritizes
     * an active subsystem, the exec pty, and, lastly, the shell. If using multiple interactive
     * channels, callers are discouraged from relying on this legacy behavior and should specify
     * the intended channel.
     *
     * @see self::write()
     * @param string $expect
     * @param int $mode One of the self::READ_* constants
     * @param int|null $channel Channel id returned by self::getInteractiveChannelId()
     * @return string|bool|null
     * @throws \RuntimeException on connection error
     * @throws InsufficientSetupException on unexpected channel status, possibly due to closure
     */
    public function read($expect = '', $mode = self::READ_SIMPLE, $channel = null)
    {
        if (!$this->isAuthenticated()) {
            throw new InsufficientSetupException('Operation disallowed prior to login()');
        }

        $this->curTimeout = $this->timeout;
        $this->is_timeout = false;

        if ($channel === null) {
            $channel = $this->get_interactive_channel();
        }

        if (!$this->is_channel_status_data($channel) && empty($this->channel_buffers[$channel])) {
            if ($channel != self::CHANNEL_SHELL) {
                throw new InsufficientSetupException('Data is not available on channel');
            } elseif (!$this->openShell()) {
                throw new \RuntimeException('Unable to initiate an interactive shell session');
            }
        }

        if ($mode == self::READ_NEXT) {
            return $this->get_channel_packet($channel);
        }

        $match = $expect;
        while (true) {
            if ($mode == self::READ_REGEX) {
                preg_match($expect, substr($this->interactiveBuffer, -1024), $matches);
                $match = isset($matches[0]) ? $matches[0] : '';
            }
            $pos = strlen($match) ? strpos($this->interactiveBuffer, $match) : false;
            if ($pos !== false) {
                return Strings::shift($this->interactiveBuffer, $pos + strlen($match));
            }
            $response = $this->get_channel_packet($channel);
            if ($response === true) {
                return Strings::shift($this->interactiveBuffer, strlen($this->interactiveBuffer));
            }

            $this->interactiveBuffer .= $response;
        }
    }

    /**
     * Inputs a command into an interactive shell.
     *
     * If not specifying a channel, an open interactive channel will be selected, or, if there are
     * no open channels, an interactive shell will be created. If there are multiple open
     * interactive channels, a legacy behavior will apply in which channel selection prioritizes
     * an active subsystem, the exec pty, and, lastly, the shell. If using multiple interactive
     * channels, callers are discouraged from relying on this legacy behavior and should specify
     * the intended channel.
     *
     * @see SSH2::read()
     * @param string $cmd
     * @param int|null $channel Channel id returned by self::getInteractiveChannelId()
     * @return void
     * @throws \RuntimeException on connection error
     * @throws InsufficientSetupException on unexpected channel status, possibly due to closure
     */
    public function write($cmd, $channel = null)
    {
        if (!$this->isAuthenticated()) {
            throw new InsufficientSetupException('Operation disallowed prior to login()');
        }

        if ($channel === null) {
            $channel = $this->get_interactive_channel();
        }

        if (!$this->is_channel_status_data($channel)) {
            if ($channel != self::CHANNEL_SHELL) {
                throw new InsufficientSetupException('Data is not available on channel');
            } elseif (!$this->openShell()) {
                throw new \RuntimeException('Unable to initiate an interactive shell session');
            }
        }

        $this->send_channel_packet($channel, $cmd);
    }

    /**
     * Start a subsystem.
     *
     * Right now only one subsystem at a time is supported. To support multiple subsystem's stopSubsystem() could accept
     * a string that contained the name of the subsystem, but at that point, only one subsystem of each type could be opened.
     * To support multiple subsystem's of the same name maybe it'd be best if startSubsystem() generated a new channel id and
     * returns that and then that that was passed into stopSubsystem() but that'll be saved for a future date and implemented
     * if there's sufficient demand for such a feature.
     *
     * @see self::stopSubsystem()
     * @param string $subsystem
     * @return bool
     */
    public function startSubsystem($subsystem)
    {
        $this->openChannel(self::CHANNEL_SUBSYSTEM);

        $packet = Strings::packSSH2(
            'CNsCs',
            NET_SSH2_MSG_CHANNEL_REQUEST,
            $this->server_channels[self::CHANNEL_SUBSYSTEM],
            'subsystem',
            1,
            $subsystem
        );
        $this->send_binary_packet($packet);

        $this->channel_status[self::CHANNEL_SUBSYSTEM] = NET_SSH2_MSG_CHANNEL_REQUEST;

        if (!$this->get_channel_packet(self::CHANNEL_SUBSYSTEM)) {
            return false;
        }

        $this->channel_status[self::CHANNEL_SUBSYSTEM] = NET_SSH2_MSG_CHANNEL_DATA;

        $this->channel_id_last_interactive = self::CHANNEL_SUBSYSTEM;

        return true;
    }

    /**
     * Stops a subsystem.
     *
     * @see self::startSubsystem()
     * @return bool
     */
    public function stopSubsystem()
    {
        if ($this->isInteractiveChannelOpen(self::CHANNEL_SUBSYSTEM)) {
            $this->close_channel(self::CHANNEL_SUBSYSTEM);
        }
        return true;
    }

    /**
     * Closes a channel
     *
     * If read() timed out you might want to just close the channel and have it auto-restart on the next read() call
     *
     * If not specifying a channel, an open interactive channel will be selected. If there are
     * multiple open interactive channels, a legacy behavior will apply in which channel selection
     * prioritizes an active subsystem, the exec pty, and, lastly, the shell. If using multiple
     * interactive channels, callers are discouraged from relying on this legacy behavior and
     * should specify the intended channel.
     *
     * @param int|null $channel Channel id returned by self::getInteractiveChannelId()
     * @return void
     */
    public function reset($channel = null)
    {
        if ($channel === null) {
            $channel = $this->get_interactive_channel();
        }
        if ($this->isInteractiveChannelOpen($channel)) {
            $this->close_channel($channel);
        }
    }

    /**
     * Is timeout?
     *
     * Did exec() or read() return because they timed out or because they encountered the end?
     *
     */
    public function isTimeout()
    {
        return $this->is_timeout;
    }

    /**
     * Disconnect
     *
     */
    public function disconnect()
    {
        $this->disconnect_helper(NET_SSH2_DISCONNECT_BY_APPLICATION);
        if (isset($this->realtime_log_file) && is_resource($this->realtime_log_file)) {
            fclose($this->realtime_log_file);
        }
        unset(self::$connections[$this->getResourceId()]);
    }

    /**
     * Destructor.
     *
     * Will be called, automatically, if you're supporting just PHP5.  If you're supporting PHP4, you'll need to call
     * disconnect().
     *
     */
    public function __destruct()
    {
        $this->disconnect();
    }

    /**
     * Is the connection still active?
     *
     * @return bool
     */
    public function isConnected()
    {
        return ($this->bitmap & self::MASK_CONNECTED) && is_resource($this->fsock) && !feof($this->fsock);
    }

    /**
     * Have you successfully been logged in?
     *
     * @return bool
     */
    public function isAuthenticated()
    {
        return (bool) ($this->bitmap & self::MASK_LOGIN);
    }

    /**
     * Is the interactive shell active?
     *
     * @return bool
     */
    public function isShellOpen()
    {
        return $this->isInteractiveChannelOpen(self::CHANNEL_SHELL);
    }

    /**
     * Is the exec pty active?
     *
     * @return bool
     */
    public function isPTYOpen()
    {
        return $this->isInteractiveChannelOpen(self::CHANNEL_EXEC);
    }

    /**
     * Is the given interactive channel active?
     *
     * @param int $channel Channel id returned by self::getInteractiveChannelId()
     * @return bool
     */
    public function isInteractiveChannelOpen($channel)
    {
        return $this->isAuthenticated() && $this->is_channel_status_data($channel);
    }

    /**
     * Returns a channel identifier, presently of the last interactive channel opened, regardless of current status.
     * Returns 0 if no interactive channel has been opened.
     *
     * @see self::isInteractiveChannelOpen()
     * @return int
     */
    public function getInteractiveChannelId()
    {
        return $this->channel_id_last_interactive;
    }

    /**
     * Pings a server connection, or tries to reconnect if the connection has gone down
     *
     * Inspired by http://php.net/manual/en/mysqli.ping.php
     *
     * @return bool
     */
    public function ping()
    {
        if (!$this->isAuthenticated()) {
            if (!empty($this->auth)) {
                return $this->reconnect();
            }
            return false;
        }

        try {
            $this->openChannel(self::CHANNEL_KEEP_ALIVE);
        } catch (\RuntimeException $e) {
            return $this->reconnect();
        }

        $this->close_channel(self::CHANNEL_KEEP_ALIVE);
        return true;
    }

    /**
     * In situ reconnect method
     *
     * @return boolean
     */
    private function reconnect()
    {
        $this->reset_connection(NET_SSH2_DISCONNECT_CONNECTION_LOST);
        $this->retry_connect = true;
        $this->connect();
        foreach ($this->auth as $auth) {
            $result = $this->login(...$auth);
        }
        return $result;
    }

    /**
     * Resets a connection for re-use
     *
     * @param int $reason
     */
    protected function reset_connection($reason)
    {
        $this->disconnect_helper($reason);
        $this->decrypt = $this->encrypt = false;
        $this->decrypt_block_size = $this->encrypt_block_size = 8;
        $this->hmac_check = $this->hmac_create = false;
        $this->hmac_size = false;
        $this->session_id = false;
        $this->retry_connect = true;
        $this->get_seq_no = $this->send_seq_no = 0;
    }

    /**
     * Gets Binary Packets
     *
     * See '6. Binary Packet Protocol' of rfc4253 for more info.
     *
     * @see self::_send_binary_packet()
     * @param bool $skip_channel_filter
     * @return bool|string
     */
    private function get_binary_packet($skip_channel_filter = false)
    {
        if ($skip_channel_filter) {
            if (!is_resource($this->fsock)) {
                throw new \InvalidArgumentException('fsock is not a resource.');
            }
            $read = [$this->fsock];
            $write = $except = null;

            if (!$this->curTimeout) {
                if ($this->keepAlive <= 0) {
                    static::stream_select($read, $write, $except, null);
                } else {
                    if (!static::stream_select($read, $write, $except, $this->keepAlive)) {
                        $this->send_binary_packet(pack('CN', NET_SSH2_MSG_IGNORE, 0));
                        return $this->get_binary_packet(true);
                    }
                }
            } else {
                if ($this->curTimeout < 0) {
                    $this->is_timeout = true;
                    return true;
                }

                $start = microtime(true);

                if ($this->keepAlive > 0 && $this->keepAlive < $this->curTimeout) {
                    if (!static::stream_select($read, $write, $except, $this->keepAlive)) {
                        $this->send_binary_packet(pack('CN', NET_SSH2_MSG_IGNORE, 0));
                        $elapsed = microtime(true) - $start;
                        $this->curTimeout -= $elapsed;
                        return $this->get_binary_packet(true);
                    }
                    $elapsed = microtime(true) - $start;
                    $this->curTimeout -= $elapsed;
                }

                $sec = (int) floor($this->curTimeout);
                $usec = (int) (1000000 * ($this->curTimeout - $sec));

                // this can return a "stream_select(): unable to select [4]: Interrupted system call" error
                if (!static::stream_select($read, $write, $except, $sec, $usec)) {
                    $this->is_timeout = true;
                    return true;
                }
                $elapsed = microtime(true) - $start;
                $this->curTimeout -= $elapsed;
            }
        }

        if (!is_resource($this->fsock) || feof($this->fsock)) {
            $this->bitmap = 0;
            $str = 'Connection closed (by server) prematurely';
            if (isset($elapsed)) {
                $str .= ' ' . $elapsed . 's';
            }
            throw new ConnectionClosedException($str);
        }

        $start = microtime(true);
        $raw = stream_get_contents($this->fsock, $this->decrypt_block_size);

        if (!strlen($raw)) {
            $this->bitmap = 0;
            throw new ConnectionClosedException('No data received from server');
        }

        if ($this->decrypt) {
            switch ($this->decryptName) {
                case 'aes128-gcm@openssh.com':
                case 'aes256-gcm@openssh.com':
                    $this->decrypt->setNonce(
                        $this->decryptFixedPart .
                        $this->decryptInvocationCounter
                    );
                    Strings::increment_str($this->decryptInvocationCounter);
                    $this->decrypt->setAAD($temp = Strings::shift($raw, 4));
                    extract(unpack('Npacket_length', $temp));
                    /**
                     * @var integer $packet_length
                     */

                    $raw .= $this->read_remaining_bytes($packet_length - $this->decrypt_block_size + 4);
                    $stop = microtime(true);
                    $tag = stream_get_contents($this->fsock, $this->decrypt_block_size);
                    $this->decrypt->setTag($tag);
                    $raw = $this->decrypt->decrypt($raw);
                    $raw = $temp . $raw;
                    $remaining_length = 0;
                    break;
                case 'chacha20-poly1305@openssh.com':
                    // This should be impossible, but we are checking anyway to narrow the type for Psalm.
                    if (!($this->decrypt instanceof ChaCha20)) {
                        throw new \LogicException('$this->decrypt is not a ' . ChaCha20::class);
                    }

                    $nonce = pack('N2', 0, $this->get_seq_no);

                    $this->lengthDecrypt->setNonce($nonce);
                    $temp = $this->lengthDecrypt->decrypt($aad = Strings::shift($raw, 4));
                    extract(unpack('Npacket_length', $temp));
                    /**
                     * @var integer $packet_length
                     */

                    $raw .= $this->read_remaining_bytes($packet_length - $this->decrypt_block_size + 4);
                    $stop = microtime(true);
                    $tag = stream_get_contents($this->fsock, 16);

                    $this->decrypt->setNonce($nonce);
                    $this->decrypt->setCounter(0);
                    // this is the same approach that's implemented in Salsa20::createPoly1305Key()
                    // but we don't want to use the same AEAD construction that RFC8439 describes
                    // for ChaCha20-Poly1305 so we won't rely on it (see Salsa20::poly1305())
                    $this->decrypt->setPoly1305Key(
                        $this->decrypt->encrypt(str_repeat("\0", 32))
                    );
                    $this->decrypt->setAAD($aad);
                    $this->decrypt->setCounter(1);
                    $this->decrypt->setTag($tag);
                    $raw = $this->decrypt->decrypt($raw);
                    $raw = $temp . $raw;
                    $remaining_length = 0;
                    break;
                default:
                    if (!$this->hmac_check instanceof Hash || !$this->hmac_check_etm) {
                        $raw = $this->decrypt->decrypt($raw);
                        break;
                    }
                    extract(unpack('Npacket_length', $temp = Strings::shift($raw, 4)));
                    /**
                     * @var integer $packet_length
                     */
                    $raw .= $this->read_remaining_bytes($packet_length - $this->decrypt_block_size + 4);
                    $stop = microtime(true);
                    $encrypted = $temp . $raw;
                    $raw = $temp . $this->decrypt->decrypt($raw);
                    $remaining_length = 0;
            }
        }

        if (strlen($raw) < 5) {
            $this->bitmap = 0;
            throw new \RuntimeException('Plaintext is too short');
        }
        extract(unpack('Npacket_length/Cpadding_length', Strings::shift($raw, 5)));
        /**
         * @var integer $packet_length
         * @var integer $padding_length
         */

        if (!isset($remaining_length)) {
            $remaining_length = $packet_length + 4 - $this->decrypt_block_size;
        }

        $buffer = $this->read_remaining_bytes($remaining_length);

        if (!isset($stop)) {
            $stop = microtime(true);
        }
        if (strlen($buffer)) {
            $raw .= $this->decrypt ? $this->decrypt->decrypt($buffer) : $buffer;
        }

        $payload = Strings::shift($raw, $packet_length - $padding_length - 1);
        $padding = Strings::shift($raw, $padding_length); // should leave $raw empty

        if ($this->hmac_check instanceof Hash) {
            $hmac = stream_get_contents($this->fsock, $this->hmac_size);
            if ($hmac === false || strlen($hmac) != $this->hmac_size) {
                $this->disconnect_helper(NET_SSH2_DISCONNECT_MAC_ERROR);
                throw new \RuntimeException('Error reading socket');
            }

            $reconstructed = !$this->hmac_check_etm ?
                pack('NCa*', $packet_length, $padding_length, $payload . $padding) :
                $encrypted;
            if (($this->hmac_check->getHash() & "\xFF\xFF\xFF\xFF") == 'umac') {
                $this->hmac_check->setNonce("\0\0\0\0" . pack('N', $this->get_seq_no));
                if ($hmac != $this->hmac_check->hash($reconstructed)) {
                    $this->disconnect_helper(NET_SSH2_DISCONNECT_MAC_ERROR);
                    throw new \RuntimeException('Invalid UMAC');
                }
            } else {
                if ($hmac != $this->hmac_check->hash(pack('Na*', $this->get_seq_no, $reconstructed))) {
                    $this->disconnect_helper(NET_SSH2_DISCONNECT_MAC_ERROR);
                    throw new \RuntimeException('Invalid HMAC');
                }
            }
        }

        switch ($this->decompress) {
            case self::NET_SSH2_COMPRESSION_ZLIB_AT_OPENSSH:
                if (!$this->isAuthenticated()) {
                    break;
                }
                // fall-through
            case self::NET_SSH2_COMPRESSION_ZLIB:
                if ($this->regenerate_decompression_context) {
                    $this->regenerate_decompression_context = false;

                    $cmf = ord($payload[0]);
                    $cm = $cmf & 0x0F;
                    if ($cm != 8) { // deflate
                        user_error("Only CM = 8 ('deflate') is supported ($cm)");
                    }
                    $cinfo = ($cmf & 0xF0) >> 4;
                    if ($cinfo > 7) {
                        user_error("CINFO above 7 is not allowed ($cinfo)");
                    }
                    $windowSize = 1 << ($cinfo + 8);

                    $flg = ord($payload[1]);
                    //$fcheck = $flg && 0x0F;
                    if ((($cmf << 8) | $flg) % 31) {
                        user_error('fcheck failed');
                    }
                    $fdict = boolval($flg & 0x20);
                    $flevel = ($flg & 0xC0) >> 6;

                    $this->decompress_context = inflate_init(ZLIB_ENCODING_RAW, ['window' => $cinfo + 8]);
                    $payload = substr($payload, 2);
                }
                if ($this->decompress_context) {
                    $payload = inflate_add($this->decompress_context, $payload, ZLIB_PARTIAL_FLUSH);
                }
        }

        $this->get_seq_no++;

        if (defined('NET_SSH2_LOGGING')) {
            $current = microtime(true);
            $message_number = isset(self::$message_numbers[ord($payload[0])]) ? self::$message_numbers[ord($payload[0])] : 'UNKNOWN (' . ord($payload[0]) . ')';
            $message_number = '<- ' . $message_number .
                              ' (since last: ' . round($current - $this->last_packet, 4) . ', network: ' . round($stop - $start, 4) . 's)';
            $this->append_log($message_number, $payload);
            $this->last_packet = $current;
        }

        return $this->filter($payload, $skip_channel_filter);
    }

    /**
     * Read Remaining Bytes
     *
     * @see self::get_binary_packet()
     * @param int $remaining_length
     * @return string
     */
    private function read_remaining_bytes($remaining_length)
    {
        if (!$remaining_length) {
            return '';
        }

        $adjustLength = false;
        if ($this->decrypt) {
            switch (true) {
                case $this->decryptName == 'aes128-gcm@openssh.com':
                case $this->decryptName == 'aes256-gcm@openssh.com':
                case $this->decryptName == 'chacha20-poly1305@openssh.com':
                case $this->hmac_check instanceof Hash && $this->hmac_check_etm:
                    $remaining_length += $this->decrypt_block_size - 4;
                    $adjustLength = true;
            }
        }

        // quoting <http://tools.ietf.org/html/rfc4253#section-6.1>,
        // "implementations SHOULD check that the packet length is reasonable"
        // PuTTY uses 0x9000 as the actual max packet size and so to shall we
        // don't do this when GCM mode is used since GCM mode doesn't encrypt the length
        if ($remaining_length < -$this->decrypt_block_size || $remaining_length > 0x9000 || $remaining_length % $this->decrypt_block_size != 0) {
            if (!$this->bad_key_size_fix && self::bad_algorithm_candidate($this->decrypt ? $this->decryptName : '') && !($this->bitmap & SSH2::MASK_LOGIN)) {
                $this->bad_key_size_fix = true;
                $this->reset_connection(NET_SSH2_DISCONNECT_KEY_EXCHANGE_FAILED);
                return false;
            }
            throw new \RuntimeException('Invalid size');
        }

        if ($adjustLength) {
            $remaining_length -= $this->decrypt_block_size - 4;
        }

        $buffer = '';
        while ($remaining_length > 0) {
            $temp = stream_get_contents($this->fsock, $remaining_length);
            if ($temp === false || feof($this->fsock)) {
                $this->disconnect_helper(NET_SSH2_DISCONNECT_CONNECTION_LOST);
                throw new \RuntimeException('Error reading from socket');
            }
            $buffer .= $temp;
            $remaining_length -= strlen($temp);
        }

        return $buffer;
    }

    /**
     * Filter Binary Packets
     *
     * Because some binary packets need to be ignored...
     *
     * @see self::_get_binary_packet()
     * @param string $payload
     * @param bool $skip_channel_filter
     * @return string|bool
     */
    private function filter($payload, $skip_channel_filter)
    {
        switch (ord($payload[0])) {
            case NET_SSH2_MSG_DISCONNECT:
                Strings::shift($payload, 1);
                list($reason_code, $message) = Strings::unpackSSH2('Ns', $payload);
                $this->errors[] = 'SSH_MSG_DISCONNECT: ' . self::$disconnect_reasons[$reason_code] . "\r\n$message";
                $this->bitmap = 0;
                return false;
            case NET_SSH2_MSG_IGNORE:
                $payload = $this->get_binary_packet($skip_channel_filter);
                break;
            case NET_SSH2_MSG_DEBUG:
                Strings::shift($payload, 2); // second byte is "always_display"
                list($message) = Strings::unpackSSH2('s', $payload);
                $this->errors[] = "SSH_MSG_DEBUG: $message";
                $payload = $this->get_binary_packet($skip_channel_filter);
                break;
            case NET_SSH2_MSG_UNIMPLEMENTED:
                return false;
            case NET_SSH2_MSG_KEXINIT:
                if ($this->session_id !== false) {
                    if (!$this->key_exchange($payload)) {
                        $this->bitmap = 0;
                        return false;
                    }
                    $payload = $this->get_binary_packet($skip_channel_filter);
                }
        }

        // see http://tools.ietf.org/html/rfc4252#section-5.4; only called when the encryption has been activated and when we haven't already logged in
        if (($this->bitmap & self::MASK_CONNECTED) && !$this->isAuthenticated() && !is_bool($payload) && ord($payload[0]) == NET_SSH2_MSG_USERAUTH_BANNER) {
            Strings::shift($payload, 1);
            list($this->banner_message) = Strings::unpackSSH2('s', $payload);
            $payload = $this->get_binary_packet();
        }

        // only called when we've already logged in
        if (($this->bitmap & self::MASK_CONNECTED) && $this->isAuthenticated()) {
            if (is_bool($payload)) {
                return $payload;
            }

            switch (ord($payload[0])) {
                case NET_SSH2_MSG_CHANNEL_REQUEST:
                    if (strlen($payload) == 31) {
                        extract(unpack('cpacket_type/Nchannel/Nlength', $payload));
                        if (substr($payload, 9, $length) == 'keepalive@openssh.com' && isset($this->server_channels[$channel])) {
                            if (ord(substr($payload, 9 + $length))) { // want reply
                                $this->send_binary_packet(pack('CN', NET_SSH2_MSG_CHANNEL_SUCCESS, $this->server_channels[$channel]));
                            }
                            $payload = $this->get_binary_packet($skip_channel_filter);
                        }
                    }
                    break;
                case NET_SSH2_MSG_CHANNEL_DATA:
                case NET_SSH2_MSG_CHANNEL_EXTENDED_DATA:
                case NET_SSH2_MSG_CHANNEL_CLOSE:
                case NET_SSH2_MSG_CHANNEL_EOF:
                    if (!$skip_channel_filter && !empty($this->server_channels)) {
                        $this->binary_packet_buffer = $payload;
                        $this->get_channel_packet(true);
                        $payload = $this->get_binary_packet();
                    }
                    break;
                case NET_SSH2_MSG_GLOBAL_REQUEST: // see http://tools.ietf.org/html/rfc4254#section-4
                    Strings::shift($payload, 1);
                    list($request_name) = Strings::unpackSSH2('s', $payload);
                    $this->errors[] = "SSH_MSG_GLOBAL_REQUEST: $request_name";

                    try {
                        $this->send_binary_packet(pack('C', NET_SSH2_MSG_REQUEST_FAILURE));
                    } catch (\RuntimeException $e) {
                        return $this->disconnect_helper(NET_SSH2_DISCONNECT_BY_APPLICATION);
                    }

                    $payload = $this->get_binary_packet($skip_channel_filter);
                    break;
                case NET_SSH2_MSG_CHANNEL_OPEN: // see http://tools.ietf.org/html/rfc4254#section-5.1
                    Strings::shift($payload, 1);
                    list($data, $server_channel) = Strings::unpackSSH2('sN', $payload);
                    switch ($data) {
                        case 'auth-agent':
                        case 'auth-agent@openssh.com':
                            if (isset($this->agent)) {
                                $new_channel = self::CHANNEL_AGENT_FORWARD;

                                list(
                                    $remote_window_size,
                                    $remote_maximum_packet_size
                                ) = Strings::unpackSSH2('NN', $payload);

                                $this->packet_size_client_to_server[$new_channel] = $remote_window_size;
                                $this->window_size_server_to_client[$new_channel] = $remote_maximum_packet_size;
                                $this->window_size_client_to_server[$new_channel] = $this->window_size;

                                $packet_size = 0x4000;

                                $packet = pack(
                                    'CN4',
                                    NET_SSH2_MSG_CHANNEL_OPEN_CONFIRMATION,
                                    $server_channel,
                                    $new_channel,
                                    $packet_size,
                                    $packet_size
                                );

                                $this->server_channels[$new_channel] = $server_channel;
                                $this->channel_status[$new_channel] = NET_SSH2_MSG_CHANNEL_OPEN_CONFIRMATION;
                                $this->send_binary_packet($packet);
                            }
                            break;
                        default:
                            $packet = Strings::packSSH2(
                                'CN2ss',
                                NET_SSH2_MSG_CHANNEL_OPEN_FAILURE,
                                $server_channel,
                                NET_SSH2_OPEN_ADMINISTRATIVELY_PROHIBITED,
                                '', // description
                                '' // language tag
                            );

                            try {
                                $this->send_binary_packet($packet);
                            } catch (\RuntimeException $e) {
                                return $this->disconnect_helper(NET_SSH2_DISCONNECT_BY_APPLICATION);
                            }
                    }

                    $payload = $this->get_binary_packet($skip_channel_filter);
                    break;
                case NET_SSH2_MSG_CHANNEL_WINDOW_ADJUST:
                    Strings::shift($payload, 1);
                    list($channel, $window_size) = Strings::unpackSSH2('NN', $payload);

                    $this->window_size_client_to_server[$channel] += $window_size;

                    $payload = ($this->bitmap & self::MASK_WINDOW_ADJUST) ? true : $this->get_binary_packet($skip_channel_filter);
            }
        }

        return $payload;
    }

    /**
     * Enable Quiet Mode
     *
     * Suppress stderr from output
     *
     */
    public function enableQuietMode()
    {
        $this->quiet_mode = true;
    }

    /**
     * Disable Quiet Mode
     *
     * Show stderr in output
     *
     */
    public function disableQuietMode()
    {
        $this->quiet_mode = false;
    }

    /**
     * Returns whether Quiet Mode is enabled or not
     *
     * @see self::enableQuietMode()
     * @see self::disableQuietMode()
     * @return bool
     */
    public function isQuietModeEnabled()
    {
        return $this->quiet_mode;
    }

    /**
     * Enable request-pty when using exec()
     *
     */
    public function enablePTY()
    {
        $this->request_pty = true;
    }

    /**
     * Disable request-pty when using exec()
     *
     */
    public function disablePTY()
    {
        if ($this->isPTYOpen()) {
            $this->close_channel(self::CHANNEL_EXEC);
        }
        $this->request_pty = false;
    }

    /**
     * Returns whether request-pty is enabled or not
     *
     * @see self::enablePTY()
     * @see self::disablePTY()
     * @return bool
     */
    public function isPTYEnabled()
    {
        return $this->request_pty;
    }

    /**
     * Gets channel data
     *
     * Returns the data as a string. bool(true) is returned if:
     *
     * - the server closes the channel
     * - if the connection times out
     * - if the channel status is CHANNEL_OPEN and the response was CHANNEL_OPEN_CONFIRMATION
     * - if the channel status is CHANNEL_REQUEST and the response was CHANNEL_SUCCESS
     * - if the channel status is CHANNEL_CLOSE and the response was CHANNEL_CLOSE
     *
     * bool(false) is returned if:
     *
     * - if the channel status is CHANNEL_REQUEST and the response was CHANNEL_FAILURE
     *
     * @param int $client_channel
     * @param bool $skip_extended
     * @return mixed
     * @throws \RuntimeException on connection error
     */
    protected function get_channel_packet($client_channel, $skip_extended = false)
    {
        if (!empty($this->channel_buffers[$client_channel])) {
            switch ($this->channel_status[$client_channel]) {
                case NET_SSH2_MSG_CHANNEL_REQUEST:
                    foreach ($this->channel_buffers[$client_channel] as $i => $packet) {
                        switch (ord($packet[0])) {
                            case NET_SSH2_MSG_CHANNEL_SUCCESS:
                            case NET_SSH2_MSG_CHANNEL_FAILURE:
                                unset($this->channel_buffers[$client_channel][$i]);
                                return substr($packet, 1);
                        }
                    }
                    break;
                default:
                    return substr(array_shift($this->channel_buffers[$client_channel]), 1);
            }
        }

        while (true) {
            if ($this->binary_packet_buffer !== false) {
                $response = $this->binary_packet_buffer;
                $this->binary_packet_buffer = false;
            } else {
                $response = $this->get_binary_packet(true);
                if ($response === true && $this->is_timeout) {
                    if ($client_channel == self::CHANNEL_EXEC && !$this->request_pty) {
                        $this->close_channel($client_channel);
                    }
                    return true;
                }
                if ($response === false) {
                    $this->disconnect_helper(NET_SSH2_DISCONNECT_CONNECTION_LOST);
                    throw new ConnectionClosedException('Connection closed by server');
                }
            }

            if ($client_channel == -1 && $response === true) {
                return true;
            }
            list($type, $channel) = Strings::unpackSSH2('CN', $response);

            // will not be setup yet on incoming channel open request
            if (isset($channel) && isset($this->channel_status[$channel]) && isset($this->window_size_server_to_client[$channel])) {
                $this->window_size_server_to_client[$channel] -= strlen($response);

                // resize the window, if appropriate
                if ($this->window_size_server_to_client[$channel] < 0) {
                // PuTTY does something more analogous to the following:
                //if ($this->window_size_server_to_client[$channel] < 0x3FFFFFFF) {
                    $packet = pack('CNN', NET_SSH2_MSG_CHANNEL_WINDOW_ADJUST, $this->server_channels[$channel], $this->window_resize);
                    $this->send_binary_packet($packet);
                    $this->window_size_server_to_client[$channel] += $this->window_resize;
                }

                switch ($type) {
                    case NET_SSH2_MSG_CHANNEL_EXTENDED_DATA:
                        /*
                        if ($client_channel == self::CHANNEL_EXEC) {
                            $this->send_channel_packet($client_channel, chr(0));
                        }
                        */
                        // currently, there's only one possible value for $data_type_code: NET_SSH2_EXTENDED_DATA_STDERR
                        list($data_type_code, $data) = Strings::unpackSSH2('Ns', $response);
                        $this->stdErrorLog .= $data;
                        if ($skip_extended || $this->quiet_mode) {
                            continue 2;
                        }
                        if ($client_channel == $channel && $this->channel_status[$channel] == NET_SSH2_MSG_CHANNEL_DATA) {
                            return $data;
                        }
                        $this->channel_buffers[$channel][] = chr($type) . $data;

                        continue 2;
                    case NET_SSH2_MSG_CHANNEL_REQUEST:
                        if ($this->channel_status[$channel] == NET_SSH2_MSG_CHANNEL_CLOSE) {
                            continue 2;
                        }
                        list($value) = Strings::unpackSSH2('s', $response);
                        switch ($value) {
                            case 'exit-signal':
                                list(
                                    , // FALSE
                                    $signal_name,
                                    , // core dumped
                                    $error_message
                                ) = Strings::unpackSSH2('bsbs', $response);

                                $this->errors[] = "SSH_MSG_CHANNEL_REQUEST (exit-signal): $signal_name";
                                if (strlen($error_message)) {
                                    $this->errors[count($this->errors) - 1] .= "\r\n$error_message";
                                }

                                $this->send_binary_packet(pack('CN', NET_SSH2_MSG_CHANNEL_EOF, $this->server_channels[$client_channel]));
                                $this->send_binary_packet(pack('CN', NET_SSH2_MSG_CHANNEL_CLOSE, $this->server_channels[$channel]));

                                $this->channel_status[$channel] = NET_SSH2_MSG_CHANNEL_EOF;

                                continue 3;
                            case 'exit-status':
                                list(, $this->exit_status) = Strings::unpackSSH2('CN', $response);

                                // "The client MAY ignore these messages."
                                // -- http://tools.ietf.org/html/rfc4254#section-6.10

                                continue 3;
                            default:
                                // "Some systems may not implement signals, in which case they SHOULD ignore this message."
                                //  -- http://tools.ietf.org/html/rfc4254#section-6.9
                                continue 3;
                        }
                }

                switch ($this->channel_status[$channel]) {
                    case NET_SSH2_MSG_CHANNEL_OPEN:
                        switch ($type) {
                            case NET_SSH2_MSG_CHANNEL_OPEN_CONFIRMATION:
                                list(
                                    $this->server_channels[$channel],
                                    $window_size,
                                    $this->packet_size_client_to_server[$channel]
                                ) = Strings::unpackSSH2('NNN', $response);

                                if ($window_size < 0) {
                                    $window_size &= 0x7FFFFFFF;
                                    $window_size += 0x80000000;
                                }
                                $this->window_size_client_to_server[$channel] = $window_size;
                                $result = $client_channel == $channel ? true : $this->get_channel_packet($client_channel, $skip_extended);
                                $this->on_channel_open();
                                return $result;
                            case NET_SSH2_MSG_CHANNEL_OPEN_FAILURE:
                                $this->disconnect_helper(NET_SSH2_DISCONNECT_BY_APPLICATION);
                                throw new \RuntimeException('Unable to open channel');
                            default:
                                if ($client_channel == $channel) {
                                    $this->disconnect_helper(NET_SSH2_DISCONNECT_BY_APPLICATION);
                                    throw new \RuntimeException('Unexpected response to open request');
                                }
                                return $this->get_channel_packet($client_channel, $skip_extended);
                        }
                        break;
                    case NET_SSH2_MSG_CHANNEL_REQUEST:
                        switch ($type) {
                            case NET_SSH2_MSG_CHANNEL_SUCCESS:
                                return true;
                            case NET_SSH2_MSG_CHANNEL_FAILURE:
                                return false;
                            case NET_SSH2_MSG_CHANNEL_DATA:
                                list($data) = Strings::unpackSSH2('s', $response);
                                $this->channel_buffers[$channel][] = chr($type) . $data;
                                return $this->get_channel_packet($client_channel, $skip_extended);
                            default:
                                $this->disconnect_helper(NET_SSH2_DISCONNECT_BY_APPLICATION);
                                throw new \RuntimeException('Unable to fulfill channel request');
                        }
                    case NET_SSH2_MSG_CHANNEL_CLOSE:
                        if ($client_channel == $channel && $type == NET_SSH2_MSG_CHANNEL_CLOSE) {
                            return true;
                        }
                        return $this->get_channel_packet($client_channel, $skip_extended);
                }
            }

            // ie. $this->channel_status[$channel] == NET_SSH2_MSG_CHANNEL_DATA

            switch ($type) {
                case NET_SSH2_MSG_CHANNEL_DATA:
                    /*
                    if ($channel == self::CHANNEL_EXEC) {
                        // SCP requires null packets, such as this, be sent.  further, in the case of the ssh.com SSH server
                        // this actually seems to make things twice as fast.  more to the point, the message right after
                        // SSH_MSG_CHANNEL_DATA (usually SSH_MSG_IGNORE) won't block for as long as it would have otherwise.
                        // in OpenSSH it slows things down but only by a couple thousandths of a second.
                        $this->send_channel_packet($channel, chr(0));
                    }
                    */
                    list($data) = Strings::unpackSSH2('s', $response);

                    if ($channel == self::CHANNEL_AGENT_FORWARD) {
                        $agent_response = $this->agent->forwardData($data);
                        if (!is_bool($agent_response)) {
                            $this->send_channel_packet($channel, $agent_response);
                        }
                        break;
                    }

                    if ($client_channel == $channel) {
                        return $data;
                    }
                    $this->channel_buffers[$channel][] = chr($type) . $data;
                    break;
                case NET_SSH2_MSG_CHANNEL_CLOSE:
                    $this->curTimeout = 5;

                    $this->close_channel_bitmap($channel);

                    if ($this->channel_status[$channel] != NET_SSH2_MSG_CHANNEL_EOF) {
                        $this->send_binary_packet(pack('CN', NET_SSH2_MSG_CHANNEL_CLOSE, $this->server_channels[$channel]));
                    }

                    $this->channel_status[$channel] = NET_SSH2_MSG_CHANNEL_CLOSE;
                    $this->channelCount--;

                    if ($client_channel == $channel) {
                        return true;
                    }
                    // fall-through
                case NET_SSH2_MSG_CHANNEL_EOF:
                    break;
                default:
                    $this->disconnect_helper(NET_SSH2_DISCONNECT_BY_APPLICATION);
                    throw new \RuntimeException("Error reading channel data ($type)");
            }
        }
    }

    /**
     * Sends Binary Packets
     *
     * See '6. Binary Packet Protocol' of rfc4253 for more info.
     *
     * @param string $data
     * @param string $logged
     * @see self::_get_binary_packet()
     * @return void
     */
    protected function send_binary_packet($data, $logged = null)
    {
        if (!is_resource($this->fsock) || feof($this->fsock)) {
            $this->bitmap = 0;
            throw new ConnectionClosedException('Connection closed prematurely');
        }

        if (!isset($logged)) {
            $logged = $data;
        }

        switch ($this->compress) {
            case self::NET_SSH2_COMPRESSION_ZLIB_AT_OPENSSH:
                if (!$this->isAuthenticated()) {
                    break;
                }
                // fall-through
            case self::NET_SSH2_COMPRESSION_ZLIB:
                if (!$this->regenerate_compression_context) {
                    $header = '';
                } else {
                    $this->regenerate_compression_context = false;
                    $this->compress_context = deflate_init(ZLIB_ENCODING_RAW, ['window' => 15]);
                    $header = "\x78\x9C";
                }
                if ($this->compress_context) {
                    $data = $header . deflate_add($this->compress_context, $data, ZLIB_PARTIAL_FLUSH);
                }
        }

        // 4 (packet length) + 1 (padding length) + 4 (minimal padding amount) == 9
        $packet_length = strlen($data) + 9;
        if ($this->encrypt && $this->encrypt->usesNonce()) {
            $packet_length -= 4;
        }
        // round up to the nearest $this->encrypt_block_size
        $packet_length += (($this->encrypt_block_size - 1) * $packet_length) % $this->encrypt_block_size;
        // subtracting strlen($data) is obvious - subtracting 5 is necessary because of packet_length and padding_length
        $padding_length = $packet_length - strlen($data) - 5;
        switch (true) {
            case $this->encrypt && $this->encrypt->usesNonce():
            case $this->hmac_create instanceof Hash && $this->hmac_create_etm:
                $padding_length += 4;
                $packet_length += 4;
        }

        $padding = Random::string($padding_length);

        // we subtract 4 from packet_length because the packet_length field isn't supposed to include itself
        $packet = pack('NCa*', $packet_length - 4, $padding_length, $data . $padding);

        $hmac = '';
        if ($this->hmac_create instanceof Hash && !$this->hmac_create_etm) {
            if (($this->hmac_create->getHash() & "\xFF\xFF\xFF\xFF") == 'umac') {
                $this->hmac_create->setNonce("\0\0\0\0" . pack('N', $this->send_seq_no));
                $hmac = $this->hmac_create->hash($packet);
            } else {
                $hmac = $this->hmac_create->hash(pack('Na*', $this->send_seq_no, $packet));
            }
        }

        if ($this->encrypt) {
            switch ($this->encryptName) {
                case 'aes128-gcm@openssh.com':
                case 'aes256-gcm@openssh.com':
                    $this->encrypt->setNonce(
                        $this->encryptFixedPart .
                        $this->encryptInvocationCounter
                    );
                    Strings::increment_str($this->encryptInvocationCounter);
                    $this->encrypt->setAAD($temp = ($packet & "\xFF\xFF\xFF\xFF"));
                    $packet = $temp . $this->encrypt->encrypt(substr($packet, 4));
                    break;
                case 'chacha20-poly1305@openssh.com':
                    // This should be impossible, but we are checking anyway to narrow the type for Psalm.
                    if (!($this->encrypt instanceof ChaCha20)) {
                        throw new \LogicException('$this->encrypt is not a ' . ChaCha20::class);
                    }

                    $nonce = pack('N2', 0, $this->send_seq_no);

                    $this->encrypt->setNonce($nonce);
                    $this->lengthEncrypt->setNonce($nonce);

                    $length = $this->lengthEncrypt->encrypt($packet & "\xFF\xFF\xFF\xFF");

                    $this->encrypt->setCounter(0);
                    // this is the same approach that's implemented in Salsa20::createPoly1305Key()
                    // but we don't want to use the same AEAD construction that RFC8439 describes
                    // for ChaCha20-Poly1305 so we won't rely on it (see Salsa20::poly1305())
                    $this->encrypt->setPoly1305Key(
                        $this->encrypt->encrypt(str_repeat("\0", 32))
                    );
                    $this->encrypt->setAAD($length);
                    $this->encrypt->setCounter(1);
                    $packet = $length . $this->encrypt->encrypt(substr($packet, 4));
                    break;
                default:
                    $packet = $this->hmac_create instanceof Hash && $this->hmac_create_etm ?
                        ($packet & "\xFF\xFF\xFF\xFF") . $this->encrypt->encrypt(substr($packet, 4)) :
                        $this->encrypt->encrypt($packet);
            }
        }

        if ($this->hmac_create instanceof Hash && $this->hmac_create_etm) {
            if (($this->hmac_create->getHash() & "\xFF\xFF\xFF\xFF") == 'umac') {
                $this->hmac_create->setNonce("\0\0\0\0" . pack('N', $this->send_seq_no));
                $hmac = $this->hmac_create->hash($packet);
            } else {
                $hmac = $this->hmac_create->hash(pack('Na*', $this->send_seq_no, $packet));
            }
        }

        $this->send_seq_no++;

        $packet .= $this->encrypt && $this->encrypt->usesNonce() ? $this->encrypt->getTag() : $hmac;

        $start = microtime(true);
        $sent = @fputs($this->fsock, $packet);
        $stop = microtime(true);

        if (defined('NET_SSH2_LOGGING')) {
            $current = microtime(true);
            $message_number = isset(self::$message_numbers[ord($logged[0])]) ? self::$message_numbers[ord($logged[0])] : 'UNKNOWN (' . ord($logged[0]) . ')';
            $message_number = '-> ' . $message_number .
                              ' (since last: ' . round($current - $this->last_packet, 4) . ', network: ' . round($stop - $start, 4) . 's)';
            $this->append_log($message_number, $logged);
            $this->last_packet = $current;
        }

        if (strlen($packet) != $sent) {
            $this->bitmap = 0;
            $message = $sent === false ?
                'Unable to write ' . strlen($packet) . ' bytes' :
                "Only $sent of " . strlen($packet) . " bytes were sent";
            throw new \RuntimeException($message);
        }
    }

    /**
     * Logs data packets
     *
     * Makes sure that only the last 1MB worth of packets will be logged
     *
     * @param string $message_number
     * @param string $message
     */
    private function append_log($message_number, $message)
    {
        $this->append_log_helper(
            NET_SSH2_LOGGING,
            $message_number,
            $message,
            $this->message_number_log,
            $this->message_log,
            $this->log_size,
            $this->realtime_log_file,
            $this->realtime_log_wrap,
            $this->realtime_log_size
        );
    }

    /**
     * Logs data packet helper
     *
     * @param int $constant
     * @param string $message_number
     * @param string $message
     * @param array &$message_number_log
     * @param array &$message_log
     * @param int &$log_size
     * @param resource &$realtime_log_file
     * @param bool &$realtime_log_wrap
     * @param int &$realtime_log_size
     */
    protected function append_log_helper($constant, $message_number, $message, array &$message_number_log, array &$message_log, &$log_size, &$realtime_log_file, &$realtime_log_wrap, &$realtime_log_size)
    {
        // remove the byte identifying the message type from all but the first two messages (ie. the identification strings)
        if (strlen($message_number) > 2) {
            Strings::shift($message);
        }

        switch ($constant) {
            // useful for benchmarks
            case self::LOG_SIMPLE:
                $message_number_log[] = $message_number;
                break;
            case self::LOG_SIMPLE_REALTIME:
                echo $message_number;
                echo PHP_SAPI == 'cli' ? "\r\n" : '<br>';
                @flush();
                @ob_flush();
                break;
            // the most useful log for SSH2
            case self::LOG_COMPLEX:
                $message_number_log[] = $message_number;
                $log_size += strlen($message);
                $message_log[] = $message;
                while ($log_size > self::LOG_MAX_SIZE) {
                    $log_size -= strlen(array_shift($message_log));
                    array_shift($message_number_log);
                }
                break;
            // dump the output out realtime; packets may be interspersed with non packets,
            // passwords won't be filtered out and select other packets may not be correctly
            // identified
            case self::LOG_REALTIME:
                switch (PHP_SAPI) {
                    case 'cli':
                        $start = $stop = "\r\n";
                        break;
                    default:
                        $start = '<pre>';
                        $stop = '</pre>';
                }
                echo $start . $this->format_log([$message], [$message_number]) . $stop;
                @flush();
                @ob_flush();
                break;
            // basically the same thing as self::LOG_REALTIME with the caveat that NET_SSH2_LOG_REALTIME_FILENAME
            // needs to be defined and that the resultant log file will be capped out at self::LOG_MAX_SIZE.
            // the earliest part of the log file is denoted by the first <<< START >>> and is not going to necessarily
            // at the beginning of the file
            case self::LOG_REALTIME_FILE:
                if (!isset($realtime_log_file)) {
                    // PHP doesn't seem to like using constants in fopen()
                    $filename = NET_SSH2_LOG_REALTIME_FILENAME;
                    $fp = fopen($filename, 'w');
                    $realtime_log_file = $fp;
                }
                if (!is_resource($realtime_log_file)) {
                    break;
                }
                $entry = $this->format_log([$message], [$message_number]);
                if ($realtime_log_wrap) {
                    $temp = "<<< START >>>\r\n";
                    $entry .= $temp;
                    fseek($realtime_log_file, ftell($realtime_log_file) - strlen($temp));
                }
                $realtime_log_size += strlen($entry);
                if ($realtime_log_size > self::LOG_MAX_SIZE) {
                    fseek($realtime_log_file, 0);
                    $realtime_log_size = strlen($entry);
                    $realtime_log_wrap = true;
                }
                fputs($realtime_log_file, $entry);
        }
    }

    /**
     * Sends channel data
     *
     * Spans multiple SSH_MSG_CHANNEL_DATAs if appropriate
     *
     * @param int $client_channel
     * @param string $data
     * @return void
     */
    protected function send_channel_packet($client_channel, $data)
    {
        while (strlen($data)) {
            if (!$this->window_size_client_to_server[$client_channel]) {
                $this->bitmap ^= self::MASK_WINDOW_ADJUST;
                // using an invalid channel will let the buffers be built up for the valid channels
                $this->get_channel_packet(-1);
                $this->bitmap ^= self::MASK_WINDOW_ADJUST;
            }

            /* The maximum amount of data allowed is determined by the maximum
               packet size for the channel, and the current window size, whichever
               is smaller.
                 -- http://tools.ietf.org/html/rfc4254#section-5.2 */
            $max_size = min(
                $this->packet_size_client_to_server[$client_channel],
                $this->window_size_client_to_server[$client_channel]
            );

            $temp = Strings::shift($data, $max_size);
            $packet = Strings::packSSH2(
                'CNs',
                NET_SSH2_MSG_CHANNEL_DATA,
                $this->server_channels[$client_channel],
                $temp
            );
            $this->window_size_client_to_server[$client_channel] -= strlen($temp);
            $this->send_binary_packet($packet);
        }
    }

    /**
     * Closes and flushes a channel
     *
     * \phpseclib3\Net\SSH2 doesn't properly close most channels.  For exec() channels are normally closed by the server
     * and for SFTP channels are presumably closed when the client disconnects.  This functions is intended
     * for SCP more than anything.
     *
     * @param int $client_channel
     * @param bool $want_reply
     * @return void
     */
    private function close_channel($client_channel, $want_reply = false)
    {
        // see http://tools.ietf.org/html/rfc4254#section-5.3

        $this->send_binary_packet(pack('CN', NET_SSH2_MSG_CHANNEL_EOF, $this->server_channels[$client_channel]));

        if (!$want_reply) {
            $this->send_binary_packet(pack('CN', NET_SSH2_MSG_CHANNEL_CLOSE, $this->server_channels[$client_channel]));
        }

        $this->channel_status[$client_channel] = NET_SSH2_MSG_CHANNEL_CLOSE;
        $this->channelCount--;

        $this->curTimeout = 5;

        while (!is_bool($this->get_channel_packet($client_channel))) {
        }

        if ($want_reply) {
            $this->send_binary_packet(pack('CN', NET_SSH2_MSG_CHANNEL_CLOSE, $this->server_channels[$client_channel]));
        }

        $this->close_channel_bitmap($client_channel);
    }

    /**
     * Maintains execution state bitmap in response to channel closure
     *
     * @param int $client_channel The channel number to maintain closure status of
     * @return void
     */
    private function close_channel_bitmap($client_channel)
    {
        switch ($client_channel) {
            case self::CHANNEL_SHELL:
                // Shell status has been maintained in the bitmap for backwards
                //  compatibility sake, but can be removed going forward
                if ($this->bitmap & self::MASK_SHELL) {
                    $this->bitmap &= ~self::MASK_SHELL;
                }
                break;
        }
    }

    /**
     * Disconnect
     *
     * @param int $reason
     * @return false
     */
    protected function disconnect_helper($reason)
    {
        if ($this->bitmap & self::MASK_CONNECTED) {
            $data = Strings::packSSH2('CNss', NET_SSH2_MSG_DISCONNECT, $reason, '', '');
            try {
                $this->send_binary_packet($data);
            } catch (\Exception $e) {
            }
        }

        $this->bitmap = 0;
        if (is_resource($this->fsock) && get_resource_type($this->fsock) === 'stream') {
            fclose($this->fsock);
        }

        return false;
    }

    /**
     * Define Array
     *
     * Takes any number of arrays whose indices are integers and whose values are strings and defines a bunch of
     * named constants from it, using the value as the name of the constant and the index as the value of the constant.
     * If any of the constants that would be defined already exists, none of the constants will be defined.
     *
     * @param mixed[] ...$args
     * @access protected
     */
    protected static function define_array(...$args)
    {
        foreach ($args as $arg) {
            foreach ($arg as $key => $value) {
                if (!defined($value)) {
                    define($value, $key);
                } else {
                    break 2;
                }
            }
        }
    }

    /**
     * Returns a log of the packets that have been sent and received.
     *
     * Returns a string if NET_SSH2_LOGGING == self::LOG_COMPLEX, an array if NET_SSH2_LOGGING == self::LOG_SIMPLE and false if !defined('NET_SSH2_LOGGING')
     *
     * @return array|false|string
     */
    public function getLog()
    {
        if (!defined('NET_SSH2_LOGGING')) {
            return false;
        }

        switch (NET_SSH2_LOGGING) {
            case self::LOG_SIMPLE:
                return $this->message_number_log;
            case self::LOG_COMPLEX:
                $log = $this->format_log($this->message_log, $this->message_number_log);
                return PHP_SAPI == 'cli' ? $log : '<pre>' . $log . '</pre>';
            default:
                return false;
        }
    }

    /**
     * Formats a log for printing
     *
     * @param array $message_log
     * @param array $message_number_log
     * @return string
     */
    protected function format_log(array $message_log, array $message_number_log)
    {
        $output = '';
        for ($i = 0; $i < count($message_log); $i++) {
            $output .= $message_number_log[$i] . "\r\n";
            $current_log = $message_log[$i];
            $j = 0;
            do {
                if (strlen($current_log)) {
                    $output .= str_pad(dechex($j), 7, '0', STR_PAD_LEFT) . '0  ';
                }
                $fragment = Strings::shift($current_log, $this->log_short_width);
                $hex = substr(preg_replace_callback('#.#s', function ($matches) {
                    return $this->log_boundary . str_pad(dechex(ord($matches[0])), 2, '0', STR_PAD_LEFT);
                }, $fragment), strlen($this->log_boundary));
                // replace non ASCII printable characters with dots
                // http://en.wikipedia.org/wiki/ASCII#ASCII_printable_characters
                // also replace < with a . since < messes up the output on web browsers
                $raw = preg_replace('#[^\x20-\x7E]|<#', '.', $fragment);
                $output .= str_pad($hex, $this->log_long_width - $this->log_short_width, ' ') . $raw . "\r\n";
                $j++;
            } while (strlen($current_log));
            $output .= "\r\n";
        }

        return $output;
    }

    /**
     * Helper function for agent->on_channel_open()
     *
     * Used when channels are created to inform agent
     * of said channel opening. Must be called after
     * channel open confirmation received
     *
     */
    private function on_channel_open()
    {
        if (isset($this->agent)) {
            $this->agent->registerChannelOpen($this);
        }
    }

    /**
     * Returns the first value of the intersection of two arrays or false if
     * the intersection is empty. The order is defined by the first parameter.
     *
     * @param array $array1
     * @param array $array2
     * @return mixed False if intersection is empty, else intersected value.
     */
    private static function array_intersect_first(array $array1, array $array2)
    {
        foreach ($array1 as $value) {
            if (in_array($value, $array2)) {
                return $value;
            }
        }
        return false;
    }

    /**
     * Returns all errors
     *
     * @return string[]
     */
    public function getErrors()
    {
        return $this->errors;
    }

    /**
     * Returns the last error
     *
     * @return string
     */
    public function getLastError()
    {
        $count = count($this->errors);

        if ($count > 0) {
            return $this->errors[$count - 1];
        }
    }

    /**
     * Return the server identification.
     *
     * @return string|false
     */
    public function getServerIdentification()
    {
        $this->connect();

        return $this->server_identifier;
    }

    /**
     * Returns a list of algorithms the server supports
     *
     * @return array
     */
    public function getServerAlgorithms()
    {
        $this->connect();

        return [
            'kex' => $this->kex_algorithms,
            'hostkey' => $this->server_host_key_algorithms,
            'client_to_server' => [
                'crypt' => $this->encryption_algorithms_client_to_server,
                'mac' => $this->mac_algorithms_client_to_server,
                'comp' => $this->compression_algorithms_client_to_server,
                'lang' => $this->languages_client_to_server
            ],
            'server_to_client' => [
                'crypt' => $this->encryption_algorithms_server_to_client,
                'mac' => $this->mac_algorithms_server_to_client,
                'comp' => $this->compression_algorithms_server_to_client,
                'lang' => $this->languages_server_to_client
            ]
        ];
    }

    /**
     * Returns a list of KEX algorithms that phpseclib supports
     *
     * @return array
     */
    public static function getSupportedKEXAlgorithms()
    {
        $kex_algorithms = [
            // Elliptic Curve Diffie-Hellman Key Agreement (ECDH) using
            // Curve25519. See doc/curve25519-sha256@libssh.org.txt in the
            // libssh repository for more information.
            'curve25519-sha256',
            'curve25519-sha256@libssh.org',

            'ecdh-sha2-nistp256', // RFC 5656
            'ecdh-sha2-nistp384', // RFC 5656
            'ecdh-sha2-nistp521', // RFC 5656

            'diffie-hellman-group-exchange-sha256',// RFC 4419
            'diffie-hellman-group-exchange-sha1',  // RFC 4419

            // Diffie-Hellman Key Agreement (DH) using integer modulo prime
            // groups.
            'diffie-hellman-group14-sha256',
            'diffie-hellman-group14-sha1', // REQUIRED
            'diffie-hellman-group15-sha512',
            'diffie-hellman-group16-sha512',
            'diffie-hellman-group17-sha512',
            'diffie-hellman-group18-sha512',

            'diffie-hellman-group1-sha1', // REQUIRED
        ];

        return $kex_algorithms;
    }

    /**
     * Returns a list of host key algorithms that phpseclib supports
     *
     * @return array
     */
    public static function getSupportedHostKeyAlgorithms()
    {
        return [
            'ssh-ed25519', // https://tools.ietf.org/html/draft-ietf-curdle-ssh-ed25519-02
            'ecdsa-sha2-nistp256', // RFC 5656
            'ecdsa-sha2-nistp384', // RFC 5656
            'ecdsa-sha2-nistp521', // RFC 5656
            'rsa-sha2-256', // RFC 8332
            'rsa-sha2-512', // RFC 8332
            'ssh-rsa', // RECOMMENDED  sign   Raw RSA Key
            'ssh-dss'  // REQUIRED     sign   Raw DSS Key
        ];
    }

    /**
     * Returns a list of symmetric key algorithms that phpseclib supports
     *
     * @return array
     */
    public static function getSupportedEncryptionAlgorithms()
    {
        $algos = [
            // from <https://tools.ietf.org/html/rfc5647>:
            'aes128-gcm@openssh.com',
            'aes256-gcm@openssh.com',

            // from <http://tools.ietf.org/html/rfc4345#section-4>:
            'arcfour256',
            'arcfour128',

            //'arcfour',      // OPTIONAL          the ARCFOUR stream cipher with a 128-bit key

            // CTR modes from <http://tools.ietf.org/html/rfc4344#section-4>:
            'aes128-ctr',     // RECOMMENDED       AES (Rijndael) in SDCTR mode, with 128-bit key
            'aes192-ctr',     // RECOMMENDED       AES with 192-bit key
            'aes256-ctr',     // RECOMMENDED       AES with 256-bit key

            // from <https://github.com/openssh/openssh-portable/blob/001aa55/PROTOCOL.chacha20poly1305>:
            // one of the big benefits of chacha20-poly1305 is speed. the problem is...
            // libsodium doesn't generate the poly1305 keys in the way ssh does and openssl's PHP bindings don't even
            // seem to support poly1305 currently. so even if libsodium or openssl are being used for the chacha20
            // part, pure-PHP has to be used for the poly1305 part and that's gonna cause a big slow down.
            // speed-wise it winds up being faster to use AES (when openssl or mcrypt are available) and some HMAC
            // (which is always gonna be super fast to compute thanks to the hash extension, which
            // "is bundled and compiled into PHP by default")
            'chacha20-poly1305@openssh.com',

            'twofish128-ctr', // OPTIONAL          Twofish in SDCTR mode, with 128-bit key
            'twofish192-ctr', // OPTIONAL          Twofish with 192-bit key
            'twofish256-ctr', // OPTIONAL          Twofish with 256-bit key

            'aes128-cbc',     // RECOMMENDED       AES with a 128-bit key
            'aes192-cbc',     // OPTIONAL          AES with a 192-bit key
            'aes256-cbc',     // OPTIONAL          AES in CBC mode, with a 256-bit key

            'twofish128-cbc', // OPTIONAL          Twofish with a 128-bit key
            'twofish192-cbc', // OPTIONAL          Twofish with a 192-bit key
            'twofish256-cbc',
            'twofish-cbc',    // OPTIONAL          alias for "twofish256-cbc"
                              //                   (this is being retained for historical reasons)

            'blowfish-ctr',   // OPTIONAL          Blowfish in SDCTR mode

            'blowfish-cbc',   // OPTIONAL          Blowfish in CBC mode

            '3des-ctr',       // RECOMMENDED       Three-key 3DES in SDCTR mode

            '3des-cbc',       // REQUIRED          three-key 3DES in CBC mode

             //'none'           // OPTIONAL          no encryption; NOT RECOMMENDED
        ];

        if (self::$crypto_engine) {
            $engines = [self::$crypto_engine];
        } else {
            $engines = [
                'libsodium',
                'OpenSSL (GCM)',
                'OpenSSL',
                'mcrypt',
                'Eval',
                'PHP'
            ];
        }

        $ciphers = [];

        foreach ($engines as $engine) {
            foreach ($algos as $algo) {
                $obj = self::encryption_algorithm_to_crypt_instance($algo);
                if ($obj instanceof Rijndael) {
                    $obj->setKeyLength(preg_replace('#[^\d]#', '', $algo));
                }
                switch ($algo) {
                    case 'chacha20-poly1305@openssh.com':
                    case 'arcfour128':
                    case 'arcfour256':
                        if ($engine != 'Eval') {
                            continue 2;
                        }
                        break;
                    case 'aes128-gcm@openssh.com':
                    case 'aes256-gcm@openssh.com':
                        if ($engine == 'OpenSSL') {
                            continue 2;
                        }
                        $obj->setNonce('dummydummydu');
                }
                if ($obj->isValidEngine($engine)) {
                    $algos = array_diff($algos, [$algo]);
                    $ciphers[] = $algo;
                }
            }
        }

        return $ciphers;
    }

    /**
     * Returns a list of MAC algorithms that phpseclib supports
     *
     * @return array
     */
    public static function getSupportedMACAlgorithms()
    {
        return [
            'hmac-sha2-256-etm@openssh.com',
            'hmac-sha2-512-etm@openssh.com',
            'umac-64-etm@openssh.com',
            'umac-128-etm@openssh.com',
            'hmac-sha1-etm@openssh.com',

            // from <http://www.ietf.org/rfc/rfc6668.txt>:
            'hmac-sha2-256',// RECOMMENDED     HMAC-SHA256 (digest length = key length = 32)
            'hmac-sha2-512',// OPTIONAL        HMAC-SHA512 (digest length = key length = 64)

            // from <https://tools.ietf.org/html/draft-miller-secsh-umac-01>:
            'umac-64@openssh.com',
            'umac-128@openssh.com',

            'hmac-sha1-96', // RECOMMENDED     first 96 bits of HMAC-SHA1 (digest length = 12, key length = 20)
            'hmac-sha1',    // REQUIRED        HMAC-SHA1 (digest length = key length = 20)
            'hmac-md5-96',  // OPTIONAL        first 96 bits of HMAC-MD5 (digest length = 12, key length = 16)
            'hmac-md5',     // OPTIONAL        HMAC-MD5 (digest length = key length = 16)
            //'none'          // OPTIONAL        no MAC; NOT RECOMMENDED
        ];
    }

    /**
     * Returns a list of compression algorithms that phpseclib supports
     *
     * @return array
     */
    public static function getSupportedCompressionAlgorithms()
    {
        $algos = ['none']; // REQUIRED        no compression
        if (function_exists('deflate_init')) {
            $algos[] = 'zlib@openssh.com'; // https://datatracker.ietf.org/doc/html/draft-miller-secsh-compression-delayed
            $algos[] = 'zlib';
        }
        return $algos;
    }

    /**
     * Return list of negotiated algorithms
     *
     * Uses the same format as https://www.php.net/ssh2-methods-negotiated
     *
     * @return array
     */
    public function getAlgorithmsNegotiated()
    {
        $this->connect();

        $compression_map = [
            self::NET_SSH2_COMPRESSION_NONE => 'none',
            self::NET_SSH2_COMPRESSION_ZLIB => 'zlib',
            self::NET_SSH2_COMPRESSION_ZLIB_AT_OPENSSH => 'zlib@openssh.com'
        ];

        return [
            'kex' => $this->kex_algorithm,
            'hostkey' => $this->signature_format,
            'client_to_server' => [
                'crypt' => $this->encryptName,
                'mac' => $this->hmac_create_name,
                'comp' => $compression_map[$this->compress],
            ],
            'server_to_client' => [
                'crypt' => $this->decryptName,
                'mac' => $this->hmac_check_name,
                'comp' => $compression_map[$this->decompress],
            ]
        ];
    }

    /**
     * Force multiple channels (even if phpseclib has decided to disable them)
     */
    public function forceMultipleChannels()
    {
        $this->errorOnMultipleChannels = false;
    }

    /**
     * Allows you to set the terminal
     *
     * @param string $term
     */
    public function setTerminal($term)
    {
        $this->term = $term;
    }

    /**
     * Accepts an associative array with up to four parameters as described at
     * <https://www.php.net/manual/en/function.ssh2-connect.php>
     *
     * @param array $methods
     */
    public function setPreferredAlgorithms(array $methods)
    {
        $preferred = $methods;

        if (isset($preferred['kex'])) {
            $preferred['kex'] = array_intersect(
                $preferred['kex'],
                static::getSupportedKEXAlgorithms()
            );
        }

        if (isset($preferred['hostkey'])) {
            $preferred['hostkey'] = array_intersect(
                $preferred['hostkey'],
                static::getSupportedHostKeyAlgorithms()
            );
        }

        $keys = ['client_to_server', 'server_to_client'];
        foreach ($keys as $key) {
            if (isset($preferred[$key])) {
                $a = &$preferred[$key];
                if (isset($a['crypt'])) {
                    $a['crypt'] = array_intersect(
                        $a['crypt'],
                        static::getSupportedEncryptionAlgorithms()
                    );
                }
                if (isset($a['comp'])) {
                    $a['comp'] = array_intersect(
                        $a['comp'],
                        static::getSupportedCompressionAlgorithms()
                    );
                }
                if (isset($a['mac'])) {
                    $a['mac'] = array_intersect(
                        $a['mac'],
                        static::getSupportedMACAlgorithms()
                    );
                }
            }
        }

        $keys = [
            'kex',
            'hostkey',
            'client_to_server/crypt',
            'client_to_server/comp',
            'client_to_server/mac',
            'server_to_client/crypt',
            'server_to_client/comp',
            'server_to_client/mac',
        ];
        foreach ($keys as $key) {
            $p = $preferred;
            $m = $methods;

            $subkeys = explode('/', $key);
            foreach ($subkeys as $subkey) {
                if (!isset($p[$subkey])) {
                    continue 2;
                }
                $p = $p[$subkey];
                $m = $m[$subkey];
            }

            if (count($p) != count($m)) {
                $diff = array_diff($m, $p);
                $msg = count($diff) == 1 ?
                    ' is not a supported algorithm' :
                    ' are not supported algorithms';
                throw new UnsupportedAlgorithmException(implode(', ', $diff) . $msg);
            }
        }

        $this->preferred = $preferred;
    }

    /**
     * Returns the banner message.
     *
     * Quoting from the RFC, "in some jurisdictions, sending a warning message before
     * authentication may be relevant for getting legal protection."
     *
     * @return string
     */
    public function getBannerMessage()
    {
        return $this->banner_message;
    }

    /**
     * Returns the server public host key.
     *
     * Caching this the first time you connect to a server and checking the result on subsequent connections
     * is recommended.  Returns false if the server signature is not signed correctly with the public host key.
     *
     * @return string|false
     * @throws \RuntimeException on badly formatted keys
     * @throws \phpseclib3\Exception\NoSupportedAlgorithmsException when the key isn't in a supported format
     */
    public function getServerPublicHostKey()
    {
        if (!($this->bitmap & self::MASK_CONSTRUCTOR)) {
            $this->connect();
        }

        $signature = $this->signature;
        $server_public_host_key = base64_encode($this->server_public_host_key);

        if ($this->signature_validated) {
            return $this->bitmap ?
                $this->signature_format . ' ' . $server_public_host_key :
                false;
        }

        $this->signature_validated = true;

        switch ($this->signature_format) {
            case 'ssh-ed25519':
            case 'ecdsa-sha2-nistp256':
            case 'ecdsa-sha2-nistp384':
            case 'ecdsa-sha2-nistp521':
                $key = EC::loadFormat('OpenSSH', $server_public_host_key)
                    ->withSignatureFormat('SSH2');
                switch ($this->signature_format) {
                    case 'ssh-ed25519':
                        $hash = 'sha512';
                        break;
                    case 'ecdsa-sha2-nistp256':
                        $hash = 'sha256';
                        break;
                    case 'ecdsa-sha2-nistp384':
                        $hash = 'sha384';
                        break;
                    case 'ecdsa-sha2-nistp521':
                        $hash = 'sha512';
                }
                $key = $key->withHash($hash);
                break;
            case 'ssh-dss':
                $key = DSA::loadFormat('OpenSSH', $server_public_host_key)
                    ->withSignatureFormat('SSH2')
                    ->withHash('sha1');
                break;
            case 'ssh-rsa':
            case 'rsa-sha2-256':
            case 'rsa-sha2-512':
                // could be ssh-rsa, rsa-sha2-256, rsa-sha2-512
                // we don't check here because we already checked in key_exchange
                // some signatures have the type embedded within the message and some don't
                list(, $signature) = Strings::unpackSSH2('ss', $signature);

                $key = RSA::loadFormat('OpenSSH', $server_public_host_key)
                    ->withPadding(RSA::SIGNATURE_PKCS1);
                switch ($this->signature_format) {
                    case 'rsa-sha2-512':
                        $hash = 'sha512';
                        break;
                    case 'rsa-sha2-256':
                        $hash = 'sha256';
                        break;
                    //case 'ssh-rsa':
                    default:
                        $hash = 'sha1';
                }
                $key = $key->withHash($hash);
                break;
            default:
                $this->disconnect_helper(NET_SSH2_DISCONNECT_HOST_KEY_NOT_VERIFIABLE);
                throw new NoSupportedAlgorithmsException('Unsupported signature format');
        }

        if (!$key->verify($this->exchange_hash, $signature)) {
            return $this->disconnect_helper(NET_SSH2_DISCONNECT_HOST_KEY_NOT_VERIFIABLE);
        };

        return $this->signature_format . ' ' . $server_public_host_key;
    }

    /**
     * Returns the exit status of an SSH command or false.
     *
     * @return false|int
     */
    public function getExitStatus()
    {
        if (is_null($this->exit_status)) {
            return false;
        }
        return $this->exit_status;
    }

    /**
     * Returns the number of columns for the terminal window size.
     *
     * @return int
     */
    public function getWindowColumns()
    {
        return $this->windowColumns;
    }

    /**
     * Returns the number of rows for the terminal window size.
     *
     * @return int
     */
    public function getWindowRows()
    {
        return $this->windowRows;
    }

    /**
     * Sets the number of columns for the terminal window size.
     *
     * @param int $value
     */
    public function setWindowColumns($value)
    {
        $this->windowColumns = $value;
    }

    /**
     * Sets the number of rows for the terminal window size.
     *
     * @param int $value
     */
    public function setWindowRows($value)
    {
        $this->windowRows = $value;
    }

    /**
     * Sets the number of columns and rows for the terminal window size.
     *
     * @param int $columns
     * @param int $rows
     */
    public function setWindowSize($columns = 80, $rows = 24)
    {
        $this->windowColumns = $columns;
        $this->windowRows = $rows;
    }

    /**
     * To String Magic Method
     *
     * @return string
     */
    #[\ReturnTypeWillChange]
    public function __toString()
    {
        return $this->getResourceId();
    }

    /**
     * Get Resource ID
     *
     * We use {} because that symbols should not be in URL according to
     * {@link http://tools.ietf.org/html/rfc3986#section-2 RFC}.
     * It will safe us from any conflicts, because otherwise regexp will
     * match all alphanumeric domains.
     *
     * @return string
     */
    public function getResourceId()
    {
        return '{' . spl_object_hash($this) . '}';
    }

    /**
     * Return existing connection
     *
     * @param string $id
     *
     * @return bool|SSH2 will return false if no such connection
     */
    public static function getConnectionByResourceId($id)
    {
        if (isset(self::$connections[$id])) {
            return self::$connections[$id] instanceof \WeakReference ? self::$connections[$id]->get() : self::$connections[$id];
        }
        return false;
    }

    /**
     * Return all excising connections
     *
     * @return array<string, SSH2>
     */
    public static function getConnections()
    {
        if (!class_exists('WeakReference')) {
            /** @var array<string, SSH2> */
            return self::$connections;
        }
        $temp = [];
        foreach (self::$connections as $key => $ref) {
            $temp[$key] = $ref->get();
        }
        return $temp;
    }

    /*
     * Update packet types in log history
     *
     * @param string $old
     * @param string $new
     */
    private function updateLogHistory($old, $new)
    {
        if (defined('NET_SSH2_LOGGING') && NET_SSH2_LOGGING == self::LOG_COMPLEX) {
            $this->message_number_log[count($this->message_number_log) - 1] = str_replace(
                $old,
                $new,
                $this->message_number_log[count($this->message_number_log) - 1]
            );
        }
    }

    /**
     * Return the list of authentication methods that may productively continue authentication.
     *
     * @see https://tools.ietf.org/html/rfc4252#section-5.1
     * @return array|null
     */
    public function getAuthMethodsToContinue()
    {
        return $this->auth_methods_to_continue;
    }

    /**
     * Enables "smart" multi-factor authentication (MFA)
     */
    public function enableSmartMFA()
    {
        $this->smartMFA = true;
    }

    /**
     * Disables "smart" multi-factor authentication (MFA)
     */
    public function disableSmartMFA()
    {
        $this->smartMFA = false;
    }
}<|MERGE_RESOLUTION|>--- conflicted
+++ resolved
@@ -2629,16 +2629,15 @@
      */
     private function privatekey_login($username, PrivateKey $privatekey)
     {
-<<<<<<< HEAD
         $publickey = $privatekey->getPublicKey();
 
         if ($publickey instanceof RSA) {
             $privatekey = $privatekey->withPadding(RSA::SIGNATURE_PKCS1);
             $algos = ['rsa-sha2-256', 'rsa-sha2-512', 'ssh-rsa'];
             if ($this->server_sig_algs) {
-                $algos = array_intersect($this->server_sig_algs, $algos);
+                $algos = array_intersect($algos, $this->server_sig_algs);
             } elseif (isset($this->preferred['hostkey'])) {
-                $algos = array_intersect($this->preferred['hostkey'], $algos);
+                $algos = array_intersect($algos, $this->preferred['hostkey']);
             }
             $algo = self::array_intersect_first($algos, $this->supported_private_key_algorithms);
             switch ($algo) {
@@ -2687,33 +2686,6 @@
             $signatureType = 'ssh-dss';
         } else {
             throw new UnsupportedAlgorithmException('Please use either an RSA key, an EC one or a DSA key');
-=======
-        // see http://tools.ietf.org/html/rfc4253#page-15
-        $publickey = $privatekey->getPublicKey(RSA::PUBLIC_FORMAT_RAW);
-        if ($publickey === false) {
-            return false;
-        }
-
-        $publickey = array(
-            'e' => $publickey['e']->toBytes(true),
-            'n' => $publickey['n']->toBytes(true)
-        );
-        $publickey = pack(
-            'Na*Na*Na*',
-            strlen('ssh-rsa'),
-            'ssh-rsa',
-            strlen($publickey['e']),
-            $publickey['e'],
-            strlen($publickey['n']),
-            $publickey['n']
-        );
-
-        $algos = array('rsa-sha2-256', 'rsa-sha2-512', 'ssh-rsa');
-        if ($this->server_sig_algs) {
-            $algos = array_intersect($algos, $this->server_sig_algs);
-        } elseif (isset($this->preferred['hostkey'])) {
-            $algos = array_intersect($algos, $this->preferred['hostkey']);
->>>>>>> 70c7ffe4
         }
 
         $publickeyStr = $publickey->toString('OpenSSH', ['binary' => true]);
