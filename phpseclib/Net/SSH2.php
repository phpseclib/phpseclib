--- conflicted
+++ resolved
@@ -3424,15 +3424,9 @@
 
         $packet.= $hmac;
 
-<<<<<<< HEAD
         $start = microtime(true);
-        $result = strlen($packet) == fputs($this->fsock, $packet);
+        $result = strlen($packet) == fwrite($this->fsock, $packet);
         $stop = microtime(true);
-=======
-        $start = strtok(microtime(), ' ') + strtok(''); // http://php.net/microtime#61838
-        $result = strlen($packet) == fwrite($this->fsock, $packet);
-        $stop = strtok(microtime(), ' ') + strtok('');
->>>>>>> 6228533e
 
         if (defined('NET_SSH2_LOGGING')) {
             $current = microtime(true);
