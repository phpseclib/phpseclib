<?php

/**
 * Pure-PHP implementation of SSHv2.
 *
 * PHP version 5
 *
 * Here are some examples of how to use this library:
 * <code>
 * <?php
 *    include 'vendor/autoload.php';
 *
 *    $ssh = new \phpseclib\Net\SSH2('www.domain.tld');
 *    if (!$ssh->login('username', 'password')) {
 *        exit('Login Failed');
 *    }
 *
 *    echo $ssh->exec('pwd');
 *    echo $ssh->exec('ls -la');
 * ?>
 * </code>
 *
 * <code>
 * <?php
 *    include 'vendor/autoload.php';
 *
 *    $key = new \phpseclib\Crypt\RSA();
 *    //$key->setPassword('whatever');
 *    $key->load(file_get_contents('privatekey'));
 *
 *    $ssh = new \phpseclib\Net\SSH2('www.domain.tld');
 *    if (!$ssh->login('username', $key)) {
 *        exit('Login Failed');
 *    }
 *
 *    echo $ssh->read('username@username:~$');
 *    $ssh->write("ls -la\n");
 *    echo $ssh->read('username@username:~$');
 * ?>
 * </code>
 *
 * @category  Net
 * @package   SSH2
 * @author    Jim Wigginton <terrafrost@php.net>
 * @copyright 2007 Jim Wigginton
 * @license   http://www.opensource.org/licenses/mit-license.html  MIT License
 * @link      http://phpseclib.sourceforge.net
 */

namespace phpseclib\Net;

use ParagonIE\ConstantTime\Base64;
use phpseclib\Crypt\Blowfish;
use phpseclib\Crypt\Hash;
use phpseclib\Crypt\Random;
use phpseclib\Crypt\RC4;
use phpseclib\Crypt\Rijndael;
use phpseclib\Crypt\RSA;
use phpseclib\Crypt\TripleDES;
use phpseclib\Crypt\Twofish;
use phpseclib\Math\BigInteger; // Used to do Diffie-Hellman key exchange and DSA/RSA signature verification.
use phpseclib\System\SSH\Agent;
use phpseclib\Exception\NoSupportedAlgorithmsException;
use phpseclib\Common\Functions\Strings;
use phpseclib\Common\Functions\Objects;

/**
 * Pure-PHP implementation of SSHv2.
 *
 * @package SSH2
 * @author  Jim Wigginton <terrafrost@php.net>
 * @access  public
 */
class SSH2
{
    /**#@+
     * Execution Bitmap Masks
     *
     * @see \phpseclib\Net\SSH2::bitmap
     * @access private
     */
    const MASK_CONSTRUCTOR   = 0x00000001;
    const MASK_CONNECTED     = 0x00000002;
    const MASK_LOGIN_REQ     = 0x00000004;
    const MASK_LOGIN         = 0x00000008;
    const MASK_SHELL         = 0x00000010;
    const MASK_WINDOW_ADJUST = 0x00000020;
    /**#@-*/

    /**#@+
     * Channel constants
     *
     * RFC4254 refers not to client and server channels but rather to sender and recipient channels.  we don't refer
     * to them in that way because RFC4254 toggles the meaning. the client sends a SSH_MSG_CHANNEL_OPEN message with
     * a sender channel and the server sends a SSH_MSG_CHANNEL_OPEN_CONFIRMATION in response, with a sender and a
     * recepient channel.  at first glance, you might conclude that SSH_MSG_CHANNEL_OPEN_CONFIRMATION's sender channel
     * would be the same thing as SSH_MSG_CHANNEL_OPEN's sender channel, but it's not, per this snipet:
     *     The 'recipient channel' is the channel number given in the original
     *     open request, and 'sender channel' is the channel number allocated by
     *     the other side.
     *
     * @see \phpseclib\Net\SSH2::_send_channel_packet()
     * @see \phpseclib\Net\SSH2::_get_channel_packet()
     * @access private
    */
    const CHANNEL_EXEC          = 0; // PuTTy uses 0x100
    const CHANNEL_SHELL         = 1;
    const CHANNEL_SUBSYSTEM     = 2;
    const CHANNEL_AGENT_FORWARD = 3;
    /**#@-*/

    /**#@+
     * @access public
     * @see \phpseclib\Net\SSH2::getLog()
    */
    /**
     * Returns the message numbers
     */
    const LOG_SIMPLE = 1;
    /**
     * Returns the message content
     */
    const LOG_COMPLEX = 2;
    /**
     * Outputs the content real-time
     */
    const LOG_REALTIME = 3;
    /**
     * Dumps the content real-time to a file
     */
    const LOG_REALTIME_FILE = 4;
    /**
     * Make sure that the log never gets larger than this
     */
    const LOG_MAX_SIZE = 1048576; // 1024 * 1024
    /**#@-*/

    /**#@+
     * @access public
     * @see \phpseclib\Net\SSH2::read()
    */
    /**
     * Returns when a string matching $expect exactly is found
     */
    const READ_SIMPLE = 1;
    /**
     * Returns when a string matching the regular expression $expect is found
     */
    const READ_REGEX = 2;
    /**
     * Returns when a string matching the regular expression $expect is found
     */
    const READ_NEXT = 3;
    /**#@-*/

    /**
     * The SSH identifier
     *
     * @var string
     * @access private
     */
    private $identifier;

    /**
     * The Socket Object
     *
     * @var object
     * @access private
     */
    private $fsock;

    /**
     * Execution Bitmap
     *
     * The bits that are set represent functions that have been called already.  This is used to determine
     * if a requisite function has been successfully executed.  If not, an error should be thrown.
     *
     * @var int
     * @access private
     */
    protected $bitmap = 0;

    /**
     * Error information
     *
     * @see self::getErrors()
     * @see self::getLastError()
     * @var array
     * @access private
     */
    private $errors = [];

    /**
     * Server Identifier
     *
     * @see self::getServerIdentification()
     * @var array|false
     * @access private
     */
    private $server_identifier = false;

    /**
     * Key Exchange Algorithms
     *
     * @see self::getKexAlgorithims()
     * @var array|false
     * @access private
     */
    private $kex_algorithms = false;

    /**
     * Minimum Diffie-Hellman Group Bit Size in RFC 4419 Key Exchange Methods
     *
     * @see self::_key_exchange()
     * @var int
     * @access private
     */
    private $kex_dh_group_size_min = 1536;

    /**
     * Preferred Diffie-Hellman Group Bit Size in RFC 4419 Key Exchange Methods
     *
     * @see self::_key_exchange()
     * @var int
     * @access private
     */
    private $kex_dh_group_size_preferred = 2048;

    /**
     * Maximum Diffie-Hellman Group Bit Size in RFC 4419 Key Exchange Methods
     *
     * @see self::_key_exchange()
     * @var int
     * @access private
     */
    private $kex_dh_group_size_max = 4096;

    /**
     * Server Host Key Algorithms
     *
     * @see self::getServerHostKeyAlgorithms()
     * @var array|false
     * @access private
     */
    private $server_host_key_algorithms = false;

    /**
     * Encryption Algorithms: Client to Server
     *
     * @see self::getEncryptionAlgorithmsClient2Server()
     * @var array|false
     * @access private
     */
    private $encryption_algorithms_client_to_server = false;

    /**
     * Encryption Algorithms: Server to Client
     *
     * @see self::getEncryptionAlgorithmsServer2Client()
     * @var array|false
     * @access private
     */
    private $encryption_algorithms_server_to_client = false;

    /**
     * MAC Algorithms: Client to Server
     *
     * @see self::getMACAlgorithmsClient2Server()
     * @var array|false
     * @access private
     */
    private $mac_algorithms_client_to_server = false;

    /**
     * MAC Algorithms: Server to Client
     *
     * @see self::getMACAlgorithmsServer2Client()
     * @var array|false
     * @access private
     */
    private $mac_algorithms_server_to_client = false;

    /**
     * Compression Algorithms: Client to Server
     *
     * @see self::getCompressionAlgorithmsClient2Server()
     * @var array|false
     * @access private
     */
    private $compression_algorithms_client_to_server = false;

    /**
     * Compression Algorithms: Server to Client
     *
     * @see self::getCompressionAlgorithmsServer2Client()
     * @var array|false
     * @access private
     */
    private $compression_algorithms_server_to_client = false;

    /**
     * Languages: Server to Client
     *
     * @see self::getLanguagesServer2Client()
     * @var array|false
     * @access private
     */
    private $languages_server_to_client = false;

    /**
     * Languages: Client to Server
     *
     * @see self::getLanguagesClient2Server()
     * @var array|false
     * @access private
     */
    private $languages_client_to_server = false;

    /**
     * Block Size for Server to Client Encryption
     *
     * "Note that the length of the concatenation of 'packet_length',
     *  'padding_length', 'payload', and 'random padding' MUST be a multiple
     *  of the cipher block size or 8, whichever is larger.  This constraint
     *  MUST be enforced, even when using stream ciphers."
     *
     *  -- http://tools.ietf.org/html/rfc4253#section-6
     *
     * @see self::__construct()
     * @see self::_send_binary_packet()
     * @var int
     * @access private
     */
    private $encrypt_block_size = 8;

    /**
     * Block Size for Client to Server Encryption
     *
     * @see self::__construct()
     * @see self::_get_binary_packet()
     * @var int
     * @access private
     */
    private $decrypt_block_size = 8;

    /**
     * Server to Client Encryption Object
     *
     * @see self::_get_binary_packet()
     * @var object
     * @access private
     */
    private $decrypt = false;

    /**
     * Client to Server Encryption Object
     *
     * @see self::_send_binary_packet()
     * @var object
     * @access private
     */
    private $encrypt = false;

    /**
     * Client to Server HMAC Object
     *
     * @see self::_send_binary_packet()
     * @var object
     * @access private
     */
    private $hmac_create = false;

    /**
     * Server to Client HMAC Object
     *
     * @see self::_get_binary_packet()
     * @var object
     * @access private
     */
    private $hmac_check = false;

    /**
     * Size of server to client HMAC
     *
     * We need to know how big the HMAC will be for the server to client direction so that we know how many bytes to read.
     * For the client to server side, the HMAC object will make the HMAC as long as it needs to be.  All we need to do is
     * append it.
     *
     * @see self::_get_binary_packet()
     * @var int
     * @access private
     */
    private $hmac_size = false;

    /**
     * Server Public Host Key
     *
     * @see self::getServerPublicHostKey()
     * @var string
     * @access private
     */
    private $server_public_host_key;

    /**
     * Session identifier
     *
     * "The exchange hash H from the first key exchange is additionally
     *  used as the session identifier, which is a unique identifier for
     *  this connection."
     *
     *  -- http://tools.ietf.org/html/rfc4253#section-7.2
     *
     * @see self::_key_exchange()
     * @var string
     * @access private
     */
    private $session_id = false;

    /**
     * Exchange hash
     *
     * The current exchange hash
     *
     * @see self::_key_exchange()
     * @var string
     * @access private
     */
    private $exchange_hash = false;

    /**
     * Message Numbers
     *
     * @see self::__construct()
     * @var array
     * @access private
     */
    private $message_numbers = [];

    /**
     * Disconnection Message 'reason codes' defined in RFC4253
     *
     * @see self::__construct()
     * @var array
     * @access private
     */
    private $disconnect_reasons = [];

    /**
     * SSH_MSG_CHANNEL_OPEN_FAILURE 'reason codes', defined in RFC4254
     *
     * @see self::__construct()
     * @var array
     * @access private
     */
    private $channel_open_failure_reasons = [];

    /**
     * Terminal Modes
     *
     * @link http://tools.ietf.org/html/rfc4254#section-8
     * @see self::__construct()
     * @var array
     * @access private
     */
    private $terminal_modes = [];

    /**
     * SSH_MSG_CHANNEL_EXTENDED_DATA's data_type_codes
     *
     * @link http://tools.ietf.org/html/rfc4254#section-5.2
     * @see self::__construct()
     * @var array
     * @access private
     */
    private $channel_extended_data_type_codes = [];

    /**
     * Send Sequence Number
     *
     * See 'Section 6.4.  Data Integrity' of rfc4253 for more info.
     *
     * @see self::_send_binary_packet()
     * @var int
     * @access private
     */
    private $send_seq_no = 0;

    /**
     * Get Sequence Number
     *
     * See 'Section 6.4.  Data Integrity' of rfc4253 for more info.
     *
     * @see self::_get_binary_packet()
     * @var int
     * @access private
     */
    private $get_seq_no = 0;

    /**
     * Server Channels
     *
     * Maps client channels to server channels
     *
     * @see self::_get_channel_packet()
     * @see self::exec()
     * @var array
     * @access private
     */
    protected $server_channels = [];

    /**
     * Channel Buffers
     *
     * If a client requests a packet from one channel but receives two packets from another those packets should
     * be placed in a buffer
     *
     * @see self::_get_channel_packet()
     * @see self::exec()
     * @var array
     * @access private
     */
    private $channel_buffers = [];

    /**
     * Channel Status
     *
     * Contains the type of the last sent message
     *
     * @see self::_get_channel_packet()
     * @var array
     * @access private
     */
    protected $channel_status = [];

    /**
     * Packet Size
     *
     * Maximum packet size indexed by channel
     *
     * @see self::_send_channel_packet()
     * @var array
     * @access private
     */
    private $packet_size_client_to_server = [];

    /**
     * Message Number Log
     *
     * @see self::getLog()
     * @var array
     * @access private
     */
    private $message_number_log = [];

    /**
     * Message Log
     *
     * @see self::getLog()
     * @var array
     * @access private
     */
    private $message_log = [];

    /**
     * The Window Size
     *
     * Bytes the other party can send before it must wait for the window to be adjusted (0x7FFFFFFF = 2GB)
     *
     * @var int
     * @see self::_send_channel_packet()
     * @see self::exec()
     * @access private
     */
    protected $window_size = 0x7FFFFFFF;

    /**
     * Window size, server to client
     *
     * Window size indexed by channel
     *
     * @see self::_send_channel_packet()
     * @var array
     * @access private
     */
    protected $window_size_server_to_client = [];

    /**
     * Window size, client to server
     *
     * Window size indexed by channel
     *
     * @see self::_get_channel_packet()
     * @var array
     * @access private
     */
    private $window_size_client_to_server = [];

    /**
     * Server signature
     *
     * Verified against $this->session_id
     *
     * @see self::getServerPublicHostKey()
     * @var string
     * @access private
     */
    private $signature = '';

    /**
     * Server signature format
     *
     * ssh-rsa or ssh-dss.
     *
     * @see self::getServerPublicHostKey()
     * @var string
     * @access private
     */
    private $signature_format = '';

    /**
     * Interactive Buffer
     *
     * @see self::read()
     * @var array
     * @access private
     */
    private $interactiveBuffer = '';

    /**
     * Current log size
     *
     * Should never exceed self::LOG_MAX_SIZE
     *
     * @see self::_send_binary_packet()
     * @see self::_get_binary_packet()
     * @var int
     * @access private
     */
    private $log_size;

    /**
     * Timeout
     *
     * @see self::setTimeout()
     * @access private
     */
    private $timeout;

    /**
     * Current Timeout
     *
     * @see self::_get_channel_packet()
     * @access private
     */
    protected $curTimeout;

    /**
     * Real-time log file pointer
     *
     * @see self::_append_log()
     * @var resource
     * @access private
     */
    private $realtime_log_file;

    /**
     * Real-time log file size
     *
     * @see self::_append_log()
     * @var int
     * @access private
     */
    private $realtime_log_size;

    /**
     * Has the signature been validated?
     *
     * @see self::getServerPublicHostKey()
     * @var bool
     * @access private
     */
    private $signature_validated = false;

    /**
     * Real-time log file wrap boolean
     *
     * @see self::_append_log()
     * @access private
     */
    private $realtime_log_wrap;

    /**
     * Flag to suppress stderr from output
     *
     * @see self::enableQuietMode()
     * @access private
     */
    private $quiet_mode = false;

    /**
     * Time of first network activity
     *
     * @var int
     * @access private
     */
    private $last_packet;

    /**
     * Exit status returned from ssh if any
     *
     * @var int
     * @access private
     */
    private $exit_status;

    /**
     * Flag to request a PTY when using exec()
     *
     * @var bool
     * @see self::enablePTY()
     * @access private
     */
    private $request_pty = false;

    /**
     * Flag set while exec() is running when using enablePTY()
     *
     * @var bool
     * @access private
     */
    private $in_request_pty_exec = false;

    /**
     * Flag set after startSubsystem() is called
     *
     * @var bool
     * @access private
     */
    private $in_subsystem;

    /**
     * Contents of stdError
     *
     * @var string
     * @access private
     */
    private $stdErrorLog;

    /**
     * The Last Interactive Response
     *
     * @see self::_keyboard_interactive_process()
     * @var string
     * @access private
     */
    private $last_interactive_response = '';

    /**
     * Keyboard Interactive Request / Responses
     *
     * @see self::_keyboard_interactive_process()
     * @var array
     * @access private
     */
    private $keyboard_requests_responses = [];

    /**
     * Banner Message
     *
     * Quoting from the RFC, "in some jurisdictions, sending a warning message before
     * authentication may be relevant for getting legal protection."
     *
     * @see self::_filter()
     * @see self::getBannerMessage()
     * @var string
     * @access private
     */
    private $banner_message = '';

    /**
     * Did read() timeout or return normally?
     *
     * @see self::isTimeout()
     * @var bool
     * @access private
     */
    private $is_timeout = false;

    /**
     * Log Boundary
     *
     * @see self::_format_log()
     * @var string
     * @access private
     */
    private $log_boundary = ':';

    /**
     * Log Long Width
     *
     * @see self::_format_log()
     * @var int
     * @access private
     */
    private $log_long_width = 65;

    /**
     * Log Short Width
     *
     * @see self::_format_log()
     * @var int
     * @access private
     */
    private $log_short_width = 16;

    /**
     * Hostname
     *
     * @see self::__construct()
     * @see self::_connect()
     * @var string
     * @access private
     */
    private $host;

    /**
     * Port Number
     *
     * @see self::__construct()
     * @see self::_connect()
     * @var int
     * @access private
     */
    private $port;

    /**
     * Number of columns for terminal window size
     *
     * @see self::getWindowColumns()
     * @see self::setWindowColumns()
     * @see self::setWindowSize()
     * @var int
     * @access private
     */
    private $windowColumns = 80;

    /**
     * Number of columns for terminal window size
     *
     * @see self::getWindowRows()
     * @see self::setWindowRows()
     * @see self::setWindowSize()
     * @var int
     * @access private
     */
    private $windowRows = 24;

    /**
     * Crypto Engine
     *
     * @see self::setCryptoEngine()
     * @see self::_key_exchange()
     * @var int
     * @access private
     */
    private $crypto_engine = false;

    /**
     * A System_SSH_Agent for use in the SSH2 Agent Forwarding scenario
     *
     * @var System_SSH_Agent
     * @access private
     */
    private $agent;

    /**
     * Connection storage to replicates ssh2 extension functionality:
     * {@link http://php.net/manual/en/wrappers.ssh2.php#refsect1-wrappers.ssh2-examples}
     *
     * @var SSH2[]
     */
    private static $connections;

    /**
     * Send the identification string first?
     *
     * @var bool
     * @access private
     */
    private $send_id_string_first = true;

    /**
     * Send the key exchange initiation packet first?
     *
     * @var bool
     * @access private
     */
    private $send_kex_first = true;

    /**
     * Some versions of OpenSSH incorrectly calculate the key size
     *
     * @var bool
     * @access private
     */
    var $bad_key_size_fix = false;

    /**
     * The selected decryption algorithm
     *
     * @var string
     * @access private
     */
    var $decrypt_algorithm = '';


    /**
     * Should we try to re-connect to re-establish keys?
     *
     * @var bool
     * @access private
     */
    var $retry_connect = false;

    /**
     * Default Constructor.
     *
     * $host can either be a string, representing the host, or a stream resource.
     *
     * @param mixed $host
     * @param int $port
     * @param int $timeout
     * @see self::login()
     * @return SSH2|void
     * @access public
     */
    public function __construct($host, $port = 22, $timeout = 10)
    {
        $this->message_numbers = [
            1 => 'NET_SSH2_MSG_DISCONNECT',
            2 => 'NET_SSH2_MSG_IGNORE',
            3 => 'NET_SSH2_MSG_UNIMPLEMENTED',
            4 => 'NET_SSH2_MSG_DEBUG',
            5 => 'NET_SSH2_MSG_SERVICE_REQUEST',
            6 => 'NET_SSH2_MSG_SERVICE_ACCEPT',
            20 => 'NET_SSH2_MSG_KEXINIT',
            21 => 'NET_SSH2_MSG_NEWKEYS',
            30 => 'NET_SSH2_MSG_KEXDH_INIT',
            31 => 'NET_SSH2_MSG_KEXDH_REPLY',
            50 => 'NET_SSH2_MSG_USERAUTH_REQUEST',
            51 => 'NET_SSH2_MSG_USERAUTH_FAILURE',
            52 => 'NET_SSH2_MSG_USERAUTH_SUCCESS',
            53 => 'NET_SSH2_MSG_USERAUTH_BANNER',

            80 => 'NET_SSH2_MSG_GLOBAL_REQUEST',
            81 => 'NET_SSH2_MSG_REQUEST_SUCCESS',
            82 => 'NET_SSH2_MSG_REQUEST_FAILURE',
            90 => 'NET_SSH2_MSG_CHANNEL_OPEN',
            91 => 'NET_SSH2_MSG_CHANNEL_OPEN_CONFIRMATION',
            92 => 'NET_SSH2_MSG_CHANNEL_OPEN_FAILURE',
            93 => 'NET_SSH2_MSG_CHANNEL_WINDOW_ADJUST',
            94 => 'NET_SSH2_MSG_CHANNEL_DATA',
            95 => 'NET_SSH2_MSG_CHANNEL_EXTENDED_DATA',
            96 => 'NET_SSH2_MSG_CHANNEL_EOF',
            97 => 'NET_SSH2_MSG_CHANNEL_CLOSE',
            98 => 'NET_SSH2_MSG_CHANNEL_REQUEST',
            99 => 'NET_SSH2_MSG_CHANNEL_SUCCESS',
            100 => 'NET_SSH2_MSG_CHANNEL_FAILURE'
        ];
        $this->disconnect_reasons = [
            1 => 'NET_SSH2_DISCONNECT_HOST_NOT_ALLOWED_TO_CONNECT',
            2 => 'NET_SSH2_DISCONNECT_PROTOCOL_ERROR',
            3 => 'NET_SSH2_DISCONNECT_KEY_EXCHANGE_FAILED',
            4 => 'NET_SSH2_DISCONNECT_RESERVED',
            5 => 'NET_SSH2_DISCONNECT_MAC_ERROR',
            6 => 'NET_SSH2_DISCONNECT_COMPRESSION_ERROR',
            7 => 'NET_SSH2_DISCONNECT_SERVICE_NOT_AVAILABLE',
            8 => 'NET_SSH2_DISCONNECT_PROTOCOL_VERSION_NOT_SUPPORTED',
            9 => 'NET_SSH2_DISCONNECT_HOST_KEY_NOT_VERIFIABLE',
            10 => 'NET_SSH2_DISCONNECT_CONNECTION_LOST',
            11 => 'NET_SSH2_DISCONNECT_BY_APPLICATION',
            12 => 'NET_SSH2_DISCONNECT_TOO_MANY_CONNECTIONS',
            13 => 'NET_SSH2_DISCONNECT_AUTH_CANCELLED_BY_USER',
            14 => 'NET_SSH2_DISCONNECT_NO_MORE_AUTH_METHODS_AVAILABLE',
            15 => 'NET_SSH2_DISCONNECT_ILLEGAL_USER_NAME'
        ];
        $this->channel_open_failure_reasons = [
            1 => 'NET_SSH2_OPEN_ADMINISTRATIVELY_PROHIBITED'
        ];
        $this->terminal_modes = [
            0 => 'NET_SSH2_TTY_OP_END'
        ];
        $this->channel_extended_data_type_codes = [
            1 => 'NET_SSH2_EXTENDED_DATA_STDERR'
        ];

        $this->define_array(
            $this->message_numbers,
            $this->disconnect_reasons,
            $this->channel_open_failure_reasons,
            $this->terminal_modes,
            $this->channel_extended_data_type_codes,
            [60 => 'NET_SSH2_MSG_USERAUTH_PASSWD_CHANGEREQ'],
            [60 => 'NET_SSH2_MSG_USERAUTH_PK_OK'],
            [60 => 'NET_SSH2_MSG_USERAUTH_INFO_REQUEST',
                  61 => 'NET_SSH2_MSG_USERAUTH_INFO_RESPONSE'],
            // RFC 4419 - diffie-hellman-group-exchange-sha{1,256}
            [30 => 'NET_SSH2_MSG_KEXDH_GEX_REQUEST_OLD',
                  31 => 'NET_SSH2_MSG_KEXDH_GEX_GROUP',
                  32 => 'NET_SSH2_MSG_KEXDH_GEX_INIT',
                  33 => 'NET_SSH2_MSG_KEXDH_GEX_REPLY',
                  34 => 'NET_SSH2_MSG_KEXDH_GEX_REQUEST'],
            // RFC 5656 - Elliptic Curves (for curve25519-sha256@libssh.org)
            [30 => 'NET_SSH2_MSG_KEX_ECDH_INIT',
                  31 => 'NET_SSH2_MSG_KEX_ECDH_REPLY']
        );

        self::$connections[$this->getResourceId()] = $this;

        if (is_resource($host)) {
            $this->fsock = $host;
            return;
        }

        if (is_string($host)) {
            $this->host = $host;
            $this->port = $port;
            $this->timeout = $timeout;
        }
    }

    /**
     * Set Crypto Engine Mode
     *
     * Possible $engine values:
     * OpenSSL, mcrypt, Eval, PHP
     *
     * @param int $engine
     * @access public
     */
    public function setCryptoEngine($engine)
    {
        $this->crypto_engine = $engine;
    }

    /**
     * Send Identification String First
     *
     * https://tools.ietf.org/html/rfc4253#section-4.2 says "when the connection has been established,
     * both sides MUST send an identification string". It does not say which side sends it first. In
     * theory it shouldn't matter but it is a fact of life that some SSH servers are simply buggy
     *
     * @access public
     */
    function sendIdentificationStringFirst()
    {
        $this->send_id_string_first = true;
    }

    /**
     * Send Identification String Last
     *
     * https://tools.ietf.org/html/rfc4253#section-4.2 says "when the connection has been established,
     * both sides MUST send an identification string". It does not say which side sends it first. In
     * theory it shouldn't matter but it is a fact of life that some SSH servers are simply buggy
     *
     * @access public
     */
    function sendIdentificationStringLast()
    {
        $this->send_id_string_first = false;
    }

    /**
     * Send SSH_MSG_KEXINIT First
     *
     * https://tools.ietf.org/html/rfc4253#section-7.1 says "key exchange begins by each sending
     * sending the [SSH_MSG_KEXINIT] packet". It does not say which side sends it first. In theory
     * it shouldn't matter but it is a fact of life that some SSH servers are simply buggy
     *
     * @access public
     */
    function sendKEXINITFirst()
    {
        $this->send_kex_first = true;
    }

    /**
     * Send SSH_MSG_KEXINIT Last
     *
     * https://tools.ietf.org/html/rfc4253#section-7.1 says "key exchange begins by each sending
     * sending the [SSH_MSG_KEXINIT] packet". It does not say which side sends it first. In theory
     * it shouldn't matter but it is a fact of life that some SSH servers are simply buggy
     *
     * @access public
     */
    function sendKEXINITLast()
    {
        $this->send_kex_first = false;
    }

    /**
     * Connect to an SSHv2 server
     *
     * @return bool
     * @throws \UnexpectedValueException on receipt of unexpected packets
     * @throws \RuntimeException on other errors
     * @access private
     */
    private function connect()
    {
        if ($this->bitmap & self::MASK_CONSTRUCTOR) {
            return false;
        }

        $this->bitmap |= self::MASK_CONSTRUCTOR;

        $this->curTimeout = $this->timeout;

        $this->last_packet = microtime(true);

        if (!is_resource($this->fsock)) {
            $start = microtime(true);
            // with stream_select a timeout of 0 means that no timeout takes place;
            // with fsockopen a timeout of 0 means that you instantly timeout
            // to resolve this incompatibility a timeout of 100,000 will be used for fsockopen if timeout is 0
            $this->fsock = @fsockopen($this->host, $this->port, $errno, $errstr, $this->curTimeout == 0 ? 100000 : $this->curTimeout);
            if (!$this->fsock) {
                $host = $this->host . ':' . $this->port;
                throw new \RuntimeException(rtrim("Cannot connect to $host. Error $errno. $errstr"));
            }
            $elapsed = microtime(true) - $start;

            $this->curTimeout-= $elapsed;

            if ($this->curTimeout <= 0) {
                $this->is_timeout = true;
                return false;
            }
        }

        $this->identifier = $this->generate_identifier();

        if ($this->send_id_string_first) {
            fputs($this->fsock, $this->identifier . "\r\n");
        }

        /* According to the SSH2 specs,

          "The server MAY send other lines of data before sending the version
           string.  Each line SHOULD be terminated by a Carriage Return and Line
           Feed.  Such lines MUST NOT begin with "SSH-", and SHOULD be encoded
           in ISO-10646 UTF-8 [RFC3629] (language is not specified).  Clients
           MUST be able to process such lines." */
        $data = '';
        while (!feof($this->fsock) && !preg_match('#(.*)^(SSH-(\d\.\d+).*)#ms', $data, $matches)) {
            $line = '';
            while (true) {
                if ($this->curTimeout) {
                    if ($this->curTimeout < 0) {
                        $this->is_timeout = true;
                        return false;
                    }
                    $read = [$this->fsock];
                    $write = $except = null;
                    $start = microtime(true);
                    $sec = floor($this->curTimeout);
                    $usec = 1000000 * ($this->curTimeout - $sec);
                    // on windows this returns a "Warning: Invalid CRT parameters detected" error
                    // the !count() is done as a workaround for <https://bugs.php.net/42682>
                    if (!@stream_select($read, $write, $except, $sec, $usec) && !count($read)) {
                        $this->is_timeout = true;
                        return false;
                    }
                    $elapsed = microtime(true) - $start;
                    $this->curTimeout-= $elapsed;
                }

                $temp = stream_get_line($this->fsock, 255, "\n");
                if (strlen($temp) == 255) {
                    continue;
                }

                $line.= "$temp\n";

                // quoting RFC4253, "Implementers who wish to maintain
                // compatibility with older, undocumented versions of this protocol may
                // want to process the identification string without expecting the
                // presence of the carriage return character for reasons described in
                // Section 5 of this document."

                //if (substr($line, -2) == "\r\n") {
                //    break;
                //}

                break;
            }

            $data.= $line;
        }

        if (feof($this->fsock)) {
            throw new \RuntimeException('Connection closed by server');
        }

        $extra = $matches[1];

        if (defined('NET_SSH2_LOGGING')) {
            $this->append_log('<-', $matches[0]);
            $this->append_log('->', $this->identifier . "\r\n");
        }

        $this->server_identifier = trim($temp, "\r\n");
        if (strlen($extra)) {
            $this->errors[] = utf8_decode($data);
        }

        if (version_compare($matches[3], '1.99', '<')) {
            throw new \RuntimeException("Cannot connect to SSH $matches[3] servers");
        }

        if (!$this->send_id_string_first) {
            fputs($this->fsock, $this->identifier . "\r\n");
        }

        if (!$this->send_kex_first) {
            $response = $this->get_binary_packet();
            if ($response === false) {
                throw new \RuntimeException('Connection closed by server');
            }

            if (!strlen($response) || ord($response[0]) != NET_SSH2_MSG_KEXINIT) {
                throw new \UnexpectedValueException('Expected SSH_MSG_KEXINIT');
            }

            if (!$this->key_exchange($response)) {
                return false;
            }
        }

        if ($this->send_kex_first && !$this->key_exchange()) {
            return false;
        }

        $this->bitmap|= self::MASK_CONNECTED;

        return true;
    }

    /**
     * Generates the SSH identifier
     *
     * You should overwrite this method in your own class if you want to use another identifier
     *
     * @access protected
     * @return string
     */
    private function generate_identifier()
    {
        $identifier = 'SSH-2.0-phpseclib_2.0';

        $ext = [];
        if (extension_loaded('libsodium')) {
            $ext[] = 'libsodium';
        }

        if (extension_loaded('openssl')) {
            $ext[] = 'openssl';
        } elseif (extension_loaded('mcrypt')) {
            $ext[] = 'mcrypt';
        }

        if (extension_loaded('gmp')) {
            $ext[] = 'gmp';
        } elseif (extension_loaded('bcmath')) {
            $ext[] = 'bcmath';
        }

        if (!empty($ext)) {
            $identifier .= ' (' . implode(', ', $ext) . ')';
        }

        return $identifier;
    }

    /**
     * Key Exchange
     *
     * @param string $kexinit_payload_server optional
     * @throws \UnexpectedValueException on receipt of unexpected packets
     * @throws \RuntimeException on other errors
     * @throws \phpseclib\Exception\NoSupportedAlgorithmsException when none of the algorithms phpseclib has loaded are compatible
     * @access private
     */
    private function key_exchange($kexinit_payload_server = false)
    {
        $kex_algorithms = [
            // Elliptic Curve Diffie-Hellman Key Agreement (ECDH) using
            // Curve25519. See doc/curve25519-sha256@libssh.org.txt in the
            // libssh repository for more information.
            'curve25519-sha256@libssh.org',

            // Diffie-Hellman Key Agreement (DH) using integer modulo prime
            // groups.
            'diffie-hellman-group1-sha1', // REQUIRED
            'diffie-hellman-group14-sha1', // REQUIRED
            'diffie-hellman-group-exchange-sha1', // RFC 4419
            'diffie-hellman-group-exchange-sha256', // RFC 4419
        ];
        if (!function_exists('\\Sodium\\library_version_major')) {
            $kex_algorithms = array_diff(
                $kex_algorithms,
                ['curve25519-sha256@libssh.org']
            );
        }

        $server_host_key_algorithms = [
            'ssh-rsa', // RECOMMENDED  sign   Raw RSA Key
            'ssh-dss'  // REQUIRED     sign   Raw DSS Key
        ];

        $encryption_algorithms = [
            // from <http://tools.ietf.org/html/rfc4345#section-4>:
            'arcfour256',
            'arcfour128',

            //'arcfour',      // OPTIONAL          the ARCFOUR stream cipher with a 128-bit key

            // CTR modes from <http://tools.ietf.org/html/rfc4344#section-4>:
            'aes128-ctr',     // RECOMMENDED       AES (Rijndael) in SDCTR mode, with 128-bit key
            'aes192-ctr',     // RECOMMENDED       AES with 192-bit key
            'aes256-ctr',     // RECOMMENDED       AES with 256-bit key

            'twofish128-ctr', // OPTIONAL          Twofish in SDCTR mode, with 128-bit key
            'twofish192-ctr', // OPTIONAL          Twofish with 192-bit key
            'twofish256-ctr', // OPTIONAL          Twofish with 256-bit key

            'aes128-cbc',     // RECOMMENDED       AES with a 128-bit key
            'aes192-cbc',     // OPTIONAL          AES with a 192-bit key
            'aes256-cbc',     // OPTIONAL          AES in CBC mode, with a 256-bit key

            'twofish128-cbc', // OPTIONAL          Twofish with a 128-bit key
            'twofish192-cbc', // OPTIONAL          Twofish with a 192-bit key
            'twofish256-cbc',
            'twofish-cbc',    // OPTIONAL          alias for "twofish256-cbc"
                              //                   (this is being retained for historical reasons)

            'blowfish-ctr',   // OPTIONAL          Blowfish in SDCTR mode

            'blowfish-cbc',   // OPTIONAL          Blowfish in CBC mode

            '3des-ctr',       // RECOMMENDED       Three-key 3DES in SDCTR mode

            '3des-cbc',       // REQUIRED          three-key 3DES in CBC mode
                //'none'         // OPTIONAL          no encryption; NOT RECOMMENDED
        ];

        if (extension_loaded('openssl') && !extension_loaded('mcrypt')) {
            // OpenSSL does not support arcfour256 in any capacity and arcfour128 / arcfour support is limited to
            // instances that do not use continuous buffers
            $encryption_algorithms = array_diff(
                $encryption_algorithms,
                ['arcfour256', 'arcfour128', 'arcfour']
            );
        }

        if (class_exists('\phpseclib\Crypt\RC4') === false) {
            $encryption_algorithms = array_diff(
                $encryption_algorithms,
                ['arcfour256', 'arcfour128', 'arcfour']
            );
        }
        if (class_exists('\phpseclib\Crypt\Rijndael') === false) {
            $encryption_algorithms = array_diff(
                $encryption_algorithms,
                ['aes128-ctr', 'aes192-ctr', 'aes256-ctr', 'aes128-cbc', 'aes192-cbc', 'aes256-cbc']
            );
        }
        if (class_exists('\phpseclib\Crypt\Twofish') === false) {
            $encryption_algorithms = array_diff(
                $encryption_algorithms,
                ['twofish128-ctr', 'twofish192-ctr', 'twofish256-ctr', 'twofish128-cbc', 'twofish192-cbc', 'twofish256-cbc', 'twofish-cbc']
            );
        }
        if (class_exists('\phpseclib\Crypt\Blowfish') === false) {
            $encryption_algorithms = array_diff(
                $encryption_algorithms,
                ['blowfish-ctr', 'blowfish-cbc']
            );
        }
        if (class_exists('\phpseclib\Crypt\TripleDES') === false) {
            $encryption_algorithms = array_diff(
                $encryption_algorithms,
                ['3des-ctr', '3des-cbc']
            );
        }
        $encryption_algorithms = array_values($encryption_algorithms);

        $mac_algorithms = [
            // from <http://www.ietf.org/rfc/rfc6668.txt>:
            'hmac-sha2-256',// RECOMMENDED     HMAC-SHA256 (digest length = key length = 32)

            'hmac-sha1-96', // RECOMMENDED     first 96 bits of HMAC-SHA1 (digest length = 12, key length = 20)
            'hmac-sha1',    // REQUIRED        HMAC-SHA1 (digest length = key length = 20)
            'hmac-md5-96',  // OPTIONAL        first 96 bits of HMAC-MD5 (digest length = 12, key length = 16)
            'hmac-md5',     // OPTIONAL        HMAC-MD5 (digest length = key length = 16)
            //'none'          // OPTIONAL        no MAC; NOT RECOMMENDED
        ];

        $compression_algorithms = [
            'none'   // REQUIRED        no compression
            //'zlib' // OPTIONAL        ZLIB (LZ77) compression
        ];

        // some SSH servers have buggy implementations of some of the above algorithms
        switch (true) {
            case $this->server_identifier == 'SSH-2.0-SSHD':
            case substr($this->server_identifier, 0, 13) == 'SSH-2.0-DLINK':
                $mac_algorithms = array_values(array_diff(
                    $mac_algorithms,
                    ['hmac-sha1-96', 'hmac-md5-96']
                ));
        }

        $str_kex_algorithms = implode(',', $kex_algorithms);
        $str_server_host_key_algorithms = implode(',', $server_host_key_algorithms);
        $encryption_algorithms_server_to_client = $encryption_algorithms_client_to_server = implode(',', $encryption_algorithms);
        $mac_algorithms_server_to_client = $mac_algorithms_client_to_server = implode(',', $mac_algorithms);
        $compression_algorithms_server_to_client = $compression_algorithms_client_to_server = implode(',', $compression_algorithms);

        $client_cookie = Random::string(16);

        $kexinit_payload_client = pack(
            'Ca*Na*Na*Na*Na*Na*Na*Na*Na*Na*Na*CN',
            NET_SSH2_MSG_KEXINIT,
            $client_cookie,
            strlen($str_kex_algorithms),
            $str_kex_algorithms,
            strlen($str_server_host_key_algorithms),
            $str_server_host_key_algorithms,
            strlen($encryption_algorithms_client_to_server),
            $encryption_algorithms_client_to_server,
            strlen($encryption_algorithms_server_to_client),
            $encryption_algorithms_server_to_client,
            strlen($mac_algorithms_client_to_server),
            $mac_algorithms_client_to_server,
            strlen($mac_algorithms_server_to_client),
            $mac_algorithms_server_to_client,
            strlen($compression_algorithms_client_to_server),
            $compression_algorithms_client_to_server,
            strlen($compression_algorithms_server_to_client),
            $compression_algorithms_server_to_client,
            0,
            '',
            0,
            '',
            0,
            0
        );

        if ($this->send_kex_first) {
            if (!$this->send_binary_packet($kexinit_payload_client)) {
                return false;
            }

            $kexinit_payload_server = $this->get_binary_packet();
            if ($kexinit_payload_server === false) {
                throw new \RuntimeException('Connection closed by server');
            }

            if (!strlen($kexinit_payload_server) || ord($kexinit_payload_server[0]) != NET_SSH2_MSG_KEXINIT) {
                throw new \UnexpectedValueException('Expected SSH_MSG_KEXINIT');
            }
        }

        $response = $kexinit_payload_server;
        Strings::shift($response, 1); // skip past the message number (it should be SSH_MSG_KEXINIT)
        $server_cookie = Strings::shift($response, 16);

        if (strlen($response) < 4) {
            return false;
        }
        $temp = unpack('Nlength', Strings::shift($response, 4));
        $this->kex_algorithms = explode(',', Strings::shift($response, $temp['length']));

        if (strlen($response) < 4) {
            return false;
        }
        $temp = unpack('Nlength', Strings::shift($response, 4));
        $this->server_host_key_algorithms = explode(',', Strings::shift($response, $temp['length']));

        if (strlen($response) < 4) {
            return false;
        }
        $temp = unpack('Nlength', Strings::shift($response, 4));
        $this->encryption_algorithms_client_to_server = explode(',', Strings::shift($response, $temp['length']));

        if (strlen($response) < 4) {
            return false;
        }
        $temp = unpack('Nlength', Strings::shift($response, 4));
        $this->encryption_algorithms_server_to_client = explode(',', Strings::shift($response, $temp['length']));

        if (strlen($response) < 4) {
            return false;
        }
        $temp = unpack('Nlength', Strings::shift($response, 4));
        $this->mac_algorithms_client_to_server = explode(',', Strings::shift($response, $temp['length']));

        if (strlen($response) < 4) {
            return false;
        }
        $temp = unpack('Nlength', Strings::shift($response, 4));
        $this->mac_algorithms_server_to_client = explode(',', Strings::shift($response, $temp['length']));

        if (strlen($response) < 4) {
            return false;
        }
        $temp = unpack('Nlength', Strings::shift($response, 4));
        $this->compression_algorithms_client_to_server = explode(',', Strings::shift($response, $temp['length']));

        if (strlen($response) < 4) {
            return false;
        }
        $temp = unpack('Nlength', Strings::shift($response, 4));
        $this->compression_algorithms_server_to_client = explode(',', Strings::shift($response, $temp['length']));

        if (strlen($response) < 4) {
            return false;
        }
        $temp = unpack('Nlength', Strings::shift($response, 4));
        $this->languages_client_to_server = explode(',', Strings::shift($response, $temp['length']));

        if (strlen($response) < 4) {
            return false;
        }
        $temp = unpack('Nlength', Strings::shift($response, 4));
        $this->languages_server_to_client = explode(',', Strings::shift($response, $temp['length']));

        if (!strlen($response)) {
            return false;
        }
        extract(unpack('Cfirst_kex_packet_follows', Strings::shift($response, 1)));

        $first_kex_packet_follows = $first_kex_packet_follows != 0;

        if (!$this->send_kex_first && !$this->send_binary_packet($kexinit_payload_client)) {
            return false;
        }

        // we need to decide upon the symmetric encryption algorithms before we do the diffie-hellman key exchange

        // we don't initialize any crypto-objects, yet - we do that, later. for now, we need the lengths to make the
        // diffie-hellman key exchange as fast as possible
        $decrypt = $this->array_intersect_first($encryption_algorithms, $this->encryption_algorithms_server_to_client);
        $decryptKeyLength = $this->encryption_algorithm_to_key_size($decrypt);
        if ($decryptKeyLength === null) {
            $this->disconnect_helper(NET_SSH2_DISCONNECT_KEY_EXCHANGE_FAILED);
            throw new NoSupportedAlgorithmsException('No compatible server to client encryption algorithms found');
        }

        $encrypt = $this->array_intersect_first($encryption_algorithms, $this->encryption_algorithms_client_to_server);
        $encryptKeyLength = $this->encryption_algorithm_to_key_size($encrypt);
        if ($encryptKeyLength === null) {
            $this->disconnect_helper(NET_SSH2_DISCONNECT_KEY_EXCHANGE_FAILED);
            throw new NoSupportedAlgorithmsException('No compatible client to server encryption algorithms found');
        }

        // through diffie-hellman key exchange a symmetric key is obtained
        $kex_algorithm = $this->array_intersect_first($kex_algorithms, $this->kex_algorithms);
        if ($kex_algorithm === false) {
            $this->disconnect_helper(NET_SSH2_DISCONNECT_KEY_EXCHANGE_FAILED);
            throw new NoSupportedAlgorithmsException('No compatible key exchange algorithms found');
        }

        // Only relevant in diffie-hellman-group-exchange-sha{1,256}, otherwise empty.
        $exchange_hash_rfc4419 = '';

        if ($kex_algorithm === 'curve25519-sha256@libssh.org') {
            $x = Random::string(32);
            $eBytes = \Sodium\crypto_box_publickey_from_secretkey($x);
            $clientKexInitMessage = NET_SSH2_MSG_KEX_ECDH_INIT;
            $serverKexReplyMessage = NET_SSH2_MSG_KEX_ECDH_REPLY;
            $kexHash = new Hash('sha256');
        } else {
            if (strpos($kex_algorithm, 'diffie-hellman-group-exchange') === 0) {
                $dh_group_sizes_packed = pack(
                    'NNN',
                    $this->kex_dh_group_size_min,
                    $this->kex_dh_group_size_preferred,
                    $this->kex_dh_group_size_max
                );
                $packet = pack(
                    'Ca*',
                    NET_SSH2_MSG_KEXDH_GEX_REQUEST,
                    $dh_group_sizes_packed
                );
                if (!$this->send_binary_packet($packet)) {
                    return false;
                }

                $response = $this->get_binary_packet();
                if ($response === false) {
                    user_error('Connection closed by server');
                    return false;
                }
                extract(unpack('Ctype', Strings::shift($response, 1)));
                if ($type != NET_SSH2_MSG_KEXDH_GEX_GROUP) {
                    user_error('Expected SSH_MSG_KEX_DH_GEX_GROUP');
                    return false;
                }

                if (strlen($response) < 4) {
                    return false;
                }
                extract(unpack('NprimeLength', Strings::shift($response, 4)));
                $primeBytes = Strings::shift($response, $primeLength);
                $prime = new BigInteger($primeBytes, -256);

                if (strlen($response) < 4) {
                    return false;
                }
                extract(unpack('NgLength', Strings::shift($response, 4)));
                $gBytes = Strings::shift($response, $gLength);
                $g = new BigInteger($gBytes, -256);

                $exchange_hash_rfc4419 = pack(
                    'a*Na*Na*',
                    $dh_group_sizes_packed,
                    $primeLength,
                    $primeBytes,
                    $gLength,
                    $gBytes
                );

                $clientKexInitMessage = NET_SSH2_MSG_KEXDH_GEX_INIT;
                $serverKexReplyMessage = NET_SSH2_MSG_KEXDH_GEX_REPLY;
            } else {
                switch ($kex_algorithm) {
                    // see http://tools.ietf.org/html/rfc2409#section-6.2 and
                    // http://tools.ietf.org/html/rfc2412, appendex E
                    case 'diffie-hellman-group1-sha1':
                        $prime = 'FFFFFFFFFFFFFFFFC90FDAA22168C234C4C6628B80DC1CD129024E088A67CC74' .
                                '020BBEA63B139B22514A08798E3404DDEF9519B3CD3A431B302B0A6DF25F1437' .
                                '4FE1356D6D51C245E485B576625E7EC6F44C42E9A637ED6B0BFF5CB6F406B7ED' .
                                'EE386BFB5A899FA5AE9F24117C4B1FE649286651ECE65381FFFFFFFFFFFFFFFF';
                        break;
                    // see http://tools.ietf.org/html/rfc3526#section-3
                    case 'diffie-hellman-group14-sha1':
                        $prime = 'FFFFFFFFFFFFFFFFC90FDAA22168C234C4C6628B80DC1CD129024E088A67CC74' .
                                '020BBEA63B139B22514A08798E3404DDEF9519B3CD3A431B302B0A6DF25F1437' .
                                '4FE1356D6D51C245E485B576625E7EC6F44C42E9A637ED6B0BFF5CB6F406B7ED' .
                                'EE386BFB5A899FA5AE9F24117C4B1FE649286651ECE45B3DC2007CB8A163BF05' .
                                '98DA48361C55D39A69163FA8FD24CF5F83655D23DCA3AD961C62F356208552BB' .
                                '9ED529077096966D670C354E4ABC9804F1746C08CA18217C32905E462E36CE3B' .
                                'E39E772C180E86039B2783A2EC07A28FB5C55DF06F4C52C9DE2BCBF695581718' .
                                '3995497CEA956AE515D2261898FA051015728E5A8AACAA68FFFFFFFFFFFFFFFF';
                        break;
                }
                // For both diffie-hellman-group1-sha1 and diffie-hellman-group14-sha1
                // the generator field element is 2 (decimal) and the hash function is sha1.
                $g = new BigInteger(2);
                $prime = new BigInteger($prime, 16);
                $clientKexInitMessage = NET_SSH2_MSG_KEXDH_INIT;
                $serverKexReplyMessage = NET_SSH2_MSG_KEXDH_REPLY;
            }

            switch ($kex_algorithm) {
                case 'diffie-hellman-group-exchange-sha256':
                    $kexHash = new Hash('sha256');
                    break;
                default:
                    $kexHash = new Hash('sha1');
            }

            /* To increase the speed of the key exchange, both client and server may
            reduce the size of their private exponents.  It should be at least
            twice as long as the key material that is generated from the shared
            secret.  For more details, see the paper by van Oorschot and Wiener
            [VAN-OORSCHOT].

            -- http://tools.ietf.org/html/rfc4419#section-6.2 */
            $one = new BigInteger(1);
            $keyLength = min($kexHash->getLengthInBytes(), max($encryptKeyLength, $decryptKeyLength));
            $max = $one->bitwise_leftShift(16 * $keyLength); // 2 * 8 * $keyLength
            $max = $max->subtract($one);

            $x = BigInteger::randomRange($one, $max);
            $e = $g->modPow($x, $prime);

            $eBytes = $e->toBytes(true);
        }
        $data = pack('CNa*', $clientKexInitMessage, strlen($eBytes), $eBytes);

        if (!$this->send_binary_packet($data)) {
            throw new \RuntimeException('Connection closed by server');
        }

        $response = $this->get_binary_packet();
        if ($response === false) {
            throw new \RuntimeException('Connection closed by server');
        }
        if (!strlen($response)) {
            return false;
        }
        extract(unpack('Ctype', Strings::shift($response, 1)));

        if ($type != $serverKexReplyMessage) {
            throw new \UnexpectedValueException('Expected SSH_MSG_KEXDH_REPLY');
        }

        if (strlen($response) < 4) {
            return false;
        }
        $temp = unpack('Nlength', Strings::shift($response, 4));
        $this->server_public_host_key = $server_public_host_key = Strings::shift($response, $temp['length']);

        if (strlen($server_public_host_key) < 4) {
            return false;
        }
        $temp = unpack('Nlength', Strings::shift($server_public_host_key, 4));
        $public_key_format = Strings::shift($server_public_host_key, $temp['length']);

        if (strlen($response) < 4) {
            return false;
        }
        $temp = unpack('Nlength', Strings::shift($response, 4));
        $fBytes = Strings::shift($response, $temp['length']);

        if (strlen($response) < 4) {
            return false;
        }
        $temp = unpack('Nlength', Strings::shift($response, 4));
        $this->signature = Strings::shift($response, $temp['length']);

        if (strlen($this->signature) < 4) {
            return false;
        }
        $temp = unpack('Nlength', Strings::shift($this->signature, 4));
        $this->signature_format = Strings::shift($this->signature, $temp['length']);

        if ($kex_algorithm === 'curve25519-sha256@libssh.org') {
            if (strlen($fBytes) !== 32) {
                user_error('Received curve25519 public key of invalid length.');
                return false;
            }
            $key = new BigInteger(\Sodium\crypto_scalarmult($x, $fBytes), 256);
            \Sodium\memzero($x);
        } else {
            $f = new BigInteger($fBytes, -256);
            $key = $f->modPow($x, $prime);
        }
        $keyBytes = $key->toBytes(true);

        $this->exchange_hash = pack(
            'Na*Na*Na*Na*Na*a*Na*Na*Na*',
            strlen($this->identifier),
            $this->identifier,
            strlen($this->server_identifier),
            $this->server_identifier,
            strlen($kexinit_payload_client),
            $kexinit_payload_client,
            strlen($kexinit_payload_server),
            $kexinit_payload_server,
            strlen($this->server_public_host_key),
            $this->server_public_host_key,
            $exchange_hash_rfc4419,
            strlen($eBytes),
            $eBytes,
            strlen($fBytes),
            $fBytes,
            strlen($keyBytes),
            $keyBytes
        );

        $this->exchange_hash = $kexHash->hash($this->exchange_hash);

        if ($this->session_id === false) {
            $this->session_id = $this->exchange_hash;
        }

        $server_host_key_algorithm = $this->array_intersect_first($server_host_key_algorithms, $this->server_host_key_algorithms);
        if ($server_host_key_algorithm === false) {
            $this->disconnect_helper(NET_SSH2_DISCONNECT_KEY_EXCHANGE_FAILED);
            throw new NoSupportedAlgorithmsException('No compatible server host key algorithms found');
        }

        if ($public_key_format != $server_host_key_algorithm || $this->signature_format != $server_host_key_algorithm) {
            $this->disconnect_helper(NET_SSH2_DISCONNECT_KEY_EXCHANGE_FAILED);
            throw new \RuntimeException('Server Host Key Algorithm Mismatch');
        }

        $packet = pack(
            'C',
            NET_SSH2_MSG_NEWKEYS
        );

        if (!$this->send_binary_packet($packet)) {
            return false;
        }

        $response = $this->get_binary_packet();

        if ($response === false) {
            throw new \RuntimeException('Connection closed by server');
        }

        if (!strlen($response)) {
            return false;
        }
        extract(unpack('Ctype', Strings::shift($response, 1)));

        if ($type != NET_SSH2_MSG_NEWKEYS) {
            throw new \UnexpectedValueException('Expected SSH_MSG_NEWKEYS');
        }

        $this->decrypt_algorithm = $decrypt;

        $keyBytes = pack('Na*', strlen($keyBytes), $keyBytes);

        $this->encrypt = $this->encryption_algorithm_to_crypt_instance($encrypt);
        if ($this->encrypt) {
            if ($this->crypto_engine) {
                $this->encrypt->setPreferredEngine($this->crypto_engine);
            }
            if ($this->encrypt->getBlockLengthInBytes()) {
                $this->encrypt_block_size = $this->encrypt->getBlockLengthInBytes();
            }
            $this->encrypt->enableContinuousBuffer();
            $this->encrypt->disablePadding();

            if ($this->encrypt->usesIV()) {
                $iv = $kexHash->hash($keyBytes . $this->exchange_hash . 'A' . $this->session_id);
                while ($this->encrypt_block_size > strlen($iv)) {
                    $iv.= $kexHash->hash($keyBytes . $this->exchange_hash . $iv);
                }
                $this->encrypt->setIV(substr($iv, 0, $this->encrypt_block_size));
            }

            $key = $kexHash->hash($keyBytes . $this->exchange_hash . 'C' . $this->session_id);
            while ($encryptKeyLength > strlen($key)) {
                $key.= $kexHash->hash($keyBytes . $this->exchange_hash . $key);
            }
            $this->encrypt->setKey(substr($key, 0, $encryptKeyLength));
        }

        $this->decrypt = $this->encryption_algorithm_to_crypt_instance($decrypt);
        if ($this->decrypt) {
            if ($this->crypto_engine) {
                $this->decrypt->setPreferredEngine($this->crypto_engine);
            }
            if ($this->decrypt->getBlockLengthInBytes()) {
                $this->decrypt_block_size = $this->decrypt->getBlockLengthInBytes();
            }
            $this->decrypt->enableContinuousBuffer();
            $this->decrypt->disablePadding();

            if ($this->decrypt->usesIV()) {
                $iv = $kexHash->hash($keyBytes . $this->exchange_hash . 'B' . $this->session_id);
                while ($this->decrypt_block_size > strlen($iv)) {
                    $iv.= $kexHash->hash($keyBytes . $this->exchange_hash . $iv);
                }
                $this->decrypt->setIV(substr($iv, 0, $this->decrypt_block_size));
            }

            $key = $kexHash->hash($keyBytes . $this->exchange_hash . 'D' . $this->session_id);
            while ($decryptKeyLength > strlen($key)) {
                $key.= $kexHash->hash($keyBytes . $this->exchange_hash . $key);
            }
            $this->decrypt->setKey(substr($key, 0, $decryptKeyLength));
        }

        /* The "arcfour128" algorithm is the RC4 cipher, as described in
           [SCHNEIER], using a 128-bit key.  The first 1536 bytes of keystream
           generated by the cipher MUST be discarded, and the first byte of the
           first encrypted packet MUST be encrypted using the 1537th byte of
           keystream.

           -- http://tools.ietf.org/html/rfc4345#section-4 */
        if ($encrypt == 'arcfour128' || $encrypt == 'arcfour256') {
            $this->encrypt->encrypt(str_repeat("\0", 1536));
        }
        if ($decrypt == 'arcfour128' || $decrypt == 'arcfour256') {
            $this->decrypt->decrypt(str_repeat("\0", 1536));
        }

        $mac_algorithm = $this->array_intersect_first($mac_algorithms, $this->mac_algorithms_client_to_server);
        if ($mac_algorithm === false) {
            $this->disconnect_helper(NET_SSH2_DISCONNECT_KEY_EXCHANGE_FAILED);
            throw new NoSupportedAlgorithmsException('No compatible client to server message authentication algorithms found');
        }

        $createKeyLength = 0; // ie. $mac_algorithm == 'none'
        switch ($mac_algorithm) {
            case 'hmac-sha2-256':
                $this->hmac_create = new Hash('sha256');
                $createKeyLength = 32;
                break;
            case 'hmac-sha1':
                $this->hmac_create = new Hash('sha1');
                $createKeyLength = 20;
                break;
            case 'hmac-sha1-96':
                $this->hmac_create = new Hash('sha1-96');
                $createKeyLength = 20;
                break;
            case 'hmac-md5':
                $this->hmac_create = new Hash('md5');
                $createKeyLength = 16;
                break;
            case 'hmac-md5-96':
                $this->hmac_create = new Hash('md5-96');
                $createKeyLength = 16;
        }

        $mac_algorithm = $this->array_intersect_first($mac_algorithms, $this->mac_algorithms_server_to_client);
        if ($mac_algorithm === false) {
            $this->disconnect_helper(NET_SSH2_DISCONNECT_KEY_EXCHANGE_FAILED);
            throw new NoSupportedAlgorithmsException('No compatible server to client message authentication algorithms found');
        }

        $checkKeyLength = 0;
        $this->hmac_size = 0;
        switch ($mac_algorithm) {
            case 'hmac-sha2-256':
                $this->hmac_check = new Hash('sha256');
                $checkKeyLength = 32;
                $this->hmac_size = 32;
                break;
            case 'hmac-sha1':
                $this->hmac_check = new Hash('sha1');
                $checkKeyLength = 20;
                $this->hmac_size = 20;
                break;
            case 'hmac-sha1-96':
                $this->hmac_check = new Hash('sha1-96');
                $checkKeyLength = 20;
                $this->hmac_size = 12;
                break;
            case 'hmac-md5':
                $this->hmac_check = new Hash('md5');
                $checkKeyLength = 16;
                $this->hmac_size = 16;
                break;
            case 'hmac-md5-96':
                $this->hmac_check = new Hash('md5-96');
                $checkKeyLength = 16;
                $this->hmac_size = 12;
        }

        $key = $kexHash->hash($keyBytes . $this->exchange_hash . 'E' . $this->session_id);
        while ($createKeyLength > strlen($key)) {
            $key.= $kexHash->hash($keyBytes . $this->exchange_hash . $key);
        }
        $this->hmac_create->setKey(substr($key, 0, $createKeyLength));

        $key = $kexHash->hash($keyBytes . $this->exchange_hash . 'F' . $this->session_id);
        while ($checkKeyLength > strlen($key)) {
            $key.= $kexHash->hash($keyBytes . $this->exchange_hash . $key);
        }
        $this->hmac_check->setKey(substr($key, 0, $checkKeyLength));

        $compression_algorithm = $this->array_intersect_first($compression_algorithms, $this->compression_algorithms_server_to_client);
        if ($compression_algorithm === false) {
            $this->disconnect_helper(NET_SSH2_DISCONNECT_KEY_EXCHANGE_FAILED);
            throw new NoSupportedAlgorithmsException('No compatible server to client compression algorithms found');
        }
        $this->decompress = $compression_algorithm == 'zlib';

        $compression_algorithm = $this->array_intersect_first($compression_algorithms, $this->compression_algorithms_client_to_server);
        if ($compression_algorithm === false) {
            $this->disconnect_helper(NET_SSH2_DISCONNECT_KEY_EXCHANGE_FAILED);
            throw new NoSupportedAlgorithmsException('No compatible client to server compression algorithms found');
        }
        $this->compress = $compression_algorithm == 'zlib';

        return true;
    }

    /**
     * Maps an encryption algorithm name to the number of key bytes.
     *
     * @param string $algorithm Name of the encryption algorithm
     * @return int|null Number of bytes as an integer or null for unknown
     * @access private
     */
    private function encryption_algorithm_to_key_size($algorithm)
    {
        if ($this->bad_key_size_fix && $this->_bad_algorithm_candidate($algorithm)) {
            return 16;
        }

        switch ($algorithm) {
            case 'none':
                return 0;
            case 'aes128-cbc':
            case 'aes128-ctr':
            case 'arcfour':
            case 'arcfour128':
            case 'blowfish-cbc':
            case 'blowfish-ctr':
            case 'twofish128-cbc':
            case 'twofish128-ctr':
                return 16;
            case '3des-cbc':
            case '3des-ctr':
            case 'aes192-cbc':
            case 'aes192-ctr':
            case 'twofish192-cbc':
            case 'twofish192-ctr':
                return 24;
            case 'aes256-cbc':
            case 'aes256-ctr':
            case 'arcfour256':
            case 'twofish-cbc':
            case 'twofish256-cbc':
            case 'twofish256-ctr':
                return 32;
        }
        return null;
    }

    /**
     * Maps an encryption algorithm name to an instance of a subclass of
     * \phpseclib\Crypt\Base.
     *
     * @param string $algorithm Name of the encryption algorithm
     * @return mixed Instance of \phpseclib\Crypt\Base or null for unknown
     * @access private
     */
    private function encryption_algorithm_to_crypt_instance($algorithm)
    {
        switch ($algorithm) {
            case '3des-cbc':
                return new TripleDES('cbc');
            case '3des-ctr':
                return new TripleDES('ctr');
            case 'aes256-cbc':
            case 'aes192-cbc':
            case 'aes128-cbc':
                return new Rijndael('cbc');
            case 'aes256-ctr':
            case 'aes192-ctr':
            case 'aes128-ctr':
                return new Rijndael('ctr');
            case 'blowfish-cbc':
                return new Blowfish('cbc');
            case 'blowfish-ctr':
                return new Blowfish('ctr');
            case 'twofish128-cbc':
            case 'twofish192-cbc':
            case 'twofish256-cbc':
            case 'twofish-cbc':
                return new Twofish('cbc');
            case 'twofish128-ctr':
            case 'twofish192-ctr':
            case 'twofish256-ctr':
                return new Twofish('ctr');
            case 'arcfour':
            case 'arcfour128':
            case 'arcfour256':
                return new RC4();
        }
        return null;
    }

    /*
     * Tests whether or not proposed algorithm has a potential for issues
     *
     * @link https://www.chiark.greenend.org.uk/~sgtatham/putty/wishlist/ssh2-aesctr-openssh.html
     * @link https://bugzilla.mindrot.org/show_bug.cgi?id=1291
     * @param string $algorithm Name of the encryption algorithm
     * @return bool
     * @access private
     */
    function _bad_algorithm_candidate($algorithm)
    {
        switch ($algorithm) {
            case 'arcfour256':
            case 'aes192-ctr':
            case 'aes256-ctr':
                return true;
        }

        return false;
    }

    /**
     * Login
     *
     * The $password parameter can be a plaintext password, a \phpseclib\Crypt\RSA object or an array
     *
     * @param string $username
     * @param mixed $password
     * @param mixed $...
     * @return bool
     * @see self::_login()
     * @access public
     */
    public function login($username)
    {
        $args = func_get_args();
        return call_user_func_array([&$this, 'sublogin'], $args);
    }

    /**
     * Login Helper
     *
     * @param string $username
     * @param mixed $password
     * @param mixed $...
     * @return bool
     * @see self::_login_helper()
     * @access private
     */
    protected function sublogin($username)
    {
        if (!($this->bitmap & self::MASK_CONSTRUCTOR)) {
            if (!$this->connect()) {
                return false;
            }
        }

        $args = array_slice(func_get_args(), 1);
        if (empty($args)) {
            return $this->login_helper($username);
        }

        foreach ($args as $arg) {
            if ($this->login_helper($username, $arg)) {
                return true;
            }
        }
        return false;
    }

    /**
     * Login Helper
     *
     * @param string $username
     * @param string $password
     * @return bool
     * @throws \UnexpectedValueException on receipt of unexpected packets
     * @throws \RuntimeException on other errors
     * @access private
     * @internal It might be worthwhile, at some point, to protect against {@link http://tools.ietf.org/html/rfc4251#section-9.3.9 traffic analysis}
     *           by sending dummy SSH_MSG_IGNORE messages.
     */
    private function login_helper($username, $password = null)
    {
        if (!($this->bitmap & self::MASK_CONNECTED)) {
            return false;
        }

        if (!($this->bitmap & self::MASK_LOGIN_REQ)) {
            $packet = pack(
                'CNa*',
                NET_SSH2_MSG_SERVICE_REQUEST,
                strlen('ssh-userauth'),
                'ssh-userauth'
            );

            if (!$this->send_binary_packet($packet)) {
                return false;
            }

            $response = $this->get_binary_packet();
            if ($response === false) {
<<<<<<< HEAD
                throw new \RuntimeException('Connection closed by server');
=======
                if ($this->retry_connect) {
                    $this->retry_connect = false;
                    if (!$this->_connect()) {
                        return false;
                    }
                    return $this->_login_helper($username, $password);
                }
                user_error('Connection closed by server');
                return false;
>>>>>>> c4be6839
            }

            if (strlen($response) < 4) {
                return false;
            }
            extract(unpack('Ctype', Strings::shift($response, 1)));

            if ($type != NET_SSH2_MSG_SERVICE_ACCEPT) {
                throw new \UnexpectedValueException('Expected SSH_MSG_SERVICE_ACCEPT');
            }
            $this->bitmap |= self::MASK_LOGIN_REQ;
        }

        if (strlen($this->last_interactive_response)) {
            return !is_string($password) && !is_array($password) ? false : $this->keyboard_interactive_process($password);
        }

        if ($password instanceof RSA) {
            return $this->privatekey_login($username, $password);
        } elseif ($password instanceof Agent) {
            return $this->ssh_agent_login($username, $password);
        }

        if (is_array($password)) {
            if ($this->keyboard_interactive_login($username, $password)) {
                $this->bitmap |= self::MASK_LOGIN;
                return true;
            }
            return false;
        }

        if (!isset($password)) {
            $packet = pack(
                'CNa*Na*Na*',
                NET_SSH2_MSG_USERAUTH_REQUEST,
                strlen($username),
                $username,
                strlen('ssh-connection'),
                'ssh-connection',
                strlen('none'),
                'none'
            );

            if (!$this->send_binary_packet($packet)) {
                return false;
            }

            $response = $this->get_binary_packet();
            if ($response === false) {
                throw new \RuntimeException('Connection closed by server');
            }

            if (!strlen($response)) {
                return false;
            }
            extract(unpack('Ctype', Strings::shift($response, 1)));

            switch ($type) {
                case NET_SSH2_MSG_USERAUTH_SUCCESS:
                    $this->bitmap |= self::MASK_LOGIN;
                    return true;
                //case NET_SSH2_MSG_USERAUTH_FAILURE:
                default:
                    return false;
            }
        }

        $packet = pack(
            'CNa*Na*Na*CNa*',
            NET_SSH2_MSG_USERAUTH_REQUEST,
            strlen($username),
            $username,
            strlen('ssh-connection'),
            'ssh-connection',
            strlen('password'),
            'password',
            0,
            strlen($password),
            $password
        );

        // remove the username and password from the logged packet
        if (!defined('NET_SSH2_LOGGING')) {
            $logged = null;
        } else {
            $logged = pack(
                'CNa*Na*Na*CNa*',
                NET_SSH2_MSG_USERAUTH_REQUEST,
                strlen('username'),
                'username',
                strlen('ssh-connection'),
                'ssh-connection',
                strlen('password'),
                'password',
                0,
                strlen('password'),
                'password'
            );
        }

        if (!$this->send_binary_packet($packet, $logged)) {
            return false;
        }

        $response = $this->get_binary_packet();
        if ($response === false) {
            throw new \RuntimeException('Connection closed by server');
        }

        if (!strlen($response)) {
            return false;
        }
        extract(unpack('Ctype', Strings::shift($response, 1)));

        switch ($type) {
            case NET_SSH2_MSG_USERAUTH_PASSWD_CHANGEREQ: // in theory, the password can be changed
                if (defined('NET_SSH2_LOGGING')) {
                    $this->message_number_log[count($this->message_number_log) - 1] = 'NET_SSH2_MSG_USERAUTH_PASSWD_CHANGEREQ';
                }

                if (strlen($response) < 4) {
                    return false;
                }
                extract(unpack('Nlength', Strings::shift($response, 4)));
                $this->errors[] = 'SSH_MSG_USERAUTH_PASSWD_CHANGEREQ: ' . utf8_decode(Strings::shift($response, $length));

                return $this->disconnect_helper(NET_SSH2_DISCONNECT_AUTH_CANCELLED_BY_USER);
            case NET_SSH2_MSG_USERAUTH_FAILURE:
                // can we use keyboard-interactive authentication?  if not then either the login is bad or the server employees
                // multi-factor authentication
                if (strlen($response) < 4) {
                    return false;
                }
                extract(unpack('Nlength', Strings::shift($response, 4)));
                $auth_methods = explode(',', Strings::shift($response, $length));
                if (!strlen($response)) {
                    return false;
                }
                extract(unpack('Cpartial_success', Strings::shift($response, 1)));
                $partial_success = $partial_success != 0;

                if (!$partial_success && in_array('keyboard-interactive', $auth_methods)) {
                    if ($this->keyboard_interactive_login($username, $password)) {
                        $this->bitmap |= self::MASK_LOGIN;
                        return true;
                    }
                    return false;
                }
                return false;
            case NET_SSH2_MSG_USERAUTH_SUCCESS:
                $this->bitmap |= self::MASK_LOGIN;
                return true;
        }

        return false;
    }

    /**
     * Login via keyboard-interactive authentication
     *
     * See {@link http://tools.ietf.org/html/rfc4256 RFC4256} for details.  This is not a full-featured keyboard-interactive authenticator.
     *
     * @param string $username
     * @param string $password
     * @return bool
     * @access private
     */
    private function keyboard_interactive_login($username, $password)
    {
        $packet = pack(
            'CNa*Na*Na*Na*Na*',
            NET_SSH2_MSG_USERAUTH_REQUEST,
            strlen($username),
            $username,
            strlen('ssh-connection'),
            'ssh-connection',
            strlen('keyboard-interactive'),
            'keyboard-interactive',
            0,
            '',
            0,
            ''
        );

        if (!$this->send_binary_packet($packet)) {
            return false;
        }

        return $this->keyboard_interactive_process($password);
    }

    /**
     * Handle the keyboard-interactive requests / responses.
     *
     * @param string $responses...
     * @return bool
     * @throws \RuntimeException on connection error
     * @access private
     */
    private function keyboard_interactive_process()
    {
        $responses = func_get_args();

        if (strlen($this->last_interactive_response)) {
            $response = $this->last_interactive_response;
        } else {
            $orig = $response = $this->get_binary_packet();
            if ($response === false) {
                throw new \RuntimeException('Connection closed by server');
            }
        }

        if (!strlen($response)) {
            return false;
        }
        extract(unpack('Ctype', Strings::shift($response, 1)));

        switch ($type) {
            case NET_SSH2_MSG_USERAUTH_INFO_REQUEST:
                if (strlen($response) < 4) {
                    return false;
                }
                extract(unpack('Nlength', Strings::shift($response, 4)));
                Strings::shift($response, $length); // name; may be empty
                if (strlen($response) < 4) {
                    return false;
                }
                extract(unpack('Nlength', Strings::shift($response, 4)));
                Strings::shift($response, $length); // instruction; may be empty
                if (strlen($response) < 4) {
                    return false;
                }
                extract(unpack('Nlength', Strings::shift($response, 4)));
                Strings::shift($response, $length); // language tag; may be empty
                if (strlen($response) < 4) {
                    return false;
                }
                extract(unpack('Nnum_prompts', Strings::shift($response, 4)));

                for ($i = 0; $i < count($responses); $i++) {
                    if (is_array($responses[$i])) {
                        foreach ($responses[$i] as $key => $value) {
                            $this->keyboard_requests_responses[$key] = $value;
                        }
                        unset($responses[$i]);
                    }
                }
                $responses = array_values($responses);

                if (isset($this->keyboard_requests_responses)) {
                    for ($i = 0; $i < $num_prompts; $i++) {
                        if (strlen($response) < 4) {
                            return false;
                        }
                        extract(unpack('Nlength', Strings::shift($response, 4)));
                        // prompt - ie. "Password: "; must not be empty
                        $prompt = Strings::shift($response, $length);
                        //$echo = Strings::shift($response) != chr(0);
                        foreach ($this->keyboard_requests_responses as $key => $value) {
                            if (substr($prompt, 0, strlen($key)) == $key) {
                                $responses[] = $value;
                                break;
                            }
                        }
                    }
                }

                // see http://tools.ietf.org/html/rfc4256#section-3.2
                if (strlen($this->last_interactive_response)) {
                    $this->last_interactive_response = '';
                } elseif (defined('NET_SSH2_LOGGING')) {
                    $this->message_number_log[count($this->message_number_log) - 1] = str_replace(
                        'UNKNOWN',
                        'NET_SSH2_MSG_USERAUTH_INFO_REQUEST',
                        $this->message_number_log[count($this->message_number_log) - 1]
                    );
                }

                if (!count($responses) && $num_prompts) {
                    $this->last_interactive_response = $orig;
                    return false;
                }

                /*
                   After obtaining the requested information from the user, the client
                   MUST respond with an SSH_MSG_USERAUTH_INFO_RESPONSE message.
                */
                // see http://tools.ietf.org/html/rfc4256#section-3.4
                $packet = $logged = pack('CN', NET_SSH2_MSG_USERAUTH_INFO_RESPONSE, count($responses));
                for ($i = 0; $i < count($responses); $i++) {
                    $packet.= pack('Na*', strlen($responses[$i]), $responses[$i]);
                    $logged.= pack('Na*', strlen('dummy-answer'), 'dummy-answer');
                }

                if (!$this->send_binary_packet($packet, $logged)) {
                    return false;
                }

                if (defined('NET_SSH2_LOGGING') && NET_SSH2_LOGGING == self::LOG_COMPLEX) {
                    $this->message_number_log[count($this->message_number_log) - 1] = str_replace(
                        'UNKNOWN',
                        'NET_SSH2_MSG_USERAUTH_INFO_RESPONSE',
                        $this->message_number_log[count($this->message_number_log) - 1]
                    );
                }

                /*
                   After receiving the response, the server MUST send either an
                   SSH_MSG_USERAUTH_SUCCESS, SSH_MSG_USERAUTH_FAILURE, or another
                   SSH_MSG_USERAUTH_INFO_REQUEST message.
                */
                // maybe phpseclib should force close the connection after x request / responses?  unless something like that is done
                // there could be an infinite loop of request / responses.
                return $this->keyboard_interactive_process();
            case NET_SSH2_MSG_USERAUTH_SUCCESS:
                return true;
            case NET_SSH2_MSG_USERAUTH_FAILURE:
                return false;
        }

        return false;
    }

    /**
     * Login with an ssh-agent provided key
     *
     * @param string $username
     * @param \phpseclib\System\SSH\Agent $agent
     * @return bool
     * @access private
     */
    private function ssh_agent_login($username, $agent)
    {
        $this->agent = $agent;
        $keys = $agent->requestIdentities();
        foreach ($keys as $key) {
            if ($this->privatekey_login($username, $key)) {
                return true;
            }
        }

        return false;
    }

    /**
     * Login with an RSA private key
     *
     * @param string $username
     * @param \phpseclib\Crypt\RSA $password
     * @return bool
     * @throws \RuntimeException on connection error
     * @access private
     * @internal It might be worthwhile, at some point, to protect against {@link http://tools.ietf.org/html/rfc4251#section-9.3.9 traffic analysis}
     *           by sending dummy SSH_MSG_IGNORE messages.
     */
    private function privatekey_login($username, $privatekey)
    {
        // see http://tools.ietf.org/html/rfc4253#page-15
        $publickey = $privatekey->getPublicKey('Raw');
        if ($publickey === false) {
            return false;
        }

        $publickey = [
            'e' => $publickey['e']->toBytes(true),
            'n' => $publickey['n']->toBytes(true)
        ];
        $publickey = pack(
            'Na*Na*Na*',
            strlen('ssh-rsa'),
            'ssh-rsa',
            strlen($publickey['e']),
            $publickey['e'],
            strlen($publickey['n']),
            $publickey['n']
        );

        $part1 = pack(
            'CNa*Na*Na*',
            NET_SSH2_MSG_USERAUTH_REQUEST,
            strlen($username),
            $username,
            strlen('ssh-connection'),
            'ssh-connection',
            strlen('publickey'),
            'publickey'
        );
        $part2 = pack('Na*Na*', strlen('ssh-rsa'), 'ssh-rsa', strlen($publickey), $publickey);

        $packet = $part1 . chr(0) . $part2;
        if (!$this->send_binary_packet($packet)) {
            return false;
        }

        $response = $this->get_binary_packet();
        if ($response === false) {
            throw new \RuntimeException('Connection closed by server');
        }

        if (!strlen($response)) {
            return false;
        }
        extract(unpack('Ctype', Strings::shift($response, 1)));

        switch ($type) {
            case NET_SSH2_MSG_USERAUTH_FAILURE:
                if (strlen($response) < 4) {
                    return false;
                }
                extract(unpack('Nlength', Strings::shift($response, 4)));
                $this->errors[] = 'SSH_MSG_USERAUTH_FAILURE: ' . Strings::shift($response, $length);

                return false;
            case NET_SSH2_MSG_USERAUTH_PK_OK:
                // we'll just take it on faith that the public key blob and the public key algorithm name are as
                // they should be
                if (defined('NET_SSH2_LOGGING') && NET_SSH2_LOGGING == self::LOG_COMPLEX) {
                    $this->message_number_log[count($this->message_number_log) - 1] = str_replace(
                        'UNKNOWN',
                        'NET_SSH2_MSG_USERAUTH_PK_OK',
                        $this->message_number_log[count($this->message_number_log) - 1]
                    );
                }
        }

        $packet = $part1 . chr(1) . $part2;
        $privatekey->setHash('sha1');
        $signature = $privatekey->sign(pack('Na*a*', strlen($this->session_id), $this->session_id, $packet), RSA::PADDING_PKCS1);
        $signature = pack('Na*Na*', strlen('ssh-rsa'), 'ssh-rsa', strlen($signature), $signature);
        $packet.= pack('Na*', strlen($signature), $signature);

        if (!$this->send_binary_packet($packet)) {
            return false;
        }

        $response = $this->get_binary_packet();
        if ($response === false) {
            throw new \RuntimeException('Connection closed by server');
        }

        if (!strlen($response)) {
            return false;
        }
        extract(unpack('Ctype', Strings::shift($response, 1)));

        switch ($type) {
            case NET_SSH2_MSG_USERAUTH_FAILURE:
                // either the login is bad or the server employs multi-factor authentication
                return false;
            case NET_SSH2_MSG_USERAUTH_SUCCESS:
                $this->bitmap |= self::MASK_LOGIN;
                return true;
        }

        return false;
    }

    /**
     * Set Timeout
     *
     * $ssh->exec('ping 127.0.0.1'); on a Linux host will never return and will run indefinitely.  setTimeout() makes it so it'll timeout.
     * Setting $timeout to false or 0 will mean there is no timeout.
     *
     * @param mixed $timeout
     * @access public
     */
    public function setTimeout($timeout)
    {
        $this->timeout = $this->curTimeout = $timeout;
    }

    /**
     * Get the output from stdError
     *
     * @access public
     */
    public function getStdError()
    {
        return $this->stdErrorLog;
    }

    /**
     * Execute Command
     *
     * If $callback is set to false then \phpseclib\Net\SSH2::_get_channel_packet(self::CHANNEL_EXEC) will need to be called manually.
     * In all likelihood, this is not a feature you want to be taking advantage of.
     *
     * @param string $command
     * @param Callback $callback
     * @return string
     * @throws \RuntimeException on connection error
     * @access public
     */
    public function exec($command, $callback = null)
    {
        $this->curTimeout = $this->timeout;
        $this->is_timeout = false;
        $this->stdErrorLog = '';

        if (!$this->isAuthenticated()) {
            return false;
        }

        if ($this->in_request_pty_exec) {
            user_error('If you want to run multiple exec()\'s you will need to disable (and re-enable if appropriate) a PTY for each one.');
            return false;
        }

        // RFC4254 defines the (client) window size as "bytes the other party can send before it must wait for the window to
        // be adjusted".  0x7FFFFFFF is, at 2GB, the max size.  technically, it should probably be decremented, but,
        // honestly, if you're transferring more than 2GB, you probably shouldn't be using phpseclib, anyway.
        // see http://tools.ietf.org/html/rfc4254#section-5.2 for more info
        $this->window_size_server_to_client[self::CHANNEL_EXEC] = $this->window_size;
        // 0x8000 is the maximum max packet size, per http://tools.ietf.org/html/rfc4253#section-6.1, although since PuTTy
        // uses 0x4000, that's what will be used here, as well.
        $packet_size = 0x4000;

        $packet = pack(
            'CNa*N3',
            NET_SSH2_MSG_CHANNEL_OPEN,
            strlen('session'),
            'session',
            self::CHANNEL_EXEC,
            $this->window_size_server_to_client[self::CHANNEL_EXEC],
            $packet_size
        );

        if (!$this->send_binary_packet($packet)) {
            return false;
        }

        $this->channel_status[self::CHANNEL_EXEC] = NET_SSH2_MSG_CHANNEL_OPEN;

        $response = $this->get_channel_packet(self::CHANNEL_EXEC);
        if ($response === false) {
            return false;
        }

        if ($this->request_pty === true) {
            $terminal_modes = pack('C', NET_SSH2_TTY_OP_END);
            $packet = pack(
                'CNNa*CNa*N5a*',
                NET_SSH2_MSG_CHANNEL_REQUEST,
                $this->server_channels[self::CHANNEL_EXEC],
                strlen('pty-req'),
                'pty-req',
                1,
                strlen('vt100'),
                'vt100',
                $this->windowColumns,
                $this->windowRows,
                0,
                0,
                strlen($terminal_modes),
                $terminal_modes
            );

            if (!$this->send_binary_packet($packet)) {
                return false;
            }

            $response = $this->get_binary_packet();
            if ($response === false) {
                throw new \RuntimeException('Connection closed by server');
            }

            if (!strlen($response)) {
                return false;
            }
            list(, $type) = unpack('C', Strings::shift($response, 1));

            switch ($type) {
                case NET_SSH2_MSG_CHANNEL_SUCCESS:
                    break;
                case NET_SSH2_MSG_CHANNEL_FAILURE:
                default:
                    $this->disconnect_helper(NET_SSH2_DISCONNECT_BY_APPLICATION);
                    throw new \RuntimeException('Unable to request pseudo-terminal');
            }
            $this->in_request_pty_exec = true;
        }

        // sending a pty-req SSH_MSG_CHANNEL_REQUEST message is unnecessary and, in fact, in most cases, slows things
        // down.  the one place where it might be desirable is if you're doing something like \phpseclib\Net\SSH2::exec('ping localhost &').
        // with a pty-req SSH_MSG_CHANNEL_REQUEST, exec() will return immediately and the ping process will then
        // then immediately terminate.  without such a request exec() will loop indefinitely.  the ping process won't end but
        // neither will your script.

        // although, in theory, the size of SSH_MSG_CHANNEL_REQUEST could exceed the maximum packet size established by
        // SSH_MSG_CHANNEL_OPEN_CONFIRMATION, RFC4254#section-5.1 states that the "maximum packet size" refers to the
        // "maximum size of an individual data packet". ie. SSH_MSG_CHANNEL_DATA.  RFC4254#section-5.2 corroborates.
        $packet = pack(
            'CNNa*CNa*',
            NET_SSH2_MSG_CHANNEL_REQUEST,
            $this->server_channels[self::CHANNEL_EXEC],
            strlen('exec'),
            'exec',
            1,
            strlen($command),
            $command
        );
        if (!$this->send_binary_packet($packet)) {
            return false;
        }

        $this->channel_status[self::CHANNEL_EXEC] = NET_SSH2_MSG_CHANNEL_REQUEST;

        $response = $this->get_channel_packet(self::CHANNEL_EXEC);
        if ($response === false) {
            return false;
        }

        $this->channel_status[self::CHANNEL_EXEC] = NET_SSH2_MSG_CHANNEL_DATA;

        if ($callback === false || $this->in_request_pty_exec) {
            return true;
        }

        $output = '';
        while (true) {
            $temp = $this->get_channel_packet(self::CHANNEL_EXEC);
            switch (true) {
                case $temp === true:
                    return is_callable($callback) ? true : $output;
                case $temp === false:
                    return false;
                default:
                    if (is_callable($callback)) {
                        if (call_user_func($callback, $temp) === true) {
                            $this->close_channel(self::CHANNEL_EXEC);
                            return true;
                        }
                    } else {
                        $output.= $temp;
                    }
            }
        }
    }

    /**
     * Creates an interactive shell
     *
     * @see self::read()
     * @see self::write()
     * @return bool
     * @throws \UnexpectedValueException on receipt of unexpected packets
     * @throws \RuntimeException on other errors
     * @access private
     */
    private function initShell()
    {
        if ($this->in_request_pty_exec === true) {
            return true;
        }

        $this->window_size_server_to_client[self::CHANNEL_SHELL] = $this->window_size;
        $packet_size = 0x4000;

        $packet = pack(
            'CNa*N3',
            NET_SSH2_MSG_CHANNEL_OPEN,
            strlen('session'),
            'session',
            self::CHANNEL_SHELL,
            $this->window_size_server_to_client[self::CHANNEL_SHELL],
            $packet_size
        );

        if (!$this->send_binary_packet($packet)) {
            return false;
        }

        $this->channel_status[self::CHANNEL_SHELL] = NET_SSH2_MSG_CHANNEL_OPEN;

        $response = $this->get_channel_packet(self::CHANNEL_SHELL);
        if ($response === false) {
            return false;
        }

        $terminal_modes = pack('C', NET_SSH2_TTY_OP_END);
        $packet = pack(
            'CNNa*CNa*N5a*',
            NET_SSH2_MSG_CHANNEL_REQUEST,
            $this->server_channels[self::CHANNEL_SHELL],
            strlen('pty-req'),
            'pty-req',
            1,
            strlen('vt100'),
            'vt100',
            $this->windowColumns,
            $this->windowRows,
            0,
            0,
            strlen($terminal_modes),
            $terminal_modes
        );

        if (!$this->send_binary_packet($packet)) {
            return false;
        }

        $response = $this->get_binary_packet();
        if ($response === false) {
            throw new \RuntimeException('Connection closed by server');
        }

        if (!strlen($response)) {
            return false;
        }
        list(, $type) = unpack('C', Strings::shift($response, 1));

        switch ($type) {
            case NET_SSH2_MSG_CHANNEL_SUCCESS:
            // if a pty can't be opened maybe commands can still be executed
            case NET_SSH2_MSG_CHANNEL_FAILURE:
                break;
            default:
                $this->disconnect_helper(NET_SSH2_DISCONNECT_BY_APPLICATION);
                throw new \UnexpectedValueException('Unable to request pseudo-terminal');
        }

        $packet = pack(
            'CNNa*C',
            NET_SSH2_MSG_CHANNEL_REQUEST,
            $this->server_channels[self::CHANNEL_SHELL],
            strlen('shell'),
            'shell',
            1
        );
        if (!$this->send_binary_packet($packet)) {
            return false;
        }

        $this->channel_status[self::CHANNEL_SHELL] = NET_SSH2_MSG_CHANNEL_REQUEST;

        $response = $this->get_channel_packet(self::CHANNEL_SHELL);
        if ($response === false) {
            return false;
        }

        $this->channel_status[self::CHANNEL_SHELL] = NET_SSH2_MSG_CHANNEL_DATA;

        $this->bitmap |= self::MASK_SHELL;

        return true;
    }

    /**
     * Return the channel to be used with read() / write()
     *
     * @see self::read()
     * @see self::write()
     * @return int
     * @access public
     */
    private function get_interactive_channel()
    {
        switch (true) {
            case $this->in_subsystem:
                return self::CHANNEL_SUBSYSTEM;
            case $this->in_request_pty_exec:
                return self::CHANNEL_EXEC;
            default:
                return self::CHANNEL_SHELL;
        }
    }

    /**
     * Return an available open channel
     *
     * @return int
     * @access public
     */
    private function get_open_channel()
    {
        $channel = self::CHANNEL_EXEC;
        do {
            if (isset($this->channel_status[$channel]) && $this->channel_status[$channel] == NET_SSH2_MSG_CHANNEL_OPEN) {
                return $channel;
            }
        } while ($channel++ < self::CHANNEL_SUBSYSTEM);

        return false;
    }

    /**
     * Returns the output of an interactive shell
     *
     * Returns when there's a match for $expect, which can take the form of a string literal or,
     * if $mode == self::READ_REGEX, a regular expression.
     *
     * @see self::write()
     * @param string $expect
     * @param int $mode
     * @return string
     * @throws \RuntimeException on connection error
     * @access public
     */
    public function read($expect = '', $mode = self::READ_SIMPLE)
    {
        $this->curTimeout = $this->timeout;
        $this->is_timeout = false;

        if (!$this->isAuthenticated()) {
            throw new \RuntimeException('Operation disallowed prior to login()');
        }

        if (!($this->bitmap & self::MASK_SHELL) && !$this->initShell()) {
            throw new \RuntimeException('Unable to initiate an interactive shell session');
        }

        $channel = $this->get_interactive_channel();

        if ($mode == self::READ_NEXT) {
            return $this->_get_channel_packet($channel);
        }

        $match = $expect;
        while (true) {
            if ($mode == self::READ_REGEX) {
                preg_match($expect, substr($this->interactiveBuffer, -1024), $matches);
                $match = isset($matches[0]) ? $matches[0] : '';
            }
            $pos = strlen($match) ? strpos($this->interactiveBuffer, $match) : false;
            if ($pos !== false) {
                return Strings::shift($this->interactiveBuffer, $pos + strlen($match));
            }
            $response = $this->get_channel_packet($channel);
            if (is_bool($response)) {
                $this->in_request_pty_exec = false;
                return $response ? Strings::shift($this->interactiveBuffer, strlen($this->interactiveBuffer)) : false;
            }

            $this->interactiveBuffer.= $response;
        }
    }

    /**
     * Inputs a command into an interactive shell.
     *
     * @see self::read()
     * @param string $cmd
     * @return bool
     * @throws \RuntimeException on connection error
     * @access public
     */
    public function write($cmd)
    {
        if (!$this->isAuthenticated()) {
            throw new \RuntimeException('Operation disallowed prior to login()');
        }

        if (!($this->bitmap & self::MASK_SHELL) && !$this->initShell()) {
            throw new \RuntimeException('Unable to initiate an interactive shell session');
        }

        return $this->send_channel_packet($this->get_interactive_channel(), $cmd);
    }

    /**
     * Start a subsystem.
     *
     * Right now only one subsystem at a time is supported. To support multiple subsystem's stopSubsystem() could accept
     * a string that contained the name of the subsystem, but at that point, only one subsystem of each type could be opened.
     * To support multiple subsystem's of the same name maybe it'd be best if startSubsystem() generated a new channel id and
     * returns that and then that that was passed into stopSubsystem() but that'll be saved for a future date and implemented
     * if there's sufficient demand for such a feature.
     *
     * @see self::stopSubsystem()
     * @param string $subsystem
     * @return bool
     * @access public
     */
    public function startSubsystem($subsystem)
    {
        $this->window_size_server_to_client[self::CHANNEL_SUBSYSTEM] = $this->window_size;

        $packet = pack(
            'CNa*N3',
            NET_SSH2_MSG_CHANNEL_OPEN,
            strlen('session'),
            'session',
            self::CHANNEL_SUBSYSTEM,
            $this->window_size,
            0x4000
        );

        if (!$this->send_binary_packet($packet)) {
            return false;
        }

        $this->channel_status[self::CHANNEL_SUBSYSTEM] = NET_SSH2_MSG_CHANNEL_OPEN;

        $response = $this->get_channel_packet(self::CHANNEL_SUBSYSTEM);
        if ($response === false) {
            return false;
        }

        $packet = pack(
            'CNNa*CNa*',
            NET_SSH2_MSG_CHANNEL_REQUEST,
            $this->server_channels[self::CHANNEL_SUBSYSTEM],
            strlen('subsystem'),
            'subsystem',
            1,
            strlen($subsystem),
            $subsystem
        );
        if (!$this->send_binary_packet($packet)) {
            return false;
        }

        $this->channel_status[self::CHANNEL_SUBSYSTEM] = NET_SSH2_MSG_CHANNEL_REQUEST;

        $response = $this->get_channel_packet(self::CHANNEL_SUBSYSTEM);

        if ($response === false) {
            return false;
        }

        $this->channel_status[self::CHANNEL_SUBSYSTEM] = NET_SSH2_MSG_CHANNEL_DATA;

        $this->bitmap |= self::MASK_SHELL;
        $this->in_subsystem = true;

        return true;
    }

    /**
     * Stops a subsystem.
     *
     * @see self::startSubsystem()
     * @return bool
     * @access public
     */
    public function stopSubsystem()
    {
        $this->in_subsystem = false;
        $this->close_channel(self::CHANNEL_SUBSYSTEM);
        return true;
    }

    /**
     * Closes a channel
     *
     * If read() timed out you might want to just close the channel and have it auto-restart on the next read() call
     *
     * @access public
     */
    public function reset()
    {
        $this->close_channel($this->get_interactive_channel());
    }

    /**
     * Is timeout?
     *
     * Did exec() or read() return because they timed out or because they encountered the end?
     *
     * @access public
     */
    public function isTimeout()
    {
        return $this->is_timeout;
    }

    /**
     * Disconnect
     *
     * @access public
     */
    public function disconnect()
    {
        $this->disconnect_helper(NET_SSH2_DISCONNECT_BY_APPLICATION);
        if (isset($this->realtime_log_file) && is_resource($this->realtime_log_file)) {
            fclose($this->realtime_log_file);
        }
        unset(self::$connections[$this->getResourceId()]);
    }

    /**
     * Destructor.
     *
     * Will be called, automatically, if you're supporting just PHP5.  If you're supporting PHP4, you'll need to call
     * disconnect().
     *
     * @access public
     */
    public function __destruct()
    {
        $this->disconnect();
    }

    /**
     * Is the connection still active?
     *
     * @return bool
     * @access public
     */
    public function isConnected()
    {
        return (bool) ($this->bitmap & self::MASK_CONNECTED);
    }

    /**
     * Have you successfully been logged in?
     *
     * @return bool
     * @access public
     */
    public function isAuthenticated()
    {
        return (bool) ($this->bitmap & self::MASK_LOGIN);
    }

    /**
     * Resets a connection for re-use
     *
     * @param int $reason
     * @access private
     */
    function _reset_connection($reason)
    {
        $this->_disconnect($reason);
        $this->decrypt = $this->encrypt = false;
        $this->decrypt_block_size = $this->encrypt_block_size = 8;
        $this->hmac_check = $this->hmac_create = false;
        $this->hmac_size = false;
        $this->session_id = false;
        $this->retry_connect = true;
        $this->get_seq_no = $this->send_seq_no = 0;
    }

    /**
     * Gets Binary Packets
     *
     * See '6. Binary Packet Protocol' of rfc4253 for more info.
     *
     * @see self::_send_binary_packet()
     * @return string
     * @throws \RuntimeException on connection errors
     * @access private
     */
    private function get_binary_packet()
    {
        if (!is_resource($this->fsock) || feof($this->fsock)) {
            $this->bitmap = 0;
            throw new \RuntimeException('Connection closed prematurely');
        }

        $start = microtime(true);
        $raw = stream_get_contents($this->fsock, $this->decrypt_block_size);

        if (!strlen($raw)) {
            return '';
        }

        if ($this->decrypt !== false) {
            $raw = $this->decrypt->decrypt($raw);
        }

        if (strlen($raw) < 5) {
            return false;
        }
        extract(unpack('Npacket_length/Cpadding_length', Strings::shift($raw, 5)));

        $remaining_length = $packet_length + 4 - $this->decrypt_block_size;

        // quoting <http://tools.ietf.org/html/rfc4253#section-6.1>,
        // "implementations SHOULD check that the packet length is reasonable"
        // PuTTY uses 0x9000 as the actual max packet size and so to shall we
        if ($remaining_length < -$this->decrypt_block_size || $remaining_length > 0x9000 || $remaining_length % $this->decrypt_block_size != 0) {
<<<<<<< HEAD
            throw new \RuntimeException('Invalid size');
=======
            if (!$this->bad_key_size_fix && $this->_bad_algorithm_candidate($this->decrypt_algorithm) && !($this->bitmap & SSH2::MASK_LOGIN)) {
                $this->bad_key_size_fix = true;
                $this->_reset_connection(NET_SSH2_DISCONNECT_KEY_EXCHANGE_FAILED);
                return false;
            }
            user_error('Invalid size');
            return false;
>>>>>>> c4be6839
        }

        $buffer = '';
        while ($remaining_length > 0) {
            $temp = stream_get_contents($this->fsock, $remaining_length);
            if ($temp === false || feof($this->fsock)) {
                $this->bitmap = 0;
                throw new \RuntimeException('Error reading from socket');
            }
            $buffer.= $temp;
            $remaining_length-= strlen($temp);
        }
        $stop = microtime(true);
        if (strlen($buffer)) {
            $raw.= $this->decrypt !== false ? $this->decrypt->decrypt($buffer) : $buffer;
        }

        $payload = Strings::shift($raw, $packet_length - $padding_length - 1);
        $padding = Strings::shift($raw, $padding_length); // should leave $raw empty

        if ($this->hmac_check !== false) {
            $hmac = stream_get_contents($this->fsock, $this->hmac_size);
            if ($hmac === false || strlen($hmac) != $this->hmac_size) {
                $this->bitmap = 0;
                throw new \RuntimeException('Error reading socket');
            } elseif ($hmac != $this->hmac_check->hash(pack('NNCa*', $this->get_seq_no, $packet_length, $padding_length, $payload . $padding))) {
                throw new \RuntimeException('Invalid HMAC');
            }
        }

        //if ($this->decompress) {
        //    $payload = gzinflate(substr($payload, 2));
        //}

        $this->get_seq_no++;

        if (defined('NET_SSH2_LOGGING')) {
            $current = microtime(true);
            $message_number = isset($this->message_numbers[ord($payload[0])]) ? $this->message_numbers[ord($payload[0])] : 'UNKNOWN (' . ord($payload[0]) . ')';
            $message_number = '<- ' . $message_number .
                              ' (since last: ' . round($current - $this->last_packet, 4) . ', network: ' . round($stop - $start, 4) . 's)';
            $this->append_log($message_number, $payload);
            $this->last_packet = $current;
        }

        return $this->filter($payload);
    }

    /**
     * Filter Binary Packets
     *
     * Because some binary packets need to be ignored...
     *
     * @see self::_get_binary_packet()
     * @return string
     * @access private
     */
    private function filter($payload)
    {
        switch (ord($payload[0])) {
            case NET_SSH2_MSG_DISCONNECT:
                Strings::shift($payload, 1);
                if (strlen($payload) < 8) {
                    return false;
                }
                extract(unpack('Nreason_code/Nlength', Strings::shift($payload, 8)));
                $this->errors[] = 'SSH_MSG_DISCONNECT: ' . $this->disconnect_reasons[$reason_code] . "\r\n" . utf8_decode(Strings::shift($payload, $length));
                $this->bitmap = 0;
                return false;
            case NET_SSH2_MSG_IGNORE:
                $payload = $this->get_binary_packet();
                break;
            case NET_SSH2_MSG_DEBUG:
                Strings::shift($payload, 2);
                if (strlen($payload) < 4) {
                    return false;
                }
                extract(unpack('Nlength', Strings::shift($payload, 4)));
                $this->errors[] = 'SSH_MSG_DEBUG: ' . utf8_decode(Strings::shift($payload, $length));
                $payload = $this->get_binary_packet();
                break;
            case NET_SSH2_MSG_UNIMPLEMENTED:
                return false;
            case NET_SSH2_MSG_KEXINIT:
                if ($this->session_id !== false) {
                    if (!$this->key_exchange($payload)) {
                        $this->bitmap = 0;
                        return false;
                    }
                    $payload = $this->get_binary_packet();
                }
        }

        // see http://tools.ietf.org/html/rfc4252#section-5.4; only called when the encryption has been activated and when we haven't already logged in
        if (($this->bitmap & self::MASK_CONNECTED) && !$this->isAuthenticated() && ord($payload[0]) == NET_SSH2_MSG_USERAUTH_BANNER) {
            Strings::shift($payload, 1);
            if (strlen($payload) < 4) {
                return false;
            }
            extract(unpack('Nlength', Strings::shift($payload, 4)));
            $this->banner_message = utf8_decode(Strings::shift($payload, $length));
            $payload = $this->get_binary_packet();
        }

        // only called when we've already logged in
        if (($this->bitmap & self::MASK_CONNECTED) && $this->isAuthenticated()) {
            switch (ord($payload[0])) {
                case NET_SSH2_MSG_GLOBAL_REQUEST: // see http://tools.ietf.org/html/rfc4254#section-4
                    if (strlen($payload) < 4) {
                        return false;
                    }
                    extract(unpack('Nlength', Strings::shift($payload, 4)));
                    $this->errors[] = 'SSH_MSG_GLOBAL_REQUEST: ' . Strings::shift($payload, $length);

                    if (!$this->send_binary_packet(pack('C', NET_SSH2_MSG_REQUEST_FAILURE))) {
                        return $this->disconnect_helper(NET_SSH2_DISCONNECT_BY_APPLICATION);
                    }

                    $payload = $this->get_binary_packet();
                    break;
                case NET_SSH2_MSG_CHANNEL_OPEN: // see http://tools.ietf.org/html/rfc4254#section-5.1
                    Strings::shift($payload, 1);
                    if (strlen($payload) < 4) {
                        return false;
                    }
                    extract(unpack('Nlength', Strings::shift($payload, 4)));
                    $data = Strings::shift($payload, $length);
                    if (strlen($payload) < 4) {
                        return false;
                    }
                    extract(unpack('Nserver_channel', Strings::shift($payload, 4)));
                    switch ($data) {
                        case 'auth-agent':
                        case 'auth-agent@openssh.com':
                            if (isset($this->agent)) {
                                $new_channel = self::CHANNEL_AGENT_FORWARD;

                                if (strlen($payload) < 8) {
                                    return false;
                                }
                                extract(unpack('Nremote_window_size', Strings::shift($payload, 4)));
                                extract(unpack('Nremote_maximum_packet_size', Strings::shift($payload, 4)));

                                $this->packet_size_client_to_server[$new_channel] = $remote_window_size;
                                $this->window_size_server_to_client[$new_channel] = $remote_maximum_packet_size;
                                $this->window_size_client_to_server[$new_channel] = $this->window_size;

                                $packet_size = 0x4000;

                                $packet = pack(
                                    'CN4',
                                    NET_SSH2_MSG_CHANNEL_OPEN_CONFIRMATION,
                                    $server_channel,
                                    $new_channel,
                                    $packet_size,
                                    $packet_size
                                );

                                $this->server_channels[$new_channel] = $server_channel;
                                $this->channel_status[$new_channel] = NET_SSH2_MSG_CHANNEL_OPEN_CONFIRMATION;
                                if (!$this->send_binary_packet($packet)) {
                                    return false;
                                }
                            }
                            break;
                        default:
                            $packet = pack(
                                'CN3a*Na*',
                                NET_SSH2_MSG_REQUEST_FAILURE,
                                $server_channel,
                                NET_SSH2_OPEN_ADMINISTRATIVELY_PROHIBITED,
                                0,
                                '',
                                0,
                                ''
                            );

                            if (!$this->send_binary_packet($packet)) {
                                return $this->disconnect_helper(NET_SSH2_DISCONNECT_BY_APPLICATION);
                            }
                    }
                    $payload = $this->get_binary_packet();
                    break;
                case NET_SSH2_MSG_CHANNEL_WINDOW_ADJUST:
                    Strings::shift($payload, 1);
                    if (strlen($payload) < 8) {
                        return false;
                    }
                    extract(unpack('Nchannel', Strings::shift($payload, 4)));
                    extract(unpack('Nwindow_size', Strings::shift($payload, 4)));

                    $this->window_size_client_to_server[$channel]+= $window_size;

                    $payload = ($this->bitmap & self::MASK_WINDOW_ADJUST) ? true : $this->get_binary_packet();
            }
        }

        return $payload;
    }

    /**
     * Enable Quiet Mode
     *
     * Suppress stderr from output
     *
     * @access public
     */
    public function enableQuietMode()
    {
        $this->quiet_mode = true;
    }

    /**
     * Disable Quiet Mode
     *
     * Show stderr in output
     *
     * @access public
     */
    public function disableQuietMode()
    {
        $this->quiet_mode = false;
    }

    /**
     * Returns whether Quiet Mode is enabled or not
     *
     * @see self::enableQuietMode()
     * @see self::disableQuietMode()
     * @access public
     * @return bool
     */
    public function isQuietModeEnabled()
    {
        return $this->quiet_mode;
    }

    /**
     * Enable request-pty when using exec()
     *
     * @access public
     */
    public function enablePTY()
    {
        $this->request_pty = true;
    }

    /**
     * Disable request-pty when using exec()
     *
     * @access public
     */
    public function disablePTY()
    {
        if ($this->in_request_pty_exec) {
            $this->close_channel(self::CHANNEL_EXEC);
            $this->in_request_pty_exec = false;
        }
        $this->request_pty = false;
    }

    /**
     * Returns whether request-pty is enabled or not
     *
     * @see self::enablePTY()
     * @see self::disablePTY()
     * @access public
     * @return bool
     */
    public function isPTYEnabled()
    {
        return $this->request_pty;
    }

    /**
     * Gets channel data
     *
     * Returns the data as a string if it's available and false if not.
     *
     * @param $client_channel
     * @return mixed
     * @throws \RuntimeException on connection error
     * @access private
     */
    protected function get_channel_packet($client_channel, $skip_extended = false)
    {
        if (!empty($this->channel_buffers[$client_channel])) {
            return array_shift($this->channel_buffers[$client_channel]);
        }

        while (true) {
            if ($this->curTimeout) {
                if ($this->curTimeout < 0) {
                    $this->is_timeout = true;
                    return true;
                }

                $read = [$this->fsock];
                $write = $except = null;

                $start = microtime(true);
                $sec = floor($this->curTimeout);
                $usec = 1000000 * ($this->curTimeout - $sec);
                // on windows this returns a "Warning: Invalid CRT parameters detected" error
                if (!@stream_select($read, $write, $except, $sec, $usec) && !count($read)) {
                    $this->is_timeout = true;
                    return true;
                }
                $elapsed = microtime(true) - $start;
                $this->curTimeout-= $elapsed;
            }

            $response = $this->get_binary_packet();
            if ($response === false) {
                throw new \RuntimeException('Connection closed by server');
            }
            if ($client_channel == -1 && $response === true) {
                return true;
            }
            if (!strlen($response)) {
                return '';
            }

            if (!strlen($response)) {
                return false;
            }
            extract(unpack('Ctype', Strings::shift($response, 1)));

            if (strlen($response) < 4) {
                return false;
            }
            if ($type == NET_SSH2_MSG_CHANNEL_OPEN) {
                extract(unpack('Nlength', Strings::shift($response, 4)));
            } else {
                extract(unpack('Nchannel', Strings::shift($response, 4)));
            }

            // will not be setup yet on incoming channel open request
            if (isset($channel) && isset($this->channel_status[$channel]) && isset($this->window_size_server_to_client[$channel])) {
                $this->window_size_server_to_client[$channel]-= strlen($response);

                // resize the window, if appropriate
                if ($this->window_size_server_to_client[$channel] < 0) {
                    $packet = pack('CNN', NET_SSH2_MSG_CHANNEL_WINDOW_ADJUST, $this->server_channels[$channel], $this->window_size);
                    if (!$this->send_binary_packet($packet)) {
                        return false;
                    }
                    $this->window_size_server_to_client[$channel]+= $this->window_size;
                }

                switch ($this->channel_status[$channel]) {
                    case NET_SSH2_MSG_CHANNEL_OPEN:
                        switch ($type) {
                            case NET_SSH2_MSG_CHANNEL_OPEN_CONFIRMATION:
                                if (strlen($response) < 4) {
                                    return false;
                                }
                                extract(unpack('Nserver_channel', Strings::shift($response, 4)));
                                $this->server_channels[$channel] = $server_channel;
                                if (strlen($response) < 4) {
                                    return false;
                                }
                                extract(unpack('Nwindow_size', Strings::shift($response, 4)));

                                if ($window_size < 0) {
                                    $window_size&= 0x7FFFFFFF;
                                    $window_size+= 0x80000000;
                                }
                                $this->window_size_client_to_server[$channel] = $window_size;
                                if (strlen($response) < 4) {
                                     return false;
                                }
                                $temp = unpack('Npacket_size_client_to_server', Strings::shift($response, 4));

                                $this->packet_size_client_to_server[$channel] = $temp['packet_size_client_to_server'];
                                $result = $client_channel == $channel ? true : $this->get_channel_packet($client_channel, $skip_extended);
                                $this->on_channel_open();
                                return $result;
                            //case NET_SSH2_MSG_CHANNEL_OPEN_FAILURE:
                            default:
                                $this->disconnect_helper(NET_SSH2_DISCONNECT_BY_APPLICATION);
                                throw new \RuntimeException('Unable to open channel');
                        }
                        break;
                    case NET_SSH2_MSG_CHANNEL_REQUEST:
                        switch ($type) {
                            case NET_SSH2_MSG_CHANNEL_SUCCESS:
                                return true;
                            case NET_SSH2_MSG_CHANNEL_FAILURE:
                                return false;
                            default:
                                $this->disconnect_helper(NET_SSH2_DISCONNECT_BY_APPLICATION);
                                throw new \RuntimeException('Unable to fulfill channel request');
                        }
                    case NET_SSH2_MSG_CHANNEL_CLOSE:
                        return $type == NET_SSH2_MSG_CHANNEL_CLOSE ? true : $this->get_channel_packet($client_channel, $skip_extended);
                }
            }

            // ie. $this->channel_status[$channel] == NET_SSH2_MSG_CHANNEL_DATA

            switch ($type) {
                case NET_SSH2_MSG_CHANNEL_DATA:
                    /*
                    if ($channel == self::CHANNEL_EXEC) {
                        // SCP requires null packets, such as this, be sent.  further, in the case of the ssh.com SSH server
                        // this actually seems to make things twice as fast.  more to the point, the message right after
                        // SSH_MSG_CHANNEL_DATA (usually SSH_MSG_IGNORE) won't block for as long as it would have otherwise.
                        // in OpenSSH it slows things down but only by a couple thousandths of a second.
                        $this->send_channel_packet($channel, chr(0));
                    }
                    */
                    if (strlen($response) < 4) {
                        return false;
                    }
                    extract(unpack('Nlength', Strings::shift($response, 4)));
                    $data = Strings::shift($response, $length);

                    if ($channel == self::CHANNEL_AGENT_FORWARD) {
                        $agent_response = Objects::callFunc($this->agent, 'forward_data', [$data]);
                        if (!is_bool($agent_response)) {
                            $this->send_channel_packet($channel, $agent_response);
                        }
                        break;
                    }

                    if ($client_channel == $channel) {
                        return $data;
                    }
                    if (!isset($this->channel_buffers[$channel])) {
                        $this->channel_buffers[$channel] = [];
                    }
                    $this->channel_buffers[$channel][] = $data;
                    break;
                case NET_SSH2_MSG_CHANNEL_EXTENDED_DATA:
                    /*
                    if ($client_channel == self::CHANNEL_EXEC) {
                        $this->send_channel_packet($client_channel, chr(0));
                    }
                    */
                    // currently, there's only one possible value for $data_type_code: NET_SSH2_EXTENDED_DATA_STDERR
                    if (strlen($response) < 8) {
                        return false;
                    }
                    extract(unpack('Ndata_type_code/Nlength', Strings::shift($response, 8)));
                    $data = Strings::shift($response, $length);

                    $this->stdErrorLog.= $data;
                    if ($skip_extended || $this->quiet_mode) {
                        break;
                    }
                    if ($client_channel == $channel) {
                        return $data;
                    }
                    if (!isset($this->channel_buffers[$channel])) {
                        $this->channel_buffers[$channel] = [];
                    }
                    $this->channel_buffers[$channel][] = $data;
                    break;
                case NET_SSH2_MSG_CHANNEL_REQUEST:
                    if (strlen($response) < 4) {
                        return false;
                    }
                    extract(unpack('Nlength', Strings::shift($response, 4)));
                    $value = Strings::shift($response, $length);
                    switch ($value) {
                        case 'exit-signal':
                            Strings::shift($response, 1);
                            if (strlen($response) < 4) {
                                return false;
                            }
                            extract(unpack('Nlength', Strings::shift($response, 4)));
                            $this->errors[] = 'SSH_MSG_CHANNEL_REQUEST (exit-signal): ' . Strings::shift($response, $length);
                            if (strlen($response) < 4) {
                                return false;
                            }
                            Strings::shift($response, 1);
                            extract(unpack('Nlength', Strings::shift($response, 4)));
                            if ($length) {
                                $this->errors[count($this->errors)].= "\r\n" . Strings::shift($response, $length);
                            }

                            $this->send_binary_packet(pack('CN', NET_SSH2_MSG_CHANNEL_EOF, $this->server_channels[$client_channel]));
                            $this->send_binary_packet(pack('CN', NET_SSH2_MSG_CHANNEL_CLOSE, $this->server_channels[$channel]));

                            $this->channel_status[$channel] = NET_SSH2_MSG_CHANNEL_EOF;

                            break;
                        case 'exit-status':
                            if (strlen($response) < 5) {
                                return false;
                            }
                            extract(unpack('Cfalse/Nexit_status', Strings::shift($response, 5)));

                            $this->exit_status = $exit_status;

                            // "The client MAY ignore these messages."
                            // -- http://tools.ietf.org/html/rfc4254#section-6.10

                            break;
                        default:
                            // "Some systems may not implement signals, in which case they SHOULD ignore this message."
                            //  -- http://tools.ietf.org/html/rfc4254#section-6.9
                            break;
                    }
                    break;
                case NET_SSH2_MSG_CHANNEL_CLOSE:
                    $this->curTimeout = 0;

                    if ($this->bitmap & self::MASK_SHELL) {
                        $this->bitmap&= ~self::MASK_SHELL;
                    }
                    if ($this->channel_status[$channel] != NET_SSH2_MSG_CHANNEL_EOF) {
                        $this->send_binary_packet(pack('CN', NET_SSH2_MSG_CHANNEL_CLOSE, $this->server_channels[$channel]));
                    }

                    $this->channel_status[$channel] = NET_SSH2_MSG_CHANNEL_CLOSE;
                    if ($client_channel == $channel) {
                        return true;
                    }
                case NET_SSH2_MSG_CHANNEL_EOF:
                    break;
                default:
                    $this->disconnect_helper(NET_SSH2_DISCONNECT_BY_APPLICATION);
                    throw new \RuntimeException('Error reading channel data');
            }
        }
    }

    /**
     * Sends Binary Packets
     *
     * See '6. Binary Packet Protocol' of rfc4253 for more info.
     *
     * @param string $data
     * @param string $logged
     * @see self::_get_binary_packet()
     * @return bool
     * @access private
     */
    protected function send_binary_packet($data, $logged = null)
    {
        if (!is_resource($this->fsock) || feof($this->fsock)) {
            $this->bitmap = 0;
            throw new \RuntimeException('Connection closed prematurely');
        }

        //if ($this->compress) {
        //    // the -4 removes the checksum:
        //    // http://php.net/function.gzcompress#57710
        //    $data = substr(gzcompress($data), 0, -4);
        //}

        // 4 (packet length) + 1 (padding length) + 4 (minimal padding amount) == 9
        $packet_length = strlen($data) + 9;
        // round up to the nearest $this->encrypt_block_size
        $packet_length+= (($this->encrypt_block_size - 1) * $packet_length) % $this->encrypt_block_size;
        // subtracting strlen($data) is obvious - subtracting 5 is necessary because of packet_length and padding_length
        $padding_length = $packet_length - strlen($data) - 5;
        $padding = Random::string($padding_length);

        // we subtract 4 from packet_length because the packet_length field isn't supposed to include itself
        $packet = pack('NCa*', $packet_length - 4, $padding_length, $data . $padding);

        $hmac = $this->hmac_create !== false ? $this->hmac_create->hash(pack('Na*', $this->send_seq_no, $packet)) : '';
        $this->send_seq_no++;

        if ($this->encrypt !== false) {
            $packet = $this->encrypt->encrypt($packet);
        }

        $packet.= $hmac;

        $start = microtime(true);
        $result = strlen($packet) == fputs($this->fsock, $packet);
        $stop = microtime(true);

        if (defined('NET_SSH2_LOGGING')) {
            $current = microtime(true);
            $message_number = isset($this->message_numbers[ord($data[0])]) ? $this->message_numbers[ord($data[0])] : 'UNKNOWN (' . ord($data[0]) . ')';
            $message_number = '-> ' . $message_number .
                              ' (since last: ' . round($current - $this->last_packet, 4) . ', network: ' . round($stop - $start, 4) . 's)';
            $this->append_log($message_number, isset($logged) ? $logged : $data);
            $this->last_packet = $current;
        }

        return $result;
    }

    /**
     * Logs data packets
     *
     * Makes sure that only the last 1MB worth of packets will be logged
     *
     * @param string $data
     * @access private
     */
    private function append_log($message_number, $message)
    {
        // remove the byte identifying the message type from all but the first two messages (ie. the identification strings)
        if (strlen($message_number) > 2) {
            Strings::shift($message);
        }

        switch (NET_SSH2_LOGGING) {
            // useful for benchmarks
            case self::LOG_SIMPLE:
                $this->message_number_log[] = $message_number;
                break;
            // the most useful log for SSH2
            case self::LOG_COMPLEX:
                $this->message_number_log[] = $message_number;
                $this->log_size+= strlen($message);
                $this->message_log[] = $message;
                while ($this->log_size > self::LOG_MAX_SIZE) {
                    $this->log_size-= strlen(array_shift($this->message_log));
                    array_shift($this->message_number_log);
                }
                break;
            // dump the output out realtime; packets may be interspersed with non packets,
            // passwords won't be filtered out and select other packets may not be correctly
            // identified
            case self::LOG_REALTIME:
                switch (PHP_SAPI) {
                    case 'cli':
                        $start = $stop = "\r\n";
                        break;
                    default:
                        $start = '<pre>';
                        $stop = '</pre>';
                }
                echo $start . $this->format_log([$message], [$message_number]) . $stop;
                @flush();
                @ob_flush();
                break;
            // basically the same thing as self::LOG_REALTIME with the caveat that NET_SFTP_LOG_REALTIME_FILENAME
            // needs to be defined and that the resultant log file will be capped out at self::LOG_MAX_SIZE.
            // the earliest part of the log file is denoted by the first <<< START >>> and is not going to necessarily
            // at the beginning of the file
            case self::LOG_REALTIME_FILE:
                if (!isset($this->realtime_log_file)) {
                    // PHP doesn't seem to like using constants in fopen()
                    $filename = NET_SSH2_LOG_REALTIME_FILENAME;
                    $fp = fopen($filename, 'w');
                    $this->realtime_log_file = $fp;
                }
                if (!is_resource($this->realtime_log_file)) {
                    break;
                }
                $entry = $this->format_log([$message], [$message_number]);
                if ($this->realtime_log_wrap) {
                    $temp = "<<< START >>>\r\n";
                    $entry.= $temp;
                    fseek($this->realtime_log_file, ftell($this->realtime_log_file) - strlen($temp));
                }
                $this->realtime_log_size+= strlen($entry);
                if ($this->realtime_log_size > self::LOG_MAX_SIZE) {
                    fseek($this->realtime_log_file, 0);
                    $this->realtime_log_size = strlen($entry);
                    $this->realtime_log_wrap = true;
                }
                fputs($this->realtime_log_file, $entry);
        }
    }

    /**
     * Sends channel data
     *
     * Spans multiple SSH_MSG_CHANNEL_DATAs if appropriate
     *
     * @param int $client_channel
     * @param string $data
     * @return bool
     * @access private
     */
    protected function send_channel_packet($client_channel, $data)
    {
        while (strlen($data)) {
            if (!$this->window_size_client_to_server[$client_channel]) {
                $this->bitmap^= self::MASK_WINDOW_ADJUST;
                // using an invalid channel will let the buffers be built up for the valid channels
                $this->get_channel_packet(-1);
                $this->bitmap^= self::MASK_WINDOW_ADJUST;
            }

            /* The maximum amount of data allowed is determined by the maximum
               packet size for the channel, and the current window size, whichever
               is smaller.
                 -- http://tools.ietf.org/html/rfc4254#section-5.2 */
            $max_size = min(
                $this->packet_size_client_to_server[$client_channel],
                $this->window_size_client_to_server[$client_channel]
            );

            $temp = Strings::shift($data, $max_size);
            $packet = pack(
                'CN2a*',
                NET_SSH2_MSG_CHANNEL_DATA,
                $this->server_channels[$client_channel],
                strlen($temp),
                $temp
            );
            $this->window_size_client_to_server[$client_channel]-= strlen($temp);
            if (!$this->send_binary_packet($packet)) {
                return false;
            }
        }

        return true;
    }

    /**
     * Closes and flushes a channel
     *
     * \phpseclib\Net\SSH2 doesn't properly close most channels.  For exec() channels are normally closed by the server
     * and for SFTP channels are presumably closed when the client disconnects.  This functions is intended
     * for SCP more than anything.
     *
     * @param int $client_channel
     * @param bool $want_reply
     * @return bool
     * @access private
     */
    private function close_channel($client_channel, $want_reply = false)
    {
        // see http://tools.ietf.org/html/rfc4254#section-5.3

        $this->send_binary_packet(pack('CN', NET_SSH2_MSG_CHANNEL_EOF, $this->server_channels[$client_channel]));

        if (!$want_reply) {
            $this->send_binary_packet(pack('CN', NET_SSH2_MSG_CHANNEL_CLOSE, $this->server_channels[$client_channel]));
        }

        $this->channel_status[$client_channel] = NET_SSH2_MSG_CHANNEL_CLOSE;

        $this->curTimeout = 0;

        while (!is_bool($this->get_channel_packet($client_channel))) {
        }

        if ($want_reply) {
            $this->send_binary_packet(pack('CN', NET_SSH2_MSG_CHANNEL_CLOSE, $this->server_channels[$client_channel]));
        }

        if ($this->bitmap & self::MASK_SHELL) {
            $this->bitmap&= ~self::MASK_SHELL;
        }
    }

    /**
     * Disconnect
     *
     * @param int $reason
     * @return bool
     * @access private
     */
    protected function disconnect_helper($reason)
    {
        if ($this->bitmap & self::MASK_CONNECTED) {
            $data = pack('CNNa*Na*', NET_SSH2_MSG_DISCONNECT, $reason, 0, '', 0, '');
            $this->send_binary_packet($data);
            $this->bitmap = 0;
            fclose($this->fsock);
            return false;
        }
    }

    /**
     * Define Array
     *
     * Takes any number of arrays whose indices are integers and whose values are strings and defines a bunch of
     * named constants from it, using the value as the name of the constant and the index as the value of the constant.
     * If any of the constants that would be defined already exists, none of the constants will be defined.
     *
     * @param array $array
     * @access private
     */
    protected function define_array()
    {
        $args = func_get_args();
        foreach ($args as $arg) {
            foreach ($arg as $key => $value) {
                if (!defined($value)) {
                    define($value, $key);
                } else {
                    break 2;
                }
            }
        }
    }

    /**
     * Returns a log of the packets that have been sent and received.
     *
     * Returns a string if NET_SSH2_LOGGING == self::LOG_COMPLEX, an array if NET_SSH2_LOGGING == self::LOG_SIMPLE and false if !defined('NET_SSH2_LOGGING')
     *
     * @access public
     * @return array|false|string
     */
    public function getLog()
    {
        if (!defined('NET_SSH2_LOGGING')) {
            return false;
        }

        switch (NET_SSH2_LOGGING) {
            case self::LOG_SIMPLE:
                return $this->message_number_log;
            case self::LOG_COMPLEX:
                $log = $this->format_log($this->message_log, $this->message_number_log);
                return PHP_SAPI == 'cli' ? $log : '<pre>' . $log . '</pre>';
            default:
                return false;
        }
    }

    /**
     * Formats a log for printing
     *
     * @param array $message_log
     * @param array $message_number_log
     * @access private
     * @return string
     */
    protected function format_log($message_log, $message_number_log)
    {
        $output = '';
        for ($i = 0; $i < count($message_log); $i++) {
            $output.= $message_number_log[$i] . "\r\n";
            $current_log = $message_log[$i];
            $j = 0;
            do {
                if (strlen($current_log)) {
                    $output.= str_pad(dechex($j), 7, '0', STR_PAD_LEFT) . '0  ';
                }
                $fragment = Strings::shift($current_log, $this->log_short_width);
                $hex = substr(preg_replace_callback('#.#s', [$this, 'format_log_helper'], $fragment), strlen($this->log_boundary));
                // replace non ASCII printable characters with dots
                // http://en.wikipedia.org/wiki/ASCII#ASCII_printable_characters
                // also replace < with a . since < messes up the output on web browsers
                $raw = preg_replace('#[^\x20-\x7E]|<#', '.', $fragment);
                $output.= str_pad($hex, $this->log_long_width - $this->log_short_width, ' ') . $raw . "\r\n";
                $j++;
            } while (strlen($current_log));
            $output.= "\r\n";
        }

        return $output;
    }

    /**
     * Helper function for _format_log
     *
     * For use with preg_replace_callback()
     *
     * @param array $matches
     * @access private
     * @return string
     */
    private function format_log_helper($matches)
    {
        return $this->log_boundary . str_pad(dechex(ord($matches[0])), 2, '0', STR_PAD_LEFT);
    }

    /**
     * Helper function for agent->on_channel_open()
     *
     * Used when channels are created to inform agent
     * of said channel opening. Must be called after
     * channel open confirmation received
     *
     * @access private
     */
    private function on_channel_open()
    {
        if (isset($this->agent)) {
            Objects::callFunc($this->agent, 'on_channel_open', [$this]);
        }
    }

    /**
     * Returns the first value of the intersection of two arrays or false if
     * the intersection is empty. The order is defined by the first parameter.
     *
     * @param array $array1
     * @param array $array2
     * @return mixed False if intersection is empty, else intersected value.
     * @access private
     */
    private function array_intersect_first($array1, $array2)
    {
        foreach ($array1 as $value) {
            if (in_array($value, $array2)) {
                return $value;
            }
        }
        return false;
    }

    /**
     * Returns all errors
     *
     * @return string[]
     * @access public
     */
    public function getErrors()
    {
        return $this->errors;
    }

    /**
     * Returns the last error
     *
     * @return string
     * @access public
     */
    public function getLastError()
    {
        $count = count($this->errors);

        if ($count > 0) {
            return $this->errors[$count - 1];
        }
    }

    /**
     * Return the server identification.
     *
     * @return string
     * @access public
     */
    public function getServerIdentification()
    {
        $this->connect();

        return $this->server_identifier;
    }

    /**
     * Return a list of the key exchange algorithms the server supports.
     *
     * @return array
     * @access public
     */
    public function getKexAlgorithms()
    {
        $this->connect();

        return $this->kex_algorithms;
    }

    /**
     * Return a list of the host key (public key) algorithms the server supports.
     *
     * @return array
     * @access public
     */
    public function getServerHostKeyAlgorithms()
    {
        $this->connect();

        return $this->server_host_key_algorithms;
    }

    /**
     * Return a list of the (symmetric key) encryption algorithms the server supports, when receiving stuff from the client.
     *
     * @return array
     * @access public
     */
    public function getEncryptionAlgorithmsClient2Server()
    {
        $this->connect();

        return $this->encryption_algorithms_client_to_server;
    }

    /**
     * Return a list of the (symmetric key) encryption algorithms the server supports, when sending stuff to the client.
     *
     * @return array
     * @access public
     */
    public function getEncryptionAlgorithmsServer2Client()
    {
        $this->connect();

        return $this->encryption_algorithms_server_to_client;
    }

    /**
     * Return a list of the MAC algorithms the server supports, when receiving stuff from the client.
     *
     * @return array
     * @access public
     */
    public function getMACAlgorithmsClient2Server()
    {
        $this->connect();

        return $this->mac_algorithms_client_to_server;
    }

    /**
     * Return a list of the MAC algorithms the server supports, when sending stuff to the client.
     *
     * @return array
     * @access public
     */
    public function getMACAlgorithmsServer2Client()
    {
        $this->connect();

        return $this->mac_algorithms_server_to_client;
    }

    /**
     * Return a list of the compression algorithms the server supports, when receiving stuff from the client.
     *
     * @return array
     * @access public
     */
    public function getCompressionAlgorithmsClient2Server()
    {
        $this->connect();

        return $this->compression_algorithms_client_to_server;
    }

    /**
     * Return a list of the compression algorithms the server supports, when sending stuff to the client.
     *
     * @return array
     * @access public
     */
    public function getCompressionAlgorithmsServer2Client()
    {
        $this->connect();

        return $this->compression_algorithms_server_to_client;
    }

    /**
     * Return a list of the languages the server supports, when sending stuff to the client.
     *
     * @return array
     * @access public
     */
    public function getLanguagesServer2Client()
    {
        $this->connect();

        return $this->languages_server_to_client;
    }

    /**
     * Return a list of the languages the server supports, when receiving stuff from the client.
     *
     * @return array
     * @access public
     */
    public function getLanguagesClient2Server()
    {
        $this->connect();

        return $this->languages_client_to_server;
    }

    /**
     * Returns the banner message.
     *
     * Quoting from the RFC, "in some jurisdictions, sending a warning message before
     * authentication may be relevant for getting legal protection."
     *
     * @return string
     * @access public
     */
    public function getBannerMessage()
    {
        return $this->banner_message;
    }

    /**
     * Returns the server public host key.
     *
     * Caching this the first time you connect to a server and checking the result on subsequent connections
     * is recommended.  Returns false if the server signature is not signed correctly with the public host key.
     *
     * @return mixed
     * @throws \RuntimeException on badly formatted keys
     * @throws \phpseclib\Exception\NoSupportedAlgorithmsException when the key isn't in a supported format
     * @access public
     */
    public function getServerPublicHostKey()
    {
        if (!($this->bitmap & self::MASK_CONSTRUCTOR)) {
            if (!$this->connect()) {
                return false;
            }
        }

        $signature = $this->signature;
        $server_public_host_key = $this->server_public_host_key;

        if (strlen($server_public_host_key) < 4) {
            return false;
        }
        extract(unpack('Nlength', Strings::shift($server_public_host_key, 4)));
        Strings::shift($server_public_host_key, $length);

        if ($this->signature_validated) {
            return $this->bitmap ?
                $this->signature_format . ' ' . Base64::encode($this->server_public_host_key) :
                false;
        }

        $this->signature_validated = true;

        switch ($this->signature_format) {
            case 'ssh-dss':
                $zero = new BigInteger();

                if (strlen($server_public_host_key) < 4) {
                    return false;
                }
                $temp = unpack('Nlength', Strings::shift($server_public_host_key, 4));
                $p = new BigInteger(Strings::shift($server_public_host_key, $temp['length']), -256);

                if (strlen($server_public_host_key) < 4) {
                    return false;
                }
                $temp = unpack('Nlength', Strings::shift($server_public_host_key, 4));
                $q = new BigInteger(Strings::shift($server_public_host_key, $temp['length']), -256);

                if (strlen($server_public_host_key) < 4) {
                    return false;
                }
                $temp = unpack('Nlength', Strings::shift($server_public_host_key, 4));
                $g = new BigInteger(Strings::shift($server_public_host_key, $temp['length']), -256);

                if (strlen($server_public_host_key) < 4) {
                    return false;
                }
                $temp = unpack('Nlength', Strings::shift($server_public_host_key, 4));
                $y = new BigInteger(Strings::shift($server_public_host_key, $temp['length']), -256);

                /* The value for 'dss_signature_blob' is encoded as a string containing
                   r, followed by s (which are 160-bit integers, without lengths or
                   padding, unsigned, and in network byte order). */
                $temp = unpack('Nlength', Strings::shift($signature, 4));
                if ($temp['length'] != 40) {
                    $this->disconnect_helper(NET_SSH2_DISCONNECT_KEY_EXCHANGE_FAILED);
                    throw new \RuntimeException('Invalid signature');
                }

                $r = new BigInteger(Strings::shift($signature, 20), 256);
                $s = new BigInteger(Strings::shift($signature, 20), 256);

                switch (true) {
                    case $r->equals($zero):
                    case $r->compare($q) >= 0:
                    case $s->equals($zero):
                    case $s->compare($q) >= 0:
                        $this->disconnect_helper(NET_SSH2_DISCONNECT_KEY_EXCHANGE_FAILED);
                        throw new \RuntimeException('Invalid signature');
                }

                $w = $s->modInverse($q);

                $u1 = $w->multiply(new BigInteger(sha1($this->exchange_hash), 16));
                list(, $u1) = $u1->divide($q);

                $u2 = $w->multiply($r);
                list(, $u2) = $u2->divide($q);

                $g = $g->modPow($u1, $p);
                $y = $y->modPow($u2, $p);

                $v = $g->multiply($y);
                list(, $v) = $v->divide($p);
                list(, $v) = $v->divide($q);

                if (!$v->equals($r)) {
                    //user_error('Bad server signature');
                    return $this->disconnect_helper(NET_SSH2_DISCONNECT_HOST_KEY_NOT_VERIFIABLE);
                }

                break;
            case 'ssh-rsa':
                if (strlen($server_public_host_key) < 4) {
                    return false;
                }
                $temp = unpack('Nlength', Strings::shift($server_public_host_key, 4));
                $e = new BigInteger(Strings::shift($server_public_host_key, $temp['length']), -256);

                if (strlen($server_public_host_key) < 4) {
                    return false;
                }
                $temp = unpack('Nlength', Strings::shift($server_public_host_key, 4));
                $rawN = Strings::shift($server_public_host_key, $temp['length']);
                $n = new BigInteger($rawN, -256);
                $nLength = strlen(ltrim($rawN, "\0"));

                /*
                if (strlen($signature) < 4) {
                    return false;
                }
                $temp = unpack('Nlength', Strings::shift($signature, 4));
                $signature = Strings::shift($signature, $temp['length']);

                $rsa = new RSA();
                $rsa->load(['e' => $e, 'n' => $n], 'raw');
                $rsa->setHash('sha1');
                if (!$rsa->verify($this->exchange_hash, $signature, RSA::PADDING_PKCS1)) {
                    //user_error('Bad server signature');
                    return $this->disconnect_helper(NET_SSH2_DISCONNECT_HOST_KEY_NOT_VERIFIABLE);
                }
                */

                if (strlen($signature) < 4) {
                    return false;
                }
                $temp = unpack('Nlength', Strings::shift($signature, 4));
                $s = new BigInteger(Strings::shift($signature, $temp['length']), 256);

                // validate an RSA signature per "8.2 RSASSA-PKCS1-v1_5", "5.2.2 RSAVP1", and "9.1 EMSA-PSS" in the
                // following URL:
                // ftp://ftp.rsasecurity.com/pub/pkcs/pkcs-1/pkcs-1v2-1.pdf

                // also, see SSHRSA.c (rsa2_verifysig) in PuTTy's source.

                if ($s->compare(new BigInteger()) < 0 || $s->compare($n->subtract(new BigInteger(1))) > 0) {
                    $this->disconnect_helper(NET_SSH2_DISCONNECT_KEY_EXCHANGE_FAILED);
                    throw new \RuntimeException('Invalid signature');
                }

                $s = $s->modPow($e, $n);
                $s = $s->toBytes();

                $h = pack('N4H*', 0x00302130, 0x0906052B, 0x0E03021A, 0x05000414, sha1($this->exchange_hash));
                $h = chr(0x01) . str_repeat(chr(0xFF), $nLength - 2 - strlen($h)) . $h;

                if ($s != $h) {
                    //user_error('Bad server signature');
                    return $this->disconnect_helper(NET_SSH2_DISCONNECT_HOST_KEY_NOT_VERIFIABLE);
                }
                break;
            default:
                $this->disconnect_helper(NET_SSH2_DISCONNECT_HOST_KEY_NOT_VERIFIABLE);
                throw new NoSupportedAlgorithmsException('Unsupported signature format');
        }

        return $this->signature_format . ' ' . Base64::encode($this->server_public_host_key);
    }

    /**
     * Returns the exit status of an SSH command or false.
     *
     * @return false|int
     * @access public
     */
    public function getExitStatus()
    {
        if (is_null($this->exit_status)) {
            return false;
        }
        return $this->exit_status;
    }

    /**
     * Returns the number of columns for the terminal window size.
     *
     * @return int
     * @access public
     */
    public function getWindowColumns()
    {
        return $this->windowColumns;
    }

    /**
     * Returns the number of rows for the terminal window size.
     *
     * @return int
     * @access public
     */
    public function getWindowRows()
    {
        return $this->windowRows;
    }

    /**
     * Sets the number of columns for the terminal window size.
     *
     * @param int $value
     * @access public
     */
    public function setWindowColumns($value)
    {
        $this->windowColumns = $value;
    }

    /**
     * Sets the number of rows for the terminal window size.
     *
     * @param int $value
     * @access public
     */
    public function setWindowRows($value)
    {
        $this->windowRows = $value;
    }

    /**
     * Sets the number of columns and rows for the terminal window size.
     *
     * @param int $columns
     * @param int $rows
     * @access public
     */
    public function setWindowSize($columns = 80, $rows = 24)
    {
        $this->windowColumns = $columns;
        $this->windowRows = $rows;
    }

    /**
     * To String Magic Method
     *
     * @return string
     * @access public
     */
    public function __toString()
    {
        return $this->getResourceId();
    }

    /**
     * Get Resource ID
     *
     * We use {} because that symbols should not be in URL according to
     * {@link http://tools.ietf.org/html/rfc3986#section-2 RFC}.
     * It will safe us from any conflicts, because otherwise regexp will
     * match all alphanumeric domains.
     *
     * @return string
     */
    public function getResourceId()
    {
        return '{' . spl_object_hash($this) . '}';
    }

    /**
     * Return existing connection
     *
     * @param string $id
     *
     * @return bool|SSH2 will return false if no such connection
     */
    public static function getConnectionByResourceId($id)
    {
        return isset(self::$connections[$id]) ? self::$connections[$id] : false;
    }

    /**
     * Return all excising connections
     *
     * @return SSH2[]
     */
    public static function getConnections()
    {
        return self::$connections;
    }
}<|MERGE_RESOLUTION|>--- conflicted
+++ resolved
@@ -903,7 +903,7 @@
      * @var bool
      * @access private
      */
-    var $bad_key_size_fix = false;
+    private $bad_key_size_fix = false;
 
     /**
      * The selected decryption algorithm
@@ -911,7 +911,7 @@
      * @var string
      * @access private
      */
-    var $decrypt_algorithm = '';
+    private $decrypt_algorithm = '';
 
 
     /**
@@ -920,7 +920,7 @@
      * @var bool
      * @access private
      */
-    var $retry_connect = false;
+    private $retry_connect = false;
 
     /**
      * Default Constructor.
@@ -1052,7 +1052,7 @@
      *
      * @access public
      */
-    function sendIdentificationStringFirst()
+    public function sendIdentificationStringFirst()
     {
         $this->send_id_string_first = true;
     }
@@ -1066,7 +1066,7 @@
      *
      * @access public
      */
-    function sendIdentificationStringLast()
+    public function sendIdentificationStringLast()
     {
         $this->send_id_string_first = false;
     }
@@ -1080,7 +1080,7 @@
      *
      * @access public
      */
-    function sendKEXINITFirst()
+    public function sendKEXINITFirst()
     {
         $this->send_kex_first = true;
     }
@@ -1094,7 +1094,7 @@
      *
      * @access public
      */
-    function sendKEXINITLast()
+    public function sendKEXINITLast()
     {
         $this->send_kex_first = false;
     }
@@ -1986,7 +1986,7 @@
      */
     private function encryption_algorithm_to_key_size($algorithm)
     {
-        if ($this->bad_key_size_fix && $this->_bad_algorithm_candidate($algorithm)) {
+        if ($this->bad_key_size_fix && $this->bad_algorithm_candidate($algorithm)) {
             return 16;
         }
 
@@ -2073,7 +2073,7 @@
      * @return bool
      * @access private
      */
-    function _bad_algorithm_candidate($algorithm)
+    private function bad_algorithm_candidate($algorithm)
     {
         switch ($algorithm) {
             case 'arcfour256':
@@ -2166,19 +2166,14 @@
 
             $response = $this->get_binary_packet();
             if ($response === false) {
-<<<<<<< HEAD
-                throw new \RuntimeException('Connection closed by server');
-=======
                 if ($this->retry_connect) {
                     $this->retry_connect = false;
-                    if (!$this->_connect()) {
+                    if (!$this->connect()) {
                         return false;
                     }
-                    return $this->_login_helper($username, $password);
-                }
-                user_error('Connection closed by server');
-                return false;
->>>>>>> c4be6839
+                    return $this->login_helper($username, $password);
+                }
+                throw new \RuntimeException('Connection closed by server');
             }
 
             if (strlen($response) < 4) {
@@ -3200,9 +3195,9 @@
      * @param int $reason
      * @access private
      */
-    function _reset_connection($reason)
-    {
-        $this->_disconnect($reason);
+    private function reset_connection($reason)
+    {
+        $this->disconnect_helper($reason);
         $this->decrypt = $this->encrypt = false;
         $this->decrypt_block_size = $this->encrypt_block_size = 8;
         $this->hmac_check = $this->hmac_create = false;
@@ -3251,17 +3246,12 @@
         // "implementations SHOULD check that the packet length is reasonable"
         // PuTTY uses 0x9000 as the actual max packet size and so to shall we
         if ($remaining_length < -$this->decrypt_block_size || $remaining_length > 0x9000 || $remaining_length % $this->decrypt_block_size != 0) {
-<<<<<<< HEAD
+            if (!$this->bad_key_size_fix && $this->bad_algorithm_candidate($this->decrypt_algorithm) && !($this->bitmap & SSH2::MASK_LOGIN)) {
+                $this->bad_key_size_fix = true;
+                $this->reset_connection(NET_SSH2_DISCONNECT_KEY_EXCHANGE_FAILED);
+                return false;
+            }
             throw new \RuntimeException('Invalid size');
-=======
-            if (!$this->bad_key_size_fix && $this->_bad_algorithm_candidate($this->decrypt_algorithm) && !($this->bitmap & SSH2::MASK_LOGIN)) {
-                $this->bad_key_size_fix = true;
-                $this->_reset_connection(NET_SSH2_DISCONNECT_KEY_EXCHANGE_FAILED);
-                return false;
-            }
-            user_error('Invalid size');
-            return false;
->>>>>>> c4be6839
         }
 
         $buffer = '';
