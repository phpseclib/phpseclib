<?php

/**
 * Pure-PHP implementation of SSHv2.
 *
 * PHP version 5
 *
 * Here are some examples of how to use this library:
 * <code>
 * <?php
 *    include 'vendor/autoload.php';
 *
 *    $ssh = new \phpseclib3\Net\SSH2('www.domain.tld');
 *    if (!$ssh->login('username', 'password')) {
 *        exit('Login Failed');
 *    }
 *
 *    echo $ssh->exec('pwd');
 *    echo $ssh->exec('ls -la');
 * ?>
 * </code>
 *
 * <code>
 * <?php
 *    include 'vendor/autoload.php';
 *
 *    $key = \phpseclib3\Crypt\PublicKeyLoader::load('...', '(optional) password');
 *
 *    $ssh = new \phpseclib3\Net\SSH2('www.domain.tld');
 *    if (!$ssh->login('username', $key)) {
 *        exit('Login Failed');
 *    }
 *
 *    echo $ssh->read('username@username:~$');
 *    $ssh->write("ls -la\n");
 *    echo $ssh->read('username@username:~$');
 * ?>
 * </code>
 *
 * @author    Jim Wigginton <terrafrost@php.net>
 * @copyright 2007 Jim Wigginton
 * @license   http://www.opensource.org/licenses/mit-license.html  MIT License
 * @link      http://phpseclib.sourceforge.net
 */

declare(strict_types=1);

namespace phpseclib3\Net;

use phpseclib3\Common\Functions\Strings;
use phpseclib3\Crypt\Blowfish;
use phpseclib3\Crypt\ChaCha20;
use phpseclib3\Crypt\Common\PrivateKey;
use phpseclib3\Crypt\Common\PublicKey;
use phpseclib3\Crypt\Common\SymmetricKey;
use phpseclib3\Crypt\DH;
use phpseclib3\Crypt\DSA;
use phpseclib3\Crypt\EC;
use phpseclib3\Crypt\Hash;
use phpseclib3\Crypt\Random;
use phpseclib3\Crypt\RC4;
use phpseclib3\Crypt\Rijndael;
use phpseclib3\Crypt\RSA;
use phpseclib3\Crypt\TripleDES;
use phpseclib3\Crypt\Twofish;
use phpseclib3\Exception\ConnectionClosedException;
use phpseclib3\Exception\InsufficientSetupException;
use phpseclib3\Exception\InvalidArgumentException;
use phpseclib3\Exception\InvalidPacketLengthException;
use phpseclib3\Exception\LengthException;
use phpseclib3\Exception\LogicException;
use phpseclib3\Exception\NoSupportedAlgorithmsException;
use phpseclib3\Exception\RuntimeException;
use phpseclib3\Exception\TimeoutException;
use phpseclib3\Exception\UnableToConnectException;
use phpseclib3\Exception\UnexpectedValueException;
use phpseclib3\Exception\UnsupportedAlgorithmException;
use phpseclib3\Exception\UnsupportedCurveException;
use phpseclib3\Math\BigInteger;
use phpseclib3\Net\SSH2\ChannelConnectionFailureReason;
use phpseclib3\Net\SSH2\DisconnectReason;
use phpseclib3\Net\SSH2\MessageType;
use phpseclib3\Net\SSH2\MessageTypeExtra;
use phpseclib3\Net\SSH2\TerminalMode;
use phpseclib3\System\SSH\Agent;

/**
 * Pure-PHP implementation of SSHv2.
 *
 * @author  Jim Wigginton <terrafrost@php.net>
 */
class SSH2
{
    /**#@+
     * Compression Types
     *
     */
    /**
     * No compression
     */
    public const NET_SSH2_COMPRESSION_NONE = 1;
    /**
     * zlib compression
     */
    public const NET_SSH2_COMPRESSION_ZLIB = 2;
    /**
     * zlib@openssh.com
     */
    public const NET_SSH2_COMPRESSION_ZLIB_AT_OPENSSH = 3;
    /**#@-*/

    // Execution Bitmap Masks
    public const MASK_CONSTRUCTOR   = 0x00000001;
    public const MASK_CONNECTED     = 0x00000002;
    public const MASK_LOGIN_REQ     = 0x00000004;
    public const MASK_LOGIN         = 0x00000008;
    public const MASK_SHELL         = 0x00000010;
    public const MASK_DISCONNECT    = 0x00000020;

    /*
     * Channel constants
     *
     * RFC4254 refers not to client and server channels but rather to sender and recipient channels.  we don't refer
     * to them in that way because RFC4254 toggles the meaning. the client sends a SSH_MSG_CHANNEL_OPEN message with
     * a sender channel and the server sends a SSH_MSG_CHANNEL_OPEN_CONFIRMATION in response, with a sender and a
     * recipient channel.  at first glance, you might conclude that SSH_MSG_CHANNEL_OPEN_CONFIRMATION's sender channel
     * would be the same thing as SSH_MSG_CHANNEL_OPEN's sender channel, but it's not, per this snippet:
     *     The 'recipient channel' is the channel number given in the original
     *     open request, and 'sender channel' is the channel number allocated by
     *     the other side.
     *
     * @see \phpseclib3\Net\SSH2::send_channel_packet()
     * @see \phpseclib3\Net\SSH2::get_channel_packet()
     */
    public const CHANNEL_EXEC          = 1; // PuTTy uses 0x100
    public const CHANNEL_SHELL         = 2;
    public const CHANNEL_SUBSYSTEM     = 3;
    public const CHANNEL_AGENT_FORWARD = 4;
    public const CHANNEL_KEEP_ALIVE    = 5;

    /**
     * Returns the message numbers
     *
     * @see \phpseclib3\Net\SSH2::getLog()
     */
    public const LOG_SIMPLE = 1;
    /**
     * Returns the message content
     *
     * @see \phpseclib3\Net\SSH2::getLog()
     */
    public const LOG_COMPLEX = 2;
    /**
     * Outputs the content real-time
     */
    public const LOG_REALTIME = 3;
    /**
     * Dumps the content real-time to a file
     */
    public const LOG_REALTIME_FILE = 4;
    /**
     * Outputs the message numbers real-time
     */
    public const LOG_SIMPLE_REALTIME = 5;
    /*
     * Dumps the message numbers real-time
     */
    public const LOG_REALTIME_SIMPLE = 5;
    /**
     * Make sure that the log never gets larger than this
     *
     * @see \phpseclib3\Net\SSH2::getLog()
     */
    public const LOG_MAX_SIZE = 1048576; // 1024 * 1024

    /**
     * Returns when a string matching $expect exactly is found
     *
     * @see \phpseclib3\Net\SSH2::read()
     */
    public const READ_SIMPLE = 1;
    /**
     * Returns when a string matching the regular expression $expect is found
     *
     * @see \phpseclib3\Net\SSH2::read()
     */
    public const READ_REGEX = 2;
    /**
     * Returns whenever a data packet is received.
     *
     * Some data packets may only contain a single character so it may be necessary
     * to call read() multiple times when using this option
     *
     * @see \phpseclib3\Net\SSH2::read()
     */
    public const READ_NEXT = 3;

    /**
     * The SSH identifier
     */
    private string $identifier;

    /**
     * The Socket Object
     *
     * @var resource|closed-resource|null
     */
    public $fsock;

    /**
     * Execution Bitmap
     *
     * The bits that are set represent functions that have been called already.  This is used to determine
     * if a requisite function has been successfully executed.  If not, an error should be thrown.
     */
    protected int $bitmap = 0;

    /**
     * Error information
     *
     * @see self::getErrors()
     * @see self::getLastError()
     */
    private array $errors = [];

    /**
     * Server Identifier
     *
     * @see self::getServerIdentification()
     */
    protected string|false $server_identifier = false;

    /**
     * Key Exchange Algorithms
     *
     * @see self::getKexAlgorithims()
     */
    private array|false $kex_algorithms = false;

    /**
     * Key Exchange Algorithm
     *
     * @see self::getMethodsNegotiated()
     */
    private string|false $kex_algorithm = false;

    /**
     * Minimum Diffie-Hellman Group Bit Size in RFC 4419 Key Exchange Methods
     *
     * @see self::_key_exchange()
     */
    private int $kex_dh_group_size_min = 1536;

    /**
     * Preferred Diffie-Hellman Group Bit Size in RFC 4419 Key Exchange Methods
     *
     * @see self::_key_exchange()
     */
    private int $kex_dh_group_size_preferred = 2048;

    /**
     * Maximum Diffie-Hellman Group Bit Size in RFC 4419 Key Exchange Methods
     *
     * @see self::_key_exchange()
     */
    private int $kex_dh_group_size_max = 4096;

    /**
     * Server Host Key Algorithms
     *
     * @see self::getServerHostKeyAlgorithms()
     */
    private array|false $server_host_key_algorithms = false;

    /**
     * Supported Private Key Algorithms
     *
     * In theory this should be the same as the Server Host Key Algorithms but, in practice,
     * some servers (eg. Azure) will support rsa-sha2-512 as a server host key algorithm but
     * not a private key algorithm
     *
     * @see self::privatekey_login()
     * @var array|false
     */
    private $supported_private_key_algorithms = false;

    /**
     * Encryption Algorithms: Client to Server
     *
     * @see self::getEncryptionAlgorithmsClient2Server()
     */
    private array|false $encryption_algorithms_client_to_server = false;

    /**
     * Encryption Algorithms: Server to Client
     *
     * @see self::getEncryptionAlgorithmsServer2Client()
     */
    private array|false $encryption_algorithms_server_to_client = false;

    /**
     * MAC Algorithms: Client to Server
     *
     * @see self::getMACAlgorithmsClient2Server()
     */
    private array|false $mac_algorithms_client_to_server = false;

    /**
     * MAC Algorithms: Server to Client
     *
     * @see self::getMACAlgorithmsServer2Client()
     */
    private array|false $mac_algorithms_server_to_client = false;

    /**
     * Compression Algorithms: Client to Server
     *
     * @see self::getCompressionAlgorithmsClient2Server()
     */
    private array|false $compression_algorithms_client_to_server = false;

    /**
     * Compression Algorithms: Server to Client
     *
     * @see self::getCompressionAlgorithmsServer2Client()
     */
    private array|false $compression_algorithms_server_to_client = false;

    /**
     * Languages: Server to Client
     */
    private array|false $languages_server_to_client = false;

    /**
     * Languages: Client to Server
     */
    private array|false $languages_client_to_server = false;

    /**
     * Preferred Algorithms
     *
     * @see self::setPreferredAlgorithms()
     */
    private array $preferred = [];

    /**
     * Block Size for Server to Client Encryption
     *
     * "Note that the length of the concatenation of 'packet_length',
     *  'padding_length', 'payload', and 'random padding' MUST be a multiple
     *  of the cipher block size or 8, whichever is larger.  This constraint
     *  MUST be enforced, even when using stream ciphers."
     *
     *  -- http://tools.ietf.org/html/rfc4253#section-6
     *
     * @see self::__construct()
     * @see self::send_binary_packet()
     */
    private int $encrypt_block_size = 8;

    /**
     * Block Size for Client to Server Encryption
     *
     * @see self::__construct()
     * @see self::get_binary_packet()
     */
    private int $decrypt_block_size = 8;

    /**
     * Server to Client Encryption Object
     *
     * @see self::get_binary_packet()
     */
    private SymmetricKey|false $decrypt = false;

    /**
     * Decryption Algorithm Name
     */
    private string|null $decryptName;

    /**
     * Decryption Invocation Counter
     *
     * Used by GCM
     */
    private string|null $decryptInvocationCounter;

    /**
     * Fixed Part of Nonce
     *
     * Used by GCM
     */
    private string|null $decryptFixedPart;

    /**
     * Server to Client Length Encryption Object
     *
     * @see self::get_binary_packet()
     */
    private SymmetricKey|false $lengthDecrypt = false;

    /**
     * Client to Server Encryption Object
     *
     * @see self::send_binary_packet()
     */
    private SymmetricKey|false $encrypt = false;

    /**
     * Encryption Algorithm Name
     */
    private string|null $encryptName;

    /**
     * Encryption Invocation Counter
     *
     * Used by GCM
     */
    private string|null $encryptInvocationCounter;

    /**
     * Fixed Part of Nonce
     *
     * Used by GCM
     */
    private string|null $encryptFixedPart;

    /**
     * Client to Server Length Encryption Object
     *
     * @see self::send_binary_packet()
     */
    private SymmetricKey|false $lengthEncrypt = false;

    /**
     * Client to Server HMAC Object
     *
     * @see self::send_binary_packet()
     */
    private Hash|\stdClass|false $hmac_create = false;

    /**
     * Client to Server HMAC Name
     */
    private string|false $hmac_create_name;

    /**
     * Client to Server ETM
     */
    private int|false $hmac_create_etm;

    /**
     * Server to Client HMAC Object
     *
     * @see self::get_binary_packet()
     */
    private Hash|\stdClass|false $hmac_check = false;

    /**
     * Server to Client HMAC Name
     */
    private string|false $hmac_check_name;

    /**
     * Server to Client ETM
     */
    private int|false $hmac_check_etm;

    /**
     * Size of server to client HMAC
     *
     * We need to know how big the HMAC will be for the server to client direction so that we know how many bytes to read.
     * For the client to server side, the HMAC object will make the HMAC as long as it needs to be.  All we need to do is
     * append it.
     *
     * @see self::get_binary_packet()
     */
    private int|false $hmac_size = false;

    /**
     * Server Public Host Key
     *
     * @see self::getServerPublicHostKey()
     */
    private string $server_public_host_key;

    /**
     * Session identifier
     *
     * "The exchange hash H from the first key exchange is additionally
     *  used as the session identifier, which is a unique identifier for
     *  this connection."
     *
     *  -- http://tools.ietf.org/html/rfc4253#section-7.2
     *
     * @see self::key_exchange()
     */
    private string|false $session_id = false;

    /**
     * Exchange hash
     *
     * The current exchange hash
     *
     * @see self::key_exchange()
     */
    private string|false $exchange_hash = false;

    /**
     * Send Sequence Number
     *
     * See 'Section 6.4.  Data Integrity' of rfc4253 for more info.
     *
     * @see self::send_binary_packet()
     */
    private int $send_seq_no = 0;

    /**
     * Get Sequence Number
     *
     * See 'Section 6.4.  Data Integrity' of rfc4253 for more info.
     *
     * @see self::get_binary_packet()
     */
    private int $get_seq_no = 0;

    /**
     * Server Channels
     *
     * Maps client channels to server channels
     *
     * @see self::get_channel_packet()
     * @see self::exec()
     */
    protected array $server_channels = [];

    /**
     * Channel Read Buffers
     *
     * If a client requests a packet from one channel but receives two packets from another those packets should
     * be placed in a buffer
     *
     * @see self::get_channel_packet()
     * @see self::exec()
     */
    private array $channel_buffers = [];

    /**
     * Channel Write Buffers
     *
     * If a client sends a packet and receives a timeout error mid-transmission, buffer the data written so it
     * can be de-duplicated upon resuming write
     *
     * @see self::send_channel_packet()
     * @var array
     */
    private $channel_buffers_write = [];

    /**
     * Channel Status
     *
     * Contains the type of the last sent message
     *
     * @see self::get_channel_packet()
     */
    protected array $channel_status = [];

    /**
     * The identifier of the interactive channel which was opened most recently
     *
     * @see self::getInteractiveChannelId()
     */
    private int $channel_id_last_interactive = 0;

    /**
     * Packet Size
     *
     * Maximum packet size indexed by channel
     *
     * @see self::send_channel_packet()
     */
    private array $packet_size_client_to_server = [];

    /**
     * Message Number Log
     *
     * @see self::getLog()
     */
    private array $message_number_log = [];

    /**
     * Message Log
     *
     * @see self::getLog()
     */
    private array $message_log = [];

    /**
     * The Window Size
     *
     * Bytes the other party can send before it must wait for the window to be adjusted (0x7FFFFFFF = 2GB)
     *
     * @see self::send_channel_packet()
     * @see self::exec()
     */
    protected int $window_size = 0x7FFFFFFF;

    /**
     * What we resize the window to
     *
     * When PuTTY resizes the window it doesn't add an additional 0x7FFFFFFF bytes - it adds 0x40000000 bytes.
     * Some SFTP clients (GoAnywhere) don't support adding 0x7FFFFFFF to the window size after the fact so
     * we'll just do what PuTTY does
     *
     * @see self::_send_channel_packet()
     * @see self::exec()
     */
    private int $window_resize = 0x40000000;

    /**
     * Window size, server to client
     *
     * Window size indexed by channel
     *
     * @see self::send_channel_packet()
     */
    protected array $window_size_server_to_client = [];

    /**
     * Window size, client to server
     *
     * Window size indexed by channel
     *
     * @see self::get_channel_packet()
     */
    private array $window_size_client_to_server = [];

    /**
     * Server signature
     *
     * Verified against $this->session_id
     *
     * @see self::getServerPublicHostKey()
     */
    private string $signature = '';

    /**
     * Server signature format
     *
     * ssh-rsa or ssh-dss.
     *
     * @see self::getServerPublicHostKey()
     */
    private string $signature_format = '';

    /**
     * Interactive Buffer
     *
     * @see self::read()
     */
    private string $interactiveBuffer = '';

    /**
     * Current log size
     *
     * Should never exceed self::LOG_MAX_SIZE
     *
     * @see self::_send_binary_packet()
     * @see self::_get_binary_packet()
     */
    private int $log_size;

    /**
     * Timeout
     *
     * @see SSH2::setTimeout()
     */
    protected int|null $timeout = null;

    /**
     * Current Timeout
     *
     * @see SSH2::get_channel_packet()
     */
    protected int|float|null $curTimeout = null;

    /**
     * Keep Alive Interval
     *
     * @see self::setKeepAlive()
     */
    private int|null $keepAlive = null;

    /**
     * Real-time log file pointer
     *
     * @see self::_append_log()
     * @var resource|closed-resource
     */
    private $realtime_log_file;

    /**
     * Real-time log file size
     *
     * @see self::_append_log()
     */
    private int $realtime_log_size;

    /**
     * Has the signature been validated?
     *
     * @see self::getServerPublicHostKey()
     */
    private bool $signature_validated = false;

    /**
     * Real-time log file wrap boolean
     *
     * @see self::_append_log()
     */
    private bool $realtime_log_wrap;

    /**
     * Flag to suppress stderr from output
     *
     * @see self::enableQuietMode()
     */
    private bool $quiet_mode = false;

    /**
     * Time of last read/write network activity
     */
    private float|null $last_packet = null;

    /**
     * Exit status returned from ssh if any
     */
    private int|null $exit_status = null;

    /**
     * Flag to request a PTY when using exec()
     *
     * @see self::enablePTY()
     */
    private bool $request_pty = false;

    /**
     * Contents of stdError
     */
    private string $stdErrorLog;

    /**
     * The Last Interactive Response
     *
     * @see self::_keyboard_interactive_process()
     */
    private string $last_interactive_response = '';

    /**
     * Keyboard Interactive Request / Responses
     *
     * @see self::_keyboard_interactive_process()
     */
    private array $keyboard_requests_responses = [];

    /**
     * Banner Message
     *
     * Quoting from the RFC, "in some jurisdictions, sending a warning message before
     * authentication may be relevant for getting legal protection."
     *
     * @see self::_filter()
     * @see self::getBannerMessage()
     */
    private string $banner_message = '';

    /**
     * Did read() timeout or return normally?
     *
     * @see self::isTimeout()
     */
    protected bool $is_timeout = false;

    /**
     * Log Boundary
     *
     * @see self::_format_log()
     */
    private string $log_boundary = ':';

    /**
     * Log Long Width
     *
     * @see self::_format_log()
     */
    private int $log_long_width = 65;

    /**
     * Log Short Width
     *
     * @see self::_format_log()
     */
    private int $log_short_width = 16;

    /**
     * Hostname
     *
     * @see self::__construct()
     * @see self::_connect()
     */
    private string $host;

    /**
     * Port Number
     *
     * @see self::__construct()
     * @see self::connect()
     */
    private int $port;

    /**
     * Number of columns for terminal window size
     *
     * @see self::getWindowColumns()
     * @see self::setWindowColumns()
     * @see self::setWindowSize()
     */
    private int $windowColumns = 80;

    /**
     * Number of columns for terminal window size
     *
     * @see self::getWindowRows()
     * @see self::setWindowRows()
     * @see self::setWindowSize()
     */
    private int $windowRows = 24;

    /**
     * Crypto Engine
     *
     * @see self::setCryptoEngine()
     * @see self::_key_exchange()
     */
    private static int|false $crypto_engine = false;

    /**
     * A System_SSH_Agent for use in the SSH2 Agent Forwarding scenario
     */
    private Agent $agent;

    /**
     * Connection storage to replicates ssh2 extension functionality:
     * {@link http://php.net/manual/en/wrappers.ssh2.php#refsect1-wrappers.ssh2-examples}
     *
     * @var array<string, \WeakReference<SSH2>>
     */
    private static array $connections;

    /**
     * Send the identification string first?
     */
    private bool $send_id_string_first = true;

    /**
     * Send the key exchange initiation packet first?
     */
    private bool $send_kex_first = true;

    /**
     * Some versions of OpenSSH incorrectly calculate the key size
     */
    private bool $bad_key_size_fix = false;

    /**
     * Should we try to re-connect to re-establish keys?
     */
    private bool $login_credentials_finalized = false;

    /**
     * Binary Packet Buffer
     */
    private object|null $binary_packet_buffer = null;

    /**
     * Authentication Credentials
     */
    protected array $auth = [];

    /**
     * Terminal
     */
    private string $term = 'vt100';

    /**
     * The authentication methods that may productively continue authentication.
     *
     * @see https://tools.ietf.org/html/rfc4252#section-5.1
     */
    private array|null $auth_methods_to_continue = null;

    /**
     * Compression method
     */
    private int $compress = self::NET_SSH2_COMPRESSION_NONE;

    /**
     * Decompression method
     */
    private int $decompress = self::NET_SSH2_COMPRESSION_NONE;

    /**
     * Compression context
     *
     * @var resource|false|null
     */
    private $compress_context;

    /**
     * Decompression context
     *
     * @var resource|object
     */
    private $decompress_context;

    /**
     * Regenerate Compression Context
     */
    private bool $regenerate_compression_context = false;

    /**
     * Regenerate Decompression Context
     */
    private bool $regenerate_decompression_context = false;

    /**
     * Smart multi-factor authentication flag
     */
    private bool $smartMFA = true;

    /**
     * How many channels are currently opened
     *
     * @var int
     */
    private $channelCount = 0;

    /**
     * Does the server support multiple channels? If not then error out
     * when multiple channels are attempted to be opened
     *
     * @var bool
     */
    private $errorOnMultipleChannels;

    /**
     * Bytes Transferred Since Last Key Exchange
     *
     * Includes outbound and inbound totals
     *
     * @var int
     */
    private $bytesTransferredSinceLastKEX = 0;

    /**
     * After how many transferred byte should phpseclib initiate a key re-exchange?
     *
     * @var int
     */
    private $doKeyReexchangeAfterXBytes = 1024 * 1024 * 1024;

    /**
     * Has a key re-exchange been initialized?
     *
     * @var bool
     * @access private
     */
    private $keyExchangeInProgress = false;

    /**
     * KEX Buffer
     *
     * If we're in the middle of a key exchange we want to buffer any additional packets we get until
     * the key exchange is over
     *
     * @see self::_get_binary_packet()
     * @see self::_key_exchange()
     * @see self::exec()
     * @var array
     * @access private
     */
    private $kex_buffer = [];

    /**
     * Strict KEX Flag
     *
     * If kex-strict-s-v00@openssh.com is present in the first KEX packet it need not
     * be present in subsequent packet
     *
     * @see self::_key_exchange()
     * @see self::exec()
     * @var array
     * @access private
     */
    private $strict_kex_flag = false;

    /**
     * Default Constructor.
     *
     * $host can either be a string, representing the host, or a stream resource.
     * If $host is a stream resource then $port doesn't do anything, altho $timeout
     * still will be used
     *
     * @see self::login()
     */
    public function __construct($host, int $port = 22, int $timeout = 10)
    {
        self::$connections[$this->getResourceId()] = \WeakReference::create($this);

        $this->timeout = $timeout;

        if (is_resource($host)) {
            $this->fsock = $host;
            return;
        }

        if (Strings::is_stringable($host)) {
            $this->host = $host;
            $this->port = $port;
        }
    }

    /**
     * Set Crypto Engine Mode
     *
     * Possible $engine values:
     * OpenSSL, Eval, PHP
     */
    public static function setCryptoEngine(int $engine): void
    {
        self::$crypto_engine = $engine;
    }

    /**
     * Send Identification String First
     *
     * https://tools.ietf.org/html/rfc4253#section-4.2 says "when the connection has been established,
     * both sides MUST send an identification string". It does not say which side sends it first. In
     * theory it shouldn't matter but it is a fact of life that some SSH servers are simply buggy
     */
    public function sendIdentificationStringFirst(): void
    {
        $this->send_id_string_first = true;
    }

    /**
     * Send Identification String Last
     *
     * https://tools.ietf.org/html/rfc4253#section-4.2 says "when the connection has been established,
     * both sides MUST send an identification string". It does not say which side sends it first. In
     * theory it shouldn't matter but it is a fact of life that some SSH servers are simply buggy
     */
    public function sendIdentificationStringLast(): void
    {
        $this->send_id_string_first = false;
    }

    /**
     * Send SSH_MSG_KEXINIT First
     *
     * https://tools.ietf.org/html/rfc4253#section-7.1 says "key exchange begins by each sending
     * sending the [SSH_MSG_KEXINIT] packet". It does not say which side sends it first. In theory
     * it shouldn't matter but it is a fact of life that some SSH servers are simply buggy
     */
    public function sendKEXINITFirst(): void
    {
        $this->send_kex_first = true;
    }

    /**
     * Send SSH_MSG_KEXINIT Last
     *
     * https://tools.ietf.org/html/rfc4253#section-7.1 says "key exchange begins by each sending
     * sending the [SSH_MSG_KEXINIT] packet". It does not say which side sends it first. In theory
     * it shouldn't matter but it is a fact of life that some SSH servers are simply buggy
     */
    public function sendKEXINITLast(): void
    {
        $this->send_kex_first = false;
    }

    /**
     * stream_select wrapper
     *
     * Quoting https://stackoverflow.com/a/14262151/569976,
     * "The general approach to `EINTR` is to simply handle the error and retry the operation again"
     *
     * This wrapper does that loop
     */
    private static function stream_select(&$read, &$write, &$except, $seconds, $microseconds = null)
    {
        $remaining = $seconds + $microseconds / 1000000;
        $start = microtime(true);
        while (true) {
            $result = @stream_select($read, $write, $except, $seconds, $microseconds);
            if ($result !== false) {
                return $result;
            }
            $elapsed = microtime(true) - $start;
            $seconds = (int) ($remaining - floor($elapsed));
            $microseconds = (int) (1000000 * ($remaining - $seconds));
            if ($elapsed >= $remaining) {
                return false;
            }
        }
    }

    /**
     * Connect to an SSHv2 server
     *
     * @throws UnexpectedValueException on receipt of unexpected packets
     * @throws RuntimeException on other errors
     */
    private function connect()
    {
        if ($this->bitmap & self::MASK_CONSTRUCTOR) {
            return;
        }

        $this->bitmap |= self::MASK_CONSTRUCTOR;

        $this->curTimeout = $this->timeout;

        if (!is_resource($this->fsock)) {
            $start = microtime(true);
            // with stream_select a timeout of 0 means that no timeout takes place;
            // with fsockopen a timeout of 0 means that you instantly timeout
            // to resolve this incompatibility a timeout of 100,000 will be used for fsockopen if timeout is 0
            $this->fsock = @fsockopen($this->host, $this->port, $errno, $errstr, $this->curTimeout == 0 ? 100000 : $this->curTimeout);
            if (!$this->fsock) {
                $host = $this->host . ':' . $this->port;
                throw new UnableToConnectException(rtrim("Cannot connect to $host. Error $errno. $errstr"));
            }
            $elapsed = microtime(true) - $start;

            if ($this->curTimeout) {
                $this->curTimeout -= $elapsed;
                if ($this->curTimeout < 0) {
                    throw new RuntimeException('Connection timed out whilst attempting to open socket connection');
                }
            }

            if (defined('NET_SSH2_LOGGING')) {
                $this->append_log('(fsockopen took ' . round($elapsed, 4) . 's)', '');
            }
        }

        $this->identifier = $this->generate_identifier();

        if ($this->send_id_string_first) {
            $start = microtime(true);
            fwrite($this->fsock, $this->identifier . "\r\n");
            $elapsed = round(microtime(true) - $start, 4);
            if (defined('NET_SSH2_LOGGING')) {
                $this->append_log("-> (network: $elapsed)", $this->identifier . "\r\n");
            }
        }

        /* According to the SSH2 specs,

          "The server MAY send other lines of data before sending the version
           string.  Each line SHOULD be terminated by a Carriage Return and Line
           Feed.  Such lines MUST NOT begin with "SSH-", and SHOULD be encoded
           in ISO-10646 UTF-8 [RFC3629] (language is not specified).  Clients
           MUST be able to process such lines." */
        $data = '';
        $totalElapsed = 0;
        while (!feof($this->fsock) && !preg_match('#(.*)^(SSH-(\d\.\d+).*)#ms', $data, $matches)) {
            $line = '';
            while (true) {
                if ($this->curTimeout) {
                    if ($this->curTimeout < 0) {
                        throw new RuntimeException('Connection timed out whilst receiving server identification string');
                    }
                    $read = [$this->fsock];
                    $write = $except = null;
                    $start = microtime(true);
                    $sec = (int) floor($this->curTimeout);
                    $usec = (int) (1000000 * ($this->curTimeout - $sec));
                    if (static::stream_select($read, $write, $except, $sec, $usec) === false) {
                        throw new RuntimeException('Connection timed out whilst receiving server identification string');
                    }
                    $elapsed = microtime(true) - $start;
                    $totalElapsed += $elapsed;
                    $this->curTimeout -= $elapsed;
                }

                $temp = stream_get_line($this->fsock, 255, "\n");
                if ($temp === false) {
                    throw new RuntimeException('Error reading SSH identification string; are you sure you\'re connecting to an SSH server?');
                }

                $line .= $temp;
                if (strlen($temp) == 255) {
                    continue;
                }

                $line .= "\n";

                break;
            }

            $data .= $line;
        }

        if (defined('NET_SSH2_LOGGING')) {
            $this->append_log('<- (network: ' . round($totalElapsed, 4) . ')', $line);
        }

        if (feof($this->fsock)) {
            $this->bitmap = 0;
            throw new ConnectionClosedException('Connection closed by server; are you sure you\'re connected to an SSH server?');
        }

        $extra = $matches[1];

        $this->server_identifier = trim($data, "\r\n");
        if (strlen($extra)) {
            $this->errors[] = $data;
        }

        if (version_compare($matches[3], '1.99', '<')) {
            $this->bitmap = 0;
            throw new UnableToConnectException("Cannot connect to SSH $matches[3] servers");
        }

        // Ubuntu's OpenSSH from 5.8 to 6.9 didn't work with multiple channels. see
        // https://bugs.launchpad.net/ubuntu/+source/openssh/+bug/1334916 for more info.
        // https://lists.ubuntu.com/archives/oneiric-changes/2011-July/005772.html discusses
        // when consolekit was incorporated.
        // https://marc.info/?l=openssh-unix-dev&m=163409903417589&w=2 discusses some of the
        // issues with how Ubuntu incorporated consolekit
        $pattern = '#^SSH-2\.0-OpenSSH_([\d.]+)[^ ]* Ubuntu-.*$#';
        $match = preg_match($pattern, $this->server_identifier, $matches);
        $match = $match && version_compare('5.8', $matches[1], '<=');
        $match = $match && version_compare('6.9', $matches[1], '>=');
        $this->errorOnMultipleChannels = $match;

        if (!$this->send_id_string_first) {
            $start = microtime(true);
            fwrite($this->fsock, $this->identifier . "\r\n");
            $elapsed = round(microtime(true) - $start, 4);
            if (defined('NET_SSH2_LOGGING')) {
                $this->append_log("-> (network: $elapsed)", $this->identifier . "\r\n");
            }
        }

        $this->last_packet = microtime(true);

        if (!$this->send_kex_first) {
            $response = $this->get_binary_packet_or_close(MessageType::KEXINIT);
            $this->key_exchange($response);
        }

        if ($this->send_kex_first) {
            $this->key_exchange();
        }

        $this->bitmap |= self::MASK_CONNECTED;

        return true;
    }

    /**
     * Generates the SSH identifier
     *
     * You should overwrite this method in your own class if you want to use another identifier
     */
    private function generate_identifier(): string
    {
        $identifier = 'SSH-2.0-phpseclib_3.0';

        $ext = [];
        if (extension_loaded('sodium')) {
            $ext[] = 'libsodium';
        }

        if (extension_loaded('openssl')) {
            $ext[] = 'openssl';
        }

        if (extension_loaded('gmp')) {
            $ext[] = 'gmp';
        } elseif (extension_loaded('bcmath')) {
            $ext[] = 'bcmath';
        }

        if (!empty($ext)) {
            $identifier .= ' (' . implode(', ', $ext) . ')';
        }

        return $identifier;
    }

    /**
     * Key Exchange
     *
     * @param string|bool $kexinit_payload_server optional
     * @throws UnexpectedValueException on receipt of unexpected packets
     * @throws RuntimeException on other errors
     * @throws NoSupportedAlgorithmsException when none of the algorithms phpseclib has loaded are compatible
     */
    private function key_exchange($kexinit_payload_server = false): bool
    {
        $this->bytesTransferredSinceLastKEX = 0;

        $preferred = $this->preferred;
        // for the initial key exchange $send_kex is true (no key re-exchange has been started)
        // for phpseclib initiated key exchanges $send_kex is false
        $send_kex = !$this->keyExchangeInProgress;
        $this->keyExchangeInProgress = true;

        $kex_algorithms = $preferred['kex'] ??
            SSH2::getSupportedKEXAlgorithms();
        $server_host_key_algorithms = $preferred['hostkey'] ??
            SSH2::getSupportedHostKeyAlgorithms();
        $s2c_encryption_algorithms = $preferred['server_to_client']['crypt'] ??
            SSH2::getSupportedEncryptionAlgorithms();
        $c2s_encryption_algorithms = $preferred['client_to_server']['crypt'] ??
            SSH2::getSupportedEncryptionAlgorithms();
        $s2c_mac_algorithms = $preferred['server_to_client']['mac'] ??
            SSH2::getSupportedMACAlgorithms();
        $c2s_mac_algorithms = $preferred['client_to_server']['mac'] ??
            SSH2::getSupportedMACAlgorithms();
        $s2c_compression_algorithms = $preferred['server_to_client']['comp'] ??
            SSH2::getSupportedCompressionAlgorithms();
        $c2s_compression_algorithms = $preferred['client_to_server']['comp'] ??
            SSH2::getSupportedCompressionAlgorithms();

        $kex_algorithms = array_merge($kex_algorithms, ['ext-info-c', 'kex-strict-c-v00@openssh.com']);

        // some SSH servers have buggy implementations of some of the above algorithms
        switch (true) {
            case $this->server_identifier == 'SSH-2.0-SSHD':
            case substr($this->server_identifier, 0, 13) == 'SSH-2.0-DLINK':
                if (!isset($preferred['server_to_client']['mac'])) {
                    $s2c_mac_algorithms = array_values(array_diff(
                        $s2c_mac_algorithms,
                        ['hmac-sha1-96', 'hmac-md5-96']
                    ));
                }
                if (!isset($preferred['client_to_server']['mac'])) {
                    $c2s_mac_algorithms = array_values(array_diff(
                        $c2s_mac_algorithms,
                        ['hmac-sha1-96', 'hmac-md5-96']
                    ));
                }
                break;
            case substr($this->server_identifier, 0, 24) == 'SSH-2.0-TurboFTP_SERVER_':
                if (!isset($preferred['server_to_client']['crypt'])) {
                    $s2c_encryption_algorithms = array_values(array_diff(
                        $s2c_encryption_algorithms,
                        ['aes128-gcm@openssh.com', 'aes256-gcm@openssh.com']
                    ));
                }
                if (!isset($preferred['client_to_server']['crypt'])) {
                    $c2s_encryption_algorithms = array_values(array_diff(
                        $c2s_encryption_algorithms,
                        ['aes128-gcm@openssh.com', 'aes256-gcm@openssh.com']
                    ));
                }
        }

        $client_cookie = Random::string(16);

        $kexinit_payload_client = pack('Ca*', MessageType::KEXINIT, $client_cookie);
        $kexinit_payload_client .= Strings::packSSH2(
            'L10bN',
            $kex_algorithms,
            $server_host_key_algorithms,
            $c2s_encryption_algorithms,
            $s2c_encryption_algorithms,
            $c2s_mac_algorithms,
            $s2c_mac_algorithms,
            $c2s_compression_algorithms,
            $s2c_compression_algorithms,
            [], // language, client to server
            [], // language, server to client
            false, // first_kex_packet_follows
            0 // reserved for future extension
        );

        if ($kexinit_payload_server === false && $send_kex) {
            $this->send_binary_packet($kexinit_payload_client);

            while (true) {
                $kexinit_payload_server = $this->get_binary_packet();
                switch (ord($kexinit_payload_server[0])) {
                    case MessageType::KEXINIT:
                        break 2;
                    case MessageType::DISCONNECT:
                        return $this->handleDisconnect($kexinit_payload_server);
                }

                $this->kex_buffer[] = $kexinit_payload_server;
            }

            $send_kex = false;
        }

        $response = $kexinit_payload_server;
        Strings::shift($response, 1); // skip past the message number (it should be SSH_MSG_KEXINIT)
        $server_cookie = Strings::shift($response, 16);

        [
            $this->kex_algorithms,
            $this->server_host_key_algorithms,
            $this->encryption_algorithms_client_to_server,
            $this->encryption_algorithms_server_to_client,
            $this->mac_algorithms_client_to_server,
            $this->mac_algorithms_server_to_client,
            $this->compression_algorithms_client_to_server,
            $this->compression_algorithms_server_to_client,
            $this->languages_client_to_server,
            $this->languages_server_to_client,
            $first_kex_packet_follows
        ] = Strings::unpackSSH2('L10C', $response);
        if (in_array('kex-strict-s-v00@openssh.com', $this->kex_algorithms)) {
            if ($this->session_id === false) {
                // [kex-strict-s-v00@openssh.com is] only valid in the initial SSH2_MSG_KEXINIT and MUST be ignored
                // if [it is] present in subsequent SSH2_MSG_KEXINIT packets
                $this->strict_kex_flag = true;
                if (count($this->kex_buffer)) {
                    throw new \UnexpectedValueException('Possible Terrapin Attack detected');
                }
            }
        }

        $this->supported_private_key_algorithms = $this->server_host_key_algorithms;

        if ($send_kex) {
            $this->send_binary_packet($kexinit_payload_client);
        }

        // we need to decide upon the symmetric encryption algorithms before we do the diffie-hellman key exchange

        // we don't initialize any crypto-objects, yet - we do that, later. for now, we need the lengths to make the
        // diffie-hellman key exchange as fast as possible
        $decrypt = self::array_intersect_first($s2c_encryption_algorithms, $this->encryption_algorithms_server_to_client);
        if (!$decrypt || ($decryptKeyLength = $this->encryption_algorithm_to_key_size($decrypt)) === null) {
            $this->disconnect_helper(DisconnectReason::KEY_EXCHANGE_FAILED);
            throw new NoSupportedAlgorithmsException('No compatible server to client encryption algorithms found');
        }

        $encrypt = self::array_intersect_first($c2s_encryption_algorithms, $this->encryption_algorithms_client_to_server);
        if (!$encrypt || ($encryptKeyLength = $this->encryption_algorithm_to_key_size($encrypt)) === null) {
            $this->disconnect_helper(DisconnectReason::KEY_EXCHANGE_FAILED);
            throw new NoSupportedAlgorithmsException('No compatible client to server encryption algorithms found');
        }

        // through diffie-hellman key exchange a symmetric key is obtained
        $this->kex_algorithm = self::array_intersect_first($kex_algorithms, $this->kex_algorithms);
        if ($this->kex_algorithm === false) {
            $this->disconnect_helper(DisconnectReason::KEY_EXCHANGE_FAILED);
            throw new NoSupportedAlgorithmsException('No compatible key exchange algorithms found');
        }

        $server_host_key_algorithm = self::array_intersect_first($server_host_key_algorithms, $this->server_host_key_algorithms);
        if ($server_host_key_algorithm === false) {
            $this->disconnect_helper(DisconnectReason::KEY_EXCHANGE_FAILED);
            throw new NoSupportedAlgorithmsException('No compatible server host key algorithms found');
        }

        $mac_algorithm_out = self::array_intersect_first($c2s_mac_algorithms, $this->mac_algorithms_client_to_server);
        if ($mac_algorithm_out === false) {
            $this->disconnect_helper(DisconnectReason::KEY_EXCHANGE_FAILED);
            throw new NoSupportedAlgorithmsException('No compatible client to server message authentication algorithms found');
        }

        $mac_algorithm_in = self::array_intersect_first($s2c_mac_algorithms, $this->mac_algorithms_server_to_client);
        if ($mac_algorithm_in === false) {
            $this->disconnect_helper(DisconnectReason::KEY_EXCHANGE_FAILED);
            throw new NoSupportedAlgorithmsException('No compatible server to client message authentication algorithms found');
        }

        $compression_map = [
            'none' => self::NET_SSH2_COMPRESSION_NONE,
            'zlib' => self::NET_SSH2_COMPRESSION_ZLIB,
            'zlib@openssh.com' => self::NET_SSH2_COMPRESSION_ZLIB_AT_OPENSSH,
        ];

        $compression_algorithm_in = self::array_intersect_first($s2c_compression_algorithms, $this->compression_algorithms_server_to_client);
        if ($compression_algorithm_in === false) {
            $this->disconnect_helper(DisconnectReason::KEY_EXCHANGE_FAILED);
            throw new NoSupportedAlgorithmsException('No compatible server to client compression algorithms found');
        }
        $this->decompress = $compression_map[$compression_algorithm_in];

        $compression_algorithm_out = self::array_intersect_first($c2s_compression_algorithms, $this->compression_algorithms_client_to_server);
        if ($compression_algorithm_out === false) {
            $this->disconnect_helper(DisconnectReason::KEY_EXCHANGE_FAILED);
            throw new NoSupportedAlgorithmsException('No compatible client to server compression algorithms found');
        }
        $this->compress = $compression_map[$compression_algorithm_out];

        switch ($this->kex_algorithm) {
            case 'diffie-hellman-group15-sha512':
            case 'diffie-hellman-group16-sha512':
            case 'diffie-hellman-group17-sha512':
            case 'diffie-hellman-group18-sha512':
            case 'ecdh-sha2-nistp521':
                $kexHash = new Hash('sha512');
                break;
            case 'ecdh-sha2-nistp384':
                $kexHash = new Hash('sha384');
                break;
            case 'diffie-hellman-group-exchange-sha256':
            case 'diffie-hellman-group14-sha256':
            case 'ecdh-sha2-nistp256':
            case 'curve25519-sha256@libssh.org':
            case 'curve25519-sha256':
                $kexHash = new Hash('sha256');
                break;
            default:
                $kexHash = new Hash('sha1');
        }

        // Only relevant in diffie-hellman-group-exchange-sha{1,256}, otherwise empty.

        $exchange_hash_rfc4419 = '';

        if (str_starts_with($this->kex_algorithm, 'curve25519-sha256') || str_starts_with($this->kex_algorithm, 'ecdh-sha2-nistp')) {
            $curve = str_starts_with($this->kex_algorithm, 'curve25519-sha256') ?
                'Curve25519' :
                substr($this->kex_algorithm, 10);
            $ourPrivate = EC::createKey($curve);
            $ourPublicBytes = $ourPrivate->getPublicKey()->getEncodedCoordinates();
            $clientKexInitMessage = MessageTypeExtra::KEX_ECDH_INIT;
            $serverKexReplyMessage = MessageTypeExtra::KEX_ECDH_REPLY;
        } else {
            if (str_starts_with($this->kex_algorithm, 'diffie-hellman-group-exchange')) {
                $dh_group_sizes_packed = pack(
                    'NNN',
                    $this->kex_dh_group_size_min,
                    $this->kex_dh_group_size_preferred,
                    $this->kex_dh_group_size_max
                );
                $packet = pack(
                    'Ca*',
                    MessageTypeExtra::KEXDH_GEX_REQUEST,
                    $dh_group_sizes_packed
                );
                $this->send_binary_packet($packet);
                $this->updateLogHistory('UNKNOWN (34)', 'SSH_MSG_KEXDH_GEX_REQUEST');

                $response = $this->get_binary_packet_or_close(MessageTypeExtra::KEXDH_GEX_GROUP);
                [$type, $primeBytes, $gBytes] = Strings::unpackSSH2('Css', $response);
                $this->updateLogHistory('UNKNOWN (31)', 'SSH_MSG_KEXDH_GEX_GROUP');

                $prime = new BigInteger($primeBytes, -256);
                $g = new BigInteger($gBytes, -256);

                $exchange_hash_rfc4419 = $dh_group_sizes_packed . Strings::packSSH2(
                    'ss',
                    $primeBytes,
                    $gBytes
                );

                $params = DH::createParameters($prime, $g);
                $clientKexInitMessage = MessageTypeExtra::KEXDH_GEX_INIT;
                $serverKexReplyMessage = MessageTypeExtra::KEXDH_GEX_REPLY;
            } else {
                $params = DH::createParameters($this->kex_algorithm);
                $clientKexInitMessage = MessageType::KEXDH_INIT;
                $serverKexReplyMessage = MessageType::KEXDH_REPLY;
            }

            $keyLength = min($kexHash->getLengthInBytes(), max($encryptKeyLength, $decryptKeyLength));

            $ourPrivate = DH::createKey($params, 16 * $keyLength); // 2 * 8 * $keyLength
            $ourPublic = $ourPrivate->getPublicKey()->toBigInteger();
            $ourPublicBytes = $ourPublic->toBytes(true);
        }

        $data = pack('CNa*', $clientKexInitMessage, strlen($ourPublicBytes), $ourPublicBytes);

        $this->send_binary_packet($data);

        switch ($clientKexInitMessage) {
            case MessageTypeExtra::KEX_ECDH_INIT:
                $this->updateLogHistory('SSH_MSG_KEXDH_INIT', 'SSH_MSG_KEX_ECDH_INIT');
                break;
            case MessageTypeExtra::KEXDH_GEX_INIT:
                $this->updateLogHistory('UNKNOWN (32)', 'SSH_MSG_KEXDH_GEX_INIT');
        }

        $response = $this->get_binary_packet_or_close($serverKexReplyMessage);

        [
            $type,
            $server_public_host_key,
            $theirPublicBytes,
            $this->signature
        ] = Strings::unpackSSH2('Csss', $response);

        switch ($serverKexReplyMessage) {
            case MessageTypeExtra::KEX_ECDH_REPLY:
                $this->updateLogHistory('SSH_MSG_KEXDH_REPLY', 'SSH_MSG_KEX_ECDH_REPLY');
                break;
            case MessageTypeExtra::KEXDH_GEX_REPLY:
                $this->updateLogHistory('UNKNOWN (33)', 'SSH_MSG_KEXDH_GEX_REPLY');
        }

        $this->server_public_host_key = $server_public_host_key;
        [$public_key_format] = Strings::unpackSSH2('s', $server_public_host_key);
        if (strlen($this->signature) < 4) {
            throw new LengthException('The signature needs at least four bytes');
        }
        $temp = unpack('Nlength', substr($this->signature, 0, 4));
        $this->signature_format = substr($this->signature, 4, $temp['length']);

        $keyBytes = DH::computeSecret($ourPrivate, $theirPublicBytes);
        if (($keyBytes & "\xFF\x80") === "\x00\x00") {
            $keyBytes = substr($keyBytes, 1);
        } elseif (($keyBytes[0] & "\x80") === "\x80") {
            $keyBytes = "\0$keyBytes";
        }

        $this->exchange_hash = Strings::packSSH2(
            's5',
            $this->identifier,
            $this->server_identifier,
            $kexinit_payload_client,
            $kexinit_payload_server,
            $this->server_public_host_key
        );
        $this->exchange_hash .= $exchange_hash_rfc4419;
        $this->exchange_hash .= Strings::packSSH2(
            's3',
            $ourPublicBytes,
            $theirPublicBytes,
            $keyBytes
        );

        $this->exchange_hash = $kexHash->hash($this->exchange_hash);

        if ($this->session_id === false) {
            $this->session_id = $this->exchange_hash;
        }

        switch ($server_host_key_algorithm) {
            case 'rsa-sha2-256':
            case 'rsa-sha2-512':
            //case 'ssh-rsa':
                $expected_key_format = 'ssh-rsa';
                break;
            default:
                $expected_key_format = $server_host_key_algorithm;
        }
        if ($public_key_format != $expected_key_format || $this->signature_format != $server_host_key_algorithm) {
            switch (true) {
                case $this->signature_format == $server_host_key_algorithm:
                case $server_host_key_algorithm != 'rsa-sha2-256' && $server_host_key_algorithm != 'rsa-sha2-512':
                case $this->signature_format != 'ssh-rsa':
                    $this->disconnect_helper(DisconnectReason::HOST_KEY_NOT_VERIFIABLE);
                    throw new RuntimeException('Server Host Key Algorithm Mismatch (' . $this->signature_format . ' vs ' . $server_host_key_algorithm . ')');
            }
        }

        $packet = pack('C', MessageType::NEWKEYS);
        $this->send_binary_packet($packet);
<<<<<<< HEAD

        $response = $this->get_binary_packet_or_close(MessageType::NEWKEYS);
=======
        $this->get_binary_packet_or_close(NET_SSH2_MSG_NEWKEYS);
>>>>>>> b59d7be9

        $this->keyExchangeInProgress = false;

        if ($this->strict_kex_flag) {
            $this->get_seq_no = $this->send_seq_no = 0;
        }

        $keyBytes = pack('Na*', strlen($keyBytes), $keyBytes);

        $this->encrypt = self::encryption_algorithm_to_crypt_instance($encrypt);
        if ($this->encrypt) {
            if (self::$crypto_engine) {
                $this->encrypt->setPreferredEngine(self::$crypto_engine);
            }
            if ($this->encrypt->getBlockLengthInBytes()) {
                $this->encrypt_block_size = $this->encrypt->getBlockLengthInBytes();
            }
            $this->encrypt->disablePadding();

            if ($this->encrypt->usesIV()) {
                $iv = $kexHash->hash($keyBytes . $this->exchange_hash . 'A' . $this->session_id);
                while ($this->encrypt_block_size > strlen($iv)) {
                    $iv .= $kexHash->hash($keyBytes . $this->exchange_hash . $iv);
                }
                $this->encrypt->setIV(substr($iv, 0, $this->encrypt_block_size));
            }

            switch ($encrypt) {
                case 'aes128-gcm@openssh.com':
                case 'aes256-gcm@openssh.com':
                    $nonce = $kexHash->hash($keyBytes . $this->exchange_hash . 'A' . $this->session_id);
                    $this->encryptFixedPart = substr($nonce, 0, 4);
                    $this->encryptInvocationCounter = substr($nonce, 4, 8);
                    // fall-through
                case 'chacha20-poly1305@openssh.com':
                    break;
                default:
                    $this->encrypt->enableContinuousBuffer();
            }

            $key = $kexHash->hash($keyBytes . $this->exchange_hash . 'C' . $this->session_id);
            while ($encryptKeyLength > strlen($key)) {
                $key .= $kexHash->hash($keyBytes . $this->exchange_hash . $key);
            }
            switch ($encrypt) {
                case 'chacha20-poly1305@openssh.com':
                    $encryptKeyLength = 32;
                    $this->lengthEncrypt = self::encryption_algorithm_to_crypt_instance($encrypt);
                    $this->lengthEncrypt->setKey(substr($key, 32, 32));
            }
            $this->encrypt->setKey(substr($key, 0, $encryptKeyLength));
            $this->encryptName = $encrypt;
        }

        $this->decrypt = self::encryption_algorithm_to_crypt_instance($decrypt);
        if ($this->decrypt) {
            if (self::$crypto_engine) {
                $this->decrypt->setPreferredEngine(self::$crypto_engine);
            }
            if ($this->decrypt->getBlockLengthInBytes()) {
                $this->decrypt_block_size = $this->decrypt->getBlockLengthInBytes();
            }
            $this->decrypt->disablePadding();

            if ($this->decrypt->usesIV()) {
                $iv = $kexHash->hash($keyBytes . $this->exchange_hash . 'B' . $this->session_id);
                while ($this->decrypt_block_size > strlen($iv)) {
                    $iv .= $kexHash->hash($keyBytes . $this->exchange_hash . $iv);
                }
                $this->decrypt->setIV(substr($iv, 0, $this->decrypt_block_size));
            }

            switch ($decrypt) {
                case 'aes128-gcm@openssh.com':
                case 'aes256-gcm@openssh.com':
                    // see https://tools.ietf.org/html/rfc5647#section-7.1
                    $nonce = $kexHash->hash($keyBytes . $this->exchange_hash . 'B' . $this->session_id);
                    $this->decryptFixedPart = substr($nonce, 0, 4);
                    $this->decryptInvocationCounter = substr($nonce, 4, 8);
                    // fall-through
                case 'chacha20-poly1305@openssh.com':
                    break;
                default:
                    $this->decrypt->enableContinuousBuffer();
            }

            $key = $kexHash->hash($keyBytes . $this->exchange_hash . 'D' . $this->session_id);
            while ($decryptKeyLength > strlen($key)) {
                $key .= $kexHash->hash($keyBytes . $this->exchange_hash . $key);
            }
            switch ($decrypt) {
                case 'chacha20-poly1305@openssh.com':
                    $decryptKeyLength = 32;
                    $this->lengthDecrypt = self::encryption_algorithm_to_crypt_instance($decrypt);
                    $this->lengthDecrypt->setKey(substr($key, 32, 32));
            }
            $this->decrypt->setKey(substr($key, 0, $decryptKeyLength));
            $this->decryptName = $decrypt;
        }

        /* The "arcfour128" algorithm is the RC4 cipher, as described in
           [SCHNEIER], using a 128-bit key.  The first 1536 bytes of keystream
           generated by the cipher MUST be discarded, and the first byte of the
           first encrypted packet MUST be encrypted using the 1537th byte of
           keystream.

           -- http://tools.ietf.org/html/rfc4345#section-4 */
        if ($encrypt == 'arcfour128' || $encrypt == 'arcfour256') {
            $this->encrypt->encrypt(str_repeat("\0", 1536));
        }
        if ($decrypt == 'arcfour128' || $decrypt == 'arcfour256') {
            $this->decrypt->decrypt(str_repeat("\0", 1536));
        }

        if (!$this->encrypt->usesNonce()) {
            [$this->hmac_create, $createKeyLength] = self::mac_algorithm_to_hash_instance($mac_algorithm_out);
        } else {
            $this->hmac_create = new \stdClass();
            $this->hmac_create_name = $mac_algorithm_out;
            //$mac_algorithm_out = 'none';
            $createKeyLength = 0;
        }

        if ($this->hmac_create instanceof Hash) {
            $key = $kexHash->hash($keyBytes . $this->exchange_hash . 'E' . $this->session_id);
            while ($createKeyLength > strlen($key)) {
                $key .= $kexHash->hash($keyBytes . $this->exchange_hash . $key);
            }
            $this->hmac_create->setKey(substr($key, 0, $createKeyLength));
            $this->hmac_create_name = $mac_algorithm_out;
            $this->hmac_create_etm = preg_match('#-etm@openssh\.com$#', $mac_algorithm_out);
        }

        if (!$this->decrypt->usesNonce()) {
            [$this->hmac_check, $checkKeyLength] = self::mac_algorithm_to_hash_instance($mac_algorithm_in);
            $this->hmac_size = $this->hmac_check->getLengthInBytes();
        } else {
            $this->hmac_check = new \stdClass();
            $this->hmac_check_name = $mac_algorithm_in;
            //$mac_algorithm_in = 'none';
            $checkKeyLength = 0;
            $this->hmac_size = 0;
        }

        if ($this->hmac_check instanceof Hash) {
            $key = $kexHash->hash($keyBytes . $this->exchange_hash . 'F' . $this->session_id);
            while ($checkKeyLength > strlen($key)) {
                $key .= $kexHash->hash($keyBytes . $this->exchange_hash . $key);
            }
            $this->hmac_check->setKey(substr($key, 0, $checkKeyLength));
            $this->hmac_check_name = $mac_algorithm_in;
            $this->hmac_check_etm = preg_match('#-etm@openssh\.com$#', $mac_algorithm_in);
        }

        $this->regenerate_compression_context = $this->regenerate_decompression_context = true;

        return true;
    }

    /**
     * Maps an encryption algorithm name to the number of key bytes.
     *
     * @param string $algorithm Name of the encryption algorithm
     * @return int|null Number of bytes as an integer or null for unknown
     */
    private function encryption_algorithm_to_key_size(string $algorithm): ?int
    {
        if ($this->bad_key_size_fix && self::bad_algorithm_candidate($algorithm)) {
            return 16;
        }

        switch ($algorithm) {
            case 'none':
                return 0;
            case 'aes128-gcm@openssh.com':
            case 'aes128-cbc':
            case 'aes128-ctr':
            case 'arcfour':
            case 'arcfour128':
            case 'blowfish-cbc':
            case 'blowfish-ctr':
            case 'twofish128-cbc':
            case 'twofish128-ctr':
                return 16;
            case '3des-cbc':
            case '3des-ctr':
            case 'aes192-cbc':
            case 'aes192-ctr':
            case 'twofish192-cbc':
            case 'twofish192-ctr':
                return 24;
            case 'aes256-gcm@openssh.com':
            case 'aes256-cbc':
            case 'aes256-ctr':
            case 'arcfour256':
            case 'twofish-cbc':
            case 'twofish256-cbc':
            case 'twofish256-ctr':
                return 32;
            case 'chacha20-poly1305@openssh.com':
                return 64;
        }
        return null;
    }

    /**
     * Maps an encryption algorithm name to an instance of a subclass of
     * \phpseclib3\Crypt\Common\SymmetricKey.
     *
     * @param string $algorithm Name of the encryption algorithm
     * @return SymmetricKey|null
     */
    private static function encryption_algorithm_to_crypt_instance(string $algorithm)
    {
        switch ($algorithm) {
            case '3des-cbc':
                return new TripleDES('cbc');
            case '3des-ctr':
                return new TripleDES('ctr');
            case 'aes256-cbc':
            case 'aes192-cbc':
            case 'aes128-cbc':
                return new Rijndael('cbc');
            case 'aes256-ctr':
            case 'aes192-ctr':
            case 'aes128-ctr':
                return new Rijndael('ctr');
            case 'blowfish-cbc':
                return new Blowfish('cbc');
            case 'blowfish-ctr':
                return new Blowfish('ctr');
            case 'twofish128-cbc':
            case 'twofish192-cbc':
            case 'twofish256-cbc':
            case 'twofish-cbc':
                return new Twofish('cbc');
            case 'twofish128-ctr':
            case 'twofish192-ctr':
            case 'twofish256-ctr':
                return new Twofish('ctr');
            case 'arcfour':
            case 'arcfour128':
            case 'arcfour256':
                return new RC4();
            case 'aes128-gcm@openssh.com':
            case 'aes256-gcm@openssh.com':
                return new Rijndael('gcm');
            case 'chacha20-poly1305@openssh.com':
                return new ChaCha20();
        }
        return null;
    }

    /**
     * Maps an encryption algorithm name to an instance of a subclass of
     * \phpseclib3\Crypt\Hash.
     *
     * @param string $algorithm Name of the encryption algorithm
     * @return array{Hash, int}|null
     */
    private static function mac_algorithm_to_hash_instance(string $algorithm): ?array
    {
        switch ($algorithm) {
            case 'umac-64@openssh.com':
            case 'umac-64-etm@openssh.com':
                return [new Hash('umac-64'), 16];
            case 'umac-128@openssh.com':
            case 'umac-128-etm@openssh.com':
                return [new Hash('umac-128'), 16];
            case 'hmac-sha2-512':
            case 'hmac-sha2-512-etm@openssh.com':
                return [new Hash('sha512'), 64];
            case 'hmac-sha2-256':
            case 'hmac-sha2-256-etm@openssh.com':
                return [new Hash('sha256'), 32];
            case 'hmac-sha1':
            case 'hmac-sha1-etm@openssh.com':
                return [new Hash('sha1'), 20];
            case 'hmac-sha1-96':
                return [new Hash('sha1-96'), 20];
            case 'hmac-md5':
                return [new Hash('md5'), 16];
            case 'hmac-md5-96':
                return [new Hash('md5-96'), 16];
        }
    }

    /**
     * Tests whether or not proposed algorithm has a potential for issues
     *
     * @link https://www.chiark.greenend.org.uk/~sgtatham/putty/wishlist/ssh2-aesctr-openssh.html
     * @link https://bugzilla.mindrot.org/show_bug.cgi?id=1291
     * @param string $algorithm Name of the encryption algorithm
     */
    private static function bad_algorithm_candidate($algorithm): bool
    {
        switch ($algorithm) {
            case 'arcfour256':
            case 'aes192-ctr':
            case 'aes256-ctr':
                return true;
        }

        return false;
    }

    /**
     * Login
     *
     * The $password parameter can be a plaintext password, a \phpseclib3\Crypt\RSA|EC|DSA object, a \phpseclib3\System\SSH\Agent object or an array
     *
     * @param string|PrivateKey|array[]|Agent|null ...$args
     * @see self::_login()
     */
    public function login(string $username, ...$args): bool
    {
        if (!$this->login_credentials_finalized) {
            $this->auth[] = func_get_args();
        }

        // try logging with 'none' as an authentication method first since that's what
        // PuTTY does
        if (
            substr($this->server_identifier ?: '', 0, 15) !== 'SSH-2.0-CoreFTP' &&
            $this->auth_methods_to_continue === null
        ) {
            if ($this->sublogin($username)) {
                return true;
            }
            if (!count($args)) {
                return false;
            }
        }
        return $this->sublogin($username, ...$args);
    }

    /**
     * Login Helper
     *
     * @param string|PrivateKey|array[]|Agent|null ...$args
     * @see self::_login_helper()
     */
    protected function sublogin(string $username, ...$args): bool
    {
        if (!($this->bitmap & self::MASK_CONSTRUCTOR)) {
            $this->connect();
        }

        if (empty($args)) {
            return $this->login_helper($username);
        }

        foreach ($args as $arg) {
            switch (true) {
                case $arg instanceof PublicKey:
                    throw new UnexpectedValueException('A PublicKey object was passed to the login method instead of a PrivateKey object');
                case $arg instanceof PrivateKey:
                case $arg instanceof Agent:
                case is_array($arg):
                case Strings::is_stringable($arg):
                    break;
                default:
                    throw new UnexpectedValueException('$password needs to either be an instance of \phpseclib3\Crypt\Common\PrivateKey, \System\SSH\Agent, an array or a string');
            }
        }

        while (count($args)) {
            if (!$this->auth_methods_to_continue || !$this->smartMFA) {
                $newargs = $args;
                $args = [];
            } else {
                $newargs = [];
                foreach ($this->auth_methods_to_continue as $method) {
                    switch ($method) {
                        case 'publickey':
                            foreach ($args as $key => $arg) {
                                if ($arg instanceof PrivateKey || $arg instanceof Agent) {
                                    $newargs[] = $arg;
                                    unset($args[$key]);
                                    break;
                                }
                            }
                            break;
                        case 'keyboard-interactive':
                            $hasArray = $hasString = false;
                            foreach ($args as $arg) {
                                if ($hasArray || is_array($arg)) {
                                    $hasArray = true;
                                    break;
                                }
                                if ($hasString || Strings::is_stringable($arg)) {
                                    $hasString = true;
                                    break;
                                }
                            }
                            if ($hasArray && $hasString) {
                                foreach ($args as $key => $arg) {
                                    if (is_array($arg)) {
                                        $newargs[] = $arg;
                                        break 2;
                                    }
                                }
                            }
                            // fall-through
                        case 'password':
                            foreach ($args as $key => $arg) {
                                $newargs[] = $arg;
                                unset($args[$key]);
                                break;
                            }
                    }
                }
            }

            if (!count($newargs)) {
                return false;
            }

            foreach ($newargs as $arg) {
                if ($this->login_helper($username, $arg)) {
                    $this->login_credentials_finalized = true;
                    return true;
                }
            }
        }
        return false;
    }

    /**
     * Login Helper
     *
     * {@internal It might be worthwhile, at some point, to protect against {@link http://tools.ietf.org/html/rfc4251#section-9.3.9 traffic analysis}
     *           by sending dummy SSH_MSG_IGNORE messages.}
     *
     * @throws UnexpectedValueException on receipt of unexpected packets
     * @throws RuntimeException on other errors
     */
    private function login_helper(string $username, $password = null): bool
    {
        if (!($this->bitmap & self::MASK_CONNECTED)) {
            return false;
        }

        if (!($this->bitmap & self::MASK_LOGIN_REQ)) {
            $packet = Strings::packSSH2('Cs', MessageType::SERVICE_REQUEST, 'ssh-userauth');
            $this->send_binary_packet($packet);

            try {
                $response = $this->get_binary_packet_or_close(MessageType::SERVICE_ACCEPT);
            } catch (InvalidPacketLengthException $e) {
                // the first opportunity to encounter the "bad key size" error
                if (!$this->bad_key_size_fix && $this->decryptName != null && self::bad_algorithm_candidate($this->decryptName)) {
                    // bad_key_size_fix is only ever re-assigned to true here
                    // retry the connection with that new setting but we'll
                    // only try it once.
                    $this->bad_key_size_fix = true;
                    return $this->reconnect();
                }
                throw $e;
            }

            [$type] = Strings::unpackSSH2('C', $response);
            [$service] = Strings::unpackSSH2('s', $response);

            if ($service != 'ssh-userauth') {
                $this->disconnect_helper(DisconnectReason::PROTOCOL_ERROR);
                throw new \UnexpectedValueException('Expected SSH_MSG_SERVICE_ACCEPT');
            }
            $this->bitmap |= self::MASK_LOGIN_REQ;
        }

        if (strlen($this->last_interactive_response)) {
            return !Strings::is_stringable($password) && !is_array($password) ? false : $this->keyboard_interactive_process($password);
        }

        if ($password instanceof PrivateKey) {
            return $this->privatekey_login($username, $password);
        }

        if ($password instanceof Agent) {
            return $this->ssh_agent_login($username, $password);
        }

        if (is_array($password)) {
            if ($this->keyboard_interactive_login($username, $password)) {
                $this->bitmap |= self::MASK_LOGIN;
                return true;
            }
            return false;
        }

        if (!isset($password)) {
            $packet = Strings::packSSH2(
                'Cs3',
                MessageType::USERAUTH_REQUEST,
                $username,
                'ssh-connection',
                'none'
            );

            $this->send_binary_packet($packet);

            $response = $this->get_binary_packet_or_close();

            [$type] = Strings::unpackSSH2('C', $response);
            switch ($type) {
                case MessageType::USERAUTH_SUCCESS:
                    $this->bitmap |= self::MASK_LOGIN;
                    return true;
                case MessageType::USERAUTH_FAILURE:
                    [$auth_methods] = Strings::unpackSSH2('L', $response);
                    $this->auth_methods_to_continue = $auth_methods;
                    // fall-through
                default:
                    return false;
            }
        }

        $packet = Strings::packSSH2(
            'Cs3bs',
            MessageType::USERAUTH_REQUEST,
            $username,
            'ssh-connection',
            'password',
            false,
            $password
        );

        // remove the username and password from the logged packet
        if (!defined('NET_SSH2_LOGGING')) {
            $logged = null;
        } else {
            $logged = Strings::packSSH2(
                'Cs3bs',
                MessageType::USERAUTH_REQUEST,
                $username,
                'ssh-connection',
                'password',
                false,
                'password'
            );
        }

        $this->send_binary_packet($packet, $logged);

        $response = $this->get_binary_packet_or_close();
        [$type] = Strings::unpackSSH2('C', $response);

        switch ($type) {
            case MessageTypeExtra::USERAUTH_PASSWD_CHANGEREQ: // in theory, the password can be changed
                $this->updateLogHistory('SSH_MSG_USERAUTH_INFO_REQUEST', 'SSH_MSG_USERAUTH_PASSWD_CHANGEREQ');

                [$message] = Strings::unpackSSH2('s', $response);
                $this->errors[] = 'SSH_MSG_USERAUTH_PASSWD_CHANGEREQ: ' . $message;

                return $this->disconnect_helper(DisconnectReason::AUTH_CANCELLED_BY_USER);
            case MessageType::USERAUTH_FAILURE:
                // can we use keyboard-interactive authentication?  if not then either the login is bad or the server employees
                // multi-factor authentication
                [$auth_methods, $partial_success] = Strings::unpackSSH2('Lb', $response);
                $this->auth_methods_to_continue = $auth_methods;
                if (!$partial_success && in_array('keyboard-interactive', $auth_methods)) {
                    if ($this->keyboard_interactive_login($username, $password)) {
                        $this->bitmap |= self::MASK_LOGIN;
                        return true;
                    }
                    return false;
                }
                return false;
            case MessageType::USERAUTH_SUCCESS:
                $this->bitmap |= self::MASK_LOGIN;
                return true;
        }

        return false;
    }

    /**
     * Login via keyboard-interactive authentication
     *
     * See {@link http://tools.ietf.org/html/rfc4256 RFC4256} for details.  This is not a full-featured keyboard-interactive authenticator.
     *
     * @param string|array $password
     */
    private function keyboard_interactive_login(string $username, $password): bool
    {
        $packet = Strings::packSSH2(
            'Cs5',
            MessageType::USERAUTH_REQUEST,
            $username,
            'ssh-connection',
            'keyboard-interactive',
            '', // language tag
            '' // submethods
        );
        $this->send_binary_packet($packet);

        return $this->keyboard_interactive_process($password);
    }

    /**
     * Handle the keyboard-interactive requests / responses.
     *
     * @throws RuntimeException on connection error
     */
    private function keyboard_interactive_process(...$responses)
    {
        if (strlen($this->last_interactive_response)) {
            $response = $this->last_interactive_response;
        } else {
            $orig = $response = $this->get_binary_packet_or_close();
        }

        [$type] = Strings::unpackSSH2('C', $response);
        switch ($type) {
            case MessageType::USERAUTH_INFO_REQUEST:
                [
                    , // name; may be empty
                    , // instruction; may be empty
                    , // language tag; may be empty
                    $num_prompts
                ] = Strings::unpackSSH2('s3N', $response);

                for ($i = 0; $i < count($responses); $i++) {
                    if (is_array($responses[$i])) {
                        foreach ($responses[$i] as $key => $value) {
                            $this->keyboard_requests_responses[$key] = $value;
                        }
                        unset($responses[$i]);
                    }
                }
                $responses = array_values($responses);

                if (isset($this->keyboard_requests_responses)) {
                    for ($i = 0; $i < $num_prompts; $i++) {
                        [
                            $prompt, // prompt - ie. "Password: "; must not be empty
                            // echo
                        ] = Strings::unpackSSH2('sC', $response);
                        foreach ($this->keyboard_requests_responses as $key => $value) {
                            if (substr($prompt, 0, strlen($key)) == $key) {
                                $responses[] = $value;
                                break;
                            }
                        }
                    }
                }

                // see http://tools.ietf.org/html/rfc4256#section-3.2
                if (strlen($this->last_interactive_response)) {
                    $this->last_interactive_response = '';
                } else {
                    $this->updateLogHistory('UNKNOWN (60)', 'SSH_MSG_USERAUTH_INFO_REQUEST');
                }

                if (!count($responses) && $num_prompts) {
                    $this->last_interactive_response = $orig;
                    return false;
                }

                /*
                   After obtaining the requested information from the user, the client
                   MUST respond with an SSH_MSG_USERAUTH_INFO_RESPONSE message.
                */
                // see http://tools.ietf.org/html/rfc4256#section-3.4
                $packet = $logged = pack('CN', MessageType::USERAUTH_INFO_RESPONSE, count($responses));
                for ($i = 0; $i < count($responses); $i++) {
                    $packet .= Strings::packSSH2('s', $responses[$i]);
                    $logged .= Strings::packSSH2('s', 'dummy-answer');
                }

                $this->send_binary_packet($packet, $logged);

                $this->updateLogHistory('UNKNOWN (61)', 'SSH_MSG_USERAUTH_INFO_RESPONSE');

                /*
                   After receiving the response, the server MUST send either an
                   SSH_MSG_USERAUTH_SUCCESS, SSH_MSG_USERAUTH_FAILURE, or another
                   SSH_MSG_USERAUTH_INFO_REQUEST message.
                */
                // maybe phpseclib should force close the connection after x request / responses?  unless something like that is done
                // there could be an infinite loop of request / responses.
                return $this->keyboard_interactive_process();
            case MessageType::USERAUTH_SUCCESS:
                return true;
            case MessageType::USERAUTH_FAILURE:
                [$auth_methods] = Strings::unpackSSH2('L', $response);
                $this->auth_methods_to_continue = $auth_methods;
                return false;
        }

        return false;
    }

    /**
     * Login with an ssh-agent provided key
     */
    private function ssh_agent_login(string $username, Agent $agent): bool
    {
        $this->agent = $agent;
        $keys = $agent->requestIdentities();
        $orig_algorithms = $this->supported_private_key_algorithms;
        foreach ($keys as $key) {
            if ($this->privatekey_login($username, $key)) {
                return true;
            }
            $this->supported_private_key_algorithms = $orig_algorithms;
        }

        return false;
    }

    /**
     * Login with an RSA private key
     *
     * {@internal It might be worthwhile, at some point, to protect against {@link http://tools.ietf.org/html/rfc4251#section-9.3.9 traffic analysis}
     *           by sending dummy SSH_MSG_IGNORE messages.}
     *
     * @throws RuntimeException on connection error
     */
    private function privatekey_login(string $username, PrivateKey $privatekey): bool
    {
        $publickey = $privatekey->getPublicKey();

        if ($publickey instanceof RSA) {
            $privatekey = $privatekey->withPadding(RSA::SIGNATURE_PKCS1);
            $algos = ['rsa-sha2-256', 'rsa-sha2-512', 'ssh-rsa'];
            if (isset($this->preferred['hostkey'])) {
                $algos = array_intersect($algos, $this->preferred['hostkey']);
            }
            $algo = self::array_intersect_first($algos, $this->supported_private_key_algorithms);
            switch ($algo) {
                case 'rsa-sha2-512':
                    $hash = 'sha512';
                    $signatureType = 'rsa-sha2-512';
                    break;
                case 'rsa-sha2-256':
                    $hash = 'sha256';
                    $signatureType = 'rsa-sha2-256';
                    break;
                //case 'ssh-rsa':
                default:
                    $hash = 'sha1';
                    $signatureType = 'ssh-rsa';
            }
        } elseif ($publickey instanceof EC) {
            $privatekey = $privatekey->withSignatureFormat('SSH2');
            $curveName = $privatekey->getCurve();
            switch ($curveName) {
                case 'Ed25519':
                    $hash = 'sha512';
                    $signatureType = 'ssh-ed25519';
                    break;
                case 'secp256r1': // nistp256
                    $hash = 'sha256';
                    $signatureType = 'ecdsa-sha2-nistp256';
                    break;
                case 'secp384r1': // nistp384
                    $hash = 'sha384';
                    $signatureType = 'ecdsa-sha2-nistp384';
                    break;
                case 'secp521r1': // nistp521
                    $hash = 'sha512';
                    $signatureType = 'ecdsa-sha2-nistp521';
                    break;
                default:
                    if (is_array($curveName)) {
                        throw new UnsupportedCurveException('Specified Curves are not supported by SSH2');
                    }
                    throw new UnsupportedCurveException('Named Curve of ' . $curveName . ' is not supported by phpseclib3\'s SSH2 implementation');
            }
        } elseif ($publickey instanceof DSA) {
            $privatekey = $privatekey->withSignatureFormat('SSH2');
            $hash = 'sha1';
            $signatureType = 'ssh-dss';
        } else {
            throw new UnsupportedAlgorithmException('Please use either an RSA key, an EC one or a DSA key');
        }

        $publickeyStr = $publickey->toString('OpenSSH', ['binary' => true]);

        $part1 = Strings::packSSH2(
            'Csss',
            MessageType::USERAUTH_REQUEST,
            $username,
            'ssh-connection',
            'publickey'
        );
        $part2 = Strings::packSSH2('ss', $signatureType, $publickeyStr);

        $packet = $part1 . chr(0) . $part2;
        $this->send_binary_packet($packet);

        $response = $this->get_binary_packet_or_close(
            MessageType::USERAUTH_SUCCESS,
            MessageType::USERAUTH_FAILURE,
            MessageTypeExtra::USERAUTH_PK_OK
        );

        [$type] = Strings::unpackSSH2('C', $response);
        switch ($type) {
            case MessageType::USERAUTH_FAILURE:
                [$auth_methods] = Strings::unpackSSH2('L', $response);
                if (in_array('publickey', $auth_methods) && substr($signatureType, 0, 9) == 'rsa-sha2-') {
                    $this->supported_private_key_algorithms = array_diff($this->supported_private_key_algorithms, ['rsa-sha2-256', 'rsa-sha2-512']);
                    return $this->privatekey_login($username, $privatekey);
                }
                $this->auth_methods_to_continue = $auth_methods;
                $this->errors[] = 'SSH_MSG_USERAUTH_FAILURE';
                return false;
            case MessageTypeExtra::USERAUTH_PK_OK:
                // we'll just take it on faith that the public key blob and the public key algorithm name are as
                // they should be
                $this->updateLogHistory('SSH_MSG_USERAUTH_INFO_REQUEST', 'SSH_MSG_USERAUTH_PK_OK');
                break;
            case MessageType::USERAUTH_SUCCESS:
                $this->bitmap |= self::MASK_LOGIN;
                return true;
        }

        $packet = $part1 . chr(1) . $part2;
        $privatekey = $privatekey->withHash($hash);
        $signature = $privatekey->sign(Strings::packSSH2('s', $this->session_id) . $packet);
        if ($publickey instanceof RSA) {
            $signature = Strings::packSSH2('ss', $signatureType, $signature);
        }
        $packet .= Strings::packSSH2('s', $signature);

        $this->send_binary_packet($packet);

        $response = $this->get_binary_packet_or_close(
            MessageType::USERAUTH_SUCCESS,
            MessageType::USERAUTH_FAILURE
        );

        [$type] = Strings::unpackSSH2('C', $response);
        switch ($type) {
            case MessageType::USERAUTH_FAILURE:
                // either the login is bad or the server employs multi-factor authentication
                [$auth_methods] = Strings::unpackSSH2('L', $response);
                $this->auth_methods_to_continue = $auth_methods;
                return false;
            case MessageType::USERAUTH_SUCCESS:
                $this->bitmap |= self::MASK_LOGIN;
                return true;
        }
    }

    /**
     * Return the currently configured timeout
     */
    public function getTimeout(): int
    {
        return $this->timeout;
    }

    /**
     * Set Timeout
     *
     * $ssh->exec('ping 127.0.0.1'); on a Linux host will never return and will run indefinitely.  setTimeout() makes it so it'll timeout.
     * Setting $timeout to false or 0 will revert to the default socket timeout.
     */
    public function setTimeout(int $timeout): void
    {
        $this->timeout = $this->curTimeout = $timeout;
    }

    /**
     * Set Keep Alive
     *
     * Sends an SSH2_MSG_IGNORE message every x seconds, if x is a positive non-zero number.
     */
    public function setKeepAlive(int $interval): void
    {
        $this->keepAlive = $interval;
    }

    /**
     * Get the output from stdError
     */
    public function getStdError(): string
    {
        return $this->stdErrorLog;
    }

    /**
     * Execute Command
     *
     * If $callback is set to false then \phpseclib3\Net\SSH2::get_channel_packet(self::CHANNEL_EXEC) will need to be called manually.
     * In all likelihood, this is not a feature you want to be taking advantage of.
     *
     * @return string|bool
     * @psalm-return ($callback is callable ? bool : string|bool)
     * @throws RuntimeException on connection error
     */
    public function exec(string $command, ?callable $callback = null)
    {
        $this->curTimeout = $this->timeout;
        $this->is_timeout = false;
        $this->stdErrorLog = '';

        if (!$this->isAuthenticated()) {
            return false;
        }

        //if ($this->isPTYOpen()) {
        //    throw new RuntimeException('If you want to run multiple exec()\'s you will need to disable (and re-enable if appropriate) a PTY for each one.');
        //}

        $this->open_channel(self::CHANNEL_EXEC);

        if ($this->request_pty === true) {
            $terminal_modes = pack('C', TerminalMode::TTY_OP_END);
            $packet = Strings::packSSH2(
                'CNsCsN4s',
                MessageType::CHANNEL_REQUEST,
                $this->server_channels[self::CHANNEL_EXEC],
                'pty-req',
                1,
                $this->term,
                $this->windowColumns,
                $this->windowRows,
                0,
                0,
                $terminal_modes
            );

            $this->send_binary_packet($packet);

            $this->channel_status[self::CHANNEL_EXEC] = MessageType::CHANNEL_REQUEST;
            if (!$this->get_channel_packet(self::CHANNEL_EXEC)) {
                $this->disconnect_helper(DisconnectReason::BY_APPLICATION);
                throw new RuntimeException('Unable to request pseudo-terminal');
            }
        }

        // sending a pty-req SSH_MSG_CHANNEL_REQUEST message is unnecessary and, in fact, in most cases, slows things
        // down.  the one place where it might be desirable is if you're doing something like \phpseclib3\Net\SSH2::exec('ping localhost &').
        // with a pty-req SSH_MSG_CHANNEL_REQUEST, exec() will return immediately and the ping process will then
        // then immediately terminate.  without such a request exec() will loop indefinitely.  the ping process won't end but
        // neither will your script.

        // although, in theory, the size of SSH_MSG_CHANNEL_REQUEST could exceed the maximum packet size established by
        // SSH_MSG_CHANNEL_OPEN_CONFIRMATION, RFC4254#section-5.1 states that the "maximum packet size" refers to the
        // "maximum size of an individual data packet". ie. SSH_MSG_CHANNEL_DATA.  RFC4254#section-5.2 corroborates.
        $packet = Strings::packSSH2(
            'CNsCs',
            MessageType::CHANNEL_REQUEST,
            $this->server_channels[self::CHANNEL_EXEC],
            'exec',
            1,
            $command
        );
        $this->send_binary_packet($packet);

        $this->channel_status[self::CHANNEL_EXEC] = MessageType::CHANNEL_REQUEST;

        if (!$this->get_channel_packet(self::CHANNEL_EXEC)) {
            return false;
        }

        $this->channel_status[self::CHANNEL_EXEC] = MessageType::CHANNEL_DATA;

        if ($this->request_pty === true) {
            $this->channel_id_last_interactive = self::CHANNEL_EXEC;
            return true;
        }

        $output = '';
        while (true) {
            $temp = $this->get_channel_packet(self::CHANNEL_EXEC);
            switch (true) {
                case $temp === true:
                    return is_callable($callback) ? true : $output;
                case $temp === false:
                    return false;
                default:
                    if (is_callable($callback)) {
                        if ($callback($temp) === true) {
                            $this->close_channel(self::CHANNEL_EXEC);
                            return true;
                        }
                    } else {
                        $output .= $temp;
                    }
            }
        }
    }

    /**
     * How many channels are currently open?
     *
     * @return int
     */
    public function getOpenChannelCount()
    {
        return $this->channelCount;
    }

    /**
     * Opens a channel
     */
    protected function open_channel(int $channel, bool $skip_extended = false): bool
    {
        if (isset($this->channel_status[$channel]) && $this->channel_status[$channel] != MessageType::CHANNEL_CLOSE) {
            throw new RuntimeException('Please close the channel (' . $channel . ') before trying to open it again');
        }

        $this->channelCount++;

        if ($this->channelCount > 1 && $this->errorOnMultipleChannels) {
            throw new RuntimeException("Ubuntu's OpenSSH from 5.8 to 6.9 doesn't work with multiple channels");
        }

        // RFC4254 defines the (client) window size as "bytes the other party can send before it must wait for the window to
        // be adjusted".  0x7FFFFFFF is, at 2GB, the max size.  technically, it should probably be decremented, but,
        // honestly, if you're transferring more than 2GB, you probably shouldn't be using phpseclib, anyway.
        // see http://tools.ietf.org/html/rfc4254#section-5.2 for more info
        $this->window_size_server_to_client[$channel] = $this->window_size;
        // 0x8000 is the maximum max packet size, per http://tools.ietf.org/html/rfc4253#section-6.1, although since PuTTy
        // uses 0x4000, that's what will be used here, as well.
        $packet_size = 0x4000;

        $packet = Strings::packSSH2(
            'CsN3',
            MessageType::CHANNEL_OPEN,
            'session',
            $channel,
            $this->window_size_server_to_client[$channel],
            $packet_size
        );

        $this->send_binary_packet($packet);

        $this->channel_status[$channel] = MessageType::CHANNEL_OPEN;

        return $this->get_channel_packet($channel, $skip_extended);
    }

    /**
     * Creates an interactive shell
     *
     * Returns bool(true) if the shell was opened.
     * Returns bool(false) if the shell was already open.
     *
     * @throws InsufficientSetupException if not authenticated
     * @throws UnexpectedValueException on receipt of unexpected packets
     * @throws RuntimeException on other errors
     * @see self::isShellOpen()
     * @see self::read()
     * @see self::write()
     */
    public function openShell(): bool
    {
        if (!$this->isAuthenticated()) {
            throw new InsufficientSetupException('Operation disallowed prior to login()');
        }

        $this->open_channel(self::CHANNEL_SHELL);

        $terminal_modes = pack('C', TerminalMode::TTY_OP_END);
        $packet = Strings::packSSH2(
            'CNsbsN4s',
            MessageType::CHANNEL_REQUEST,
            $this->server_channels[self::CHANNEL_SHELL],
            'pty-req',
            true, // want reply
            $this->term,
            $this->windowColumns,
            $this->windowRows,
            0,
            0,
            $terminal_modes
        );

        $this->send_binary_packet($packet);

        $this->channel_status[self::CHANNEL_SHELL] = MessageType::CHANNEL_REQUEST;

        if (!$this->get_channel_packet(self::CHANNEL_SHELL)) {
            throw new RuntimeException('Unable to request pty');
        }

        $packet = Strings::packSSH2(
            'CNsb',
            MessageType::CHANNEL_REQUEST,
            $this->server_channels[self::CHANNEL_SHELL],
            'shell',
            true // want reply
        );
        $this->send_binary_packet($packet);

        $response = $this->get_channel_packet(self::CHANNEL_SHELL);
        if ($response === false) {
            throw new RuntimeException('Unable to request shell');
        }

        $this->channel_status[self::CHANNEL_SHELL] = MessageType::CHANNEL_DATA;

        $this->channel_id_last_interactive = self::CHANNEL_SHELL;

        $this->bitmap |= self::MASK_SHELL;

        return true;
    }

    /**
     * Return the channel to be used with read(), write(), and reset(), if none were specified
     * @deprecated for lack of transparency in intended channel target, to be potentially replaced
     *             with method which guarantees open-ness of all yielded channels and throws
     *             error for multiple open channels
     * @see self::read()
     * @see self::write()
     */
    private function get_interactive_channel(): int
    {
        switch (true) {
            case $this->is_channel_status_data(self::CHANNEL_SUBSYSTEM):
                return self::CHANNEL_SUBSYSTEM;
            case $this->is_channel_status_data(self::CHANNEL_EXEC):
                return self::CHANNEL_EXEC;
            default:
                return self::CHANNEL_SHELL;
        }
    }

    /**
     * Indicates the DATA status on the given channel
     */
    private function is_channel_status_data(int $channel): bool
    {
        return isset($this->channel_status[$channel]) && $this->channel_status[$channel] == MessageType::CHANNEL_DATA;
    }

    /**
     * Return an available open channel
     *
     * @return int
     */
    private function get_open_channel()
    {
        $channel = self::CHANNEL_EXEC;
        do {
            if (isset($this->channel_status[$channel]) && $this->channel_status[$channel] == MessageType::CHANNEL_OPEN) {
                return $channel;
            }
        } while ($channel++ < self::CHANNEL_SUBSYSTEM);

        return false;
    }

    /**
     * Request agent forwarding of remote server
     */
    public function requestAgentForwarding(): bool
    {
        $request_channel = $this->get_open_channel();
        if ($request_channel === false) {
            return false;
        }

        $packet = Strings::packSSH2(
            'CNsC',
            MessageType::CHANNEL_REQUEST,
            $this->server_channels[$request_channel],
            'auth-agent-req@openssh.com',
            1
        );

        $this->channel_status[$request_channel] = MessageType::CHANNEL_REQUEST;

        $this->send_binary_packet($packet);

        if (!$this->get_channel_packet($request_channel)) {
            return false;
        }

        $this->channel_status[$request_channel] = MessageType::CHANNEL_OPEN;

        return true;
    }

    /**
     * Returns the output of an interactive shell
     *
     * Returns when there's a match for $expect, which can take the form of a string literal or,
     * if $mode == self::READ_REGEX, a regular expression.
     *
     * If not specifying a channel, an open interactive channel will be selected, or, if there are
     * no open channels, an interactive shell will be created. If there are multiple open
     * interactive channels, a legacy behavior will apply in which channel selection prioritizes
     * an active subsystem, the exec pty, and, lastly, the shell. If using multiple interactive
     * channels, callers are discouraged from relying on this legacy behavior and should specify
     * the intended channel.
     *
     * @param int $mode One of the self::READ_* constants
     * @param int|null $channel Channel id returned by self::getInteractiveChannelId()
     * @return string|bool|null
     * @throws RuntimeException on connection error
     * @throws InsufficientSetupException on unexpected channel status, possibly due to closure
     * @see self::write()
     */
    public function read(string $expect = '', int $mode = self::READ_SIMPLE, ?int $channel = null)
    {
        if (!$this->isAuthenticated()) {
            throw new InsufficientSetupException('Operation disallowed prior to login()');
        }

        $this->curTimeout = $this->timeout;
        $this->is_timeout = false;

        if ($channel === null) {
            $channel = $this->get_interactive_channel();
        }

        if (!$this->is_channel_status_data($channel) && empty($this->channel_buffers[$channel])) {
            if ($channel != self::CHANNEL_SHELL) {
                throw new InsufficientSetupException('Data is not available on channel');
            } elseif (!$this->openShell()) {
                throw new RuntimeException('Unable to initiate an interactive shell session');
            }
        }

        if ($mode == self::READ_NEXT) {
            return $this->get_channel_packet($channel);
        }

        $match = $expect;
        while (true) {
            if ($mode == self::READ_REGEX) {
                preg_match($expect, substr($this->interactiveBuffer, -1024), $matches);
                $match = $matches[0] ?? '';
            }
            $pos = strlen($match) ? strpos($this->interactiveBuffer, $match) : false;
            if ($pos !== false) {
                return Strings::shift($this->interactiveBuffer, $pos + strlen($match));
            }
            $response = $this->get_channel_packet($channel);
            if ($response === true) {
                return Strings::shift($this->interactiveBuffer, strlen($this->interactiveBuffer));
            }

            $this->interactiveBuffer .= $response;
        }
    }

    /**
     * Inputs a command into an interactive shell.
     *
     * If not specifying a channel, an open interactive channel will be selected, or, if there are
     * no open channels, an interactive shell will be created. If there are multiple open
     * interactive channels, a legacy behavior will apply in which channel selection prioritizes
     * an active subsystem, the exec pty, and, lastly, the shell. If using multiple interactive
     * channels, callers are discouraged from relying on this legacy behavior and should specify
     * the intended channel.
     *
     * @param int|null $channel Channel id returned by self::getInteractiveChannelId()
     * @throws RuntimeException on connection error
     * @throws InsufficientSetupException on unexpected channel status, possibly due to closure
     * @throws TimeoutException if the write could not be completed within the requested self::setTimeout()
     * @see SSH2::read()
     */
    public function write(string $cmd, ?int $channel = null): void
    {
        if (!$this->isAuthenticated()) {
            throw new InsufficientSetupException('Operation disallowed prior to login()');
        }

        if ($channel === null) {
            $channel = $this->get_interactive_channel();
        }

        if (!$this->is_channel_status_data($channel)) {
            if ($channel != self::CHANNEL_SHELL) {
                throw new InsufficientSetupException('Data is not available on channel');
            } elseif (!$this->openShell()) {
                throw new RuntimeException('Unable to initiate an interactive shell session');
            }
        }

        $this->curTimeout = $this->timeout;
        $this->is_timeout = false;
        $this->send_channel_packet($channel, $cmd);
    }

    /**
     * Start a subsystem.
     *
     * Right now only one subsystem at a time is supported. To support multiple subsystem's stopSubsystem() could accept
     * a string that contained the name of the subsystem, but at that point, only one subsystem of each type could be opened.
     * To support multiple subsystem's of the same name maybe it'd be best if startSubsystem() generated a new channel id and
     * returns that and then that that was passed into stopSubsystem() but that'll be saved for a future date and implemented
     * if there's sufficient demand for such a feature.
     *
          * @see self::stopSubsystem()
     */
    public function startSubsystem(string $subsystem): bool
    {
        $this->open_channel(self::CHANNEL_SUBSYSTEM);

        $packet = Strings::packSSH2(
            'CNsCs',
            MessageType::CHANNEL_REQUEST,
            $this->server_channels[self::CHANNEL_SUBSYSTEM],
            'subsystem',
            1,
            $subsystem
        );
        $this->send_binary_packet($packet);

        $this->channel_status[self::CHANNEL_SUBSYSTEM] = MessageType::CHANNEL_REQUEST;

        if (!$this->get_channel_packet(self::CHANNEL_SUBSYSTEM)) {
            return false;
        }

        $this->channel_status[self::CHANNEL_SUBSYSTEM] = MessageType::CHANNEL_DATA;

        $this->channel_id_last_interactive = self::CHANNEL_SUBSYSTEM;

        return true;
    }

    /**
     * Stops a subsystem.
     *
     * @see self::startSubsystem()
     */
    public function stopSubsystem(): bool
    {
        if ($this->isInteractiveChannelOpen(self::CHANNEL_SUBSYSTEM)) {
            $this->close_channel(self::CHANNEL_SUBSYSTEM);
        }
        return true;
    }

    /**
     * Closes a channel
     *
     * If read() timed out you might want to just close the channel and have it auto-restart on the next read() call
     *
     * If not specifying a channel, an open interactive channel will be selected. If there are
     * multiple open interactive channels, a legacy behavior will apply in which channel selection
     * prioritizes an active subsystem, the exec pty, and, lastly, the shell. If using multiple
     * interactive channels, callers are discouraged from relying on this legacy behavior and
     * should specify the intended channel.
     *
     * @param int|null $channel Channel id returned by self::getInteractiveChannelId()
     */
    public function reset(?int $channel = null): void
    {
        if ($channel === null) {
            $channel = $this->get_interactive_channel();
        }
        if ($this->isInteractiveChannelOpen($channel)) {
            $this->close_channel($channel);
        }
    }

    /**
     * Is timeout?
     *
     * Did exec() or read() return because they timed out or because they encountered the end?
     */
    public function isTimeout(): bool
    {
        return $this->is_timeout;
    }

    /**
     * Disconnect
     */
    public function disconnect(): void
    {
        $this->disconnect_helper(DisconnectReason::BY_APPLICATION);
        if (isset($this->realtime_log_file) && is_resource($this->realtime_log_file)) {
            fclose($this->realtime_log_file);
        }
        unset(self::$connections[$this->getResourceId()]);
    }

    /**
     * Destructor.
     *
     * Will be called, automatically, if you're supporting just PHP5.  If you're supporting PHP4, you'll need to call
     * disconnect().
     */
    public function __destruct()
    {
        $this->disconnect();
    }

    /**
     * Is the connection still active?
     *
     * $level has 3x possible values:
     * 0 (default): phpseclib takes a passive approach to see if the connection is still active by calling feof()
     *    on the socket
     * 1: phpseclib takes an active approach to see if the connection is still active by sending an SSH_MSG_IGNORE
     *    packet that doesn't require a response
     * 2: phpseclib takes an active approach to see if the connection is still active by sending an SSH_MSG_CHANNEL_OPEN
     *    packet and imediately trying to close that channel. some routers, in particular, however, will only let you
     *    open one channel, so this approach could yield false positives
     */
    public function isConnected(int $level = 0): bool
    {
        if ($level < 0 || $level > 2) {
            throw new InvalidArgumentException('$level must be 0, 1 or 2');
        }

        if ($level == 0) {
            return ($this->bitmap & self::MASK_CONNECTED) && is_resource($this->fsock) && !feof($this->fsock);
        }
        try {
            if ($level == 1) {
                $this->send_binary_packet(pack('CN', MessageType::IGNORE, 0));
            } else {
                $this->open_channel(self::CHANNEL_KEEP_ALIVE);
                $this->close_channel(self::CHANNEL_KEEP_ALIVE);
            }
            return true;
        } catch (\Exception $e) {
            return false;
        }
    }

    /**
     * Have you successfully been logged in?
     */
    public function isAuthenticated(): bool
    {
        return (bool) ($this->bitmap & self::MASK_LOGIN);
    }

    /**
     * Is the interactive shell active?
     */
    public function isShellOpen(): bool
    {
        return $this->isInteractiveChannelOpen(self::CHANNEL_SHELL);
    }

    /**
     * Is the exec pty active?
     */
    public function isPTYOpen(): bool
    {
        return $this->isInteractiveChannelOpen(self::CHANNEL_EXEC);
    }

    /**
     * Is the given interactive channel active?
     *
     * @param int $channel Channel id returned by self::getInteractiveChannelId()
     */
    public function isInteractiveChannelOpen(int $channel): bool
    {
        return $this->isAuthenticated() && $this->is_channel_status_data($channel);
    }

    /**
     * Returns a channel identifier, presently of the last interactive channel opened, regardless of current status.
     * Returns 0 if no interactive channel has been opened.
     *
     * @see self::isInteractiveChannelOpen()
     */
    public function getInteractiveChannelId(): int
    {
        return $this->channel_id_last_interactive;
    }

    /**
     * Pings a server connection, or tries to reconnect if the connection has gone down
     *
     * Inspired by http://php.net/manual/en/mysqli.ping.php
     */
    public function ping(): bool
    {
        if (!$this->isAuthenticated()) {
            if (!empty($this->auth)) {
                return $this->reconnect();
            }
            return false;
        }

        try {
            $this->open_channel(self::CHANNEL_KEEP_ALIVE);
        } catch (\RuntimeException $e) {
            return $this->reconnect();
        }

        $this->close_channel(self::CHANNEL_KEEP_ALIVE);
        return true;
    }

    /**
     * In situ reconnect method
     *
     * @return boolean
     */
    private function reconnect(): bool
    {
        $this->disconnect_helper(DisconnectReason::BY_APPLICATION);
        $this->connect();
        foreach ($this->auth as $auth) {
            $result = $this->login(...$auth);
        }
        return $result;
    }

    /**
     * Resets a connection for re-use
     */
    protected function reset_connection(): void
    {
        if (is_resource($this->fsock) && get_resource_type($this->fsock) === 'stream') {
            fclose($this->fsock);
        }
        $this->fsock = null;
        $this->bitmap = 0;
        $this->binary_packet_buffer = null;
        $this->decrypt = $this->encrypt = false;
        $this->decrypt_block_size = $this->encrypt_block_size = 8;
        $this->hmac_check = $this->hmac_create = false;
        $this->hmac_size = false;
        $this->session_id = false;
        $this->get_seq_no = $this->send_seq_no = 0;
        $this->channel_status = [];
        $this->channel_id_last_interactive = 0;
        $this->channel_buffers = [];
        $this->channel_buffers_write = [];
    }

    /**
     * @return int[] second and microsecond stream timeout options based on user-requested timeout and keep-alive, or the default socket timeout by default, which mirrors PHP socket streams.
     */
    private function get_stream_timeout()
    {
        $sec = (int) ini_get('default_socket_timeout');
        $usec = 0;
        if ($this->curTimeout > 0) {
            $sec = (int) floor($this->curTimeout);
            $usec = (int) (1000000 * ($this->curTimeout - $sec));
        }
        if ($this->keepAlive > 0) {
            $elapsed = microtime(true) - $this->last_packet;
            $timeout = max($this->keepAlive - $elapsed, 0);
            if (!$this->curTimeout || $timeout < $this->curTimeout) {
                $sec = (int) floor($timeout);
                $usec = (int) (1000000 * ($timeout - $sec));
            }
        }
        return [$sec, $usec];
    }

    /**
     * Retrieves the next packet with added timeout and type handling
     *
     * @param string $message_types Message types to enforce in response, closing if not met
     * @return string
     * @throws ConnectionClosedException If an error has occurred preventing read of the next packet
     */
    private function get_binary_packet_or_close(...$message_types)
    {
        try {
            $packet = $this->get_binary_packet();
            if (count($message_types) > 0 && !in_array(ord($packet[0]), $message_types)) {
                $this->disconnect_helper(DisconnectReason::PROTOCOL_ERROR);
                throw new ConnectionClosedException('Bad message type. Expected: #'
                    . implode(', #', $message_types) . '. Got: #' . ord($packet[0]));
            }
            return $packet;
        } catch (TimeoutException $e) {
            $this->disconnect_helper(DisconnectReason::BY_APPLICATION);
            throw new ConnectionClosedException('Connection closed due to timeout');
        }
    }

    /**
     * Gets Binary Packets
     *
     * See '6. Binary Packet Protocol' of rfc4253 for more info.
     *
     * @see self::_send_binary_packet()
     * @throws TimeoutException If user requested timeout was reached while waiting for next packet
     * @throws ConnectionClosedException If an error has occurred preventing read of the next packet
     */
    private function get_binary_packet(): string
    {
        if (!is_resource($this->fsock)) {
            throw new InvalidArgumentException('fsock is not a resource.');
        }
        if (!$this->keyExchangeInProgress && count($this->kex_buffer)) {
            return $this->filter(array_shift($this->kex_buffer));
        }
        if ($this->binary_packet_buffer == null) {
            // buffer the packet to permit continued reads across timeouts
            $this->binary_packet_buffer = (object) [
                'read_time' => 0, // the time to read the packet from the socket
                'raw' => '', // the raw payload read from the socket
                'plain' => '', // the packet in plain text, excluding packet_length header
                'packet_length' => null, // the packet_length value pulled from the payload
                'size' => $this->decrypt_block_size, // the total size of this packet to be read from the socket
                                                     // initialize to read single block until packet_length is available
            ];
        }
        $packet = $this->binary_packet_buffer;
        while (strlen($packet->raw) < $packet->size) {
            if (feof($this->fsock)) {
                $this->disconnect_helper(DisconnectReason::CONNECTION_LOST);
                throw new ConnectionClosedException('Connection closed by server');
            }
            if ($this->curTimeout < 0) {
                $this->is_timeout = true;
                throw new TimeoutException('Timed out waiting for server');
            }
            $this->send_keep_alive();

            [$sec, $usec] = $this->get_stream_timeout();
            stream_set_timeout($this->fsock, $sec, $usec);
            $start = microtime(true);
            $raw = stream_get_contents($this->fsock, $packet->size - strlen($packet->raw));
            $elapsed = microtime(true) - $start;
            $packet->read_time += $elapsed;
            if ($this->curTimeout > 0) {
                $this->curTimeout -= $elapsed;
            }
            if ($raw === false) {
                $this->disconnect_helper(DisconnectReason::CONNECTION_LOST);
                throw new ConnectionClosedException('Connection closed by server');
            } elseif (!strlen($raw)) {
                continue;
            }
            $packet->raw .= $raw;
            if (!$packet->packet_length) {
                $this->get_binary_packet_size($packet);
            }
        }

        if (strlen($packet->raw) != $packet->size) {
            throw new \RuntimeException('Size of packet was not expected length');
        }
        // destroy buffer as packet represents the entire payload and should be processed in full
        $this->binary_packet_buffer = null;
        // copy the raw payload, so as not to destroy original
        $raw = $packet->raw;
        if ($this->hmac_check instanceof Hash) {
            $hmac = Strings::pop($raw, $this->hmac_size);
        }
        $packet_length_header_size = 4;
        if ($this->decrypt) {
            switch ($this->decryptName) {
                case 'aes128-gcm@openssh.com':
                case 'aes256-gcm@openssh.com':
                    $this->decrypt->setNonce(
                        $this->decryptFixedPart .
                        $this->decryptInvocationCounter
                    );
                    Strings::increment_str($this->decryptInvocationCounter);
                    $this->decrypt->setAAD(Strings::shift($raw, $packet_length_header_size));
                    $this->decrypt->setTag(Strings::pop($raw, $this->decrypt_block_size));
                    $packet->plain = $this->decrypt->decrypt($raw);
                    break;
                case 'chacha20-poly1305@openssh.com':
                    // This should be impossible, but we are checking anyway to narrow the type for Psalm.
                    if (!($this->decrypt instanceof ChaCha20)) {
                        throw new LogicException('$this->decrypt is not a ' . ChaCha20::class);
                    }
                    $this->decrypt->setNonce(pack('N2', 0, $this->get_seq_no));
                    $this->decrypt->setCounter(0);
                    // this is the same approach that's implemented in Salsa20::createPoly1305Key()
                    // but we don't want to use the same AEAD construction that RFC8439 describes
                    // for ChaCha20-Poly1305 so we won't rely on it (see Salsa20::poly1305())
                    $this->decrypt->setPoly1305Key(
                        $this->decrypt->encrypt(str_repeat("\0", 32))
                    );
                    $this->decrypt->setAAD(Strings::shift($raw, $packet_length_header_size));
                    $this->decrypt->setCounter(1);
                    $this->decrypt->setTag(Strings::pop($raw, 16));
                    $packet->plain = $this->decrypt->decrypt($raw);
                    break;
                default:
                    if (!$this->hmac_check instanceof Hash || !$this->hmac_check_etm) {
                        // first block was already decrypted for contained packet_length header
                        Strings::shift($raw, $this->decrypt_block_size);
                        if (strlen($raw) > 0) {
                            $packet->plain .= $this->decrypt->decrypt($raw);
                        }
                    } else {
                        Strings::shift($raw, $packet_length_header_size);
                        $packet->plain = $this->decrypt->decrypt($raw);
                    }
                    break;
            }
        } else {
            Strings::shift($raw, $packet_length_header_size);
            $packet->plain = $raw;
        }
        if ($this->hmac_check instanceof Hash) {
            $reconstructed = !$this->hmac_check_etm ?
                pack('Na*', $packet->packet_length, $packet->plain) :
                substr($packet->raw, 0, -$this->hmac_size);
            if (($this->hmac_check->getHash() & "\xFF\xFF\xFF\xFF") == 'umac') {
                $this->hmac_check->setNonce("\0\0\0\0" . pack('N', $this->get_seq_no));
                if ($hmac != $this->hmac_check->hash($reconstructed)) {
                    $this->disconnect_helper(DisconnectReason::MAC_ERROR);
                    throw new ConnectionClosedException('Invalid UMAC');
                }
            } else {
                if ($hmac != $this->hmac_check->hash(pack('Na*', $this->get_seq_no, $reconstructed))) {
                    $this->disconnect_helper(DisconnectReason::MAC_ERROR);
                    throw new ConnectionClosedException('Invalid HMAC');
                }
            }
        }
        $padding_length = 0;
        $payload = $packet->plain;
        extract(unpack('Cpadding_length', Strings::shift($payload, 1)));
        if ($padding_length > 0) {
            Strings::pop($payload, $padding_length);
        }

        if (!$this->keyExchangeInProgress) {
            $this->bytesTransferredSinceLastKEX += $packet->packet_length + $padding_length + 5;
        }

        if (empty($payload)) {
            $this->disconnect_helper(DisconnectReason::PROTOCOL_ERROR);
            throw new ConnectionClosedException('Plaintext is too short');
        }

        switch ($this->decompress) {
            case self::NET_SSH2_COMPRESSION_ZLIB_AT_OPENSSH:
                if (!$this->isAuthenticated()) {
                    break;
                }
                // fall-through
            case self::NET_SSH2_COMPRESSION_ZLIB:
                if ($this->regenerate_decompression_context) {
                    $this->regenerate_decompression_context = false;

                    $cmf = ord($payload[0]);
                    $cm = $cmf & 0x0F;
                    if ($cm != 8) { // deflate
                        throw new UnsupportedAlgorithmException("Only CM = 8 ('deflate') is supported ($cm)");
                    }
                    $cinfo = ($cmf & 0xF0) >> 4;
                    if ($cinfo > 7) {
                        throw new RuntimeException("CINFO above 7 is not allowed ($cinfo)");
                    }
                    $windowSize = 1 << ($cinfo + 8);

                    $flg = ord($payload[1]);
                    //$fcheck = $flg && 0x0F;
                    if ((($cmf << 8) | $flg) % 31) {
                        throw new RuntimeException('fcheck failed');
                    }
                    $fdict = boolval($flg & 0x20);
                    $flevel = ($flg & 0xC0) >> 6;

                    $this->decompress_context = inflate_init(ZLIB_ENCODING_RAW, ['window' => $cinfo + 8]);
                    $payload = substr($payload, 2);
                }
                if ($this->decompress_context) {
                    $payload = inflate_add($this->decompress_context, $payload, ZLIB_PARTIAL_FLUSH);
                }
        }

        $this->get_seq_no++;

        if (defined('NET_SSH2_LOGGING')) {
            $current = microtime(true);
            $message_number = sprintf(
                '<- %s (since last: %s, network: %ss)',
                ($constantName = MessageType::findConstantNameByValue($value = ord($payload[0])))
                    ? "SSH_MSG_$constantName"
                    : "UNKNOWN ($value)",
                round($current - $this->last_packet, 4),
                round($packet->read_time, 4)
            );
            $this->append_log($message_number, $payload);
        }
        $this->last_packet = microtime(true);

        if ($this->bytesTransferredSinceLastKEX > $this->doKeyReexchangeAfterXBytes) {
            $this->key_exchange();
        }

        // don't filter if we're in the middle of a key exchange (since _filter might send out packets)
        return $this->keyExchangeInProgress ? $payload : $this->filter($payload);
    }

    /**
     * @param object $packet The packet object being constructed, passed by reference
     *        The size, packet_length, and plain properties of this object may be modified in processing
     * @throws InvalidPacketLengthException if the packet length header is invalid
     */
    private function get_binary_packet_size(object &$packet): void
    {
        $packet_length_header_size = 4;
        if (strlen($packet->raw) < $packet_length_header_size) {
            return;
        }
        $packet_length = 0;
        $added_validation_length = 0; // indicates when the packet length header is included when validating packet length against block size
        if ($this->decrypt) {
            switch ($this->decryptName) {
                case 'aes128-gcm@openssh.com':
                case 'aes256-gcm@openssh.com':
                    extract(unpack('Npacket_length', substr($packet->raw, 0, $packet_length_header_size)));
                    $packet->size = $packet_length_header_size + $packet_length + $this->decrypt_block_size; // expect tag
                    break;
                case 'chacha20-poly1305@openssh.com':
                    $this->lengthDecrypt->setNonce(pack('N2', 0, $this->get_seq_no));
                    $packet_length_header = $this->lengthDecrypt->decrypt(substr($packet->raw, 0, $packet_length_header_size));
                    extract(unpack('Npacket_length', $packet_length_header));
                    $packet->size = $packet_length_header_size + $packet_length + 16; // expect tag
                    break;
                default:
                    if (!$this->hmac_check instanceof Hash || !$this->hmac_check_etm) {
                        if (strlen($packet->raw) < $this->decrypt_block_size) {
                            return;
                        }
                        $packet->plain = $this->decrypt->decrypt(substr($packet->raw, 0, $this->decrypt_block_size));
                        extract(unpack('Npacket_length', Strings::shift($packet->plain, $packet_length_header_size)));
                        $packet->size = $packet_length_header_size + $packet_length;
                        $added_validation_length = $packet_length_header_size;
                    } else {
                        extract(unpack('Npacket_length', substr($packet->raw, 0, $packet_length_header_size)));
                        $packet->size = $packet_length_header_size + $packet_length;
                    }
                    break;
            }
        } else {
            extract(unpack('Npacket_length', substr($packet->raw, 0, $packet_length_header_size)));
            $packet->size = $packet_length_header_size + $packet_length;
            $added_validation_length = $packet_length_header_size;
        }
        // quoting <http://tools.ietf.org/html/rfc4253#section-6.1>,
        // "implementations SHOULD check that the packet length is reasonable"
        // PuTTY uses 0x9000 as the actual max packet size and so to shall we
        if (
            $packet_length <= 0 || $packet_length > 0x9000
            || ($packet_length + $added_validation_length) % $this->decrypt_block_size != 0
        ) {
            $this->disconnect_helper(DisconnectReason::PROTOCOL_ERROR);
            throw new InvalidPacketLengthException('Invalid packet length');
        }
        if ($this->hmac_check instanceof Hash) {
            $packet->size += $this->hmac_size;
        }
        $packet->packet_length = $packet_length;
    }

    /**
     * Handle Disconnect
     *
     * Because some binary packets need to be ignored...
     *
     * @see self::filter()
     * @see self::key_exchange()
     * @return boolean
     * @access private
     */
    private function handleDisconnect($payload)
    {
        Strings::shift($payload, 1);
        [$reason_code, $message] = Strings::unpackSSH2('Ns', $payload);
        $this->errors[] = 'SSH_MSG_DISCONNECT: ' . self::$disconnect_reasons[$reason_code] . "\r\n$message";
        $this->disconnect_helper(NET_SSH2_DISCONNECT_CONNECTION_LOST);
        throw new ConnectionClosedException('Connection closed by server');
    }

    /**
     * Filter Binary Packets
     *
     * Because some binary packets need to be ignored...
     *
     * @see self::_get_binary_packet()
     */
    private function filter(string $payload): string
    {
        switch (ord($payload[0])) {
            case MessageType::DISCONNECT:
                return $this->handleDisconnect($payload);
            case MessageType::IGNORE:
                $payload = $this->get_binary_packet();
                break;
            case MessageType::DEBUG:
                Strings::shift($payload, 2); // second byte is "always_display"
                [$message] = Strings::unpackSSH2('s', $payload);
                $this->errors[] = "SSH_MSG_DEBUG: $message";
                $payload = $this->get_binary_packet();
                break;
            case MessageType::UNIMPLEMENTED:
                break;
            case MessageType::KEXINIT:
                // this is here for server key re-exchanges after the initial key exchange
                if ($this->session_id !== false) {
                    if (!$this->key_exchange($payload)) {
                        $this->disconnect_helper(NET_SSH2_DISCONNECT_KEY_EXCHANGE_FAILED);
                        throw new ConnectionClosedException('Key exchange failed');
                    }
                    $payload = $this->get_binary_packet();
                }
                break;
            case MessageType::EXT_INFO:
                Strings::shift($payload, 1);
                [$nr_extensions] = Strings::unpackSSH2('N', $payload);
                for ($i = 0; $i < $nr_extensions; $i++) {
                    [$extension_name, $extension_value] = Strings::unpackSSH2('ss', $payload);
                    if ($extension_name == 'server-sig-algs') {
                        $this->supported_private_key_algorithms = explode(',', $extension_value);
                    }
                }
                $payload = $this->get_binary_packet();
        }

        // see http://tools.ietf.org/html/rfc4252#section-5.4; only called when the encryption has been activated and when we haven't already logged in
        if (($this->bitmap & self::MASK_CONNECTED) && !$this->isAuthenticated() && ord($payload[0]) == MessageType::USERAUTH_BANNER) {
            Strings::shift($payload, 1);
            [$this->banner_message] = Strings::unpackSSH2('s', $payload);
            $payload = $this->get_binary_packet();
        }

        // only called when we've already logged in
        if (($this->bitmap & self::MASK_CONNECTED) && $this->isAuthenticated()) {
            switch (ord($payload[0])) {
                case MessageType::CHANNEL_REQUEST:
                    if (strlen($payload) == 31) {
                        extract(unpack('cpacket_type/Nchannel/Nlength', $payload));
                        if (substr($payload, 9, $length) == 'keepalive@openssh.com' && isset($this->server_channels[$channel])) {
                            if (ord(substr($payload, 9 + $length))) { // want reply
                                $this->send_binary_packet(pack('CN', MessageType::CHANNEL_SUCCESS, $this->server_channels[$channel]));
                            }
                            $payload = $this->get_binary_packet();
                        }
                    }
                    break;
                case MessageType::GLOBAL_REQUEST: // see http://tools.ietf.org/html/rfc4254#section-4
                    Strings::shift($payload, 1);
                    [$request_name] = Strings::unpackSSH2('s', $payload);
                    $this->errors[] = "SSH_MSG_GLOBAL_REQUEST: $request_name";
                    $this->send_binary_packet(pack('C', MessageType::REQUEST_FAILURE));
                    $payload = $this->get_binary_packet();
                    break;
                case MessageType::CHANNEL_OPEN: // see http://tools.ietf.org/html/rfc4254#section-5.1
                    Strings::shift($payload, 1);
                    [$data, $server_channel] = Strings::unpackSSH2('sN', $payload);
                    switch ($data) {
                        case 'auth-agent':
                        case 'auth-agent@openssh.com':
                            if (isset($this->agent)) {
                                $new_channel = self::CHANNEL_AGENT_FORWARD;

                                [
                                    $remote_window_size,
                                    $remote_maximum_packet_size
                                ] = Strings::unpackSSH2('NN', $payload);

                                $this->packet_size_client_to_server[$new_channel] = $remote_window_size;
                                $this->window_size_server_to_client[$new_channel] = $remote_maximum_packet_size;
                                $this->window_size_client_to_server[$new_channel] = $this->window_size;

                                $packet_size = 0x4000;

                                $packet = pack(
                                    'CN4',
                                    MessageType::CHANNEL_OPEN_CONFIRMATION,
                                    $server_channel,
                                    $new_channel,
                                    $packet_size,
                                    $packet_size
                                );

                                $this->server_channels[$new_channel] = $server_channel;
                                $this->channel_status[$new_channel] = MessageType::CHANNEL_OPEN_CONFIRMATION;
                                $this->send_binary_packet($packet);
                            }
                            break;
                        default:
                            $packet = Strings::packSSH2(
                                'CN2ss',
                                MessageType::CHANNEL_OPEN_FAILURE,
                                $server_channel,
                                ChannelConnectionFailureReason::ADMINISTRATIVELY_PROHIBITED,
                                '', // description
                                '' // language tag
                            );

                            $this->send_binary_packet($packet);
                    }

                    $payload = $this->get_binary_packet();
            }
        }

        return $payload;
    }

    /**
     * Enable Quiet Mode
     *
     * Suppress stderr from output
     */
    public function enableQuietMode(): void
    {
        $this->quiet_mode = true;
    }

    /**
     * Disable Quiet Mode
     *
     * Show stderr in output
     */
    public function disableQuietMode(): void
    {
        $this->quiet_mode = false;
    }

    /**
     * Returns whether Quiet Mode is enabled or not
     *
     * @see self::enableQuietMode()
     * @see self::disableQuietMode()
     */
    public function isQuietModeEnabled(): bool
    {
        return $this->quiet_mode;
    }

    /**
     * Enable request-pty when using exec()
     */
    public function enablePTY(): void
    {
        $this->request_pty = true;
    }

    /**
     * Disable request-pty when using exec()
     */
    public function disablePTY(): void
    {
        if ($this->isPTYOpen()) {
            $this->close_channel(self::CHANNEL_EXEC);
        }
        $this->request_pty = false;
    }

    /**
     * Returns whether request-pty is enabled or not
     *
     * @see self::enablePTY()
     * @see self::disablePTY()
     */
    public function isPTYEnabled(): bool
    {
        return $this->request_pty;
    }

    /**
     * Gets channel data
     *
     * Returns the data as a string. bool(true) is returned if:
     *
     * - the server closes the channel
     * - if the connection times out
     * - if a window adjust packet is received on the given negated client channel
     * - if the channel status is CHANNEL_OPEN and the response was CHANNEL_OPEN_CONFIRMATION
     * - if the channel status is CHANNEL_REQUEST and the response was CHANNEL_SUCCESS
     * - if the channel status is CHANNEL_CLOSE and the response was CHANNEL_CLOSE
     *
     * bool(false) is returned if:
     *
     * - if the channel status is CHANNEL_REQUEST and the response was CHANNEL_FAILURE
     *
     * @param int $client_channel Specifies the channel to return data for, and data received
     *        on other channels is buffered. The respective negative value of a channel is
     *        also supported for the case that the caller is awaiting adjustment of the data
     *        window, and where data received on that respective channel is also buffered.
     * @throws RuntimeException on connection error
     */
    protected function get_channel_packet(int $client_channel, bool $skip_extended = false)
    {
        if (!empty($this->channel_buffers[$client_channel])) {
            switch ($this->channel_status[$client_channel]) {
                case MessageType::CHANNEL_REQUEST:
                    foreach ($this->channel_buffers[$client_channel] as $i => $packet) {
                        switch (ord($packet[0])) {
                            case MessageType::CHANNEL_SUCCESS:
                            case MessageType::CHANNEL_FAILURE:
                                unset($this->channel_buffers[$client_channel][$i]);
                                return substr($packet, 1);
                        }
                    }
                    break;
                default:
                    return substr(array_shift($this->channel_buffers[$client_channel]), 1);
            }
        }

        while (true) {
            try {
                $response = $this->get_binary_packet();
            } catch (TimeoutException $e) {
                return true;
            }
            [$type] = Strings::unpackSSH2('C', $response);
            if (strlen($response) >= 4) {
                [$channel] = Strings::unpackSSH2('N', $response);
            }

            // will not be setup yet on incoming channel open request
            if (isset($channel) && isset($this->channel_status[$channel]) && isset($this->window_size_server_to_client[$channel])) {
                $this->window_size_server_to_client[$channel] -= strlen($response);

                // resize the window, if appropriate
                if ($this->window_size_server_to_client[$channel] < 0) {
                // PuTTY does something more analogous to the following:
                //if ($this->window_size_server_to_client[$channel] < 0x3FFFFFFF) {
                    $packet = pack('CNN', MessageType::CHANNEL_WINDOW_ADJUST, $this->server_channels[$channel], $this->window_resize);
                    $this->send_binary_packet($packet);
                    $this->window_size_server_to_client[$channel] += $this->window_resize;
                }

                switch ($type) {
                    case MessageType::CHANNEL_WINDOW_ADJUST:
                        [$window_size] = Strings::unpackSSH2('N', $response);
                        $this->window_size_client_to_server[$channel] += $window_size;
                        if ($channel == -$client_channel) {
                            return true;
                        }

                        continue 2;
                    case MessageType::CHANNEL_EXTENDED_DATA:
                        /*
                        if ($client_channel == self::CHANNEL_EXEC) {
                            $this->send_channel_packet($client_channel, chr(0));
                        }
                        */
                        // currently, there's only one possible value for $data_type_code: NET_SSH2_EXTENDED_DATA_STDERR
                        [$data_type_code, $data] = Strings::unpackSSH2('Ns', $response);
                        $this->stdErrorLog .= $data;
                        if ($skip_extended || $this->quiet_mode) {
                            continue 2;
                        }
                        if ($client_channel == $channel && $this->channel_status[$channel] == MessageType::CHANNEL_DATA) {
                            return $data;
                        }
                        $this->channel_buffers[$channel][] = chr($type) . $data;

                        continue 2;
                    case MessageType::CHANNEL_REQUEST:
                        if ($this->channel_status[$channel] == MessageType::CHANNEL_CLOSE) {
                            continue 2;
                        }
                        [$value] = Strings::unpackSSH2('s', $response);
                        switch ($value) {
                            case 'exit-signal':
                                [
                                    , // FALSE
                                    $signal_name,
                                    , // core dumped
                                    $error_message
                                ] = Strings::unpackSSH2('bsbs', $response);

                                $this->errors[] = "SSH_MSG_CHANNEL_REQUEST (exit-signal): $signal_name";
                                if (strlen($error_message)) {
                                    $this->errors[count($this->errors) - 1] .= "\r\n$error_message";
                                }

                                $this->send_binary_packet(pack('CN', MessageType::CHANNEL_EOF, $this->server_channels[$client_channel]));
                                $this->send_binary_packet(pack('CN', MessageType::CHANNEL_CLOSE, $this->server_channels[$channel]));

                                $this->channel_status[$channel] = MessageType::CHANNEL_EOF;

                                continue 3;
                            case 'exit-status':
                                [, $this->exit_status] = Strings::unpackSSH2('CN', $response);

                                // "The client MAY ignore these messages."
                                // -- http://tools.ietf.org/html/rfc4254#section-6.10

                                continue 3;
                            default:
                                // "Some systems may not implement signals, in which case they SHOULD ignore this message."
                                //  -- http://tools.ietf.org/html/rfc4254#section-6.9
                                continue 3;
                        }
                }

                switch ($this->channel_status[$channel]) {
                    case MessageType::CHANNEL_OPEN:
                        switch ($type) {
                            case MessageType::CHANNEL_OPEN_CONFIRMATION:
                                [
                                    $this->server_channels[$channel],
                                    $window_size,
                                    $this->packet_size_client_to_server[$channel]
                                ] = Strings::unpackSSH2('NNN', $response);

                                if ($window_size < 0) {
                                    $window_size &= 0x7FFFFFFF;
                                    $window_size += 0x80000000;
                                }
                                $this->window_size_client_to_server[$channel] = $window_size;
                                $result = $client_channel == $channel ? true : $this->get_channel_packet($client_channel, $skip_extended);
                                $this->on_channel_open();
                                return $result;
                            case MessageType::CHANNEL_OPEN_FAILURE:
                                $this->disconnect_helper(DisconnectReason::BY_APPLICATION);
                                throw new RuntimeException('Unable to open channel');
                            default:
                                if ($client_channel == $channel) {
                                    $this->disconnect_helper(DisconnectReason::BY_APPLICATION);
                                    throw new RuntimeException('Unexpected response to open request');
                                }
                                return $this->get_channel_packet($client_channel, $skip_extended);
                        }
                        break;
                    case MessageType::CHANNEL_REQUEST:
                        switch ($type) {
                            case MessageType::CHANNEL_SUCCESS:
                                return true;
                            case MessageType::CHANNEL_FAILURE:
                                return false;
                            case MessageType::CHANNEL_DATA:
                                [$data] = Strings::unpackSSH2('s', $response);
                                $this->channel_buffers[$channel][] = chr($type) . $data;
                                return $this->get_channel_packet($client_channel, $skip_extended);
                            default:
                                $this->disconnect_helper(DisconnectReason::BY_APPLICATION);
                                throw new RuntimeException('Unable to fulfill channel request');
                        }
                    case MessageType::CHANNEL_CLOSE:
                        if ($client_channel == $channel && $type == MessageType::CHANNEL_CLOSE) {
                            return true;
                        }
                        return $this->get_channel_packet($client_channel, $skip_extended);
                }
            }

            // ie. $this->channel_status[$channel] == MessageType::CHANNEL_DATA

            switch ($type) {
                case MessageType::CHANNEL_DATA:
                    /*
                    if ($channel == self::CHANNEL_EXEC) {
                        // SCP requires null packets, such as this, be sent.  further, in the case of the ssh.com SSH server
                        // this actually seems to make things twice as fast.  more to the point, the message right after
                        // SSH_MSG_CHANNEL_DATA (usually SSH_MSG_IGNORE) won't block for as long as it would have otherwise.
                        // in OpenSSH it slows things down but only by a couple thousandths of a second.
                        $this->send_channel_packet($channel, chr(0));
                    }
                    */
                    [$data] = Strings::unpackSSH2('s', $response);

                    if ($channel == self::CHANNEL_AGENT_FORWARD) {
                        $agent_response = $this->agent->forwardData($data);
                        if (!is_bool($agent_response)) {
                            $this->send_channel_packet($channel, $agent_response);
                        }
                        break;
                    }

                    if ($client_channel == $channel) {
                        return $data;
                    }
                    $this->channel_buffers[$channel][] = chr($type) . $data;
                    break;
                case MessageType::CHANNEL_CLOSE:
                    $this->curTimeout = 5;

                    $this->close_channel_bitmap($channel);

                    if ($this->channel_status[$channel] != MessageType::CHANNEL_EOF) {
                        $this->send_binary_packet(pack('CN', MessageType::CHANNEL_CLOSE, $this->server_channels[$channel]));
                    }

                    $this->channel_status[$channel] = MessageType::CHANNEL_CLOSE;
                    $this->channelCount--;

                    if ($client_channel == $channel) {
                        return true;
                    }
                    // fall-through
                case MessageType::CHANNEL_EOF:
                    break;
                default:
                    $this->disconnect_helper(DisconnectReason::BY_APPLICATION);
                    throw new RuntimeException("Error reading channel data ($type)");
            }
        }
    }

    /**
     * Sends Binary Packets
     *
     * See '6. Binary Packet Protocol' of rfc4253 for more info.
     *
     * @see self::_get_binary_packet()
     */
    protected function send_binary_packet(string $data, ?string $logged = null): void
    {
        if (!is_resource($this->fsock) || feof($this->fsock)) {
            $this->disconnect_helper(NET_SSH2_DISCONNECT_CONNECTION_LOST);
            throw new ConnectionClosedException('Connection closed prematurely');
        }

        if (!isset($logged)) {
            $logged = $data;
        }

        switch ($this->compress) {
            case self::NET_SSH2_COMPRESSION_ZLIB_AT_OPENSSH:
                if (!$this->isAuthenticated()) {
                    break;
                }
                // fall-through
            case self::NET_SSH2_COMPRESSION_ZLIB:
                if (!$this->regenerate_compression_context) {
                    $header = '';
                } else {
                    $this->regenerate_compression_context = false;
                    $this->compress_context = deflate_init(ZLIB_ENCODING_RAW, ['window' => 15]);
                    $header = "\x78\x9C";
                }
                if ($this->compress_context) {
                    $data = $header . deflate_add($this->compress_context, $data, ZLIB_PARTIAL_FLUSH);
                }
        }

        // 4 (packet length) + 1 (padding length) + 4 (minimal padding amount) == 9
        $packet_length = strlen($data) + 9;
        if ($this->encrypt && $this->encrypt->usesNonce()) {
            $packet_length -= 4;
        }
        // round up to the nearest $this->encrypt_block_size
        $packet_length += (($this->encrypt_block_size - 1) * $packet_length) % $this->encrypt_block_size;
        // subtracting strlen($data) is obvious - subtracting 5 is necessary because of packet_length and padding_length
        $padding_length = $packet_length - strlen($data) - 5;
        switch (true) {
            case $this->encrypt && $this->encrypt->usesNonce():
            case $this->hmac_create instanceof Hash && $this->hmac_create_etm:
                $padding_length += 4;
                $packet_length += 4;
        }

        $padding = Random::string($padding_length);

        // we subtract 4 from packet_length because the packet_length field isn't supposed to include itself
        $packet = pack('NCa*', $packet_length - 4, $padding_length, $data . $padding);

        $hmac = '';
        if ($this->hmac_create instanceof Hash && !$this->hmac_create_etm) {
            if (($this->hmac_create->getHash() & "\xFF\xFF\xFF\xFF") == 'umac') {
                $this->hmac_create->setNonce("\0\0\0\0" . pack('N', $this->send_seq_no));
                $hmac = $this->hmac_create->hash($packet);
            } else {
                $hmac = $this->hmac_create->hash(pack('Na*', $this->send_seq_no, $packet));
            }
        }

        if ($this->encrypt) {
            switch ($this->encryptName) {
                case 'aes128-gcm@openssh.com':
                case 'aes256-gcm@openssh.com':
                    $this->encrypt->setNonce(
                        $this->encryptFixedPart .
                        $this->encryptInvocationCounter
                    );
                    Strings::increment_str($this->encryptInvocationCounter);
                    $this->encrypt->setAAD($temp = ($packet & "\xFF\xFF\xFF\xFF"));
                    $packet = $temp . $this->encrypt->encrypt(substr($packet, 4));
                    break;
                case 'chacha20-poly1305@openssh.com':
                    // This should be impossible, but we are checking anyway to narrow the type for Psalm.
                    if (!($this->encrypt instanceof ChaCha20)) {
                        throw new LogicException('$this->encrypt is not a ' . ChaCha20::class);
                    }

                    $nonce = pack('N2', 0, $this->send_seq_no);

                    $this->encrypt->setNonce($nonce);
                    $this->lengthEncrypt->setNonce($nonce);

                    $length = $this->lengthEncrypt->encrypt($packet & "\xFF\xFF\xFF\xFF");

                    $this->encrypt->setCounter(0);
                    // this is the same approach that's implemented in Salsa20::createPoly1305Key()
                    // but we don't want to use the same AEAD construction that RFC8439 describes
                    // for ChaCha20-Poly1305 so we won't rely on it (see Salsa20::poly1305())
                    $this->encrypt->setPoly1305Key(
                        $this->encrypt->encrypt(str_repeat("\0", 32))
                    );
                    $this->encrypt->setAAD($length);
                    $this->encrypt->setCounter(1);
                    $packet = $length . $this->encrypt->encrypt(substr($packet, 4));
                    break;
                default:
                    $packet = $this->hmac_create instanceof Hash && $this->hmac_create_etm ?
                        ($packet & "\xFF\xFF\xFF\xFF") . $this->encrypt->encrypt(substr($packet, 4)) :
                        $this->encrypt->encrypt($packet);
            }
        }

        if ($this->hmac_create instanceof Hash && $this->hmac_create_etm) {
            if (($this->hmac_create->getHash() & "\xFF\xFF\xFF\xFF") == 'umac') {
                $this->hmac_create->setNonce("\0\0\0\0" . pack('N', $this->send_seq_no));
                $hmac = $this->hmac_create->hash($packet);
            } else {
                $hmac = $this->hmac_create->hash(pack('Na*', $this->send_seq_no, $packet));
            }
        }

        $this->send_seq_no++;

        $packet .= $this->encrypt && $this->encrypt->usesNonce() ? $this->encrypt->getTag() : $hmac;

        if (!$this->keyExchangeInProgress) {
            $this->bytesTransferredSinceLastKEX += strlen($packet);
        }

        $start = microtime(true);
        $sent = @fwrite($this->fsock, $packet);
        $stop = microtime(true);

        if (defined('NET_SSH2_LOGGING')) {
            $current = microtime(true);
            $message_number = sprintf(
                '-> %s (since last: %s, network: %ss)',
                ($constantName = MessageType::findConstantNameByValue($value = ord($logged[0]), false))
                    ? "SSH_MSG_$constantName"
                    : "UNKNOWN ($value)",
                round($current - $this->last_packet, 4),
                round($stop - $start, 4)
            );
            $this->append_log($message_number, $logged);
        }
        $this->last_packet = microtime(true);

        if (strlen($packet) != $sent) {
            $this->disconnect_helper(NET_SSH2_DISCONNECT_BY_APPLICATION);
            $message = $sent === false ?
                'Unable to write ' . strlen($packet) . ' bytes' :
                "Only $sent of " . strlen($packet) . " bytes were sent";
            throw new RuntimeException($message);
        }

        if ($this->bytesTransferredSinceLastKEX > $this->doKeyReexchangeAfterXBytes) {
            $this->key_exchange();
        }
    }

    /**
     * Sends a keep-alive message, if keep-alive is enabled and interval is met
     */
    private function send_keep_alive(): void
    {
        if ($this->bitmap & self::MASK_CONNECTED) {
            $elapsed = microtime(true) - $this->last_packet;
            if ($this->keepAlive > 0 && $elapsed >= $this->keepAlive) {
                $this->send_binary_packet(pack('CN', MessageType::IGNORE, 0));
            }
        }
    }

    /**
     * Logs data packets
     *
     * Makes sure that only the last 1MB worth of packets will be logged
     */
    private function append_log(string $message_number, string $message): void
    {
        $this->append_log_helper(
            NET_SSH2_LOGGING,
            $message_number,
            $message,
            $this->message_number_log,
            $this->message_log,
            $this->log_size,
            $this->realtime_log_file,
            $this->realtime_log_wrap,
            $this->realtime_log_size
        );
    }

    /**
     * Logs data packet helper
     *
     * @param resource &$realtime_log_file
     */
    protected function append_log_helper(int $constant, string $message_number, string $message, array &$message_number_log, array &$message_log, int &$log_size, &$realtime_log_file, bool &$realtime_log_wrap, int &$realtime_log_size): void
    {
        // remove the byte identifying the message type from all but the first two messages (ie. the identification strings)
        if (strlen($message_number) > 2) {
            Strings::shift($message);
        }

        switch ($constant) {
            // useful for benchmarks
            case self::LOG_SIMPLE:
                $message_number_log[] = $message_number;
                break;
            case self::LOG_SIMPLE_REALTIME:
                echo $message_number;
                echo PHP_SAPI == 'cli' ? "\r\n" : '<br>';
                @flush();
                @ob_flush();
                break;
            // the most useful log for SSH2
            case self::LOG_COMPLEX:
                $message_number_log[] = $message_number;
                $log_size += strlen($message);
                $message_log[] = $message;
                while ($log_size > self::LOG_MAX_SIZE) {
                    $log_size -= strlen(array_shift($message_log));
                    array_shift($message_number_log);
                }
                break;
            // dump the output out realtime; packets may be interspersed with non packets,
            // passwords won't be filtered out and select other packets may not be correctly
            // identified
            case self::LOG_REALTIME:
                switch (PHP_SAPI) {
                    case 'cli':
                        $start = $stop = "\r\n";
                        break;
                    default:
                        $start = '<pre>';
                        $stop = '</pre>';
                }
                echo $start . $this->format_log([$message], [$message_number]) . $stop;
                @flush();
                @ob_flush();
                break;
            // basically the same thing as self::LOG_REALTIME with the caveat that NET_SSH2_LOG_REALTIME_FILENAME
            // needs to be defined and that the resultant log file will be capped out at self::LOG_MAX_SIZE.
            // the earliest part of the log file is denoted by the first <<< START >>> and is not going to necessarily
            // at the beginning of the file
            case self::LOG_REALTIME_FILE:
                if (!isset($realtime_log_file)) {
                    // PHP doesn't seem to like using constants in fopen()
                    $filename = NET_SSH2_LOG_REALTIME_FILENAME;
                    $fp = fopen($filename, 'w');
                    $realtime_log_file = $fp;
                }
                if (!is_resource($realtime_log_file)) {
                    break;
                }
                $entry = $this->format_log([$message], [$message_number]);
                if ($realtime_log_wrap) {
                    $temp = "<<< START >>>\r\n";
                    $entry .= $temp;
                    fseek($realtime_log_file, ftell($realtime_log_file) - strlen($temp));
                }
                $realtime_log_size += strlen($entry);
                if ($realtime_log_size > self::LOG_MAX_SIZE) {
                    fseek($realtime_log_file, 0);
                    $realtime_log_size = strlen($entry);
                    $realtime_log_wrap = true;
                }
                fwrite($realtime_log_file, $entry);
                break;
            case self::LOG_REALTIME_SIMPLE:
                echo $message_number;
                echo PHP_SAPI == 'cli' ? "\r\n" : '<br>';
        }
    }

    /**
     * Sends channel data
     *
     * Spans multiple SSH_MSG_CHANNEL_DATAs if appropriate
     */
    protected function send_channel_packet(int $client_channel, string $data): void
    {
        if (
            isset($this->channel_buffers_write[$client_channel])
            && str_starts_with($data, $this->channel_buffers_write[$client_channel])
        ) {
            // if buffer holds identical initial data content, resume send from the unmatched data portion
            $data = substr($data, strlen($this->channel_buffers_write[$client_channel]));
        } else {
            $this->channel_buffers_write[$client_channel] = '';
        }
        while (strlen($data)) {
            if (!$this->window_size_client_to_server[$client_channel]) {
                // using an invalid channel will let the buffers be built up for the valid channels
                $this->get_channel_packet(-$client_channel);
                if ($this->isTimeout()) {
                    throw new TimeoutException('Timed out waiting for server');
                } elseif (!$this->window_size_client_to_server[$client_channel]) {
                    throw new \RuntimeException('Data window was not adjusted');
                }
            }

            /* The maximum amount of data allowed is determined by the maximum
               packet size for the channel, and the current window size, whichever
               is smaller.
                 -- http://tools.ietf.org/html/rfc4254#section-5.2 */
            $max_size = min(
                $this->packet_size_client_to_server[$client_channel],
                $this->window_size_client_to_server[$client_channel]
            );

            $temp = Strings::shift($data, $max_size);
            $packet = Strings::packSSH2(
                'CNs',
                MessageType::CHANNEL_DATA,
                $this->server_channels[$client_channel],
                $temp
            );
            $this->window_size_client_to_server[$client_channel] -= strlen($temp);
            $this->send_binary_packet($packet);
            $this->channel_buffers_write[$client_channel] .= $temp;
        }
        unset($this->channel_buffers_write[$client_channel]);
    }

    /**
     * Closes and flushes a channel
     *
     * \phpseclib3\Net\SSH2 doesn't properly close most channels.  For exec() channels are normally closed by the server
     * and for SFTP channels are presumably closed when the client disconnects.  This functions is intended
     * for SCP more than anything.
     */
    private function close_channel(int $client_channel, bool $want_reply = false): void
    {
        // see http://tools.ietf.org/html/rfc4254#section-5.3

        $this->send_binary_packet(pack('CN', MessageType::CHANNEL_EOF, $this->server_channels[$client_channel]));

        if (!$want_reply) {
            $this->send_binary_packet(pack('CN', MessageType::CHANNEL_CLOSE, $this->server_channels[$client_channel]));
        }

        $this->channel_status[$client_channel] = MessageType::CHANNEL_CLOSE;
        $this->channelCount--;

        $this->curTimeout = 5;

        while (!is_bool($this->get_channel_packet($client_channel))) {
        }

        if ($want_reply) {
            $this->send_binary_packet(pack('CN', MessageType::CHANNEL_CLOSE, $this->server_channels[$client_channel]));
        }

        $this->close_channel_bitmap($client_channel);
    }

    /**
     * Maintains execution state bitmap in response to channel closure
     */
    private function close_channel_bitmap(int $client_channel): void
    {
        switch ($client_channel) {
            case self::CHANNEL_SHELL:
                // Shell status has been maintained in the bitmap for backwards
                //  compatibility sake, but can be removed going forward
                if ($this->bitmap & self::MASK_SHELL) {
                    $this->bitmap &= ~self::MASK_SHELL;
                }
                break;
        }
    }

    /**
     * Disconnect
     *
     * @return false
     */
    protected function disconnect_helper(int $reason): bool
    {
        if ($this->bitmap & self::MASK_DISCONNECT) {
            // Disregard subsequent disconnect requests
            return false;
        }
        $this->bitmap |= self::MASK_DISCONNECT;
        if ($this->isConnected()) {
            $data = Strings::packSSH2('CNss', MessageType::DISCONNECT, $reason, '', '');
            try {
                $this->send_binary_packet($data);
            } catch (\Exception $e) {
            }
        }

        $this->reset_connection();

        return false;
    }

    /**
     * Returns a log of the packets that have been sent and received.
     *
     * Returns a string if NET_SSH2_LOGGING == self::LOG_COMPLEX, an array if NET_SSH2_LOGGING == self::LOG_SIMPLE and false if !defined('NET_SSH2_LOGGING')
     *
     * @return array|false|string
     */
    public function getLog()
    {
        if (!defined('NET_SSH2_LOGGING')) {
            return false;
        }

        switch (NET_SSH2_LOGGING) {
            case self::LOG_SIMPLE:
                return $this->message_number_log;
            case self::LOG_COMPLEX:
                $log = $this->format_log($this->message_log, $this->message_number_log);
                return PHP_SAPI == 'cli' ? $log : '<pre>' . $log . '</pre>';
            default:
                return false;
        }
    }

    /**
     * Formats a log for printing
     */
    protected function format_log(array $message_log, array $message_number_log): string
    {
        $output = '';
        for ($i = 0; $i < count($message_log); $i++) {
            $output .= $message_number_log[$i];
            $current_log = $message_log[$i];
            $j = 0;
            if (strlen($current_log)) {
                $output .= "\r\n";
            }
            do {
                if (strlen($current_log)) {
                    $output .= str_pad(dechex($j), 7, '0', STR_PAD_LEFT) . '0  ';
                }
                $fragment = Strings::shift($current_log, $this->log_short_width);
                $hex = substr(preg_replace_callback('#.#s', fn ($matches) => $this->log_boundary . str_pad(dechex(ord($matches[0])), 2, '0', STR_PAD_LEFT), $fragment), strlen($this->log_boundary));
                // replace non ASCII printable characters with dots
                // http://en.wikipedia.org/wiki/ASCII#ASCII_printable_characters
                // also replace < with a . since < messes up the output on web browsers
                $raw = preg_replace('#[^\x20-\x7E]|<#', '.', $fragment);
                $output .= str_pad($hex, $this->log_long_width - $this->log_short_width, ' ') . $raw . "\r\n";
                $j++;
            } while (strlen($current_log));
            $output .= "\r\n";
        }

        return $output;
    }

    /**
     * Helper function for agent->on_channel_open()
     *
     * Used when channels are created to inform agent
     * of said channel opening. Must be called after
     * channel open confirmation received
     */
    private function on_channel_open(): void
    {
        if (isset($this->agent)) {
            $this->agent->registerChannelOpen($this);
        }
    }

    /**
     * Returns the first value of the intersection of two arrays or false if
     * the intersection is empty. The order is defined by the first parameter.
     *
     * @return mixed False if intersection is empty, else intersected value.
     */
    private static function array_intersect_first(array $array1, array $array2)
    {
        foreach ($array1 as $value) {
            if (in_array($value, $array2)) {
                return $value;
            }
        }
        return false;
    }

    /**
     * Returns all errors / debug messages on the SSH layer
     *
     * If you are looking for messages from the SFTP layer, please see SFTP::getSFTPErrors()
     *
     * @return string[]
     */
    public function getErrors(): array
    {
        return $this->errors;
    }

    /**
     * Returns the last error received on the SSH layer
     *
     * If you are looking for messages from the SFTP layer, please see SFTP::getLastSFTPError()
     */
    public function getLastError(): string
    {
        $count = count($this->errors);

        if ($count > 0) {
            return $this->errors[$count - 1];
        }
    }

    /**
     * Return the server identification.
     *
     * @return string|false
     */
    public function getServerIdentification()
    {
        $this->connect();

        return $this->server_identifier;
    }

    /**
     * Returns a list of algorithms the server supports
     */
    public function getServerAlgorithms(): array
    {
        $this->connect();

        return [
            'kex' => $this->kex_algorithms,
            'hostkey' => $this->server_host_key_algorithms,
            'client_to_server' => [
                'crypt' => $this->encryption_algorithms_client_to_server,
                'mac' => $this->mac_algorithms_client_to_server,
                'comp' => $this->compression_algorithms_client_to_server,
                'lang' => $this->languages_client_to_server,
            ],
            'server_to_client' => [
                'crypt' => $this->encryption_algorithms_server_to_client,
                'mac' => $this->mac_algorithms_server_to_client,
                'comp' => $this->compression_algorithms_server_to_client,
                'lang' => $this->languages_server_to_client,
            ],
        ];
    }

    /**
     * Returns a list of KEX algorithms that phpseclib supports
     */
    public static function getSupportedKEXAlgorithms(): array
    {
        $kex_algorithms = [
            // Elliptic Curve Diffie-Hellman Key Agreement (ECDH) using
            // Curve25519. See doc/curve25519-sha256@libssh.org.txt in the
            // libssh repository for more information.
            'curve25519-sha256',
            'curve25519-sha256@libssh.org',

            'ecdh-sha2-nistp256', // RFC 5656
            'ecdh-sha2-nistp384', // RFC 5656
            'ecdh-sha2-nistp521', // RFC 5656

            'diffie-hellman-group-exchange-sha256',// RFC 4419
            'diffie-hellman-group-exchange-sha1',  // RFC 4419

            // Diffie-Hellman Key Agreement (DH) using integer modulo prime
            // groups.
            'diffie-hellman-group14-sha256',
            'diffie-hellman-group14-sha1', // REQUIRED
            'diffie-hellman-group15-sha512',
            'diffie-hellman-group16-sha512',
            'diffie-hellman-group17-sha512',
            'diffie-hellman-group18-sha512',

            'diffie-hellman-group1-sha1', // REQUIRED
        ];

        return $kex_algorithms;
    }

    /**
     * Returns a list of host key algorithms that phpseclib supports
     */
    public static function getSupportedHostKeyAlgorithms(): array
    {
        return [
            'ssh-ed25519', // https://tools.ietf.org/html/draft-ietf-curdle-ssh-ed25519-02
            'ecdsa-sha2-nistp256', // RFC 5656
            'ecdsa-sha2-nistp384', // RFC 5656
            'ecdsa-sha2-nistp521', // RFC 5656
            'rsa-sha2-256', // RFC 8332
            'rsa-sha2-512', // RFC 8332
            'ssh-rsa', // RECOMMENDED  sign   Raw RSA Key
            'ssh-dss',  // REQUIRED     sign   Raw DSS Key
        ];
    }

    /**
     * Returns a list of symmetric key algorithms that phpseclib supports
     */
    public static function getSupportedEncryptionAlgorithms(): array
    {
        $algos = [
            // from <https://tools.ietf.org/html/rfc5647>:
            'aes128-gcm@openssh.com',
            'aes256-gcm@openssh.com',

            // from <http://tools.ietf.org/html/rfc4345#section-4>:
            'arcfour256',
            'arcfour128',

            //'arcfour',      // OPTIONAL          the ARCFOUR stream cipher with a 128-bit key

            // CTR modes from <http://tools.ietf.org/html/rfc4344#section-4>:
            'aes128-ctr',     // RECOMMENDED       AES (Rijndael) in SDCTR mode, with 128-bit key
            'aes192-ctr',     // RECOMMENDED       AES with 192-bit key
            'aes256-ctr',     // RECOMMENDED       AES with 256-bit key

            // from <https://github.com/openssh/openssh-portable/blob/001aa55/PROTOCOL.chacha20poly1305>:
            // one of the big benefits of chacha20-poly1305 is speed. the problem is...
            // libsodium doesn't generate the poly1305 keys in the way ssh does and openssl's PHP bindings don't even
            // seem to support poly1305 currently. so even if libsodium or openssl are being used for the chacha20
            // part, pure-PHP has to be used for the poly1305 part and that's gonna cause a big slow down.
            // speed-wise it winds up being faster to use AES (when openssl is available) and some HMAC
            // (which is always gonna be super fast to compute thanks to the hash extension, which
            // "is bundled and compiled into PHP by default")
            'chacha20-poly1305@openssh.com',

            'twofish128-ctr', // OPTIONAL          Twofish in SDCTR mode, with 128-bit key
            'twofish192-ctr', // OPTIONAL          Twofish with 192-bit key
            'twofish256-ctr', // OPTIONAL          Twofish with 256-bit key

            'aes128-cbc',     // RECOMMENDED       AES with a 128-bit key
            'aes192-cbc',     // OPTIONAL          AES with a 192-bit key
            'aes256-cbc',     // OPTIONAL          AES in CBC mode, with a 256-bit key

            'twofish128-cbc', // OPTIONAL          Twofish with a 128-bit key
            'twofish192-cbc', // OPTIONAL          Twofish with a 192-bit key
            'twofish256-cbc',
            'twofish-cbc',    // OPTIONAL          alias for "twofish256-cbc"
                              //                   (this is being retained for historical reasons)

            'blowfish-ctr',   // OPTIONAL          Blowfish in SDCTR mode

            'blowfish-cbc',   // OPTIONAL          Blowfish in CBC mode

            '3des-ctr',       // RECOMMENDED       Three-key 3DES in SDCTR mode

            '3des-cbc',       // REQUIRED          three-key 3DES in CBC mode

             //'none'           // OPTIONAL          no encryption; NOT RECOMMENDED
        ];

        if (self::$crypto_engine) {
            $engines = [self::$crypto_engine];
        } else {
            $engines = [
                'libsodium',
                'OpenSSL (GCM)',
                'OpenSSL',
                'Eval',
                'PHP',
            ];
        }

        $ciphers = [];

        foreach ($engines as $engine) {
            foreach ($algos as $algo) {
                $obj = self::encryption_algorithm_to_crypt_instance($algo);
                if ($obj instanceof Rijndael) {
                    $obj->setKeyLength((int) preg_replace('#[^\d]#', '', $algo));
                }
                switch ($algo) {
                    // Eval engines do not exist for ChaCha20 or RC4 because they would not benefit from one.
                    // to benefit from an Eval engine they'd need to loop a variable amount of times, they'd
                    // need to do table lookups (eg. sbox subsitutions). ChaCha20 doesn't do either because
                    // it's a so-called ARX cipher, meaning that the only operations it does are add (A), rotate (R)
                    // and XOR (X). RC4 does do table lookups but being a stream cipher it works differently than
                    // block ciphers. with RC4 you XOR the plaintext against a keystream and the keystream changes
                    // as you encrypt stuff. the only table lookups are made against this keystream and thus table
                    // lookups are kinda unavoidable. with AES and DES, however, the table lookups that are done
                    // are done against substitution boxes (sboxes), which are invariant.

                    // OpenSSL can't be used as an engine, either, because OpenSSL doesn't support continuous buffers
                    // as SSH2 uses and altho you can emulate a continuous buffer with block ciphers you can't do so
                    // with stream ciphers. As for ChaCha20...  for the ChaCha20 part OpenSSL could prob be used but
                    // the big slow down isn't with ChaCha20 - it's with Poly1305. SSH constructs the key for that
                    // differently than how OpenSSL does it (OpenSSL does it as the RFC describes, SSH doesn't).

                    // libsodium can't be used because it doesn't support RC4 and it doesn't construct the Poly1305
                    // keys in the same way that SSH does

                    // mcrypt could prob be used for RC4 but mcrypt hasn't been included in PHP core for yearss
                    case 'chacha20-poly1305@openssh.com':
                    case 'arcfour128':
                    case 'arcfour256':
                        if ($engine != 'PHP') {
                            continue 2;
                        }
                        break;
                    case 'aes128-gcm@openssh.com':
                    case 'aes256-gcm@openssh.com':
                        if ($engine == 'OpenSSL') {
                            continue 2;
                        }
                        $obj->setNonce('dummydummydu');
                }
                if ($obj->isValidEngine($engine)) {
                    $algos = array_diff($algos, [$algo]);
                    $ciphers[] = $algo;
                }
            }
        }

        return $ciphers;
    }

    /**
     * Returns a list of MAC algorithms that phpseclib supports
     */
    public static function getSupportedMACAlgorithms(): array
    {
        return [
            'hmac-sha2-256-etm@openssh.com',
            'hmac-sha2-512-etm@openssh.com',
            'hmac-sha1-etm@openssh.com',

            // from <http://www.ietf.org/rfc/rfc6668.txt>:
            'hmac-sha2-256',// RECOMMENDED     HMAC-SHA256 (digest length = key length = 32)
            'hmac-sha2-512',// OPTIONAL        HMAC-SHA512 (digest length = key length = 64)

            'hmac-sha1-96', // RECOMMENDED     first 96 bits of HMAC-SHA1 (digest length = 12, key length = 20)
            'hmac-sha1',    // REQUIRED        HMAC-SHA1 (digest length = key length = 20)
            'hmac-md5-96',  // OPTIONAL        first 96 bits of HMAC-MD5 (digest length = 12, key length = 16)
            'hmac-md5',     // OPTIONAL        HMAC-MD5 (digest length = key length = 16)

            'umac-64-etm@openssh.com',
            'umac-128-etm@openssh.com',

            // from <https://tools.ietf.org/html/draft-miller-secsh-umac-01>:
            'umac-64@openssh.com',
            'umac-128@openssh.com',

            //'none'          // OPTIONAL        no MAC; NOT RECOMMENDED
        ];
    }

    /**
     * Returns a list of compression algorithms that phpseclib supports
     */
    public static function getSupportedCompressionAlgorithms(): array
    {
        $algos = ['none']; // REQUIRED        no compression
        if (function_exists('deflate_init')) {
            $algos[] = 'zlib@openssh.com'; // https://datatracker.ietf.org/doc/html/draft-miller-secsh-compression-delayed
            $algos[] = 'zlib';
        }
        return $algos;
    }

    /**
     * Return list of negotiated algorithms
     *
     * Uses the same format as https://www.php.net/ssh2-methods-negotiated
     */
    public function getAlgorithmsNegotiated(): array
    {
        $this->connect();

        $compression_map = [
            self::NET_SSH2_COMPRESSION_NONE => 'none',
            self::NET_SSH2_COMPRESSION_ZLIB => 'zlib',
            self::NET_SSH2_COMPRESSION_ZLIB_AT_OPENSSH => 'zlib@openssh.com',
        ];

        return [
            'kex' => $this->kex_algorithm,
            'hostkey' => $this->signature_format,
            'client_to_server' => [
                'crypt' => $this->encryptName,
                'mac' => $this->hmac_create_name,
                'comp' => $compression_map[$this->compress],
            ],
            'server_to_client' => [
                'crypt' => $this->decryptName,
                'mac' => $this->hmac_check_name,
                'comp' => $compression_map[$this->decompress],
            ],
        ];
    }

    /**
     * Force multiple channels (even if phpseclib has decided to disable them)
     */
    public function forceMultipleChannels(): void
    {
        $this->errorOnMultipleChannels = false;
    }

    /**
     * Allows you to set the terminal
     */
    public function setTerminal(string $term): void
    {
        $this->term = $term;
    }

    /**
     * Accepts an associative array with up to four parameters as described at
     * <https://www.php.net/manual/en/function.ssh2-connect.php>
     */
    public function setPreferredAlgorithms(array $methods): void
    {
        $keys = ['client_to_server', 'server_to_client'];

        if (isset($methods['kex']) && is_string($methods['kex'])) {
            $methods['kex'] = explode(',', $methods['kex']);
        }

        if (isset($methods['hostkey']) && is_string($methods['hostkey'])) {
            $methods['hostkey'] = explode(',', $methods['hostkey']);
        }

        foreach ($keys as $key) {
            if (isset($methods[$key])) {
                $a = &$methods[$key];
                if (isset($a['crypt']) && is_string($a['crypt'])) {
                    $a['crypt'] = explode(',', $a['crypt']);
                }
                if (isset($a['comp']) && is_string($a['comp'])) {
                    $a['comp'] = explode(',', $a['comp']);
                }
                if (isset($a['mac']) && is_string($a['mac'])) {
                    $a['mac'] = explode(',', $a['mac']);
                }
            }
        }

        $preferred = $methods;

        if (isset($preferred['kex'])) {
            $preferred['kex'] = array_intersect(
                $preferred['kex'],
                static::getSupportedKEXAlgorithms()
            );
        }

        if (isset($preferred['hostkey'])) {
            $preferred['hostkey'] = array_intersect(
                $preferred['hostkey'],
                static::getSupportedHostKeyAlgorithms()
            );
        }

        foreach ($keys as $key) {
            if (isset($preferred[$key])) {
                $a = &$preferred[$key];
                if (isset($a['crypt'])) {
                    $a['crypt'] = array_intersect(
                        $a['crypt'],
                        static::getSupportedEncryptionAlgorithms()
                    );
                }
                if (isset($a['comp'])) {
                    $a['comp'] = array_intersect(
                        $a['comp'],
                        static::getSupportedCompressionAlgorithms()
                    );
                }
                if (isset($a['mac'])) {
                    $a['mac'] = array_intersect(
                        $a['mac'],
                        static::getSupportedMACAlgorithms()
                    );
                }
            }
        }

        $keys = [
            'kex',
            'hostkey',
            'client_to_server/crypt',
            'client_to_server/comp',
            'client_to_server/mac',
            'server_to_client/crypt',
            'server_to_client/comp',
            'server_to_client/mac',
        ];
        foreach ($keys as $key) {
            $p = $preferred;
            $m = $methods;

            $subkeys = explode('/', $key);
            foreach ($subkeys as $subkey) {
                if (!isset($p[$subkey])) {
                    continue 2;
                }
                $p = $p[$subkey];
                $m = $m[$subkey];
            }

            if (count($p) != count($m)) {
                $diff = array_diff($m, $p);
                $msg = count($diff) == 1 ?
                    ' is not a supported algorithm' :
                    ' are not supported algorithms';
                throw new UnsupportedAlgorithmException(implode(', ', $diff) . $msg);
            }
        }

        $this->preferred = $preferred;
    }

    /**
     * Returns the banner message.
     *
     * Quoting from the RFC, "in some jurisdictions, sending a warning message before
     * authentication may be relevant for getting legal protection."
     */
    public function getBannerMessage(): string
    {
        return $this->banner_message;
    }

    /**
     * Returns the server public host key.
     *
     * Caching this the first time you connect to a server and checking the result on subsequent connections
     * is recommended.  Returns false if the server signature is not signed correctly with the public host key.
     *
     * @return string|false
     * @throws RuntimeException on badly formatted keys
     * @throws NoSupportedAlgorithmsException when the key isn't in a supported format
     */
    public function getServerPublicHostKey()
    {
        if (!($this->bitmap & self::MASK_CONSTRUCTOR)) {
            $this->connect();
        }

        $signature = $this->signature;
        $server_public_host_key = base64_encode($this->server_public_host_key);

        if ($this->signature_validated) {
            return $this->bitmap ?
                $this->signature_format . ' ' . $server_public_host_key :
                false;
        }

        $this->signature_validated = true;

        switch ($this->signature_format) {
            case 'ssh-ed25519':
            case 'ecdsa-sha2-nistp256':
            case 'ecdsa-sha2-nistp384':
            case 'ecdsa-sha2-nistp521':
                $key = EC::loadFormat('OpenSSH', $server_public_host_key)
                    ->withSignatureFormat('SSH2');
                switch ($this->signature_format) {
                    case 'ssh-ed25519':
                        $hash = 'sha512';
                        break;
                    case 'ecdsa-sha2-nistp256':
                        $hash = 'sha256';
                        break;
                    case 'ecdsa-sha2-nistp384':
                        $hash = 'sha384';
                        break;
                    case 'ecdsa-sha2-nistp521':
                        $hash = 'sha512';
                }
                $key = $key->withHash($hash);
                break;
            case 'ssh-dss':
                $key = DSA::loadFormat('OpenSSH', $server_public_host_key)
                    ->withSignatureFormat('SSH2')
                    ->withHash('sha1');
                break;
            case 'ssh-rsa':
            case 'rsa-sha2-256':
            case 'rsa-sha2-512':
                // could be ssh-rsa, rsa-sha2-256, rsa-sha2-512
                // we don't check here because we already checked in key_exchange
                // some signatures have the type embedded within the message and some don't
                [, $signature] = Strings::unpackSSH2('ss', $signature);

                $key = RSA::loadFormat('OpenSSH', $server_public_host_key)
                    ->withPadding(RSA::SIGNATURE_PKCS1);
                switch ($this->signature_format) {
                    case 'rsa-sha2-512':
                        $hash = 'sha512';
                        break;
                    case 'rsa-sha2-256':
                        $hash = 'sha256';
                        break;
                    //case 'ssh-rsa':
                    default:
                        $hash = 'sha1';
                }
                $key = $key->withHash($hash);
                break;
            default:
                $this->disconnect_helper(DisconnectReason::HOST_KEY_NOT_VERIFIABLE);
                throw new NoSupportedAlgorithmsException('Unsupported signature format');
        }

        if (!$key->verify($this->exchange_hash, $signature)) {
            return $this->disconnect_helper(DisconnectReason::HOST_KEY_NOT_VERIFIABLE);
        };

        return $this->signature_format . ' ' . $server_public_host_key;
    }

    /**
     * Returns the exit status of an SSH command or false.
     *
     * @return false|int
     */
    public function getExitStatus()
    {
        if (is_null($this->exit_status)) {
            return false;
        }
        return $this->exit_status;
    }

    /**
     * Returns the number of columns for the terminal window size.
     */
    public function getWindowColumns(): int
    {
        return $this->windowColumns;
    }

    /**
     * Returns the number of rows for the terminal window size.
     */
    public function getWindowRows(): int
    {
        return $this->windowRows;
    }

    /**
     * Sets the number of columns for the terminal window size.
     */
    public function setWindowColumns(int $value): void
    {
        $this->windowColumns = $value;
    }

    /**
     * Sets the number of rows for the terminal window size.
     */
    public function setWindowRows(int $value): void
    {
        $this->windowRows = $value;
    }

    /**
     * Sets the number of columns and rows for the terminal window size.
     */
    public function setWindowSize(int $columns = 80, int $rows = 24): void
    {
        $this->windowColumns = $columns;
        $this->windowRows = $rows;
    }

    /**
     * To String Magic Method
     *
     * @return string
     */
    #[\ReturnTypeWillChange]
    public function __toString()
    {
        return $this->getResourceId();
    }

    /**
     * Get Resource ID
     *
     * We use {} because that symbols should not be in URL according to
     * {@link http://tools.ietf.org/html/rfc3986#section-2 RFC}.
     * It will safe us from any conflicts, because otherwise regexp will
     * match all alphanumeric domains.
     */
    public function getResourceId(): string
    {
        return '{' . spl_object_hash($this) . '}';
    }

    public static function getConnectionByResourceId(string $id): SSH2|null
    {
        if (array_key_exists($id, self::$connections)) {
            /**
             * @psalm-ignore-var
             * @var SSH2|null $ssh2
             */
            $ssh2 =  self::$connections[$id]->get();
            return $ssh2;
        }
        return null;
    }

    /**
     * Return all excising connections
     *
     * @return array<string, SSH2>
     */
    public static function getConnections(): array
    {
        if (!class_exists('WeakReference')) {
            /** @var array<string, SSH2> */
            return self::$connections;
        }
        $temp = [];
        foreach (self::$connections as $key => $ref) {
            $temp[$key] = $ref->get();
        }
        return $temp;
    }

    /**
     * Update packet types in log history
     */
    private function updateLogHistory(string $old, string $new): void
    {
        if (defined('NET_SSH2_LOGGING') && NET_SSH2_LOGGING == self::LOG_COMPLEX) {
            $this->message_number_log[count($this->message_number_log) - 1] = str_replace(
                $old,
                $new,
                $this->message_number_log[count($this->message_number_log) - 1]
            );
        }
    }

    /**
     * Return the list of authentication methods that may productively continue authentication.
     *
     * @see https://tools.ietf.org/html/rfc4252#section-5.1
     */
    public function getAuthMethodsToContinue(): ?array
    {
        return $this->auth_methods_to_continue;
    }

    /**
     * Enables "smart" multi-factor authentication (MFA)
     */
    public function enableSmartMFA(): void
    {
        $this->smartMFA = true;
    }

    /**
     * Disables "smart" multi-factor authentication (MFA)
     */
    public function disableSmartMFA(): void
    {
        $this->smartMFA = false;
    }

    /**
     * How many bytes until the next key re-exchange?
     */
    public function bytesUntilKeyReexchange(int $bytes)
    {
        $this->doKeyReexchangeAfterXBytes = $bytes;
    }
}<|MERGE_RESOLUTION|>--- conflicted
+++ resolved
@@ -1669,12 +1669,7 @@
 
         $packet = pack('C', MessageType::NEWKEYS);
         $this->send_binary_packet($packet);
-<<<<<<< HEAD
-
-        $response = $this->get_binary_packet_or_close(MessageType::NEWKEYS);
-=======
-        $this->get_binary_packet_or_close(NET_SSH2_MSG_NEWKEYS);
->>>>>>> b59d7be9
+        $this->get_binary_packet_or_close(MessageType::NEWKEYS);
 
         $this->keyExchangeInProgress = false;
 
