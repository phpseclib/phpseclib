--- conflicted
+++ resolved
@@ -2074,24 +2074,15 @@
             $this->send_binary_packet($packet);
 
             try {
-                $bad_key_size_fix = $this->bad_key_size_fix;
                 $response = $this->get_binary_packet();
-<<<<<<< HEAD
             } catch (InvalidPacketLengthException $e) {
-                if (!$this->bad_key_size_fix && self::bad_algorithm_candidate($this->decrypt ? $this->decryptName : '')) {
-                    // the first opportunity to encounter the "bad key size" error
+                // the first opportunity to encounter the "bad key size" error
+                if (!$this->bad_key_size_fix && self::bad_algorithm_candidate($this->decryptName ?? '')) {
+                    // bad_key_size_fix is only ever re-assigned to true here
+                    // retry the connection with that new setting but we'll
+                    // only try it once.
                     $this->bad_key_size_fix = true;
                     return $this->reconnect();
-=======
-            } catch (\Exception $e) {
-                // bad_key_size_fix is only ever re-assigned to true
-                // under certain conditions. when it's newly set we'll
-                // retry the connection with that new setting but we'll
-                // only try it once.
-                if ($bad_key_size_fix != $this->bad_key_size_fix) {
-                    $this->connect();
-                    return $this->login_helper($username, $password);
->>>>>>> 02786d5f
                 }
                 throw $e;
             } catch (\Exception $e) {
@@ -3151,17 +3142,11 @@
      */
     private function reconnect(): bool
     {
-<<<<<<< HEAD
         $this->disconnect_helper(DisconnectReason::BY_APPLICATION);
-        $this->retry_connect = true;
-=======
-        $this->reset_connection(DisconnectReason::CONNECTION_LOST);
->>>>>>> 02786d5f
         $this->connect();
         foreach ($this->auth as $auth) {
             $result = $this->login(...$auth);
         }
-        $this->retry_connect = false;
         return $result;
     }
 
@@ -3181,10 +3166,7 @@
         $this->hmac_check = $this->hmac_create = false;
         $this->hmac_size = false;
         $this->session_id = false;
-<<<<<<< HEAD
         $this->keep_alive_sent = null;
-=======
->>>>>>> 02786d5f
         $this->get_seq_no = $this->send_seq_no = 0;
         $this->channel_status = [];
         $this->channel_id_last_interactive = 0;
