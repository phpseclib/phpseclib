--- conflicted
+++ resolved
@@ -2674,13 +2674,8 @@
      */
     protected function open_channel(int $channel, bool $skip_extended = false): bool
     {
-<<<<<<< HEAD
-        if (isset($this->channel_status[$channel]) && $this->channel_status[$channel] != MessageType::CHANNEL_CLOSE) {
-            throw new RuntimeException('Please close the channel (' . $channel . ') before trying to open it again');
-=======
         if (isset($this->channel_status[$channel])) {
             throw new \RuntimeException('Please close the channel (' . $channel . ') before trying to open it again');
->>>>>>> 087fe31c
         }
 
         $this->channelCount++;
@@ -3043,15 +3038,15 @@
      * @param int|null $channel Channel id returned by self::getInteractiveChannelId()
      * @return void
      */
-    public function sendEOF($channel = null)
+    public function sendEOF(?int $channel = null): void
     {
         if ($channel === null) {
             $channel = $this->get_interactive_channel();
         }
 
-        $excludeStatuses = [NET_SSH2_MSG_CHANNEL_EOF, NET_SSH2_MSG_CHANNEL_CLOSE];
+        $excludeStatuses = [MessageType::CHANNEL_EOF, MessageType::CHANNEL_CLOSE];
         if (isset($this->channel_status[$channel]) && !in_array($this->channel_status[$channel], $excludeStatuses)) {
-            $this->send_binary_packet(pack('CN', NET_SSH2_MSG_CHANNEL_EOF, $this->server_channels[$channel]));
+            $this->send_binary_packet(pack('CN', MessageType::CHANNEL_EOF, $this->server_channels[$channel]));
         }
     }
 
@@ -3565,7 +3560,7 @@
         Strings::shift($payload, 1);
         [$reason_code, $message] = Strings::unpackSSH2('Ns', $payload);
         $this->errors[] = 'SSH_MSG_DISCONNECT: ' . self::$disconnect_reasons[$reason_code] . "\r\n$message";
-        $this->disconnect_helper(NET_SSH2_DISCONNECT_CONNECTION_LOST);
+        $this->disconnect_helper(DisconnectReason::CONNECTION_LOST);
         throw new ConnectionClosedException('Connection closed by server');
     }
 
@@ -3596,7 +3591,7 @@
                 // this is here for server key re-exchanges after the initial key exchange
                 if ($this->session_id !== false) {
                     if (!$this->key_exchange($payload)) {
-                        $this->disconnect_helper(NET_SSH2_DISCONNECT_KEY_EXCHANGE_FAILED);
+                        $this->disconnect_helper(DisconnectReason::KEY_EXCHANGE_FAILED);
                         throw new ConnectionClosedException('Key exchange failed');
                     }
                     $payload = $this->get_binary_packet();
@@ -3782,14 +3777,9 @@
     protected function get_channel_packet(int $client_channel, bool $skip_extended = false)
     {
         if (!empty($this->channel_buffers[$client_channel])) {
-<<<<<<< HEAD
-            switch ($this->channel_status[$client_channel]) {
+            // in phpseclib 4.0 this should be changed to $this->channel_status[$client_channel] ?? null
+            switch (isset($this->channel_status[$client_channel]) ?? null) {
                 case MessageType::CHANNEL_REQUEST:
-=======
-            // in phpseclib 4.0 this should be changed to $this->channel_status[$client_channel] ?? null
-            switch (isset($this->channel_status[$client_channel]) ? $this->channel_status[$client_channel] : null) {
-                case NET_SSH2_MSG_CHANNEL_REQUEST:
->>>>>>> 087fe31c
                     foreach ($this->channel_buffers[$client_channel] as $i => $packet) {
                         switch (ord($packet[0])) {
                             case MessageType::CHANNEL_SUCCESS:
@@ -3855,13 +3845,8 @@
                         $this->channel_buffers[$channel][] = chr($type) . $data;
 
                         continue 2;
-<<<<<<< HEAD
                     case MessageType::CHANNEL_REQUEST:
-                        if ($this->channel_status[$channel] == MessageType::CHANNEL_CLOSE) {
-=======
-                    case NET_SSH2_MSG_CHANNEL_REQUEST:
                         if (!isset($this->channel_status[$channel])) {
->>>>>>> 087fe31c
                             continue 2;
                         }
                         [$value] = Strings::unpackSSH2('s', $response);
@@ -3879,21 +3864,14 @@
                                     $this->errors[count($this->errors) - 1] .= "\r\n$error_message";
                                 }
 
-<<<<<<< HEAD
-                                $this->send_binary_packet(pack('CN', MessageType::CHANNEL_EOF, $this->server_channels[$client_channel]));
-                                $this->send_binary_packet(pack('CN', MessageType::CHANNEL_CLOSE, $this->server_channels[$channel]));
-
-                                $this->channel_status[$channel] = MessageType::CHANNEL_EOF;
-=======
-                                if (isset($this->channel_status[$channel]) && $this->channel_status[$channel] != NET_SSH2_MSG_CHANNEL_CLOSE) {
-                                    if ($this->channel_status[$channel] != NET_SSH2_MSG_CHANNEL_EOF) {
-                                        $this->send_binary_packet(pack('CN', NET_SSH2_MSG_CHANNEL_EOF, $this->server_channels[$channel]));
+                                if (isset($this->channel_status[$channel]) && $this->channel_status[$channel] != MessageType::CHANNEL_CLOSE) {
+                                    if ($this->channel_status[$channel] != MessageType::CHANNEL_EOF) {
+                                        $this->send_binary_packet(pack('CN', MessageType::CHANNEL_EOF, $this->server_channels[$channel]));
                                     }
-                                    $this->send_binary_packet(pack('CN', NET_SSH2_MSG_CHANNEL_CLOSE, $this->server_channels[$channel]));
-
-                                    $this->channel_status[$channel] = NET_SSH2_MSG_CHANNEL_CLOSE;
+                                    $this->send_binary_packet(pack('CN', MessageType::CHANNEL_CLOSE, $this->server_channels[$channel]));
+
+                                    $this->channel_status[$channel] = MessageType::CHANNEL_CLOSE;
                                 }
->>>>>>> 087fe31c
 
                                 continue 3;
                             case 'exit-status':
@@ -3994,19 +3972,11 @@
 
                     $this->close_channel_bitmap($channel);
 
-<<<<<<< HEAD
-                    if ($this->channel_status[$channel] != MessageType::CHANNEL_EOF) {
+                    if ($this->channel_status[$channel] != MessageType::CHANNEL_CLOSE) {
                         $this->send_binary_packet(pack('CN', MessageType::CHANNEL_CLOSE, $this->server_channels[$channel]));
                     }
 
-                    $this->channel_status[$channel] = MessageType::CHANNEL_CLOSE;
-=======
-                    if ($this->channel_status[$channel] != NET_SSH2_MSG_CHANNEL_CLOSE) {
-                        $this->send_binary_packet(pack('CN', NET_SSH2_MSG_CHANNEL_CLOSE, $this->server_channels[$channel]));
-                    }
-
                     unset($this->channel_status[$channel]);
->>>>>>> 087fe31c
                     $this->channelCount--;
 
                     if ($client_channel == $channel) {
@@ -4032,7 +4002,7 @@
     protected function send_binary_packet(string $data, ?string $logged = null): void
     {
         if (!is_resource($this->fsock) || feof($this->fsock)) {
-            $this->disconnect_helper(NET_SSH2_DISCONNECT_CONNECTION_LOST);
+            $this->disconnect_helper(DisconnectReason::CONNECTION_LOST);
             throw new ConnectionClosedException('Connection closed prematurely');
         }
 
@@ -4169,7 +4139,7 @@
         $this->last_packet = microtime(true);
 
         if (strlen($packet) != $sent) {
-            $this->disconnect_helper(NET_SSH2_DISCONNECT_BY_APPLICATION);
+            $this->disconnect_helper(DisconnectReason::BY_APPLICATION);
             $message = $sent === false ?
                 'Unable to write ' . strlen($packet) . ' bytes' :
                 "Only $sent of " . strlen($packet) . " bytes were sent";
@@ -4354,45 +4324,24 @@
      * and for SFTP channels are presumably closed when the client disconnects.  This functions is intended
      * for SCP more than anything.
      */
-<<<<<<< HEAD
-    private function close_channel(int $client_channel, bool $want_reply = false): void
+    private function close_channel(int $client_channel): void
     {
         // see http://tools.ietf.org/html/rfc4254#section-5.3
 
-        $this->send_binary_packet(pack('CN', MessageType::CHANNEL_EOF, $this->server_channels[$client_channel]));
-
-        if (!$want_reply) {
-            $this->send_binary_packet(pack('CN', MessageType::CHANNEL_CLOSE, $this->server_channels[$client_channel]));
-=======
-    private function close_channel($client_channel)
-    {
-        // see http://tools.ietf.org/html/rfc4254#section-5.3
-
-        if ($this->channel_status[$client_channel] != NET_SSH2_MSG_CHANNEL_EOF) {
-            $this->send_binary_packet(pack('CN', NET_SSH2_MSG_CHANNEL_EOF, $this->server_channels[$client_channel]));
->>>>>>> 087fe31c
-        }
-        $this->send_binary_packet(pack('CN', NET_SSH2_MSG_CHANNEL_CLOSE, $this->server_channels[$client_channel]));
-
-<<<<<<< HEAD
+        if ($this->channel_status[$client_channel] != MessageType::CHANNEL_EOF) {
+            $this->send_binary_packet(pack('CN', MessageType::CHANNEL_EOF, $this->server_channels[$client_channel]));
+        }
+        $this->send_binary_packet(pack('CN', MessageType::CHANNEL_CLOSE, $this->server_channels[$client_channel]));
+
         $this->channel_status[$client_channel] = MessageType::CHANNEL_CLOSE;
-=======
-        $this->channel_status[$client_channel] = NET_SSH2_MSG_CHANNEL_CLOSE;
-
->>>>>>> 087fe31c
+
         $this->channelCount--;
 
         $this->curTimeout = 5;
         while (!is_bool($this->get_channel_packet($client_channel))) {
         }
 
-<<<<<<< HEAD
-        if ($want_reply) {
-            $this->send_binary_packet(pack('CN', MessageType::CHANNEL_CLOSE, $this->server_channels[$client_channel]));
-        }
-=======
         unset($this->channel_status[$client_channel]);
->>>>>>> 087fe31c
 
         $this->close_channel_bitmap($client_channel);
     }
