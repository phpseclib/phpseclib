<?php

/**
 * Pure-PHP implementation of SFTP.
 *
 * PHP version 5
 *
 * Currently only supports SFTPv2 and v3, which, according to wikipedia.org, "is the most widely used version,
 * implemented by the popular OpenSSH SFTP server".  If you want SFTPv4/5/6 support, provide me with access
 * to an SFTPv4/5/6 server.
 *
 * The API for this library is modeled after the API from PHP's {@link http://php.net/book.ftp FTP extension}.
 *
 * Here's a short example of how to use this library:
 * <code>
 * <?php
 *    include 'vendor/autoload.php';
 *
 *    $sftp = new \phpseclib3\Net\SFTP('www.domain.tld');
 *    if (!$sftp->login('username', 'password')) {
 *        exit('Login Failed');
 *    }
 *
 *    echo $sftp->pwd() . "\r\n";
 *    $sftp->put('filename.ext', 'hello, world!');
 *    print_r($sftp->nlist());
 * ?>
 * </code>
 *
 * @category  Net
 * @package   SFTP
 * @author    Jim Wigginton <terrafrost@php.net>
 * @copyright 2009 Jim Wigginton
 * @license   http://www.opensource.org/licenses/mit-license.html  MIT License
 * @link      http://phpseclib.sourceforge.net
 */

namespace phpseclib3\Net;

use phpseclib3\Exception\FileNotFoundException;
use phpseclib3\Common\Functions\Strings;
use phpseclib3\Crypt\Common\AsymmetricKey;
use phpseclib3\System\SSH\Agent;

/**
 * Pure-PHP implementations of SFTP.
 *
 * @package SFTP
 * @author  Jim Wigginton <terrafrost@php.net>
 * @access  public
 */
class SFTP extends SSH2
{
    /**
     * SFTP channel constant
     *
     * \phpseclib3\Net\SSH2::exec() uses 0 and \phpseclib3\Net\SSH2::read() / \phpseclib3\Net\SSH2::write() use 1.
     *
     * @see \phpseclib3\Net\SSH2::send_channel_packet()
     * @see \phpseclib3\Net\SSH2::get_channel_packet()
     * @access private
     */
    const CHANNEL = 0x100;

    /**
     * Reads data from a local file.
     *
     * @access public
     * @see \phpseclib3\Net\SFTP::put()
     */
    const SOURCE_LOCAL_FILE = 1;
    /**
     * Reads data from a string.
     *
     * @access public
     * @see \phpseclib3\Net\SFTP::put()
     */
    // this value isn't really used anymore but i'm keeping it reserved for historical reasons
    const SOURCE_STRING = 2;
    /**
     * Reads data from callback:
     * function callback($length) returns string to proceed, null for EOF
     *
     * @access public
     * @see \phpseclib3\Net\SFTP::put()
     */
    const SOURCE_CALLBACK = 16;
    /**
     * Resumes an upload
     *
     * @access public
     * @see \phpseclib3\Net\SFTP::put()
     */
    const RESUME = 4;
    /**
     * Append a local file to an already existing remote file
     *
     * @access public
     * @see \phpseclib3\Net\SFTP::put()
     */
    const RESUME_START = 8;

    /**
     * Packet Types
     *
     * @see self::__construct()
     * @var array
     * @access private
     */
    private $packet_types = [];

    /**
     * Status Codes
     *
     * @see self::__construct()
     * @var array
     * @access private
     */
    private $status_codes = [];

    /**
     * The Request ID
     *
     * The request ID exists in the off chance that a packet is sent out-of-order.  Of course, this library doesn't support
     * concurrent actions, so it's somewhat academic, here.
     *
     * @var boolean
     * @see self::_send_sftp_packet()
     * @access private
     */
    private $use_request_id = false;

    /**
     * The Packet Type
     *
     * The request ID exists in the off chance that a packet is sent out-of-order.  Of course, this library doesn't support
     * concurrent actions, so it's somewhat academic, here.
     *
     * @var int
     * @see self::_get_sftp_packet()
     * @access private
     */
    private $packet_type = -1;

    /**
     * Packet Buffer
     *
     * @var string
     * @see self::_get_sftp_packet()
     * @access private
     */
    private $packet_buffer = '';

    /**
     * Extensions supported by the server
     *
     * @var array
     * @see self::_initChannel()
     * @access private
     */
    private $extensions = [];

    /**
     * Server SFTP version
     *
     * @var int
     * @see self::_initChannel()
     * @access private
     */
    private $version;

    /**
     * Current working directory
     *
     * @var string
     * @see self::realpath()
     * @see self::chdir()
     * @access private
     */
    private $pwd = false;

    /**
     * Packet Type Log
     *
     * @see self::getLog()
     * @var array
     * @access private
     */
    private $packet_type_log = [];

    /**
     * Packet Log
     *
     * @see self::getLog()
     * @var array
     * @access private
     */
    private $packet_log = [];

    /**
     * Error information
     *
     * @see self::getSFTPErrors()
     * @see self::getLastSFTPError()
     * @var array
     * @access private
     */
    private $sftp_errors = [];

    /**
     * Stat Cache
     *
     * Rather than always having to open a directory and close it immediately there after to see if a file is a directory
     * we'll cache the results.
     *
     * @see self::_update_stat_cache()
     * @see self::_remove_from_stat_cache()
     * @see self::_query_stat_cache()
     * @var array
     * @access private
     */
    private $stat_cache = [];

    /**
     * Max SFTP Packet Size
     *
     * @see self::__construct()
     * @see self::get()
     * @var array
     * @access private
     */
    private $max_sftp_packet;

    /**
     * Stat Cache Flag
     *
     * @see self::disableStatCache()
     * @see self::enableStatCache()
     * @var bool
     * @access private
     */
    private $use_stat_cache = true;

    /**
     * Sort Options
     *
     * @see self::_comparator()
     * @see self::setListOrder()
     * @var array
     * @access private
     */
    protected $sortOptions = [];

    /**
     * Canonicalization Flag
     *
     * Determines whether or not paths should be canonicalized before being
     * passed on to the remote server.
     *
     * @see self::enablePathCanonicalization()
     * @see self::disablePathCanonicalization()
     * @see self::realpath()
     * @var bool
     * @access private
     */
    private $canonicalize_paths = true;

    /**
     * Request Buffers
     *
     * @see self::_get_sftp_packet()
     * @var array
     * @access private
     */
    private $requestBuffer = [];

    /**
     * Preserve timestamps on file downloads / uploads
     *
     * @see self::get()
     * @see self::put()
     * @var bool
     * @access private
     */
    private $preserveTime = false;

    /**
     * Was the last packet due to the channels being closed or not?
     *
     * @see self::get()
     * @see self::get_sftp_packet()
     * @var bool
     * @access private
     */
    private $channel_close = false;

    /**
     * Default Constructor.
     *
     * Connects to an SFTP server
     *
     * @param string $host
     * @param int $port
     * @param int $timeout
     * @return \phpseclib3\Net\SFTP
     * @access public
     */
    public function __construct($host, $port = 22, $timeout = 10)
    {
        parent::__construct($host, $port, $timeout);

        $this->max_sftp_packet = 1 << 15;

        $this->packet_types = [
            1  => 'NET_SFTP_INIT',
            2  => 'NET_SFTP_VERSION',
            /* the format of SSH_FXP_OPEN changed between SFTPv4 and SFTPv5+:
                   SFTPv5+: http://tools.ietf.org/html/draft-ietf-secsh-filexfer-13#section-8.1.1
               pre-SFTPv5 : http://tools.ietf.org/html/draft-ietf-secsh-filexfer-04#section-6.3 */
            3  => 'NET_SFTP_OPEN',
            4  => 'NET_SFTP_CLOSE',
            5  => 'NET_SFTP_READ',
            6  => 'NET_SFTP_WRITE',
            7  => 'NET_SFTP_LSTAT',
            9  => 'NET_SFTP_SETSTAT',
            11 => 'NET_SFTP_OPENDIR',
            12 => 'NET_SFTP_READDIR',
            13 => 'NET_SFTP_REMOVE',
            14 => 'NET_SFTP_MKDIR',
            15 => 'NET_SFTP_RMDIR',
            16 => 'NET_SFTP_REALPATH',
            17 => 'NET_SFTP_STAT',
            /* the format of SSH_FXP_RENAME changed between SFTPv4 and SFTPv5+:
                   SFTPv5+: http://tools.ietf.org/html/draft-ietf-secsh-filexfer-13#section-8.3
               pre-SFTPv5 : http://tools.ietf.org/html/draft-ietf-secsh-filexfer-04#section-6.5 */
            18 => 'NET_SFTP_RENAME',
            19 => 'NET_SFTP_READLINK',
            20 => 'NET_SFTP_SYMLINK',

            101=> 'NET_SFTP_STATUS',
            102=> 'NET_SFTP_HANDLE',
            /* the format of SSH_FXP_NAME changed between SFTPv3 and SFTPv4+:
                   SFTPv4+: http://tools.ietf.org/html/draft-ietf-secsh-filexfer-13#section-9.4
               pre-SFTPv4 : http://tools.ietf.org/html/draft-ietf-secsh-filexfer-02#section-7 */
            103=> 'NET_SFTP_DATA',
            104=> 'NET_SFTP_NAME',
            105=> 'NET_SFTP_ATTRS',

            200=> 'NET_SFTP_EXTENDED'
        ];
        $this->status_codes = [
            0 => 'NET_SFTP_STATUS_OK',
            1 => 'NET_SFTP_STATUS_EOF',
            2 => 'NET_SFTP_STATUS_NO_SUCH_FILE',
            3 => 'NET_SFTP_STATUS_PERMISSION_DENIED',
            4 => 'NET_SFTP_STATUS_FAILURE',
            5 => 'NET_SFTP_STATUS_BAD_MESSAGE',
            6 => 'NET_SFTP_STATUS_NO_CONNECTION',
            7 => 'NET_SFTP_STATUS_CONNECTION_LOST',
            8 => 'NET_SFTP_STATUS_OP_UNSUPPORTED',
            9 => 'NET_SFTP_STATUS_INVALID_HANDLE',
            10 => 'NET_SFTP_STATUS_NO_SUCH_PATH',
            11 => 'NET_SFTP_STATUS_FILE_ALREADY_EXISTS',
            12 => 'NET_SFTP_STATUS_WRITE_PROTECT',
            13 => 'NET_SFTP_STATUS_NO_MEDIA',
            14 => 'NET_SFTP_STATUS_NO_SPACE_ON_FILESYSTEM',
            15 => 'NET_SFTP_STATUS_QUOTA_EXCEEDED',
            16 => 'NET_SFTP_STATUS_UNKNOWN_PRINCIPAL',
            17 => 'NET_SFTP_STATUS_LOCK_CONFLICT',
            18 => 'NET_SFTP_STATUS_DIR_NOT_EMPTY',
            19 => 'NET_SFTP_STATUS_NOT_A_DIRECTORY',
            20 => 'NET_SFTP_STATUS_INVALID_FILENAME',
            21 => 'NET_SFTP_STATUS_LINK_LOOP',
            22 => 'NET_SFTP_STATUS_CANNOT_DELETE',
            23 => 'NET_SFTP_STATUS_INVALID_PARAMETER',
            24 => 'NET_SFTP_STATUS_FILE_IS_A_DIRECTORY',
            25 => 'NET_SFTP_STATUS_BYTE_RANGE_LOCK_CONFLICT',
            26 => 'NET_SFTP_STATUS_BYTE_RANGE_LOCK_REFUSED',
            27 => 'NET_SFTP_STATUS_DELETE_PENDING',
            28 => 'NET_SFTP_STATUS_FILE_CORRUPT',
            29 => 'NET_SFTP_STATUS_OWNER_INVALID',
            30 => 'NET_SFTP_STATUS_GROUP_INVALID',
            31 => 'NET_SFTP_STATUS_NO_MATCHING_BYTE_RANGE_LOCK'
        ];
        // http://tools.ietf.org/html/draft-ietf-secsh-filexfer-13#section-7.1
        // the order, in this case, matters quite a lot - see \phpseclib3\Net\SFTP::_parseAttributes() to understand why
        $this->attributes = [
            0x00000001 => 'NET_SFTP_ATTR_SIZE',
            0x00000002 => 'NET_SFTP_ATTR_UIDGID', // defined in SFTPv3, removed in SFTPv4+
            0x00000004 => 'NET_SFTP_ATTR_PERMISSIONS',
            0x00000008 => 'NET_SFTP_ATTR_ACCESSTIME',
            // 0x80000000 will yield a floating point on 32-bit systems and converting floating points to integers
            // yields inconsistent behavior depending on how php is compiled.  so we left shift -1 (which, in
            // two's compliment, consists of all 1 bits) by 31.  on 64-bit systems this'll yield 0xFFFFFFFF80000000.
            // that's not a problem, however, and 'anded' and a 32-bit number, as all the leading 1 bits are ignored.
            (-1 << 31) & 0xFFFFFFFF => 'NET_SFTP_ATTR_EXTENDED'
        ];
        // http://tools.ietf.org/html/draft-ietf-secsh-filexfer-04#section-6.3
        // the flag definitions change somewhat in SFTPv5+.  if SFTPv5+ support is added to this library, maybe name
        // the array for that $this->open5_flags and similarly alter the constant names.
        $this->open_flags = [
            0x00000001 => 'NET_SFTP_OPEN_READ',
            0x00000002 => 'NET_SFTP_OPEN_WRITE',
            0x00000004 => 'NET_SFTP_OPEN_APPEND',
            0x00000008 => 'NET_SFTP_OPEN_CREATE',
            0x00000010 => 'NET_SFTP_OPEN_TRUNCATE',
            0x00000020 => 'NET_SFTP_OPEN_EXCL'
        ];
        // http://tools.ietf.org/html/draft-ietf-secsh-filexfer-04#section-5.2
        // see \phpseclib3\Net\SFTP::_parseLongname() for an explanation
        $this->file_types = [
            1 => 'NET_SFTP_TYPE_REGULAR',
            2 => 'NET_SFTP_TYPE_DIRECTORY',
            3 => 'NET_SFTP_TYPE_SYMLINK',
            4 => 'NET_SFTP_TYPE_SPECIAL',
            5 => 'NET_SFTP_TYPE_UNKNOWN',
            // the following types were first defined for use in SFTPv5+
            // http://tools.ietf.org/html/draft-ietf-secsh-filexfer-05#section-5.2
            6 => 'NET_SFTP_TYPE_SOCKET',
            7 => 'NET_SFTP_TYPE_CHAR_DEVICE',
            8 => 'NET_SFTP_TYPE_BLOCK_DEVICE',
            9 => 'NET_SFTP_TYPE_FIFO'
        ];
        $this->define_array(
            $this->packet_types,
            $this->status_codes,
            $this->attributes,
            $this->open_flags,
            $this->file_types
        );

        if (!defined('NET_SFTP_QUEUE_SIZE')) {
            define('NET_SFTP_QUEUE_SIZE', 32);
        }
        if (!defined('NET_SFTP_UPLOAD_QUEUE_SIZE')) {
            define('NET_SFTP_UPLOAD_QUEUE_SIZE', 1024);
        }
    }

    /**
     * Login
     *
     * @param string $username
     * @param string|AsymmetricKey|array[]|Agent|null ...$args
     * @throws \UnexpectedValueException on receipt of unexpected packets
     * @return bool
     * @access public
     */
    public function login($username, ...$args)
    {
        if (!parent::login(...func_get_args())) {
            return false;
        }

        return $this->init_sftp_connection();
    }

    /**
     * (Re)initializes the SFTP channel
     *
     * @throws \UnexpectedValueException on receipt of unexpected packets
     * @return bool
     * @access private
     */
    private function init_sftp_connection()
    {
        $this->window_size_server_to_client[self::CHANNEL] = $this->window_size;

        $packet = Strings::packSSH2(
            'CsN3',
            NET_SSH2_MSG_CHANNEL_OPEN,
            'session',
            self::CHANNEL,
            $this->window_size,
            0x4000
        );

        $this->send_binary_packet($packet);

        $this->channel_status[self::CHANNEL] = NET_SSH2_MSG_CHANNEL_OPEN;

        $this->get_channel_packet(self::CHANNEL, true);

        $packet = Strings::packSSH2(
            'CNsbs',
            NET_SSH2_MSG_CHANNEL_REQUEST,
            $this->server_channels[self::CHANNEL],
            'subsystem',
            true,
            'sftp'
        );
        $this->send_binary_packet($packet);

        $this->channel_status[self::CHANNEL] = NET_SSH2_MSG_CHANNEL_REQUEST;

        $response = $this->get_channel_packet(self::CHANNEL, true);
        if ($response === false) {
            // from PuTTY's psftp.exe
            $command = "test -x /usr/lib/sftp-server && exec /usr/lib/sftp-server\n" .
                       "test -x /usr/local/lib/sftp-server && exec /usr/local/lib/sftp-server\n" .
                       "exec sftp-server";
            // we don't do $this->exec($command, false) because exec() operates on a different channel and plus the SSH_MSG_CHANNEL_OPEN that exec() does
            // is redundant
            $packet = Strings::packSSH2(
                'CNsCs',
                NET_SSH2_MSG_CHANNEL_REQUEST,
                $this->server_channels[self::CHANNEL],
                'exec',
                1,
                $command
            );
            $this->send_binary_packet($packet);

            $this->channel_status[self::CHANNEL] = NET_SSH2_MSG_CHANNEL_REQUEST;

            $response = $this->get_channel_packet(self::CHANNEL, true);
            if ($response === false) {
                return false;
            }
        }

        $this->channel_status[self::CHANNEL] = NET_SSH2_MSG_CHANNEL_DATA;
        $this->send_sftp_packet(NET_SFTP_INIT, "\0\0\0\3");

        $response = $this->get_sftp_packet();
        if ($this->packet_type != NET_SFTP_VERSION) {
            throw new \UnexpectedValueException('Expected NET_SFTP_VERSION. '
                                              . 'Got packet type: ' . $this->packet_type);
        }

        list($this->version) = Strings::unpackSSH2('N', $response);
        while (!empty($response)) {
            list($key, $value) = Strings::unpackSSH2('ss', $response);
            $this->extensions[$key] = $value;
        }

        /*
         SFTPv4+ defines a 'newline' extension.  SFTPv3 seems to have unofficial support for it via 'newline@vandyke.com',
         however, I'm not sure what 'newline@vandyke.com' is supposed to do (the fact that it's unofficial means that it's
         not in the official SFTPv3 specs) and 'newline@vandyke.com' / 'newline' are likely not drop-in substitutes for
         one another due to the fact that 'newline' comes with a SSH_FXF_TEXT bitmask whereas it seems unlikely that
         'newline@vandyke.com' would.
        */
        /*
        if (isset($this->extensions['newline@vandyke.com'])) {
            $this->extensions['newline'] = $this->extensions['newline@vandyke.com'];
            unset($this->extensions['newline@vandyke.com']);
        }
        */

        $this->use_request_id = true;

        /*
         A Note on SFTPv4/5/6 support:
         <http://tools.ietf.org/html/draft-ietf-secsh-filexfer-13#section-5.1> states the following:

         "If the client wishes to interoperate with servers that support noncontiguous version
          numbers it SHOULD send '3'"

         Given that the server only sends its version number after the client has already done so, the above
         seems to be suggesting that v3 should be the default version.  This makes sense given that v3 is the
         most popular.

         <http://tools.ietf.org/html/draft-ietf-secsh-filexfer-13#section-5.5> states the following;

         "If the server did not send the "versions" extension, or the version-from-list was not included, the
          server MAY send a status response describing the failure, but MUST then close the channel without
          processing any further requests."

         So what do you do if you have a client whose initial SSH_FXP_INIT packet says it implements v3 and
         a server whose initial SSH_FXP_VERSION reply says it implements v4 and only v4?  If it only implements
         v4, the "versions" extension is likely not going to have been sent so version re-negotiation as discussed
         in draft-ietf-secsh-filexfer-13 would be quite impossible.  As such, what \phpseclib3\Net\SFTP would do is close the
         channel and reopen it with a new and updated SSH_FXP_INIT packet.
        */
        switch ($this->version) {
            case 2:
            case 3:
                break;
            default:
                return false;
        }

        $this->pwd = $this->realpath('.');

        $this->update_stat_cache($this->pwd, []);

        return true;
    }

    /**
     * Disable the stat cache
     *
     * @access public
     */
    public function disableStatCache()
    {
        $this->use_stat_cache = false;
    }

    /**
     * Enable the stat cache
     *
     * @access public
     */
    public function enableStatCache()
    {
        $this->use_stat_cache = true;
    }

    /**
     * Clear the stat cache
     *
     * @access public
     */
    public function clearStatCache()
    {
        $this->stat_cache = [];
    }

    /**
     * Enable path canonicalization
     *
     * @access public
     */
    public function enablePathCanonicalization()
    {
        $this->canonicalize_paths = true;
    }

    /**
     * Enable path canonicalization
     *
     * @access public
     */
    public function disablePathCanonicalization()
    {
        $this->canonicalize_paths = false;
    }

    /**
     * Returns the current directory name
     *
     * @return mixed
     * @access public
     */
    public function pwd()
    {
        return $this->pwd;
    }

    /**
     * Logs errors
     *
     * @param string $response
     * @param int $status
     * @access private
     */
    private function logError($response, $status = -1)
    {
        if ($status == -1) {
            list($status) = Strings::unpackSSH2('N', $response);
        }

        list($error) = $this->status_codes[$status];

        if ($this->version > 2) {
            list($message) = Strings::unpackSSH2('s', $response);
            $this->sftp_errors[] = "$error: $message";
        } else {
            $this->sftp_errors[] = $error;
        }
    }

    /**
     * Canonicalize the Server-Side Path Name
     *
     * SFTP doesn't provide a mechanism by which the current working directory can be changed, so we'll emulate it.  Returns
     * the absolute (canonicalized) path.
     *
     * If canonicalize_paths has been disabled using disablePathCanonicalization(), $path is returned as-is.
     *
     * @see self::chdir()
     * @see self::disablePathCanonicalization()
     * @param string $path
     * @throws \UnexpectedValueException on receipt of unexpected packets
     * @return mixed
     * @access public
     */
    public function realpath($path)
    {
        if (!$this->canonicalize_paths) {
            return $path;
        }

        if ($this->pwd === false) {
            // http://tools.ietf.org/html/draft-ietf-secsh-filexfer-13#section-8.9
            $this->send_sftp_packet(NET_SFTP_REALPATH, Strings::packSSH2('s', $path));

            $response = $this->get_sftp_packet();
            switch ($this->packet_type) {
                case NET_SFTP_NAME:
                    // although SSH_FXP_NAME is implemented differently in SFTPv3 than it is in SFTPv4+, the following
                    // should work on all SFTP versions since the only part of the SSH_FXP_NAME packet the following looks
                    // at is the first part and that part is defined the same in SFTP versions 3 through 6.
                    list(, $filename) = Strings::unpackSSH2('Ns', $response);
                    return $filename;
                case NET_SFTP_STATUS:
                    $this->logError($response);
                    return false;
                default:
                    throw new \UnexpectedValueException('Expected NET_SFTP_NAME or NET_SFTP_STATUS. '
                                                      . 'Got packet type: ' . $this->packet_type);
            }
        }

        if (!strlen($path) || $path[0] != '/') {
            $path = $this->pwd . '/' . $path;
        }

        $path = explode('/', $path);
        $new = [];
        foreach ($path as $dir) {
            if (!strlen($dir)) {
                continue;
            }
            switch ($dir) {
                case '..':
                    array_pop($new);
                case '.':
                    break;
                default:
                    $new[] = $dir;
            }
        }

        return '/' . implode('/', $new);
    }

    /**
     * Changes the current directory
     *
     * @param string $dir
     * @throws \UnexpectedValueException on receipt of unexpected packets
     * @return bool
     * @access public
     */
    public function chdir($dir)
    {
        if (!($this->bitmap & SSH2::MASK_LOGIN)) {
            return false;
        }

        // assume current dir if $dir is empty
        if ($dir === '') {
            $dir = './';
        // suffix a slash if needed
        } elseif ($dir[strlen($dir) - 1] != '/') {
            $dir.= '/';
        }

        $dir = $this->realpath($dir);

        // confirm that $dir is, in fact, a valid directory
        if ($this->use_stat_cache && is_array($this->query_stat_cache($dir))) {
            $this->pwd = $dir;
            return true;
        }

        // we could do a stat on the alleged $dir to see if it's a directory but that doesn't tell us
        // the currently logged in user has the appropriate permissions or not. maybe you could see if
        // the file's uid / gid match the currently logged in user's uid / gid but how there's no easy
        // way to get those with SFTP

        $this->send_sftp_packet(NET_SFTP_OPENDIR, Strings::packSSH2('s', $dir));

        // see \phpseclib3\Net\SFTP::nlist() for a more thorough explanation of the following
        $response = $this->get_sftp_packet();
        switch ($this->packet_type) {
            case NET_SFTP_HANDLE:
                $handle = substr($response, 4);
                break;
            case NET_SFTP_STATUS:
                $this->logError($response);
                return false;
            default:
                throw new \UnexpectedValueException('Expected NET_SFTP_HANDLE or NET_SFTP_STATUS' .
                                                    'Got packet type: ' . $this->packet_type);
        }

        if (!$this->close_handle($handle)) {
            return false;
        }

        $this->update_stat_cache($dir, []);

        $this->pwd = $dir;
        return true;
    }

    /**
     * Returns a list of files in the given directory
     *
     * @param string $dir
     * @param bool $recursive
     * @return mixed
     * @access public
     */
    public function nlist($dir = '.', $recursive = false)
    {
        return $this->nlist_helper($dir, $recursive, '');
    }

    /**
     * Helper method for nlist
     *
     * @param string $dir
     * @param bool $recursive
     * @param string $relativeDir
     * @return mixed
     * @access private
     */
    private function nlist_helper($dir, $recursive, $relativeDir)
    {
        $files = $this->readlist($dir, false);

        if (!$recursive || $files === false) {
            return $files;
        }

        $result = [];
        foreach ($files as $value) {
            if ($value == '.' || $value == '..') {
                $result[] = $relativeDir . $value;
                continue;
            }
            if (is_array($this->query_stat_cache($this->realpath($dir . '/' . $value)))) {
                $temp = $this->nlist_helper($dir . '/' . $value, true, $relativeDir . $value . '/');
                $temp = is_array($temp) ? $temp : [];
                $result = array_merge($result, $temp);
            } else {
                $result[] = $relativeDir . $value;
            }
        }

        return $result;
    }

    /**
     * Returns a detailed list of files in the given directory
     *
     * @param string $dir
     * @param bool $recursive
     * @return mixed
     * @access public
     */
    public function rawlist($dir = '.', $recursive = false)
    {
        $files = $this->readlist($dir, true);
        if (!$recursive || $files === false) {
            return $files;
        }

        static $depth = 0;

        foreach ($files as $key => $value) {
            if ($depth != 0 && $key == '..') {
                unset($files[$key]);
                continue;
            }
            $is_directory = false;
            if ($key != '.' && $key != '..') {
                if ($this->use_stat_cache) {
                    $is_directory = is_array($this->query_stat_cache($this->realpath($dir . '/' . $key)));
                } else {
                    $stat = $this->lstat($dir . '/' . $key);
                    $is_directory = $stat && $stat['type'] === NET_SFTP_TYPE_DIRECTORY;
                }
            }

            if ($is_directory) {
                $depth++;
                $files[$key] = $this->rawlist($dir . '/' . $key, true);
                $depth--;
            } else {
                $files[$key] = (object) $value;
            }
        }

        return $files;
    }

    /**
     * Reads a list, be it detailed or not, of files in the given directory
     *
     * @param string $dir
     * @param bool $raw
     * @return mixed
     * @throws \UnexpectedValueException on receipt of unexpected packets
     * @access private
     */
    private function readlist($dir, $raw = true)
    {
        if (!($this->bitmap & SSH2::MASK_LOGIN)) {
            return false;
        }

        $dir = $this->realpath($dir . '/');
        if ($dir === false) {
            return false;
        }

        // http://tools.ietf.org/html/draft-ietf-secsh-filexfer-13#section-8.1.2
        $this->send_sftp_packet(NET_SFTP_OPENDIR, Strings::packSSH2('s', $dir));

        $response = $this->get_sftp_packet();
        switch ($this->packet_type) {
            case NET_SFTP_HANDLE:
                // http://tools.ietf.org/html/draft-ietf-secsh-filexfer-13#section-9.2
                // since 'handle' is the last field in the SSH_FXP_HANDLE packet, we'll just remove the first four bytes that
                // represent the length of the string and leave it at that
                $handle = substr($response, 4);
                break;
            case NET_SFTP_STATUS:
                // presumably SSH_FX_NO_SUCH_FILE or SSH_FX_PERMISSION_DENIED
                $this->logError($response);
                return false;
            default:
                throw new \UnexpectedValueException('Expected NET_SFTP_HANDLE or NET_SFTP_STATUS. '
                                                  . 'Got packet type: ' . $this->packet_type);
        }

        $this->update_stat_cache($dir, []);

        $contents = [];
        while (true) {
            // http://tools.ietf.org/html/draft-ietf-secsh-filexfer-13#section-8.2.2
            // why multiple SSH_FXP_READDIR packets would be sent when the response to a single one can span arbitrarily many
            // SSH_MSG_CHANNEL_DATA messages is not known to me.
            $this->send_sftp_packet(NET_SFTP_READDIR, Strings::packSSH2('s', $handle));

            $response = $this->get_sftp_packet();
            switch ($this->packet_type) {
                case NET_SFTP_NAME:
                    list($count) = Strings::unpackSSH2('N', $response);
                    for ($i = 0; $i < $count; $i++) {
                        list($shortname, $longname) = Strings::unpackSSH2('ss', $response);
                        $attributes = $this->parseAttributes($response);
                        if (!isset($attributes['type'])) {
                            $fileType = $this->parseLongname($longname);
                            if ($fileType) {
                                $attributes['type'] = $fileType;
                            }
                        }
                        $contents[$shortname] = $attributes + ['filename' => $shortname];

                        if (isset($attributes['type']) && $attributes['type'] == NET_SFTP_TYPE_DIRECTORY && ($shortname != '.' && $shortname != '..')) {
                            $this->update_stat_cache($dir . '/' . $shortname, []);
                        } else {
                            if ($shortname == '..') {
                                $temp = $this->realpath($dir . '/..') . '/.';
                            } else {
                                $temp = $dir . '/' . $shortname;
                            }
                            $this->update_stat_cache($temp, (object) ['lstat' => $attributes]);
                        }
                        // SFTPv6 has an optional boolean end-of-list field, but we'll ignore that, since the
                        // final SSH_FXP_STATUS packet should tell us that, already.
                    }
                    break;
                case NET_SFTP_STATUS:
                    list($status) = Strings::unpackSSH2('N', $response);
                    if ($status != NET_SFTP_STATUS_EOF) {
                        $this->logError($response, $status);
                        return false;
                    }
                    break 2;
                default:
                    throw new \UnexpectedValueException('Expected NET_SFTP_NAME or NET_SFTP_STATUS. '
                                                      . 'Got packet type: ' . $this->packet_type);
            }
        }

        if (!$this->close_handle($handle)) {
            return false;
        }

        if (count($this->sortOptions)) {
            uasort($contents, [&$this, 'comparator']);
        }

        return $raw ? $contents : array_map('strval', array_keys($contents));
    }

    /**
     * Compares two rawlist entries using parameters set by setListOrder()
     *
     * Intended for use with uasort()
     *
     * @param array $a
     * @param array $b
     * @return int
     * @access private
     */
    private function comparator($a, $b)
    {
        switch (true) {
            case $a['filename'] === '.' || $b['filename'] === '.':
                if ($a['filename'] === $b['filename']) {
                    return 0;
                }
                return $a['filename'] === '.' ? -1 : 1;
            case $a['filename'] === '..' || $b['filename'] === '..':
                if ($a['filename'] === $b['filename']) {
                    return 0;
                }
                return $a['filename'] === '..' ? -1 : 1;
            case isset($a['type']) && $a['type'] === NET_SFTP_TYPE_DIRECTORY:
                if (!isset($b['type'])) {
                    return 1;
                }
                if ($b['type'] !== $a['type']) {
                    return -1;
                }
                break;
            case isset($b['type']) && $b['type'] === NET_SFTP_TYPE_DIRECTORY:
                return 1;
        }
        foreach ($this->sortOptions as $sort => $order) {
            if (!isset($a[$sort]) || !isset($b[$sort])) {
                if (isset($a[$sort])) {
                    return -1;
                }
                if (isset($b[$sort])) {
                    return 1;
                }
                return 0;
            }
            switch ($sort) {
                case 'filename':
                    $result = strcasecmp($a['filename'], $b['filename']);
                    if ($result) {
                        return $order === SORT_DESC ? -$result : $result;
                    }
                    break;
                case 'mode':
                    $a[$sort]&= 07777;
                    $b[$sort]&= 07777;
                default:
                    if ($a[$sort] === $b[$sort]) {
                        break;
                    }
                    return $order === SORT_ASC ? $a[$sort] - $b[$sort] : $b[$sort] - $a[$sort];
            }
        }
    }

    /**
     * Defines how nlist() and rawlist() will be sorted - if at all.
     *
     * If sorting is enabled directories and files will be sorted independently with
     * directories appearing before files in the resultant array that is returned.
     *
     * Any parameter returned by stat is a valid sort parameter for this function.
     * Filename comparisons are case insensitive.
     *
     * Examples:
     *
     * $sftp->setListOrder('filename', SORT_ASC);
     * $sftp->setListOrder('size', SORT_DESC, 'filename', SORT_ASC);
     * $sftp->setListOrder(true);
     *    Separates directories from files but doesn't do any sorting beyond that
     * $sftp->setListOrder();
     *    Don't do any sort of sorting
     *
     * @param string[] ...$args
     * @access public
     */
    public function setListOrder(...$args)
    {
        $this->sortOptions = [];
        if (empty($args)) {
            return;
        }
        $len = count($args) & 0x7FFFFFFE;
        for ($i = 0; $i < $len; $i+=2) {
            $this->sortOptions[$args[$i]] = $args[$i + 1];
        }
        if (!count($this->sortOptions)) {
            $this->sortOptions = ['bogus' => true];
        }
    }

    /**
     * Save files / directories to cache
     *
     * @param string $path
     * @param mixed $value
     * @access private
     */
    private function update_stat_cache($path, $value)
    {
        if ($this->use_stat_cache === false) {
            return;
        }

        // preg_replace('#^/|/(?=/)|/$#', '', $dir) == str_replace('//', '/', trim($path, '/'))
        $dirs = explode('/', preg_replace('#^/|/(?=/)|/$#', '', $path));

        $temp = &$this->stat_cache;
        $max = count($dirs) - 1;
        foreach ($dirs as $i => $dir) {
            // if $temp is an object that means one of two things.
            //  1. a file was deleted and changed to a directory behind phpseclib's back
            //  2. it's a symlink. when lstat is done it's unclear what it's a symlink to
            if (is_object($temp)) {
                $temp = [];
            }
            if (!isset($temp[$dir])) {
                $temp[$dir] = [];
            }
            if ($i === $max) {
                if (is_object($temp[$dir]) && is_object($value)) {
                    if (!isset($value->stat) && isset($temp[$dir]->stat)) {
                        $value->stat = $temp[$dir]->stat;
                    }
                    if (!isset($value->lstat) && isset($temp[$dir]->lstat)) {
                        $value->lstat = $temp[$dir]->lstat;
                    }
                }
                $temp[$dir] = $value;
                break;
            }
            $temp = &$temp[$dir];
        }
    }

    /**
     * Remove files / directories from cache
     *
     * @param string $path
     * @return bool
     * @access private
     */
    private function remove_from_stat_cache($path)
    {
        $dirs = explode('/', preg_replace('#^/|/(?=/)|/$#', '', $path));

        $temp = &$this->stat_cache;
        $max = count($dirs) - 1;
        foreach ($dirs as $i => $dir) {
            if (!is_array($temp)) {
                return false;
            }
            if ($i === $max) {
                unset($temp[$dir]);
                return true;
            }
            if (!isset($temp[$dir])) {
                return false;
            }
            $temp = &$temp[$dir];
        }
    }

    /**
     * Checks cache for path
     *
     * Mainly used by file_exists
     *
     * @param string $path
     * @return mixed
     * @access private
     */
    private function query_stat_cache($path)
    {
        $dirs = explode('/', preg_replace('#^/|/(?=/)|/$#', '', $path));

        $temp = &$this->stat_cache;
        foreach ($dirs as $dir) {
            if (!is_array($temp)) {
                return null;
            }
            if (!isset($temp[$dir])) {
                return null;
            }
            $temp = &$temp[$dir];
        }
        return $temp;
    }

    /**
     * Returns general information about a file.
     *
     * Returns an array on success and false otherwise.
     *
     * @param string $filename
     * @return mixed
     * @access public
     */
    public function stat($filename)
    {
        if (!($this->bitmap & SSH2::MASK_LOGIN)) {
            return false;
        }

        $filename = $this->realpath($filename);
        if ($filename === false) {
            return false;
        }

        if ($this->use_stat_cache) {
            $result = $this->query_stat_cache($filename);
            if (is_array($result) && isset($result['.']) && isset($result['.']->stat)) {
                return $result['.']->stat;
            }
            if (is_object($result) && isset($result->stat)) {
                return $result->stat;
            }
        }

        $stat = $this->stat_helper($filename, NET_SFTP_STAT);
        if ($stat === false) {
            $this->remove_from_stat_cache($filename);
            return false;
        }
        if (isset($stat['type'])) {
            if ($stat['type'] == NET_SFTP_TYPE_DIRECTORY) {
                $filename.= '/.';
            }
            $this->update_stat_cache($filename, (object) ['stat' => $stat]);
            return $stat;
        }

        $pwd = $this->pwd;
        $stat['type'] = $this->chdir($filename) ?
            NET_SFTP_TYPE_DIRECTORY :
            NET_SFTP_TYPE_REGULAR;
        $this->pwd = $pwd;

        if ($stat['type'] == NET_SFTP_TYPE_DIRECTORY) {
            $filename.= '/.';
        }
        $this->update_stat_cache($filename, (object) ['stat' => $stat]);

        return $stat;
    }

    /**
     * Returns general information about a file or symbolic link.
     *
     * Returns an array on success and false otherwise.
     *
     * @param string $filename
     * @return mixed
     * @access public
     */
    public function lstat($filename)
    {
        if (!($this->bitmap & SSH2::MASK_LOGIN)) {
            return false;
        }

        $filename = $this->realpath($filename);
        if ($filename === false) {
            return false;
        }

        if ($this->use_stat_cache) {
            $result = $this->query_stat_cache($filename);
            if (is_array($result) && isset($result['.']) && isset($result['.']->lstat)) {
                return $result['.']->lstat;
            }
            if (is_object($result) && isset($result->lstat)) {
                return $result->lstat;
            }
        }

        $lstat = $this->stat_helper($filename, NET_SFTP_LSTAT);
        if ($lstat === false) {
            $this->remove_from_stat_cache($filename);
            return false;
        }
        if (isset($lstat['type'])) {
            if ($lstat['type'] == NET_SFTP_TYPE_DIRECTORY) {
                $filename.= '/.';
            }
            $this->update_stat_cache($filename, (object) ['lstat' => $lstat]);
            return $lstat;
        }

        $stat = $this->stat_helper($filename, NET_SFTP_STAT);

        if ($lstat != $stat) {
            $lstat = array_merge($lstat, ['type' => NET_SFTP_TYPE_SYMLINK]);
            $this->update_stat_cache($filename, (object) ['lstat' => $lstat]);
            return $stat;
        }

        $pwd = $this->pwd;
        $lstat['type'] = $this->chdir($filename) ?
            NET_SFTP_TYPE_DIRECTORY :
            NET_SFTP_TYPE_REGULAR;
        $this->pwd = $pwd;

        if ($lstat['type'] == NET_SFTP_TYPE_DIRECTORY) {
            $filename.= '/.';
        }
        $this->update_stat_cache($filename, (object) ['lstat' => $lstat]);

        return $lstat;
    }

    /**
     * Returns general information about a file or symbolic link
     *
     * Determines information without calling \phpseclib3\Net\SFTP::realpath().
     * The second parameter can be either NET_SFTP_STAT or NET_SFTP_LSTAT.
     *
     * @param string $filename
     * @param int $type
     * @throws \UnexpectedValueException on receipt of unexpected packets
     * @return mixed
     * @access private
     */
    private function stat_helper($filename, $type)
    {
        // SFTPv4+ adds an additional 32-bit integer field - flags - to the following:
        $packet = Strings::packSSH2('s', $filename);
        $this->send_sftp_packet($type, $packet);

        $response = $this->get_sftp_packet();
        switch ($this->packet_type) {
            case NET_SFTP_ATTRS:
                return $this->parseAttributes($response);
            case NET_SFTP_STATUS:
                $this->logError($response);
                return false;
        }

        throw new \UnexpectedValueException('Expected NET_SFTP_ATTRS or NET_SFTP_STATUS. '
                                          . 'Got packet type: ' . $this->packet_type);
    }

    /**
     * Truncates a file to a given length
     *
     * @param string $filename
     * @param int $new_size
     * @return bool
     * @access public
     */
    public function truncate($filename, $new_size)
    {
        $attr = pack('N3', NET_SFTP_ATTR_SIZE, $new_size / 4294967296, $new_size); // 4294967296 == 0x100000000 == 1<<32

        return $this->setstat($filename, $attr, false);
    }

    /**
     * Sets access and modification time of file.
     *
     * If the file does not exist, it will be created.
     *
     * @param string $filename
     * @param int $time
     * @param int $atime
     * @throws \UnexpectedValueException on receipt of unexpected packets
     * @return bool
     * @access public
     */
    public function touch($filename, $time = null, $atime = null)
    {
        if (!($this->bitmap & SSH2::MASK_LOGIN)) {
            return false;
        }

        $filename = $this->realpath($filename);
        if ($filename === false) {
            return false;
        }

        if (!isset($time)) {
            $time = time();
        }
        if (!isset($atime)) {
            $atime = $time;
        }

        $flags = NET_SFTP_OPEN_WRITE | NET_SFTP_OPEN_CREATE | NET_SFTP_OPEN_EXCL;
        $attr = pack('N3', NET_SFTP_ATTR_ACCESSTIME, $time, $atime);
        $packet = Strings::packSSH2('sN', $filename, $flags) . $attr;
        $this->send_sftp_packet(NET_SFTP_OPEN, $packet);

        $response = $this->get_sftp_packet();
        switch ($this->packet_type) {
            case NET_SFTP_HANDLE:
                return $this->close_handle(substr($response, 4));
            case NET_SFTP_STATUS:
                $this->logError($response);
                break;
            default:
                throw new \UnexpectedValueException('Expected NET_SFTP_HANDLE or NET_SFTP_STATUS. '
                                                  . 'Got packet type: ' . $this->packet_type);
        }

        return $this->setstat($filename, $attr, false);
    }

    /**
     * Changes file or directory owner
     *
     * Returns true on success or false on error.
     *
     * @param string $filename
     * @param int $uid
     * @param bool $recursive
     * @return bool
     * @access public
     */
    public function chown($filename, $uid, $recursive = false)
    {
        // quoting from <http://www.kernel.org/doc/man-pages/online/pages/man2/chown.2.html>,
        // "if the owner or group is specified as -1, then that ID is not changed"
        $attr = pack('N3', NET_SFTP_ATTR_UIDGID, $uid, -1);

        return $this->setstat($filename, $attr, $recursive);
    }

    /**
     * Changes file or directory group
     *
     * Returns true on success or false on error.
     *
     * @param string $filename
     * @param int $gid
     * @param bool $recursive
     * @return bool
     * @access public
     */
    public function chgrp($filename, $gid, $recursive = false)
    {
        $attr = pack('N3', NET_SFTP_ATTR_UIDGID, -1, $gid);

        return $this->setstat($filename, $attr, $recursive);
    }

    /**
     * Set permissions on a file.
     *
     * Returns the new file permissions on success or false on error.
     * If $recursive is true than this just returns true or false.
     *
     * @param int $mode
     * @param string $filename
     * @param bool $recursive
     * @throws \UnexpectedValueException on receipt of unexpected packets
     * @return mixed
     * @access public
     */
    public function chmod($mode, $filename, $recursive = false)
    {
        if (is_string($mode) && is_int($filename)) {
            $temp = $mode;
            $mode = $filename;
            $filename = $temp;
        }

        $attr = pack('N2', NET_SFTP_ATTR_PERMISSIONS, $mode & 07777);
        if (!$this->setstat($filename, $attr, $recursive)) {
            return false;
        }
        if ($recursive) {
            return true;
        }

        $filename = $this->realpath($filename);
        // rather than return what the permissions *should* be, we'll return what they actually are.  this will also
        // tell us if the file actually exists.
        // incidentally, SFTPv4+ adds an additional 32-bit integer field - flags - to the following:
        $packet = pack('Na*', strlen($filename), $filename);
        $this->send_sftp_packet(NET_SFTP_STAT, $packet);

        $response = $this->get_sftp_packet();
        switch ($this->packet_type) {
            case NET_SFTP_ATTRS:
                $attrs = $this->parseAttributes($response);
                return $attrs['mode'];
            case NET_SFTP_STATUS:
                $this->logError($response);
                return false;
        }

        throw new \UnexpectedValueException('Expected NET_SFTP_ATTRS or NET_SFTP_STATUS. '
                                          . 'Got packet type: ' . $this->packet_type);
    }

    /**
     * Sets information about a file
     *
     * @param string $filename
     * @param string $attr
     * @param bool $recursive
     * @throws \UnexpectedValueException on receipt of unexpected packets
     * @return bool
     * @access private
     */
    private function setstat($filename, $attr, $recursive)
    {
        if (!($this->bitmap & SSH2::MASK_LOGIN)) {
            return false;
        }

        $filename = $this->realpath($filename);
        if ($filename === false) {
            return false;
        }

        $this->remove_from_stat_cache($filename);

        if ($recursive) {
            $i = 0;
            $result = $this->setstat_recursive($filename, $attr, $i);
            $this->read_put_responses($i);
            return $result;
        }

        // SFTPv4+ has an additional byte field - type - that would need to be sent, as well. setting it to
        // SSH_FILEXFER_TYPE_UNKNOWN might work. if not, we'd have to do an SSH_FXP_STAT before doing an SSH_FXP_SETSTAT.
        $this->send_sftp_packet(NET_SFTP_SETSTAT, Strings::packSSH2('s', $filename) . $attr);

        /*
         "Because some systems must use separate system calls to set various attributes, it is possible that a failure
          response will be returned, but yet some of the attributes may be have been successfully modified.  If possible,
          servers SHOULD avoid this situation; however, clients MUST be aware that this is possible."

          -- http://tools.ietf.org/html/draft-ietf-secsh-filexfer-13#section-8.6
        */
        $response = $this->get_sftp_packet();
        if ($this->packet_type != NET_SFTP_STATUS) {
            throw new \UnexpectedValueException('Expected NET_SFTP_STATUS. '
                                              . 'Got packet type: ' . $this->packet_type);
        }

        list($status) = Strings::unpackSSH2('N', $response);
        if ($status != NET_SFTP_STATUS_OK) {
            $this->logError($response, $status);
            return false;
        }

        return true;
    }

    /**
     * Recursively sets information on directories on the SFTP server
     *
     * Minimizes directory lookups and SSH_FXP_STATUS requests for speed.
     *
     * @param string $path
     * @param string $attr
     * @param int $i
     * @return bool
     * @access private
     */
    private function setstat_recursive($path, $attr, &$i)
    {
        if (!$this->read_put_responses($i)) {
            return false;
        }
        $i = 0;
        $entries = $this->readlist($path, true);

        if ($entries === false) {
            return $this->setstat($path, $attr, false);
        }

        // normally $entries would have at least . and .. but it might not if the directories
        // permissions didn't allow reading
        if (empty($entries)) {
            return false;
        }

        unset($entries['.'], $entries['..']);
        foreach ($entries as $filename => $props) {
            if (!isset($props['type'])) {
                return false;
            }

            $temp = $path . '/' . $filename;
            if ($props['type'] == NET_SFTP_TYPE_DIRECTORY) {
                if (!$this->setstat_recursive($temp, $attr, $i)) {
                    return false;
                }
            } else {
                $this->send_sftp_packet(NET_SFTP_SETSTAT, Strings::packSSH2('s', $temp) . $attr);

                $i++;

                if ($i >= NET_SFTP_QUEUE_SIZE) {
                    if (!$this->read_put_responses($i)) {
                        return false;
                    }
                    $i = 0;
                }
            }
        }

        $this->send_sftp_packet(NET_SFTP_SETSTAT, Strings::packSSH2('s', $path) . $attr);

        $i++;

        if ($i >= NET_SFTP_QUEUE_SIZE) {
            if (!$this->read_put_responses($i)) {
                return false;
            }
            $i = 0;
        }

        return true;
    }

    /**
     * Return the target of a symbolic link
     *
     * @param string $link
     * @throws \UnexpectedValueException on receipt of unexpected packets
     * @return mixed
     * @access public
     */
    public function readlink($link)
    {
        if (!($this->bitmap & SSH2::MASK_LOGIN)) {
            return false;
        }

        $link = $this->realpath($link);

        $this->send_sftp_packet(NET_SFTP_READLINK, Strings::packSSH2('s', $link));

        $response = $this->get_sftp_packet();
        switch ($this->packet_type) {
            case NET_SFTP_NAME:
                break;
            case NET_SFTP_STATUS:
                $this->logError($response);
                return false;
            default:
                throw new \UnexpectedValueException('Expected NET_SFTP_NAME or NET_SFTP_STATUS. '
                                                  . 'Got packet type: ' . $this->packet_type);
        }

        list($count) = Strings::unpackSSH2('N', $response);
        // the file isn't a symlink
        if (!$count) {
            return false;
        }

        list($filename) = Strings::unpackSSH2('s', $response);

        return $filename;
    }

    /**
     * Create a symlink
     *
     * symlink() creates a symbolic link to the existing target with the specified name link.
     *
     * @param string $target
     * @param string $link
     * @throws \UnexpectedValueException on receipt of unexpected packets
     * @return bool
     * @access public
     */
    public function symlink($target, $link)
    {
        if (!($this->bitmap & SSH2::MASK_LOGIN)) {
            return false;
        }

        //$target = $this->realpath($target);
        $link = $this->realpath($link);

        $packet = Strings::packSSH2('ss', $target, $link);
        $this->send_sftp_packet(NET_SFTP_SYMLINK, $packet);

        $response = $this->get_sftp_packet();
        if ($this->packet_type != NET_SFTP_STATUS) {
            throw new \UnexpectedValueException('Expected NET_SFTP_STATUS. '
                                              . 'Got packet type: ' . $this->packet_type);
        }

        list($status) = Strings::unpackSSH2('N', $response);
        if ($status != NET_SFTP_STATUS_OK) {
            $this->logError($response, $status);
            return false;
        }

        return true;
    }

    /**
     * Creates a directory.
     *
     * @param string $dir
     * @param int $mode
     * @param bool $recursive
     * @return bool
     * @access public
     */
    public function mkdir($dir, $mode = -1, $recursive = false)
    {
        if (!($this->bitmap & SSH2::MASK_LOGIN)) {
            return false;
        }

        $dir = $this->realpath($dir);

        if ($recursive) {
            $dirs = explode('/', preg_replace('#/(?=/)|/$#', '', $dir));
            if (empty($dirs[0])) {
                array_shift($dirs);
                $dirs[0] = '/' . $dirs[0];
            }
            for ($i = 0; $i < count($dirs); $i++) {
                $temp = array_slice($dirs, 0, $i + 1);
                $temp = implode('/', $temp);
                $result = $this->mkdir_helper($temp, $mode);
            }
            return $result;
        }

        return $this->mkdir_helper($dir, $mode);
    }

    /**
     * Helper function for directory creation
     *
     * @param string $dir
     * @param int $mode
     * @return bool
     * @access private
     */
    private function mkdir_helper($dir, $mode)
    {
        // send SSH_FXP_MKDIR without any attributes (that's what the \0\0\0\0 is doing)
        $this->send_sftp_packet(NET_SFTP_MKDIR, Strings::packSSH2('s', $dir) . "\0\0\0\0");

        $response = $this->get_sftp_packet();
        if ($this->packet_type != NET_SFTP_STATUS) {
            throw new \UnexpectedValueException('Expected NET_SFTP_STATUS. '
                                              . 'Got packet type: ' . $this->packet_type);
        }

        list($status) = Strings::unpackSSH2('N', $response);
        if ($status != NET_SFTP_STATUS_OK) {
            $this->logError($response, $status);
            return false;
        }

        if ($mode !== -1) {
            $this->chmod($mode, $dir);
        }

        return true;
    }

    /**
     * Removes a directory.
     *
     * @param string $dir
     * @throws \UnexpectedValueException on receipt of unexpected packets
     * @return bool
     * @access public
     */
    public function rmdir($dir)
    {
        if (!($this->bitmap & SSH2::MASK_LOGIN)) {
            return false;
        }

        $dir = $this->realpath($dir);
        if ($dir === false) {
            return false;
        }

        $this->send_sftp_packet(NET_SFTP_RMDIR, Strings::packSSH2('s', $dir));

        $response = $this->get_sftp_packet();
        if ($this->packet_type != NET_SFTP_STATUS) {
            throw new \UnexpectedValueException('Expected NET_SFTP_STATUS. '
                                              . 'Got packet type: ' . $this->packet_type);
        }

        list($status) = Strings::unpackSSH2('N', $response);
        if ($status != NET_SFTP_STATUS_OK) {
            // presumably SSH_FX_NO_SUCH_FILE or SSH_FX_PERMISSION_DENIED?
            $this->logError($response, $status);
            return false;
        }

        $this->remove_from_stat_cache($dir);
        // the following will do a soft delete, which would be useful if you deleted a file
        // and then tried to do a stat on the deleted file. the above, in contrast, does
        // a hard delete
        //$this->update_stat_cache($dir, false);

        return true;
    }

    /**
     * Uploads a file to the SFTP server.
     *
     * By default, \phpseclib3\Net\SFTP::put() does not read from the local filesystem.  $data is dumped directly into $remote_file.
     * So, for example, if you set $data to 'filename.ext' and then do \phpseclib3\Net\SFTP::get(), you will get a file, twelve bytes
     * long, containing 'filename.ext' as its contents.
     *
     * Setting $mode to self::SOURCE_LOCAL_FILE will change the above behavior.  With self::SOURCE_LOCAL_FILE, $remote_file will
     * contain as many bytes as filename.ext does on your local filesystem.  If your filename.ext is 1MB then that is how
     * large $remote_file will be, as well.
     *
     * Setting $mode to self::SOURCE_CALLBACK will use $data as callback function, which gets only one parameter -- number of bytes to return, and returns a string if there is some data or null if there is no more data
     *
     * If $data is a resource then it'll be used as a resource instead.
     *
     * Currently, only binary mode is supported.  As such, if the line endings need to be adjusted, you will need to take
     * care of that, yourself.
     *
     * $mode can take an additional two parameters - self::RESUME and self::RESUME_START. These are bitwise AND'd with
     * $mode. So if you want to resume upload of a 300mb file on the local file system you'd set $mode to the following:
     *
     * self::SOURCE_LOCAL_FILE | self::RESUME
     *
     * If you wanted to simply append the full contents of a local file to the full contents of a remote file you'd replace
     * self::RESUME with self::RESUME_START.
     *
     * If $mode & (self::RESUME | self::RESUME_START) then self::RESUME_START will be assumed.
     *
     * $start and $local_start give you more fine grained control over this process and take precident over self::RESUME
     * when they're non-negative. ie. $start could let you write at the end of a file (like self::RESUME) or in the middle
     * of one. $local_start could let you start your reading from the end of a file (like self::RESUME_START) or in the
     * middle of one.
     *
     * Setting $local_start to > 0 or $mode | self::RESUME_START doesn't do anything unless $mode | self::SOURCE_LOCAL_FILE.
     *
     * {@internal ASCII mode for SFTPv4/5/6 can be supported by adding a new function - \phpseclib3\Net\SFTP::setMode().}
     *
     * @param string $remote_file
     * @param string|resource $data
     * @param int $mode
     * @param int $start
     * @param int $local_start
     * @param callable|null $progressCallback
     * @throws \UnexpectedValueException on receipt of unexpected packets
     * @throws \BadFunctionCallException if you're uploading via a callback and the callback function is invalid
     * @throws \phpseclib3\Exception\FileNotFoundException if you're uploading via a file and the file doesn't exist
     * @return bool
     * @access public
     */
    public function put($remote_file, $data, $mode = self::SOURCE_STRING, $start = -1, $local_start = -1, $progressCallback = null)
    {
        if (!($this->bitmap & SSH2::MASK_LOGIN)) {
            return false;
        }

        $remote_file = $this->realpath($remote_file);
        if ($remote_file === false) {
            return false;
        }

        $flags = NET_SFTP_OPEN_WRITE | NET_SFTP_OPEN_CREATE;
        // according to the SFTP specs, NET_SFTP_OPEN_APPEND should "force all writes to append data at the end of the file."
        // in practice, it doesn't seem to do that.
        //$flags|= ($mode & self::RESUME) ? NET_SFTP_OPEN_APPEND : NET_SFTP_OPEN_TRUNCATE;

        if ($start >= 0) {
            $offset = $start;
        } elseif ($mode & self::RESUME) {
            // if NET_SFTP_OPEN_APPEND worked as it should _size() wouldn't need to be called
            $size = $this->stat($remote_file)['size'];
            $offset = $size !== false ? $size : 0;
        } else {
            $offset = 0;
            $flags|= NET_SFTP_OPEN_TRUNCATE;
        }

        $this->remove_from_stat_cache($remote_file);

        $packet = Strings::packSSH2('sNN', $remote_file, $flags, 0);
        $this->send_sftp_packet(NET_SFTP_OPEN, $packet);

        $response = $this->get_sftp_packet();
        switch ($this->packet_type) {
            case NET_SFTP_HANDLE:
                $handle = substr($response, 4);
                break;
            case NET_SFTP_STATUS:
                $this->logError($response);
                return false;
            default:
                throw new \UnexpectedValueException('Expected NET_SFTP_HANDLE or NET_SFTP_STATUS. '
                                                  . 'Got packet type: ' . $this->packet_type);
        }

        // http://tools.ietf.org/html/draft-ietf-secsh-filexfer-13#section-8.2.3
        $dataCallback = false;
        switch (true) {
            case $mode & self::SOURCE_CALLBACK:
                if (!is_callable($data)) {
                    throw new \BadFunctionCallException("\$data should be is_callable() if you specify SOURCE_CALLBACK flag");
                }
                $dataCallback = $data;
                // do nothing
                break;
            case is_resource($data):
                $mode = $mode & ~self::SOURCE_LOCAL_FILE;
                $info = stream_get_meta_data($data);
                if ($info['wrapper_type'] == 'PHP' && $info['stream_type'] == 'Input') {
                    $fp = fopen('php://memory', 'w+');
                    stream_copy_to_stream($data, $fp);
                    rewind($fp);
                } else {
                    $fp = $data;
                }
                break;
            case $mode & self::SOURCE_LOCAL_FILE:
                if (!is_file($data)) {
                    throw new FileNotFoundException("$data is not a valid file");
                }
                $fp = @fopen($data, 'rb');
                if (!$fp) {
                    return false;
                }
        }

        if (isset($fp)) {
            $stat = fstat($fp);
            $size = !empty($stat) ? $stat['size'] : 0;

            if ($local_start >= 0) {
                fseek($fp, $local_start);
                $size-= $local_start;
            }
        } elseif ($dataCallback) {
            $size = 0;
        } else {
            $size = strlen($data);
        }

        $sent = 0;
        $size = $size < 0 ? ($size & 0x7FFFFFFF) + 0x80000000 : $size;

        $sftp_packet_size = $this->max_sftp_packet;
        // make the SFTP packet be exactly the SFTP packet size by including the bytes in the NET_SFTP_WRITE packets "header"
        $sftp_packet_size-= strlen($handle) + 25;
        $i = $j = 0;
        while ($dataCallback || ($size === 0 || $sent < $size)) {
            if ($dataCallback) {
                $temp = $dataCallback($sftp_packet_size);
                if (is_null($temp)) {
                    break;
                }
            } else {
                $temp = isset($fp) ? fread($fp, $sftp_packet_size) : substr($data, $sent, $sftp_packet_size);
                if ($temp === false || $temp === '') {
                    break;
                }
            }

            $subtemp = $offset + $sent;
            $packet = pack('Na*N3a*', strlen($handle), $handle, $subtemp / 4294967296, $subtemp, strlen($temp), $temp);
            try {
                $this->send_sftp_packet(NET_SFTP_WRITE, $packet, $j);
            } catch (\Exception $e) {
                if ($mode & self::SOURCE_LOCAL_FILE) {
                    fclose($fp);
                }
                throw $e;
            }
            $sent+= strlen($temp);
            if (is_callable($progressCallback)) {
                $progressCallback($sent);
            }

            $i++;
            $j++;
            if ($i == NET_SFTP_UPLOAD_QUEUE_SIZE) {
                if (!$this->read_put_responses($i)) {
                    $i = 0;
                    break;
                }
                $i = 0;
            }
        }

        if (!$this->read_put_responses($i)) {
            if ($mode & self::SOURCE_LOCAL_FILE) {
                fclose($fp);
            }
            $this->close_handle($handle);
            return false;
        }

        if ($mode & self::SOURCE_LOCAL_FILE) {
            if ($this->preserveTime) {
                $stat = fstat($fp);
                $this->touch($remote_file, $stat['mtime'], $stat['atime']);
            }

            if (isset($fp) && is_resource($fp)) {
                fclose($fp);
            }
        }

        return $this->close_handle($handle);
    }

    /**
     * Reads multiple successive SSH_FXP_WRITE responses
     *
     * Sending an SSH_FXP_WRITE packet and immediately reading its response isn't as efficient as blindly sending out $i
     * SSH_FXP_WRITEs, in succession, and then reading $i responses.
     *
     * @param int $i
     * @return bool
     * @throws \UnexpectedValueException on receipt of unexpected packets
     * @access private
     */
    private function read_put_responses($i)
    {
        while ($i--) {
            $response = $this->get_sftp_packet();
            if ($this->packet_type != NET_SFTP_STATUS) {
                throw new \UnexpectedValueException('Expected NET_SFTP_STATUS. '
                                                  . 'Got packet type: ' . $this->packet_type);
            }

            list($status) = Strings::unpackSSH2('N', $response);
            if ($status != NET_SFTP_STATUS_OK) {
                $this->logError($response, $status);
                break;
            }
        }

        return $i < 0;
    }

    /**
     * Close handle
     *
     * @param string $handle
     * @return bool
     * @throws \UnexpectedValueException on receipt of unexpected packets
     * @access private
     */
    private function close_handle($handle)
    {
        $this->send_sftp_packet(NET_SFTP_CLOSE, pack('Na*', strlen($handle), $handle));

        // "The client MUST release all resources associated with the handle regardless of the status."
        //  -- http://tools.ietf.org/html/draft-ietf-secsh-filexfer-13#section-8.1.3
        $response = $this->get_sftp_packet();
        if ($this->packet_type != NET_SFTP_STATUS) {
            throw new \UnexpectedValueException('Expected NET_SFTP_STATUS. '
                                              . 'Got packet type: ' . $this->packet_type);
        }

        list($status) = Strings::unpackSSH2('N', $response);
        if ($status != NET_SFTP_STATUS_OK) {
            $this->logError($response, $status);
            return false;
        }

        return true;
    }

    /**
     * Downloads a file from the SFTP server.
     *
     * Returns a string containing the contents of $remote_file if $local_file is left undefined or a boolean false if
     * the operation was unsuccessful.  If $local_file is defined, returns true or false depending on the success of the
     * operation.
     *
     * $offset and $length can be used to download files in chunks.
     *
     * @param string $remote_file
     * @param string|bool|resource|callable $local_file
     * @param int $offset
     * @param int $length
     * @param callable|null $progressCallback
     * @throws \UnexpectedValueException on receipt of unexpected packets
     * @return mixed
     * @access public
     */
    public function get($remote_file, $local_file = false, $offset = 0, $length = -1, $progressCallback = null)
    {
        if (!($this->bitmap & SSH2::MASK_LOGIN)) {
            return false;
        }

        $remote_file = $this->realpath($remote_file);
        if ($remote_file === false) {
            return false;
        }

        $packet = pack('Na*N2', strlen($remote_file), $remote_file, NET_SFTP_OPEN_READ, 0);
        $this->send_sftp_packet(NET_SFTP_OPEN, $packet);

        $response = $this->get_sftp_packet();
        switch ($this->packet_type) {
            case NET_SFTP_HANDLE:
                $handle = substr($response, 4);
                break;
            case NET_SFTP_STATUS: // presumably SSH_FX_NO_SUCH_FILE or SSH_FX_PERMISSION_DENIED
                $this->logError($response);
                return false;
            default:
                throw new \UnexpectedValueException('Expected NET_SFTP_HANDLE or NET_SFTP_STATUS. '
                                                  . 'Got packet type: ' . $this->packet_type);
        }

        if (is_resource($local_file)) {
            $fp = $local_file;
            $stat = fstat($fp);
            $res_offset = $stat['size'];
        } else {
            $res_offset = 0;
            if ($local_file !== false && !is_callable($local_file)) {
                $fp = fopen($local_file, 'wb');
                if (!$fp) {
                    return false;
                }
            } else {
                $content = '';
            }
        }

        $fclose_check = $local_file !== false && !is_callable($local_file) && !is_resource($local_file);

        $start = $offset;
        $read = 0;
        while (true) {
            $i = 0;

            while ($i < NET_SFTP_QUEUE_SIZE && ($length < 0 || $read < $length)) {
                $tempoffset = $start + $read;

                $packet_size = $length > 0 ? min($this->max_sftp_packet, $length - $read) : $this->max_sftp_packet;

                $packet = Strings::packSSH2('sN3', $handle, $tempoffset / 4294967296, $tempoffset, $packet_size);
                try {
                    $this->send_sftp_packet(NET_SFTP_READ, $packet, $i);
                } catch (\Exception $e) {
                    if ($fclose_check) {
                        fclose($fp);
                    }
                    throw $e;
                }
                $packet = null;
                $read+= $packet_size;
                $i++;
            }

            if (!$i) {
                break;
            }

            $packets_sent = $i - 1;

            $clear_responses = false;
            while ($i > 0) {
                $i--;

                if ($clear_responses) {
                    $this->get_sftp_packet($packets_sent - $i);
                    continue;
                } else {
                    $response = $this->get_sftp_packet($packets_sent - $i);
                }

                switch ($this->packet_type) {
                    case NET_SFTP_DATA:
                        $temp = substr($response, 4);
                        $offset+= strlen($temp);
                        if ($local_file === false) {
                            $content.= $temp;
                        } elseif (is_callable($local_file)) {
                            $local_file($temp);
                        } else {
                            fputs($fp, $temp);
                        }
                        if (is_callable($progressCallback)) {
                            call_user_func($progressCallback, $offset);
                        }
                        $temp = null;
                        break;
                    case NET_SFTP_STATUS:
                        // could, in theory, return false if !strlen($content) but we'll hold off for the time being
                        $this->logError($response);
                        $clear_responses = true; // don't break out of the loop yet, so we can read the remaining responses
                        break;
                    default:
                        if ($fclose_check) {
                            fclose($fp);
                        }
                        if ($this->channel_close) {
                            $this->init_sftp_connection();
                            return false;
                        } else {
                            throw new \UnexpectedValueException('Expected NET_SFTP_DATA or NET_SFTP_STATUS. '
                                                              . 'Got packet type: ' . $this->packet_type);
                        }
                }
                $response = null;
            }

            if ($clear_responses) {
                break;
            }
        }

        if ($length > 0 && $length <= $offset - $start) {
            if ($local_file === false) {
                $content = substr($content, 0, $length);
            } else {
                ftruncate($fp, $length + $res_offset);
            }
        }

        if ($fclose_check) {
            fclose($fp);

            if ($this->preserveTime) {
                $stat = $this->stat($remote_file);
                touch($local_file, $stat['mtime'], $stat['atime']);
            }
        }

        if (!$this->close_handle($handle)) {
            return false;
        }

        // if $content isn't set that means a file was written to
        return isset($content) ? $content : true;
    }

    /**
     * Deletes a file on the SFTP server.
     *
     * @param string $path
     * @param bool $recursive
     * @return bool
     * @throws \UnexpectedValueException on receipt of unexpected packets
     * @access public
     */
    public function delete($path, $recursive = true)
    {
        if (!($this->bitmap & SSH2::MASK_LOGIN)) {
            return false;
        }

        if (is_object($path)) {
            // It's an object. Cast it as string before we check anything else.
            $path = (string) $path;
        }

        if (!is_string($path) || $path == '') {
            return false;
        }

        $path = $this->realpath($path);
        if ($path === false) {
            return false;
        }

        // http://tools.ietf.org/html/draft-ietf-secsh-filexfer-13#section-8.3
        $this->send_sftp_packet(NET_SFTP_REMOVE, pack('Na*', strlen($path), $path));

        $response = $this->get_sftp_packet();
        if ($this->packet_type != NET_SFTP_STATUS) {
            throw new \UnexpectedValueException('Expected NET_SFTP_STATUS. '
                                              . 'Got packet type: ' . $this->packet_type);
        }

        // if $status isn't SSH_FX_OK it's probably SSH_FX_NO_SUCH_FILE or SSH_FX_PERMISSION_DENIED
        list($status) = Strings::unpackSSH2('N', $response);
        if ($status != NET_SFTP_STATUS_OK) {
            $this->logError($response, $status);
            if (!$recursive) {
                return false;
            }

            $i = 0;
            $result = $this->delete_recursive($path, $i);
            $this->read_put_responses($i);
            return $result;
        }

        $this->remove_from_stat_cache($path);

        return true;
    }

    /**
     * Recursively deletes directories on the SFTP server
     *
     * Minimizes directory lookups and SSH_FXP_STATUS requests for speed.
     *
     * @param string $path
     * @param int $i
     * @return bool
     * @access private
     */
    private function delete_recursive($path, &$i)
    {
        if (!$this->read_put_responses($i)) {
            return false;
        }
        $i = 0;
        $entries = $this->readlist($path, true);

        // normally $entries would have at least . and .. but it might not if the directories
        // permissions didn't allow reading
        if (empty($entries)) {
            return false;
        }

        unset($entries['.'], $entries['..']);
        foreach ($entries as $filename => $props) {
            if (!isset($props['type'])) {
                return false;
            }

            $temp = $path . '/' . $filename;
            if ($props['type'] == NET_SFTP_TYPE_DIRECTORY) {
                if (!$this->delete_recursive($temp, $i)) {
                    return false;
                }
            } else {
                $this->send_sftp_packet(NET_SFTP_REMOVE, Strings::packSSH2('s', $temp));
                $this->remove_from_stat_cache($temp);

                $i++;

                if ($i >= NET_SFTP_QUEUE_SIZE) {
                    if (!$this->read_put_responses($i)) {
                        return false;
                    }
                    $i = 0;
                }
            }
        }

        $this->send_sftp_packet(NET_SFTP_RMDIR, Strings::packSSH2('s', $path));
        $this->remove_from_stat_cache($path);

        $i++;

        if ($i >= NET_SFTP_QUEUE_SIZE) {
            if (!$this->read_put_responses($i)) {
                return false;
            }
            $i = 0;
        }

        return true;
    }

    /**
     * Checks whether a file or directory exists
     *
     * @param string $path
     * @return bool
     * @access public
     */
    public function file_exists($path)
    {
        if ($this->use_stat_cache) {
            $path = $this->realpath($path);

            $result = $this->query_stat_cache($path);

            if (isset($result)) {
                // return true if $result is an array or if it's an stdClass object
                return $result !== false;
            }
        }

        return $this->stat($path) !== false;
    }

    /**
     * Tells whether the filename is a directory
     *
     * @param string $path
     * @return bool
     * @access public
     */
    public function is_dir($path)
    {
        $result = $this->get_stat_cache_prop($path, 'type');
        if ($result === false) {
            return false;
        }
        return $result === NET_SFTP_TYPE_DIRECTORY;
    }

    /**
     * Tells whether the filename is a regular file
     *
     * @param string $path
     * @return bool
     * @access public
     */
    public function is_file($path)
    {
        $result = $this->get_stat_cache_prop($path, 'type');
        if ($result === false) {
            return false;
        }
        return $result === NET_SFTP_TYPE_REGULAR;
    }

    /**
     * Tells whether the filename is a symbolic link
     *
     * @param string $path
     * @return bool
     * @access public
     */
    public function is_link($path)
    {
        $result = $this->get_lstat_cache_prop($path, 'type');
        if ($result === false) {
            return false;
        }
        return $result === NET_SFTP_TYPE_SYMLINK;
    }

    /**
     * Tells whether a file exists and is readable
     *
     * @param string $path
     * @return bool
     * @access public
     */
    public function is_readable($path)
    {
        $packet = Strings::packSSH2('sNN', $this->realpath($path), NET_SFTP_OPEN_READ, 0);
        $this->send_sftp_packet(NET_SFTP_OPEN, $packet);

        $response = $this->get_sftp_packet();
        switch ($this->packet_type) {
            case NET_SFTP_HANDLE:
                return true;
            case NET_SFTP_STATUS: // presumably SSH_FX_NO_SUCH_FILE or SSH_FX_PERMISSION_DENIED
                return false;
            default:
                throw new \UnexpectedValueException('Expected NET_SFTP_HANDLE or NET_SFTP_STATUS. '
                                                  . 'Got packet type: ' . $this->packet_type);
        }
    }

    /**
     * Tells whether the filename is writable
     *
     * @param string $path
     * @return bool
     * @access public
     */
    public function is_writable($path)
    {
        $packet = Strings::packSSH2('sNN', $this->realpath($path), NET_SFTP_OPEN_WRITE, 0);
        $this->send_sftp_packet(NET_SFTP_OPEN, $packet);

        $response = $this->get_sftp_packet();
        switch ($this->packet_type) {
            case NET_SFTP_HANDLE:
                return true;
            case NET_SFTP_STATUS: // presumably SSH_FX_NO_SUCH_FILE or SSH_FX_PERMISSION_DENIED
                return false;
            default:
                throw new \UnexpectedValueException('Expected SSH_FXP_HANDLE or SSH_FXP_STATUS. '
                                                  . 'Got packet type: ' . $this->packet_type);
        }
    }

    /**
     * Tells whether the filename is writeable
     *
     * Alias of is_writable
     *
     * @param string $path
     * @return bool
     * @access public
     */
    public function is_writeable($path)
    {
        return $this->is_writable($path);
    }

    /**
     * Gets last access time of file
     *
     * @param string $path
     * @return mixed
     * @access public
     */
    public function fileatime($path)
    {
        return $this->get_stat_cache_prop($path, 'atime');
    }

    /**
     * Gets file modification time
     *
     * @param string $path
     * @return mixed
     * @access public
     */
    public function filemtime($path)
    {
        return $this->get_stat_cache_prop($path, 'mtime');
    }

    /**
     * Gets file permissions
     *
     * @param string $path
     * @return mixed
     * @access public
     */
    public function fileperms($path)
    {
        return $this->get_stat_cache_prop($path, 'mode');
    }

    /**
     * Gets file owner
     *
     * @param string $path
     * @return mixed
     * @access public
     */
    public function fileowner($path)
    {
        return $this->get_stat_cache_prop($path, 'uid');
    }

    /**
     * Gets file group
     *
     * @param string $path
     * @return mixed
     * @access public
     */
    public function filegroup($path)
    {
        return $this->get_stat_cache_prop($path, 'gid');
    }

    /**
     * Gets file size
     *
     * @param string $path
     * @return mixed
     * @access public
     */
    public function filesize($path)
    {
        return $this->get_stat_cache_prop($path, 'size');
    }

    /**
     * Gets file type
     *
     * @param string $path
     * @return mixed
     * @access public
     */
    public function filetype($path)
    {
        $type = $this->get_stat_cache_prop($path, 'type');
        if ($type === false) {
            return false;
        }

        switch ($type) {
            case NET_SFTP_TYPE_BLOCK_DEVICE:
                return 'block';
            case NET_SFTP_TYPE_CHAR_DEVICE:
                return 'char';
            case NET_SFTP_TYPE_DIRECTORY:
                return 'dir';
            case NET_SFTP_TYPE_FIFO:
                return 'fifo';
            case NET_SFTP_TYPE_REGULAR:
                return 'file';
            case NET_SFTP_TYPE_SYMLINK:
                return 'link';
            default:
                return false;
        }
    }

    /**
     * Return a stat properity
     *
     * Uses cache if appropriate.
     *
     * @param string $path
     * @param string $prop
     * @return mixed
     * @access private
     */
    private function get_stat_cache_prop($path, $prop)
    {
        return $this->get_xstat_cache_prop($path, $prop, 'stat');
    }

    /**
     * Return an lstat properity
     *
     * Uses cache if appropriate.
     *
     * @param string $path
     * @param string $prop
     * @return mixed
     * @access private
     */
    private function get_lstat_cache_prop($path, $prop)
    {
        return $this->get_xstat_cache_prop($path, $prop, 'lstat');
    }

    /**
     * Return a stat or lstat properity
     *
     * Uses cache if appropriate.
     *
     * @param string $path
     * @param string $prop
     * @param string $type
     * @return mixed
     * @access private
     */
    private function get_xstat_cache_prop($path, $prop, $type)
    {
        if ($this->use_stat_cache) {
            $path = $this->realpath($path);

            $result = $this->query_stat_cache($path);

            if (is_object($result) && isset($result->$type)) {
                return $result->{$type}[$prop];
            }
        }

        $result = $this->$type($path);

        if ($result === false || !isset($result[$prop])) {
            return false;
        }

        return $result[$prop];
    }

    /**
     * Renames a file or a directory on the SFTP server
     *
     * @param string $oldname
     * @param string $newname
     * @return bool
     * @throws \UnexpectedValueException on receipt of unexpected packets
     * @access public
     */
    public function rename($oldname, $newname)
    {
        if (!($this->bitmap & SSH2::MASK_LOGIN)) {
            return false;
        }

        $oldname = $this->realpath($oldname);
        $newname = $this->realpath($newname);
        if ($oldname === false || $newname === false) {
            return false;
        }

        // http://tools.ietf.org/html/draft-ietf-secsh-filexfer-13#section-8.3
        $packet = Strings::packSSH2('ss', $oldname, $newname);
        $this->send_sftp_packet(NET_SFTP_RENAME, $packet);

        $response = $this->get_sftp_packet();
        if ($this->packet_type != NET_SFTP_STATUS) {
            throw new \UnexpectedValueException('Expected NET_SFTP_STATUS. '
                                              . 'Got packet type: ' . $this->packet_type);
        }

        // if $status isn't SSH_FX_OK it's probably SSH_FX_NO_SUCH_FILE or SSH_FX_PERMISSION_DENIED
        list($status) = Strings::unpackSSH2('N', $response);
        if ($status != NET_SFTP_STATUS_OK) {
            $this->logError($response, $status);
            return false;
        }

        // don't move the stat cache entry over since this operation could very well change the
        // atime and mtime attributes
        //$this->update_stat_cache($newname, $this->query_stat_cache($oldname));
        $this->remove_from_stat_cache($oldname);
        $this->remove_from_stat_cache($newname);

        return true;
    }

    /**
     * Parse Attributes
     *
     * See '7.  File Attributes' of draft-ietf-secsh-filexfer-13 for more info.
     *
     * @param string $response
     * @return array
     * @access private
     */
    protected function parseAttributes(&$response)
    {
        $attr = [];
        list($flags) = Strings::unpackSSH2('N', $response);

        // SFTPv4+ have a type field (a byte) that follows the above flag field
        foreach ($this->attributes as $key => $value) {
            switch ($flags & $key) {
                case NET_SFTP_ATTR_SIZE: // 0x00000001
                    // The size attribute is defined as an unsigned 64-bit integer.
                    // The following will use floats on 32-bit platforms, if necessary.
                    // As can be seen in the BigInteger class, floats are generally
                    // IEEE 754 binary64 "double precision" on such platforms and
                    // as such can represent integers of at least 2^50 without loss
                    // of precision. Interpreted in filesize, 2^50 bytes = 1024 TiB.
                    list($upper, $size) = Strings::unpackSSH2('NN', $response);
                    $attr['size'] = $upper ? 4294967296 * $upper : 0;
                    $attr['size']+= $size < 0 ? ($size & 0x7FFFFFFF) + 0x80000000 : $size;
                    break;
                case NET_SFTP_ATTR_UIDGID: // 0x00000002 (SFTPv3 only)
                    list($attr['uid'], $attr['gid']) = Strings::unpackSSH2('NN', $response);
                    break;
                case NET_SFTP_ATTR_PERMISSIONS: // 0x00000004
                    list($attr['mode']) = Strings::unpackSSH2('N', $response);
                    $fileType = $this->parseMode($attr['mode']);
                    if ($fileType !== false) {
                        $attr+= ['type' => $fileType];
                    }
                    break;
                case NET_SFTP_ATTR_ACCESSTIME: // 0x00000008
                    list($attr['atime'], $attr['mtime']) = Strings::unpackSSH2('NN', $response);
                    break;
                case NET_SFTP_ATTR_EXTENDED: // 0x80000000
                    list($count) = Strings::unpackSSH2('N', $response);
                    for ($i = 0; $i < $count; $i++) {
                        list($key, $value) = Strings::unpackSSH2('ss', $response);
                        $attr[$key] = $value;
                    }
            }
        }
        return $attr;
    }

    /**
     * Attempt to identify the file type
     *
     * Quoting the SFTP RFC, "Implementations MUST NOT send bits that are not defined" but they seem to anyway
     *
     * @param int $mode
     * @return int
     * @access private
     */
    private function parseMode($mode)
    {
        // values come from http://lxr.free-electrons.com/source/include/uapi/linux/stat.h#L12
        // see, also, http://linux.die.net/man/2/stat
        switch ($mode & 0170000) {// ie. 1111 0000 0000 0000
            case 0000000: // no file type specified - figure out the file type using alternative means
                return false;
            case 0040000:
                return NET_SFTP_TYPE_DIRECTORY;
            case 0100000:
                return NET_SFTP_TYPE_REGULAR;
            case 0120000:
                return NET_SFTP_TYPE_SYMLINK;
            // new types introduced in SFTPv5+
            // http://tools.ietf.org/html/draft-ietf-secsh-filexfer-05#section-5.2
            case 0010000: // named pipe (fifo)
                return NET_SFTP_TYPE_FIFO;
            case 0020000: // character special
                return NET_SFTP_TYPE_CHAR_DEVICE;
            case 0060000: // block special
                return NET_SFTP_TYPE_BLOCK_DEVICE;
            case 0140000: // socket
                return NET_SFTP_TYPE_SOCKET;
            case 0160000: // whiteout
                // "SPECIAL should be used for files that are of
                //  a known type which cannot be expressed in the protocol"
                return NET_SFTP_TYPE_SPECIAL;
            default:
                return NET_SFTP_TYPE_UNKNOWN;
        }
    }

    /**
     * Parse Longname
     *
     * SFTPv3 doesn't provide any easy way of identifying a file type.  You could try to open
     * a file as a directory and see if an error is returned or you could try to parse the
     * SFTPv3-specific longname field of the SSH_FXP_NAME packet.  That's what this function does.
     * The result is returned using the
     * {@link http://tools.ietf.org/html/draft-ietf-secsh-filexfer-04#section-5.2 SFTPv4 type constants}.
     *
     * If the longname is in an unrecognized format bool(false) is returned.
     *
     * @param string $longname
     * @return mixed
     * @access private
     */
    private function parseLongname($longname)
    {
        // http://en.wikipedia.org/wiki/Unix_file_types
        // http://en.wikipedia.org/wiki/Filesystem_permissions#Notation_of_traditional_Unix_permissions
        if (preg_match('#^[^/]([r-][w-][xstST-]){3}#', $longname)) {
            switch ($longname[0]) {
                case '-':
                    return NET_SFTP_TYPE_REGULAR;
                case 'd':
                    return NET_SFTP_TYPE_DIRECTORY;
                case 'l':
                    return NET_SFTP_TYPE_SYMLINK;
                default:
                    return NET_SFTP_TYPE_SPECIAL;
            }
        }

        return false;
    }

    /**
     * Sends SFTP Packets
     *
     * See '6. General Packet Format' of draft-ietf-secsh-filexfer-13 for more info.
     *
     * @param int $type
     * @param string $data
     * @param int $request_id
     * @see self::_get_sftp_packet()
     * @see self::send_channel_packet()
     * @return bool
     * @access private
     */
    private function send_sftp_packet($type, $data, $request_id = 1)
    {
        // in SSH2.php the timeout is cumulative per function call. eg. exec() will
        // timeout after 10s. but for SFTP.php it's cumulative per packet
        $this->curTimeout = $this->timeout;

        $packet = $this->use_request_id ?
            pack('NCNa*', strlen($data) + 5, $type, $request_id, $data) :
            pack('NCa*',  strlen($data) + 1, $type, $data);

        $start = microtime(true);
        $result = $this->send_channel_packet(self::CHANNEL, $packet);
        $stop = microtime(true);

        if (defined('NET_SFTP_LOGGING')) {
            $packet_type = '-> ' . $this->packet_types[$type] .
                           ' (' . round($stop - $start, 4) . 's)';
            if (NET_SFTP_LOGGING == self::LOG_REALTIME) {
                switch (PHP_SAPI) {
                    case 'cli':
                        $start = $stop = "\r\n";
                        break;
                    default:
                        $start = '<pre>';
                        $stop = '</pre>';
                }
                echo $start . $this->format_log([$data], [$packet_type]) . $stop;
                @flush();
                @ob_flush();
            } else {
                $this->packet_type_log[] = $packet_type;
                if (NET_SFTP_LOGGING == self::LOG_COMPLEX) {
                    $this->packet_log[] = $data;
                }
            }
        }

        return $result;
    }

    /**
     * Resets a connection for re-use
     *
     * @param int $reason
     * @access private
     */
    protected function reset_connection($reason)
    {
        parent::reset_connection($reason);
        $this->use_request_id = false;
        $this->pwd = false;
        $this->requestBuffer = [];
    }

    /**
     * Receives SFTP Packets
     *
     * See '6. General Packet Format' of draft-ietf-secsh-filexfer-13 for more info.
     *
     * Incidentally, the number of SSH_MSG_CHANNEL_DATA messages has no bearing on the number of SFTP packets present.
     * There can be one SSH_MSG_CHANNEL_DATA messages containing two SFTP packets or there can be two SSH_MSG_CHANNEL_DATA
     * messages containing one SFTP packet.
     *
     * @see self::_send_sftp_packet()
     * @return string
     * @access private
     */
    private function get_sftp_packet($request_id = null)
    {
        $this->channel_close = false;

        if (isset($request_id) && isset($this->requestBuffer[$request_id])) {
            $this->packet_type = $this->requestBuffer[$request_id]['packet_type'];
            $temp = $this->requestBuffer[$request_id]['packet'];
            unset($this->requestBuffer[$request_id]);
            return $temp;
        }

        // in SSH2.php the timeout is cumulative per function call. eg. exec() will
        // timeout after 10s. but for SFTP.php it's cumulative per packet
        $this->curTimeout = $this->timeout;

        $start = microtime(true);

        // SFTP packet length
        while (strlen($this->packet_buffer) < 4) {
            $temp = $this->get_channel_packet(self::CHANNEL, true);
            if ($temp === true) {
                if ($this->channel_status[NET_SFTP_CHANNEL] === NET_SSH2_MSG_CHANNEL_CLOSE) {
                    $this->channel_close = true;
                }
                $this->packet_type = false;
                $this->packet_buffer = '';
                return false;
            }
            $this->packet_buffer.= $temp;
        }
        if (strlen($this->packet_buffer) < 4) {
            throw new \RuntimeException('Packet is too small');
        }
        extract(unpack('Nlength', Strings::shift($this->packet_buffer, 4)));
        /** @var integer $length */

        $tempLength = $length;
        $tempLength-= strlen($this->packet_buffer);

        // 256 * 1024 is what SFTP_MAX_MSG_LENGTH is set to in OpenSSH's sftp-common.h
<<<<<<< HEAD
        if ($tempLength > 256 * 1024) {
            throw new \RuntimeException('Invalid Size');
=======
        if (!$this->use_request_id && $tempLength > 256 * 1024) {
            user_error('Invalid SFTP packet size');
            return false;
>>>>>>> d48c13b7
        }

        // SFTP packet type and data payload
        while ($tempLength > 0) {
            $temp = $this->get_channel_packet(self::CHANNEL, true);
            if (is_bool($temp)) {
                $this->packet_type = false;
                $this->packet_buffer = '';
                return false;
            }
            $this->packet_buffer.= $temp;
            $tempLength-= strlen($temp);
        }

        $stop = microtime(true);

        $this->packet_type = ord(Strings::shift($this->packet_buffer));

        if ($this->use_request_id) {
            extract(unpack('Npacket_id', Strings::shift($this->packet_buffer, 4))); // remove the request id
            $length-= 5; // account for the request id and the packet type
        } else {
            $length-= 1; // account for the packet type
        }

        $packet = Strings::shift($this->packet_buffer, $length);

        if (defined('NET_SFTP_LOGGING')) {
            $packet_type = '<- ' . $this->packet_types[$this->packet_type] .
                           ' (' . round($stop - $start, 4) . 's)';
            if (NET_SFTP_LOGGING == self::LOG_REALTIME) {
                switch (PHP_SAPI) {
                    case 'cli':
                        $start = $stop = "\r\n";
                        break;
                    default:
                        $start = '<pre>';
                        $stop = '</pre>';
                }
                echo $start . $this->format_log([$packet], [$packet_type]) . $stop;
                @flush();
                @ob_flush();
            } else {
                $this->packet_type_log[] = $packet_type;
                if (NET_SFTP_LOGGING == self::LOG_COMPLEX) {
                    $this->packet_log[] = $packet;
                }
            }
        }

        if (isset($request_id) && $this->use_request_id && $packet_id != $request_id) {
            $this->requestBuffer[$packet_id] = [
                'packet_type' => $this->packet_type,
                'packet' => $packet
            ];
            return $this->get_sftp_packet($request_id);
        }

        return $packet;
    }

    /**
     * Returns a log of the packets that have been sent and received.
     *
     * Returns a string if NET_SFTP_LOGGING == self::LOG_COMPLEX, an array if NET_SFTP_LOGGING == self::LOG_SIMPLE and false if !defined('NET_SFTP_LOGGING')
     *
     * @access public
     * @return array|string
     */
    public function getSFTPLog()
    {
        if (!defined('NET_SFTP_LOGGING')) {
            return false;
        }

        switch (NET_SFTP_LOGGING) {
            case self::LOG_COMPLEX:
                return $this->format_log($this->packet_log, $this->packet_type_log);
                break;
            //case self::LOG_SIMPLE:
            default:
                return $this->packet_type_log;
        }
    }

    /**
     * Returns all errors
     *
     * @return array
     * @access public
     */
    public function getSFTPErrors()
    {
        return $this->sftp_errors;
    }

    /**
     * Returns the last error
     *
     * @return string
     * @access public
     */
    public function getLastSFTPError()
    {
        return count($this->sftp_errors) ? $this->sftp_errors[count($this->sftp_errors) - 1] : '';
    }

    /**
     * Get supported SFTP versions
     *
     * @return array
     * @access public
     */
    public function getSupportedVersions()
    {
        $temp = ['version' => $this->version];
        if (isset($this->extensions['versions'])) {
            $temp['extensions'] = $this->extensions['versions'];
        }
        return $temp;
    }

    /**
     * Disconnect
     *
     * @param int $reason
     * @return bool
     * @access protected
     */
    protected function disconnect_helper($reason)
    {
        $this->pwd = false;
        parent::disconnect_helper($reason);
    }

    /**
     * Enable Date Preservation
     *
     * @access public
     */
    function enableDatePreservation()
    {
        $this->preserveTime = true;
    }

    /**
     * Disable Date Preservation
     *
     * @access public
     */
    function disableDatePreservation()
    {
        $this->preserveTime = false;
    }
}<|MERGE_RESOLUTION|>--- conflicted
+++ resolved
@@ -2959,14 +2959,8 @@
         $tempLength-= strlen($this->packet_buffer);
 
         // 256 * 1024 is what SFTP_MAX_MSG_LENGTH is set to in OpenSSH's sftp-common.h
-<<<<<<< HEAD
-        if ($tempLength > 256 * 1024) {
+        if (!$this->use_request_id && $tempLength > 256 * 1024) {
             throw new \RuntimeException('Invalid Size');
-=======
-        if (!$this->use_request_id && $tempLength > 256 * 1024) {
-            user_error('Invalid SFTP packet size');
-            return false;
->>>>>>> d48c13b7
         }
 
         // SFTP packet type and data payload
