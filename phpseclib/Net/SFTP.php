<?php

/**
 * Pure-PHP implementation of SFTP.
 *
 * PHP version 5
 *
 * Currently only supports SFTPv2 and v3, which, according to wikipedia.org, "is the most widely used version,
 * implemented by the popular OpenSSH SFTP server".  If you want SFTPv4/5/6 support, provide me with access
 * to an SFTPv4/5/6 server.
 *
 * The API for this library is modeled after the API from PHP's {@link http://php.net/book.ftp FTP extension}.
 *
 * Here's a short example of how to use this library:
 * <code>
 * <?php
 *    include 'vendor/autoload.php';
 *
 *    $sftp = new \phpseclib\Net\SFTP('www.domain.tld');
 *    if (!$sftp->login('username', 'password')) {
 *        exit('Login Failed');
 *    }
 *
 *    echo $sftp->pwd() . "\r\n";
 *    $sftp->put('filename.ext', 'hello, world!');
 *    print_r($sftp->nlist());
 * ?>
 * </code>
 *
 * @category  Net
 * @package   SFTP
 * @author    Jim Wigginton <terrafrost@php.net>
 * @copyright 2009 Jim Wigginton
 * @license   http://www.opensource.org/licenses/mit-license.html  MIT License
 * @link      http://phpseclib.sourceforge.net
 */

namespace phpseclib\Net;

use phpseclib\Net\SSH2;

/**
 * Pure-PHP implementations of SFTP.
 *
 * @package SFTP
 * @author  Jim Wigginton <terrafrost@php.net>
 * @access  public
 */
class SFTP extends SSH2
{
    /**
     * SFTP channel constant
     *
     * \phpseclib\Net\SSH2::exec() uses 0 and \phpseclib\Net\SSH2::read() / \phpseclib\Net\SSH2::write() use 1.
     *
     * @see \phpseclib\Net\SSH2::_send_channel_packet()
     * @see \phpseclib\Net\SSH2::_get_channel_packet()
     * @access private
    */
    const CHANNEL = 0x100;

    /**#@+
     * @access public
     * @see \phpseclib\Net\SFTP::put()
    */
    /**
     * Reads data from a local file.
    */
    const SOURCE_LOCAL_FILE = 1;
    /**
     * Reads data from a string.
    */
    // this value isn't really used anymore but i'm keeping it reserved for historical reasons
    const SOURCE_STRING = 2;
    /**
     * Reads data from callback:
     * function callback($length) returns string to proceed, null for EOF
     */
    const SOURCE_CALLBACK = 16;
    /**
     * Resumes an upload
    */
    const RESUME = 4;
    /**
     * Append a local file to an already existing remote file
    */
    const RESUME_START = 8;
    /**#@-*/

    /**
     * Packet Types
     *
     * @see \phpseclib\Net\SFTP::__construct()
     * @var Array
     * @access private
     */
    var $packet_types = array();

    /**
     * Status Codes
     *
     * @see \phpseclib\Net\SFTP::__construct()
     * @var Array
     * @access private
     */
    var $status_codes = array();

    /**
     * The Request ID
     *
     * The request ID exists in the off chance that a packet is sent out-of-order.  Of course, this library doesn't support
     * concurrent actions, so it's somewhat academic, here.
     *
     * @var Integer
     * @see \phpseclib\Net\SFTP::_send_sftp_packet()
     * @access private
     */
    var $request_id = false;

    /**
     * The Packet Type
     *
     * The request ID exists in the off chance that a packet is sent out-of-order.  Of course, this library doesn't support
     * concurrent actions, so it's somewhat academic, here.
     *
     * @var Integer
     * @see \phpseclib\Net\SFTP::_get_sftp_packet()
     * @access private
     */
    var $packet_type = -1;

    /**
     * Packet Buffer
     *
     * @var String
     * @see \phpseclib\Net\SFTP::_get_sftp_packet()
     * @access private
     */
    var $packet_buffer = '';

    /**
     * Extensions supported by the server
     *
     * @var Array
     * @see \phpseclib\Net\SFTP::_initChannel()
     * @access private
     */
    var $extensions = array();

    /**
     * Server SFTP version
     *
     * @var Integer
     * @see \phpseclib\Net\SFTP::_initChannel()
     * @access private
     */
    var $version;

    /**
     * Current working directory
     *
     * @var String
     * @see \phpseclib\Net\SFTP::_realpath()
     * @see \phpseclib\Net\SFTP::chdir()
     * @access private
     */
    var $pwd = false;

    /**
     * Packet Type Log
     *
     * @see \phpseclib\Net\SFTP::getLog()
     * @var Array
     * @access private
     */
    var $packet_type_log = array();

    /**
     * Packet Log
     *
     * @see \phpseclib\Net\SFTP::getLog()
     * @var Array
     * @access private
     */
    var $packet_log = array();

    /**
     * Error information
     *
     * @see \phpseclib\Net\SFTP::getSFTPErrors()
     * @see \phpseclib\Net\SFTP::getLastSFTPError()
     * @var String
     * @access private
     */
    var $sftp_errors = array();

    /**
     * Stat Cache
     *
     * Rather than always having to open a directory and close it immediately there after to see if a file is a directory
     * we'll cache the results.
     *
     * @see \phpseclib\Net\SFTP::_update_stat_cache()
     * @see \phpseclib\Net\SFTP::_remove_from_stat_cache()
     * @see \phpseclib\Net\SFTP::_query_stat_cache()
     * @var Array
     * @access private
     */
    var $stat_cache = array();

    /**
     * Max SFTP Packet Size
     *
     * @see \phpseclib\Net\SFTP::__construct()
     * @see \phpseclib\Net\SFTP::get()
     * @var Array
     * @access private
     */
    var $max_sftp_packet;

    /**
     * Stat Cache Flag
     *
     * @see \phpseclib\Net\SFTP::disableStatCache()
     * @see \phpseclib\Net\SFTP::enableStatCache()
     * @var Boolean
     * @access private
     */
    var $use_stat_cache = true;

    /**
     * Sort Options
     *
     * @see \phpseclib\Net\SFTP::_comparator()
     * @see \phpseclib\Net\SFTP::setListOrder()
     * @var Array
     * @access private
     */
    var $sortOptions = array();

    /**
     * Default Constructor.
     *
     * Connects to an SFTP server
     *
     * @param String $host
     * @param optional Integer $port
     * @param optional Integer $timeout
     * @return \phpseclib\Net\SFTP
     * @access public
     */
    function __construct($host, $port = 22, $timeout = 10)
    {
        parent::__construct($host, $port, $timeout);

        $this->max_sftp_packet = 1 << 15;

        $this->packet_types = array(
            1  => 'NET_SFTP_INIT',
            2  => 'NET_SFTP_VERSION',
            /* the format of SSH_FXP_OPEN changed between SFTPv4 and SFTPv5+:
                   SFTPv5+: http://tools.ietf.org/html/draft-ietf-secsh-filexfer-13#section-8.1.1
               pre-SFTPv5 : http://tools.ietf.org/html/draft-ietf-secsh-filexfer-04#section-6.3 */
            3  => 'NET_SFTP_OPEN',
            4  => 'NET_SFTP_CLOSE',
            5  => 'NET_SFTP_READ',
            6  => 'NET_SFTP_WRITE',
            7  => 'NET_SFTP_LSTAT',
            9  => 'NET_SFTP_SETSTAT',
            11 => 'NET_SFTP_OPENDIR',
            12 => 'NET_SFTP_READDIR',
            13 => 'NET_SFTP_REMOVE',
            14 => 'NET_SFTP_MKDIR',
            15 => 'NET_SFTP_RMDIR',
            16 => 'NET_SFTP_REALPATH',
            17 => 'NET_SFTP_STAT',
            /* the format of SSH_FXP_RENAME changed between SFTPv4 and SFTPv5+:
                   SFTPv5+: http://tools.ietf.org/html/draft-ietf-secsh-filexfer-13#section-8.3
               pre-SFTPv5 : http://tools.ietf.org/html/draft-ietf-secsh-filexfer-04#section-6.5 */
            18 => 'NET_SFTP_RENAME',
            19 => 'NET_SFTP_READLINK',
            20 => 'NET_SFTP_SYMLINK',

            101=> 'NET_SFTP_STATUS',
            102=> 'NET_SFTP_HANDLE',
            /* the format of SSH_FXP_NAME changed between SFTPv3 and SFTPv4+:
                   SFTPv4+: http://tools.ietf.org/html/draft-ietf-secsh-filexfer-13#section-9.4
               pre-SFTPv4 : http://tools.ietf.org/html/draft-ietf-secsh-filexfer-02#section-7 */
            103=> 'NET_SFTP_DATA',
            104=> 'NET_SFTP_NAME',
            105=> 'NET_SFTP_ATTRS',

            200=> 'NET_SFTP_EXTENDED'
        );
        $this->status_codes = array(
            0 => 'NET_SFTP_STATUS_OK',
            1 => 'NET_SFTP_STATUS_EOF',
            2 => 'NET_SFTP_STATUS_NO_SUCH_FILE',
            3 => 'NET_SFTP_STATUS_PERMISSION_DENIED',
            4 => 'NET_SFTP_STATUS_FAILURE',
            5 => 'NET_SFTP_STATUS_BAD_MESSAGE',
            6 => 'NET_SFTP_STATUS_NO_CONNECTION',
            7 => 'NET_SFTP_STATUS_CONNECTION_LOST',
            8 => 'NET_SFTP_STATUS_OP_UNSUPPORTED',
            9 => 'NET_SFTP_STATUS_INVALID_HANDLE',
            10 => 'NET_SFTP_STATUS_NO_SUCH_PATH',
            11 => 'NET_SFTP_STATUS_FILE_ALREADY_EXISTS',
            12 => 'NET_SFTP_STATUS_WRITE_PROTECT',
            13 => 'NET_SFTP_STATUS_NO_MEDIA',
            14 => 'NET_SFTP_STATUS_NO_SPACE_ON_FILESYSTEM',
            15 => 'NET_SFTP_STATUS_QUOTA_EXCEEDED',
            16 => 'NET_SFTP_STATUS_UNKNOWN_PRINCIPAL',
            17 => 'NET_SFTP_STATUS_LOCK_CONFLICT',
            18 => 'NET_SFTP_STATUS_DIR_NOT_EMPTY',
            19 => 'NET_SFTP_STATUS_NOT_A_DIRECTORY',
            20 => 'NET_SFTP_STATUS_INVALID_FILENAME',
            21 => 'NET_SFTP_STATUS_LINK_LOOP',
            22 => 'NET_SFTP_STATUS_CANNOT_DELETE',
            23 => 'NET_SFTP_STATUS_INVALID_PARAMETER',
            24 => 'NET_SFTP_STATUS_FILE_IS_A_DIRECTORY',
            25 => 'NET_SFTP_STATUS_BYTE_RANGE_LOCK_CONFLICT',
            26 => 'NET_SFTP_STATUS_BYTE_RANGE_LOCK_REFUSED',
            27 => 'NET_SFTP_STATUS_DELETE_PENDING',
            28 => 'NET_SFTP_STATUS_FILE_CORRUPT',
            29 => 'NET_SFTP_STATUS_OWNER_INVALID',
            30 => 'NET_SFTP_STATUS_GROUP_INVALID',
            31 => 'NET_SFTP_STATUS_NO_MATCHING_BYTE_RANGE_LOCK'
        );
        // http://tools.ietf.org/html/draft-ietf-secsh-filexfer-13#section-7.1
        // the order, in this case, matters quite a lot - see \phpseclib\Net\SFTP::_parseAttributes() to understand why
        $this->attributes = array(
            0x00000001 => 'NET_SFTP_ATTR_SIZE',
            0x00000002 => 'NET_SFTP_ATTR_UIDGID', // defined in SFTPv3, removed in SFTPv4+
            0x00000004 => 'NET_SFTP_ATTR_PERMISSIONS',
            0x00000008 => 'NET_SFTP_ATTR_ACCESSTIME',
            // 0x80000000 will yield a floating point on 32-bit systems and converting floating points to integers
            // yields inconsistent behavior depending on how php is compiled.  so we left shift -1 (which, in
            // two's compliment, consists of all 1 bits) by 31.  on 64-bit systems this'll yield 0xFFFFFFFF80000000.
            // that's not a problem, however, and 'anded' and a 32-bit number, as all the leading 1 bits are ignored.
              -1 << 31 => 'NET_SFTP_ATTR_EXTENDED'
        );
        // http://tools.ietf.org/html/draft-ietf-secsh-filexfer-04#section-6.3
        // the flag definitions change somewhat in SFTPv5+.  if SFTPv5+ support is added to this library, maybe name
        // the array for that $this->open5_flags and similarily alter the constant names.
        $this->open_flags = array(
            0x00000001 => 'NET_SFTP_OPEN_READ',
            0x00000002 => 'NET_SFTP_OPEN_WRITE',
            0x00000004 => 'NET_SFTP_OPEN_APPEND',
            0x00000008 => 'NET_SFTP_OPEN_CREATE',
            0x00000010 => 'NET_SFTP_OPEN_TRUNCATE',
            0x00000020 => 'NET_SFTP_OPEN_EXCL'
        );
        // http://tools.ietf.org/html/draft-ietf-secsh-filexfer-04#section-5.2
        // see \phpseclib\Net\SFTP::_parseLongname() for an explanation
        $this->file_types = array(
            1 => 'NET_SFTP_TYPE_REGULAR',
            2 => 'NET_SFTP_TYPE_DIRECTORY',
            3 => 'NET_SFTP_TYPE_SYMLINK',
            4 => 'NET_SFTP_TYPE_SPECIAL',
            5 => 'NET_SFTP_TYPE_UNKNOWN',
            // the followin types were first defined for use in SFTPv5+
            // http://tools.ietf.org/html/draft-ietf-secsh-filexfer-05#section-5.2
            6 => 'NET_SFTP_TYPE_SOCKET',
            7 => 'NET_SFTP_TYPE_CHAR_DEVICE',
            8 => 'NET_SFTP_TYPE_BLOCK_DEVICE',
            9 => 'NET_SFTP_TYPE_FIFO'
        );
        $this->_define_array(
            $this->packet_types,
            $this->status_codes,
            $this->attributes,
            $this->open_flags,
            $this->file_types
        );

        if (!defined('NET_SFTP_QUEUE_SIZE')) {
            define('NET_SFTP_QUEUE_SIZE', 50);
        }
    }

    /**
     * Login
     *
     * @param String $username
     * @param optional String $password
     * @return Boolean
     * @access public
     */
    function login($username)
    {
        $args = func_get_args();
        if (!call_user_func_array(array(&$this, '_login'), $args)) {
            return false;
        }

        $this->window_size_server_to_client[self::CHANNEL] = $this->window_size;

<<<<<<< HEAD
        $packet = pack('CNa*N3',
            NET_SSH2_MSG_CHANNEL_OPEN, strlen('session'), 'session', self::CHANNEL, $this->window_size, 0x4000);
=======
        $packet = pack(
            'CNa*N3',
            NET_SSH2_MSG_CHANNEL_OPEN,
            strlen('session'),
            'session',
            NET_SFTP_CHANNEL,
            $this->window_size,
            0x4000
        );
>>>>>>> 847082ac

        if (!$this->_send_binary_packet($packet)) {
            return false;
        }

        $this->channel_status[self::CHANNEL] = NET_SSH2_MSG_CHANNEL_OPEN;

        $response = $this->_get_channel_packet(self::CHANNEL);
        if ($response === false) {
            return false;
        }

<<<<<<< HEAD
        $packet = pack('CNNa*CNa*',
            NET_SSH2_MSG_CHANNEL_REQUEST, $this->server_channels[self::CHANNEL], strlen('subsystem'), 'subsystem', 1, strlen('sftp'), 'sftp');
=======
        $packet = pack(
            'CNNa*CNa*',
            NET_SSH2_MSG_CHANNEL_REQUEST,
            $this->server_channels[NET_SFTP_CHANNEL],
            strlen('subsystem'),
            'subsystem',
            1,
            strlen('sftp'),
            'sftp'
        );
>>>>>>> 847082ac
        if (!$this->_send_binary_packet($packet)) {
            return false;
        }

        $this->channel_status[self::CHANNEL] = NET_SSH2_MSG_CHANNEL_REQUEST;

        $response = $this->_get_channel_packet(self::CHANNEL);
        if ($response === false) {
            // from PuTTY's psftp.exe
            $command = "test -x /usr/lib/sftp-server && exec /usr/lib/sftp-server\n" .
                       "test -x /usr/local/lib/sftp-server && exec /usr/local/lib/sftp-server\n" .
                       "exec sftp-server";
            // we don't do $this->exec($command, false) because exec() operates on a different channel and plus the SSH_MSG_CHANNEL_OPEN that exec() does
            // is redundant
<<<<<<< HEAD
            $packet = pack('CNNa*CNa*',
                NET_SSH2_MSG_CHANNEL_REQUEST, $this->server_channels[self::CHANNEL], strlen('exec'), 'exec', 1, strlen($command), $command);
=======
            $packet = pack(
                'CNNa*CNa*',
                NET_SSH2_MSG_CHANNEL_REQUEST,
                $this->server_channels[NET_SFTP_CHANNEL],
                strlen('exec'),
                'exec',
                1,
                strlen($command),
                $command
            );
>>>>>>> 847082ac
            if (!$this->_send_binary_packet($packet)) {
                return false;
            }

            $this->channel_status[self::CHANNEL] = NET_SSH2_MSG_CHANNEL_REQUEST;

            $response = $this->_get_channel_packet(self::CHANNEL);
            if ($response === false) {
                return false;
            }
        }

        $this->channel_status[self::CHANNEL] = NET_SSH2_MSG_CHANNEL_DATA;

        if (!$this->_send_sftp_packet(NET_SFTP_INIT, "\0\0\0\3")) {
            return false;
        }

        $response = $this->_get_sftp_packet();
        if ($this->packet_type != NET_SFTP_VERSION) {
            user_error('Expected SSH_FXP_VERSION');
            return false;
        }

        extract(unpack('Nversion', $this->_string_shift($response, 4)));
        $this->version = $version;
        while (!empty($response)) {
            extract(unpack('Nlength', $this->_string_shift($response, 4)));
            $key = $this->_string_shift($response, $length);
            extract(unpack('Nlength', $this->_string_shift($response, 4)));
            $value = $this->_string_shift($response, $length);
            $this->extensions[$key] = $value;
        }

        /*
         SFTPv4+ defines a 'newline' extension.  SFTPv3 seems to have unofficial support for it via 'newline@vandyke.com',
         however, I'm not sure what 'newline@vandyke.com' is supposed to do (the fact that it's unofficial means that it's
         not in the official SFTPv3 specs) and 'newline@vandyke.com' / 'newline' are likely not drop-in substitutes for
         one another due to the fact that 'newline' comes with a SSH_FXF_TEXT bitmask whereas it seems unlikely that
         'newline@vandyke.com' would.
        */
        /*
        if (isset($this->extensions['newline@vandyke.com'])) {
            $this->extensions['newline'] = $this->extensions['newline@vandyke.com'];
            unset($this->extensions['newline@vandyke.com']);
        }
        */

        $this->request_id = 1;

        /*
         A Note on SFTPv4/5/6 support:
         <http://tools.ietf.org/html/draft-ietf-secsh-filexfer-13#section-5.1> states the following:

         "If the client wishes to interoperate with servers that support noncontiguous version
          numbers it SHOULD send '3'"

         Given that the server only sends its version number after the client has already done so, the above
         seems to be suggesting that v3 should be the default version.  This makes sense given that v3 is the
         most popular.

         <http://tools.ietf.org/html/draft-ietf-secsh-filexfer-13#section-5.5> states the following;

         "If the server did not send the "versions" extension, or the version-from-list was not included, the
          server MAY send a status response describing the failure, but MUST then close the channel without
          processing any further requests."

         So what do you do if you have a client whose initial SSH_FXP_INIT packet says it implements v3 and
         a server whose initial SSH_FXP_VERSION reply says it implements v4 and only v4?  If it only implements
         v4, the "versions" extension is likely not going to have been sent so version re-negotiation as discussed
         in draft-ietf-secsh-filexfer-13 would be quite impossible.  As such, what \phpseclib\Net\SFTP would do is close the
         channel and reopen it with a new and updated SSH_FXP_INIT packet.
        */
        switch ($this->version) {
            case 2:
            case 3:
                break;
            default:
                return false;
        }

        $this->pwd = $this->_realpath('.');

        $this->_update_stat_cache($this->pwd, array());

        return true;
    }

    /**
     * Disable the stat cache
     *
     * @access public
     */
    function disableStatCache()
    {
        $this->use_stat_cache = false;
    }

    /**
     * Enable the stat cache
     *
     * @access public
     */
    function enableStatCache()
    {
        $this->use_stat_cache = true;
    }

    /**
     * Clear the stat cache
     *
     * @access public
     */
    function clearStatCache()
    {
        $this->stat_cache = array();
    }

    /**
     * Returns the current directory name
     *
     * @return Mixed
     * @access public
     */
    function pwd()
    {
        return $this->pwd;
    }

    /**
     * Logs errors
     *
     * @param String $response
     * @param optional Integer $status
     * @access public
     */
    function _logError($response, $status = -1)
    {
        if ($status == -1) {
            extract(unpack('Nstatus', $this->_string_shift($response, 4)));
        }

        $error = $this->status_codes[$status];

        if ($this->version > 2) {
            extract(unpack('Nlength', $this->_string_shift($response, 4)));
            $this->sftp_errors[] = $error . ': ' . $this->_string_shift($response, $length);
        } else {
            $this->sftp_errors[] = $error;
        }
    }

    /**
     * Canonicalize the Server-Side Path Name
     *
     * SFTP doesn't provide a mechanism by which the current working directory can be changed, so we'll emulate it.  Returns
     * the absolute (canonicalized) path.
     *
     * @see \phpseclib\Net\SFTP::chdir()
     * @param String $path
     * @return Mixed
     * @access private
     */
    function _realpath($path)
    {
        if ($this->pwd === false) {
            // http://tools.ietf.org/html/draft-ietf-secsh-filexfer-13#section-8.9
            if (!$this->_send_sftp_packet(NET_SFTP_REALPATH, pack('Na*', strlen($path), $path))) {
                return false;
            }

            $response = $this->_get_sftp_packet();
            switch ($this->packet_type) {
                case NET_SFTP_NAME:
                    // although SSH_FXP_NAME is implemented differently in SFTPv3 than it is in SFTPv4+, the following
                    // should work on all SFTP versions since the only part of the SSH_FXP_NAME packet the following looks
                    // at is the first part and that part is defined the same in SFTP versions 3 through 6.
                    $this->_string_shift($response, 4); // skip over the count - it should be 1, anyway
                    extract(unpack('Nlength', $this->_string_shift($response, 4)));
                    return $this->_string_shift($response, $length);
                case NET_SFTP_STATUS:
                    $this->_logError($response);
                    return false;
                default:
                    user_error('Expected SSH_FXP_NAME or SSH_FXP_STATUS');
                    return false;
            }
        }

        if ($path[0] != '/') {
            $path = $this->pwd . '/' . $path;
        }

        $path = explode('/', $path);
        $new = array();
        foreach ($path as $dir) {
            if (!strlen($dir)) {
                continue;
            }
            switch ($dir) {
                case '..':
                    array_pop($new);
                case '.':
                    break;
                default:
                    $new[] = $dir;
            }
        }

        return '/' . implode('/', $new);
    }

    /**
     * Changes the current directory
     *
     * @param String $dir
     * @return Boolean
     * @access public
     */
    function chdir($dir)
    {
        if (!($this->bitmap & SSH2::MASK_LOGIN)) {
            return false;
        }

        // assume current dir if $dir is empty
        if ($dir === '') {
            $dir = './';
        // suffix a slash if needed
        } elseif ($dir[strlen($dir) - 1] != '/') {
            $dir.= '/';
        }

        $dir = $this->_realpath($dir);

        // confirm that $dir is, in fact, a valid directory
        if ($this->use_stat_cache && is_array($this->_query_stat_cache($dir))) {
            $this->pwd = $dir;
            return true;
        }

        // we could do a stat on the alleged $dir to see if it's a directory but that doesn't tell us
        // the currently logged in user has the appropriate permissions or not. maybe you could see if
        // the file's uid / gid match the currently logged in user's uid / gid but how there's no easy
        // way to get those with SFTP

        if (!$this->_send_sftp_packet(NET_SFTP_OPENDIR, pack('Na*', strlen($dir), $dir))) {
            return false;
        }

        // see \phpseclib\Net\SFTP::nlist() for a more thorough explanation of the following
        $response = $this->_get_sftp_packet();
        switch ($this->packet_type) {
            case NET_SFTP_HANDLE:
                $handle = substr($response, 4);
                break;
            case NET_SFTP_STATUS:
                $this->_logError($response);
                return false;
            default:
                user_error('Expected SSH_FXP_HANDLE or SSH_FXP_STATUS');
                return false;
        }

        if (!$this->_close_handle($handle)) {
            return false;
        }

        $this->_update_stat_cache($dir, array());

        $this->pwd = $dir;
        return true;
    }

    /**
     * Returns a list of files in the given directory
     *
     * @param optional String $dir
     * @param optional Boolean $recursive
     * @return Mixed
     * @access public
     */
    function nlist($dir = '.', $recursive = false)
    {
        return $this->_nlist_helper($dir, $recursive, '');
    }

    /**
     * Helper method for nlist
     *
     * @param String $dir
     * @param Boolean $recursive
     * @param String $relativeDir
     * @return Mixed
     * @access private
     */
    function _nlist_helper($dir, $recursive, $relativeDir)
    {
        $files = $this->_list($dir, false);

        if (!$recursive) {
            return $files;
        }

        $result = array();
        foreach ($files as $value) {
            if ($value == '.' || $value == '..') {
                if ($relativeDir == '') {
                    $result[] = $value;
                }
                continue;
            }
            if (is_array($this->_query_stat_cache($this->_realpath($dir . '/' . $value)))) {
                $temp = $this->_nlist_helper($dir . '/' . $value, true, $relativeDir . $value . '/');
                $result = array_merge($result, $temp);
            } else {
                $result[] = $relativeDir . $value;
            }
        }

        return $result;
    }

    /**
     * Returns a detailed list of files in the given directory
     *
     * @param optional String $dir
     * @param optional Boolean $recursive
     * @return Mixed
     * @access public
     */
    function rawlist($dir = '.', $recursive = false)
    {
        $files = $this->_list($dir, true);
        if (!$recursive || $files === false) {
            return $files;
        }

        static $depth = 0;

        foreach ($files as $key => $value) {
            if ($depth != 0 && $key == '..') {
                unset($files[$key]);
                continue;
            }
            if ($key != '.' && $key != '..' && is_array($this->_query_stat_cache($this->_realpath($dir . '/' . $key)))) {
                $depth++;
                $files[$key] = $this->rawlist($dir . '/' . $key, true);
                $depth--;
            } else {
                $files[$key] = (object) $value;
            }
        }

        return $files;
    }

    /**
     * Reads a list, be it detailed or not, of files in the given directory
     *
     * @param String $dir
     * @param optional Boolean $raw
     * @return Mixed
     * @access private
     */
    function _list($dir, $raw = true)
    {
        if (!($this->bitmap & SSH2::MASK_LOGIN)) {
            return false;
        }

        $dir = $this->_realpath($dir . '/');
        if ($dir === false) {
            return false;
        }

        // http://tools.ietf.org/html/draft-ietf-secsh-filexfer-13#section-8.1.2
        if (!$this->_send_sftp_packet(NET_SFTP_OPENDIR, pack('Na*', strlen($dir), $dir))) {
            return false;
        }

        $response = $this->_get_sftp_packet();
        switch ($this->packet_type) {
            case NET_SFTP_HANDLE:
                // http://tools.ietf.org/html/draft-ietf-secsh-filexfer-13#section-9.2
                // since 'handle' is the last field in the SSH_FXP_HANDLE packet, we'll just remove the first four bytes that
                // represent the length of the string and leave it at that
                $handle = substr($response, 4);
                break;
            case NET_SFTP_STATUS:
                // presumably SSH_FX_NO_SUCH_FILE or SSH_FX_PERMISSION_DENIED
                $this->_logError($response);
                return false;
            default:
                user_error('Expected SSH_FXP_HANDLE or SSH_FXP_STATUS');
                return false;
        }

        $this->_update_stat_cache($dir, array());

        $contents = array();
        while (true) {
            // http://tools.ietf.org/html/draft-ietf-secsh-filexfer-13#section-8.2.2
            // why multiple SSH_FXP_READDIR packets would be sent when the response to a single one can span arbitrarily many
            // SSH_MSG_CHANNEL_DATA messages is not known to me.
            if (!$this->_send_sftp_packet(NET_SFTP_READDIR, pack('Na*', strlen($handle), $handle))) {
                return false;
            }

            $response = $this->_get_sftp_packet();
            switch ($this->packet_type) {
                case NET_SFTP_NAME:
                    extract(unpack('Ncount', $this->_string_shift($response, 4)));
                    for ($i = 0; $i < $count; $i++) {
                        extract(unpack('Nlength', $this->_string_shift($response, 4)));
                        $shortname = $this->_string_shift($response, $length);
                        extract(unpack('Nlength', $this->_string_shift($response, 4)));
                        $longname = $this->_string_shift($response, $length);
                        $attributes = $this->_parseAttributes($response);
                        if (!isset($attributes['type'])) {
                            $fileType = $this->_parseLongname($longname);
                            if ($fileType) {
                                $attributes['type'] = $fileType;
                            }
                        }
                        $contents[$shortname] = $attributes + array('filename' => $shortname);

                        if (isset($attributes['type']) && $attributes['type'] == NET_SFTP_TYPE_DIRECTORY && ($shortname != '.' && $shortname != '..')) {
                            $this->_update_stat_cache($dir . '/' . $shortname, array());
                        } else {
                            if ($shortname == '..') {
                                $temp = $this->_realpath($dir . '/..') . '/.';
                            } else {
                                $temp = $dir . '/' . $shortname;
                            }
                            $this->_update_stat_cache($temp, (object) array('lstat' => $attributes));
                        }
                        // SFTPv6 has an optional boolean end-of-list field, but we'll ignore that, since the
                        // final SSH_FXP_STATUS packet should tell us that, already.
                    }
                    break;
                case NET_SFTP_STATUS:
                    extract(unpack('Nstatus', $this->_string_shift($response, 4)));
                    if ($status != NET_SFTP_STATUS_EOF) {
                        $this->_logError($response, $status);
                        return false;
                    }
                    break 2;
                default:
                    user_error('Expected SSH_FXP_NAME or SSH_FXP_STATUS');
                    return false;
            }
        }

        if (!$this->_close_handle($handle)) {
            return false;
        }

        if (count($this->sortOptions)) {
            uasort($contents, array(&$this, '_comparator'));
        }

        return $raw ? $contents : array_keys($contents);
    }

    /**
     * Compares two rawlist entries using parameters set by setListOrder()
     *
     * Intended for use with uasort()
     *
     * @param Array $a
     * @param Array $b
     * @return Integer
     * @access private
     */
    function _comparator($a, $b)
    {
        switch (true) {
            case $a['filename'] === '.' || $b['filename'] === '.':
                if ($a['filename'] === $b['filename']) {
                    return 0;
                }
                return $a['filename'] === '.' ? -1 : 1;
            case $a['filename'] === '..' || $b['filename'] === '..':
                if ($a['filename'] === $b['filename']) {
                    return 0;
                }
                return $a['filename'] === '..' ? -1 : 1;
            case isset($a['type']) && $a['type'] === NET_SFTP_TYPE_DIRECTORY:
                if (!isset($b['type'])) {
                    return 1;
                }
                if ($b['type'] !== $a['type']) {
                    return -1;
                }
                break;
            case isset($b['type']) && $b['type'] === NET_SFTP_TYPE_DIRECTORY:
                return 1;
        }
        foreach ($this->sortOptions as $sort => $order) {
            if (!isset($a[$sort]) || !isset($b[$sort])) {
                if (isset($a[$sort])) {
                    return -1;
                }
                if (isset($b[$sort])) {
                    return 1;
                }
                return 0;
            }
            switch ($sort) {
                case 'filename':
                    $result = strcasecmp($a['filename'], $b['filename']);
                    if ($result) {
                        return $order === SORT_DESC ? -$result : $result;
                    }
                    break;
                case 'permissions':
                case 'mode':
                    $a[$sort]&= 07777;
                    $b[$sort]&= 07777;
                default:
                    if ($a[$sort] === $b[$sort]) {
                        break;
                    }
                    return $order === SORT_ASC ? $a[$sort] - $b[$sort] : $b[$sort] - $a[$sort];
            }
        }
    }

    /**
     * Defines how nlist() and rawlist() will be sorted - if at all.
     *
     * If sorting is enabled directories and files will be sorted independently with
     * directories appearing before files in the resultant array that is returned.
     *
     * Any parameter returned by stat is a valid sort parameter for this function.
     * Filename comparisons are case insensitive.
     *
     * Examples:
     *
     * $sftp->setListOrder('filename', SORT_ASC);
     * $sftp->setListOrder('size', SORT_DESC, 'filename', SORT_ASC);
     * $sftp->setListOrder(true);
     *    Separates directories from files but doesn't do any sorting beyond that
     * $sftp->setListOrder();
     *    Don't do any sort of sorting
     *
     * @access public
     */
    function setListOrder()
    {
        $this->sortOptions = array();
        $args = func_get_args();
        if (empty($args)) {
            return;
        }
        $len = count($args) & 0x7FFFFFFE;
        for ($i = 0; $i < $len; $i+=2) {
            $this->sortOptions[$args[$i]] = $args[$i + 1];
        }
        if (!count($this->sortOptions)) {
            $this->sortOptions = array('bogus' => true);
        }
    }

    /**
     * Returns the file size, in bytes, or false, on failure
     *
     * Files larger than 4GB will show up as being exactly 4GB.
     *
     * @param String $filename
     * @return Mixed
     * @access public
     */
    function size($filename)
    {
        if (!($this->bitmap & SSH2::MASK_LOGIN)) {
            return false;
        }

        $result = $this->stat($filename);
        if ($result === false) {
            return false;
        }
        return isset($result['size']) ? $result['size'] : -1;
    }

    /**
     * Save files / directories to cache
     *
     * @param String $path
     * @param Mixed $value
     * @access private
     */
    function _update_stat_cache($path, $value)
    {
        if ($this->use_stat_cache === false) {
            return;
        }

        // preg_replace('#^/|/(?=/)|/$#', '', $dir) == str_replace('//', '/', trim($path, '/'))
        $dirs = explode('/', preg_replace('#^/|/(?=/)|/$#', '', $path));

        $temp = &$this->stat_cache;
        $max = count($dirs) - 1;
        foreach ($dirs as $i => $dir) {
            // if $temp is an object that means one of two things.
            //  1. a file was deleted and changed to a directory behind phpseclib's back
            //  2. it's a symlink. when lstat is done it's unclear what it's a symlink to
            if (is_object($temp)) {
                $temp = array();
            }
            if (!isset($temp[$dir])) {
                $temp[$dir] = array();
            }
            if ($i === $max) {
                if (is_object($temp[$dir])) {
                    if (!isset($value->stat) && isset($temp[$dir]->stat)) {
                        $value->stat = $temp[$dir]->stat;
                    }
                    if (!isset($value->lstat) && isset($temp[$dir]->lstat)) {
                        $value->lstat = $temp[$dir]->lstat;
                    }
                }
                $temp[$dir] = $value;
                break;
            }
            $temp = &$temp[$dir];
        }
    }

    /**
     * Remove files / directories from cache
     *
     * @param String $path
     * @return Boolean
     * @access private
     */
    function _remove_from_stat_cache($path)
    {
        $dirs = explode('/', preg_replace('#^/|/(?=/)|/$#', '', $path));

        $temp = &$this->stat_cache;
        $max = count($dirs) - 1;
        foreach ($dirs as $i => $dir) {
            if ($i === $max) {
                unset($temp[$dir]);
                return true;
            }
            if (!isset($temp[$dir])) {
                return false;
            }
            $temp = &$temp[$dir];
        }
    }

    /**
     * Checks cache for path
     *
     * Mainly used by file_exists
     *
     * @param String $dir
     * @return Mixed
     * @access private
     */
    function _query_stat_cache($path)
    {
        $dirs = explode('/', preg_replace('#^/|/(?=/)|/$#', '', $path));

        $temp = &$this->stat_cache;
        foreach ($dirs as $dir) {
            if (!isset($temp[$dir])) {
                return null;
            }
            $temp = &$temp[$dir];
        }
        return $temp;
    }

    /**
     * Returns general information about a file.
     *
     * Returns an array on success and false otherwise.
     *
     * @param String $filename
     * @return Mixed
     * @access public
     */
    function stat($filename)
    {
        if (!($this->bitmap & SSH2::MASK_LOGIN)) {
            return false;
        }

        $filename = $this->_realpath($filename);
        if ($filename === false) {
            return false;
        }

        if ($this->use_stat_cache) {
            $result = $this->_query_stat_cache($filename);
            if (is_array($result) && isset($result['.']) && isset($result['.']->stat)) {
                return $result['.']->stat;
            }
            if (is_object($result) && isset($result->stat)) {
                return $result->stat;
            }
        }

        $stat = $this->_stat($filename, NET_SFTP_STAT);
        if ($stat === false) {
            $this->_remove_from_stat_cache($filename);
            return false;
        }
        if (isset($stat['type'])) {
            if ($stat['type'] == NET_SFTP_TYPE_DIRECTORY) {
                $filename.= '/.';
            }
            $this->_update_stat_cache($filename, (object) array('stat' => $stat));
            return $stat;
        }

        $pwd = $this->pwd;
        $stat['type'] = $this->chdir($filename) ?
            NET_SFTP_TYPE_DIRECTORY :
            NET_SFTP_TYPE_REGULAR;
        $this->pwd = $pwd;

        if ($stat['type'] == NET_SFTP_TYPE_DIRECTORY) {
            $filename.= '/.';
        }
        $this->_update_stat_cache($filename, (object) array('stat' => $stat));

        return $stat;
    }

    /**
     * Returns general information about a file or symbolic link.
     *
     * Returns an array on success and false otherwise.
     *
     * @param String $filename
     * @return Mixed
     * @access public
     */
    function lstat($filename)
    {
        if (!($this->bitmap & SSH2::MASK_LOGIN)) {
            return false;
        }

        $filename = $this->_realpath($filename);
        if ($filename === false) {
            return false;
        }

        if ($this->use_stat_cache) {
            $result = $this->_query_stat_cache($filename);
            if (is_array($result) && isset($result['.']) && isset($result['.']->lstat)) {
                return $result['.']->lstat;
            }
            if (is_object($result) && isset($result->lstat)) {
                return $result->lstat;
            }
        }

        $lstat = $this->_stat($filename, NET_SFTP_LSTAT);
        if ($lstat === false) {
            $this->_remove_from_stat_cache($filename);
            return false;
        }
        if (isset($lstat['type'])) {
            if ($lstat['type'] == NET_SFTP_TYPE_DIRECTORY) {
                $filename.= '/.';
            }
            $this->_update_stat_cache($filename, (object) array('lstat' => $lstat));
            return $lstat;
        }

        $stat = $this->_stat($filename, NET_SFTP_STAT);

        if ($lstat != $stat) {
            $lstat = array_merge($lstat, array('type' => NET_SFTP_TYPE_SYMLINK));
            $this->_update_stat_cache($filename, (object) array('lstat' => $lstat));
            return $stat;
        }

        $pwd = $this->pwd;
        $lstat['type'] = $this->chdir($filename) ?
            NET_SFTP_TYPE_DIRECTORY :
            NET_SFTP_TYPE_REGULAR;
        $this->pwd = $pwd;

        if ($lstat['type'] == NET_SFTP_TYPE_DIRECTORY) {
            $filename.= '/.';
        }
        $this->_update_stat_cache($filename, (object) array('lstat' => $lstat));

        return $lstat;
    }

    /**
     * Returns general information about a file or symbolic link
     *
     * Determines information without calling \phpseclib\Net\SFTP::_realpath().
     * The second parameter can be either NET_SFTP_STAT or NET_SFTP_LSTAT.
     *
     * @param String $filename
     * @param Integer $type
     * @return Mixed
     * @access private
     */
    function _stat($filename, $type)
    {
        // SFTPv4+ adds an additional 32-bit integer field - flags - to the following:
        $packet = pack('Na*', strlen($filename), $filename);
        if (!$this->_send_sftp_packet($type, $packet)) {
            return false;
        }

        $response = $this->_get_sftp_packet();
        switch ($this->packet_type) {
            case NET_SFTP_ATTRS:
                return $this->_parseAttributes($response);
            case NET_SFTP_STATUS:
                $this->_logError($response);
                return false;
        }

        user_error('Expected SSH_FXP_ATTRS or SSH_FXP_STATUS');
        return false;
    }

    /**
     * Truncates a file to a given length
     *
     * @param String $filename
     * @param Integer $new_size
     * @return Boolean
     * @access public
     */
    function truncate($filename, $new_size)
    {
        $attr = pack('N3', NET_SFTP_ATTR_SIZE, $new_size / 4294967296, $new_size); // 4294967296 == 0x100000000 == 1<<32

        return $this->_setstat($filename, $attr, false);
    }

    /**
     * Sets access and modification time of file.
     *
     * If the file does not exist, it will be created.
     *
     * @param String $filename
     * @param optional Integer $time
     * @param optional Integer $atime
     * @return Boolean
     * @access public
     */
    function touch($filename, $time = null, $atime = null)
    {
        if (!($this->bitmap & SSH2::MASK_LOGIN)) {
            return false;
        }

        $filename = $this->_realpath($filename);
        if ($filename === false) {
            return false;
        }

        if (!isset($time)) {
            $time = time();
        }
        if (!isset($atime)) {
            $atime = $time;
        }

        $flags = NET_SFTP_OPEN_WRITE | NET_SFTP_OPEN_CREATE | NET_SFTP_OPEN_EXCL;
        $attr = pack('N3', NET_SFTP_ATTR_ACCESSTIME, $time, $atime);
        $packet = pack('Na*Na*', strlen($filename), $filename, $flags, $attr);
        if (!$this->_send_sftp_packet(NET_SFTP_OPEN, $packet)) {
            return false;
        }

        $response = $this->_get_sftp_packet();
        switch ($this->packet_type) {
            case NET_SFTP_HANDLE:
                return $this->_close_handle(substr($response, 4));
            case NET_SFTP_STATUS:
                $this->_logError($response);
                break;
            default:
                user_error('Expected SSH_FXP_HANDLE or SSH_FXP_STATUS');
                return false;
        }

        return $this->_setstat($filename, $attr, false);
    }

    /**
     * Changes file or directory owner
     *
     * Returns true on success or false on error.
     *
     * @param String $filename
     * @param Integer $uid
     * @param optional Boolean $recursive
     * @return Boolean
     * @access public
     */
    function chown($filename, $uid, $recursive = false)
    {
        // quoting from <http://www.kernel.org/doc/man-pages/online/pages/man2/chown.2.html>,
        // "if the owner or group is specified as -1, then that ID is not changed"
        $attr = pack('N3', NET_SFTP_ATTR_UIDGID, $uid, -1);

        return $this->_setstat($filename, $attr, $recursive);
    }

    /**
     * Changes file or directory group
     *
     * Returns true on success or false on error.
     *
     * @param String $filename
     * @param Integer $gid
     * @param optional Boolean $recursive
     * @return Boolean
     * @access public
     */
    function chgrp($filename, $gid, $recursive = false)
    {
        $attr = pack('N3', NET_SFTP_ATTR_UIDGID, -1, $gid);

        return $this->_setstat($filename, $attr, $recursive);
    }

    /**
     * Set permissions on a file.
     *
     * Returns the new file permissions on success or false on error.
     * If $recursive is true than this just returns true or false.
     *
     * @param Integer $mode
     * @param String $filename
     * @param optional Boolean $recursive
     * @return Mixed
     * @access public
     */
    function chmod($mode, $filename, $recursive = false)
    {
        if (is_string($mode) && is_int($filename)) {
            $temp = $mode;
            $mode = $filename;
            $filename = $temp;
        }

        $attr = pack('N2', NET_SFTP_ATTR_PERMISSIONS, $mode & 07777);
        if (!$this->_setstat($filename, $attr, $recursive)) {
            return false;
        }
        if ($recursive) {
            return true;
        }

        // rather than return what the permissions *should* be, we'll return what they actually are.  this will also
        // tell us if the file actually exists.
        // incidentally, SFTPv4+ adds an additional 32-bit integer field - flags - to the following:
        $packet = pack('Na*', strlen($filename), $filename);
        if (!$this->_send_sftp_packet(NET_SFTP_STAT, $packet)) {
            return false;
        }

        $response = $this->_get_sftp_packet();
        switch ($this->packet_type) {
            case NET_SFTP_ATTRS:
                $attrs = $this->_parseAttributes($response);
                return $attrs['permissions'];
            case NET_SFTP_STATUS:
                $this->_logError($response);
                return false;
        }

        user_error('Expected SSH_FXP_ATTRS or SSH_FXP_STATUS');
        return false;
    }

    /**
     * Sets information about a file
     *
     * @param String $filename
     * @param String $attr
     * @param Boolean $recursive
     * @return Boolean
     * @access private
     */
    function _setstat($filename, $attr, $recursive)
    {
        if (!($this->bitmap & SSH2::MASK_LOGIN)) {
            return false;
        }

        $filename = $this->_realpath($filename);
        if ($filename === false) {
            return false;
        }

        $this->_remove_from_stat_cache($filename);

        if ($recursive) {
            $i = 0;
            $result = $this->_setstat_recursive($filename, $attr, $i);
            $this->_read_put_responses($i);
            return $result;
        }

        // SFTPv4+ has an additional byte field - type - that would need to be sent, as well. setting it to
        // SSH_FILEXFER_TYPE_UNKNOWN might work. if not, we'd have to do an SSH_FXP_STAT before doing an SSH_FXP_SETSTAT.
        if (!$this->_send_sftp_packet(NET_SFTP_SETSTAT, pack('Na*a*', strlen($filename), $filename, $attr))) {
            return false;
        }

        /*
         "Because some systems must use separate system calls to set various attributes, it is possible that a failure
          response will be returned, but yet some of the attributes may be have been successfully modified.  If possible,
          servers SHOULD avoid this situation; however, clients MUST be aware that this is possible."

          -- http://tools.ietf.org/html/draft-ietf-secsh-filexfer-13#section-8.6
        */
        $response = $this->_get_sftp_packet();
        if ($this->packet_type != NET_SFTP_STATUS) {
            user_error('Expected SSH_FXP_STATUS');
            return false;
        }

        extract(unpack('Nstatus', $this->_string_shift($response, 4)));
        if ($status != NET_SFTP_STATUS_OK) {
            $this->_logError($response, $status);
            return false;
        }

        return true;
    }

    /**
     * Recursively sets information on directories on the SFTP server
     *
     * Minimizes directory lookups and SSH_FXP_STATUS requests for speed.
     *
     * @param String $path
     * @param String $attr
     * @param Integer $i
     * @return Boolean
     * @access private
     */
    function _setstat_recursive($path, $attr, &$i)
    {
        if (!$this->_read_put_responses($i)) {
            return false;
        }
        $i = 0;
        $entries = $this->_list($path, true);

        if ($entries === false) {
            return $this->_setstat($path, $attr, false);
        }

        // normally $entries would have at least . and .. but it might not if the directories
        // permissions didn't allow reading
        if (empty($entries)) {
            return false;
        }

        unset($entries['.'], $entries['..']);
        foreach ($entries as $filename => $props) {
            if (!isset($props['type'])) {
                return false;
            }

            $temp = $path . '/' . $filename;
            if ($props['type'] == NET_SFTP_TYPE_DIRECTORY) {
                if (!$this->_setstat_recursive($temp, $attr, $i)) {
                    return false;
                }
            } else {
                if (!$this->_send_sftp_packet(NET_SFTP_SETSTAT, pack('Na*a*', strlen($temp), $temp, $attr))) {
                    return false;
                }

                $i++;

                if ($i >= NET_SFTP_QUEUE_SIZE) {
                    if (!$this->_read_put_responses($i)) {
                        return false;
                    }
                    $i = 0;
                }
            }
        }

        if (!$this->_send_sftp_packet(NET_SFTP_SETSTAT, pack('Na*a*', strlen($path), $path, $attr))) {
            return false;
        }

        $i++;

        if ($i >= NET_SFTP_QUEUE_SIZE) {
            if (!$this->_read_put_responses($i)) {
                return false;
            }
            $i = 0;
        }

        return true;
    }

    /**
     * Return the target of a symbolic link
     *
     * @param String $link
     * @return Mixed
     * @access public
     */
    function readlink($link)
    {
        if (!($this->bitmap & SSH2::MASK_LOGIN)) {
            return false;
        }

        $link = $this->_realpath($link);

        if (!$this->_send_sftp_packet(NET_SFTP_READLINK, pack('Na*', strlen($link), $link))) {
            return false;
        }

        $response = $this->_get_sftp_packet();
        switch ($this->packet_type) {
            case NET_SFTP_NAME:
                break;
            case NET_SFTP_STATUS:
                $this->_logError($response);
                return false;
            default:
                user_error('Expected SSH_FXP_NAME or SSH_FXP_STATUS');
                return false;
        }

        extract(unpack('Ncount', $this->_string_shift($response, 4)));
        // the file isn't a symlink
        if (!$count) {
            return false;
        }

        extract(unpack('Nlength', $this->_string_shift($response, 4)));
        return $this->_string_shift($response, $length);
    }

    /**
     * Create a symlink
     *
     * symlink() creates a symbolic link to the existing target with the specified name link.
     *
     * @param String $target
     * @param String $link
     * @return Boolean
     * @access public
     */
    function symlink($target, $link)
    {
        if (!($this->bitmap & SSH2::MASK_LOGIN)) {
            return false;
        }

        $target = $this->_realpath($target);
        $link = $this->_realpath($link);

        $packet = pack('Na*Na*', strlen($target), $target, strlen($link), $link);
        if (!$this->_send_sftp_packet(NET_SFTP_SYMLINK, $packet)) {
            return false;
        }

        $response = $this->_get_sftp_packet();
        if ($this->packet_type != NET_SFTP_STATUS) {
            user_error('Expected SSH_FXP_STATUS');
            return false;
        }

        extract(unpack('Nstatus', $this->_string_shift($response, 4)));
        if ($status != NET_SFTP_STATUS_OK) {
            $this->_logError($response, $status);
            return false;
        }

        return true;
    }

    /**
     * Creates a directory.
     *
     * @param String $dir
     * @return Boolean
     * @access public
     */
    function mkdir($dir, $mode = -1, $recursive = false)
    {
        if (!($this->bitmap & SSH2::MASK_LOGIN)) {
            return false;
        }

        $dir = $this->_realpath($dir);
        // by not providing any permissions, hopefully the server will use the logged in users umask - their
        // default permissions.
        $attr = $mode == -1 ? "\0\0\0\0" : pack('N2', NET_SFTP_ATTR_PERMISSIONS, $mode & 07777);

        if ($recursive) {
            $dirs = explode('/', preg_replace('#/(?=/)|/$#', '', $dir));
            if (empty($dirs[0])) {
                array_shift($dirs);
                $dirs[0] = '/' . $dirs[0];
            }
            for ($i = 0; $i < count($dirs); $i++) {
                $temp = array_slice($dirs, 0, $i + 1);
                $temp = implode('/', $temp);
                $result = $this->_mkdir_helper($temp, $attr);
            }
            return $result;
        }

        return $this->_mkdir_helper($dir, $attr);
    }

    /**
     * Helper function for directory creation
     *
     * @param String $dir
     * @return Boolean
     * @access private
     */
    function _mkdir_helper($dir, $attr)
    {
        if (!$this->_send_sftp_packet(NET_SFTP_MKDIR, pack('Na*a*', strlen($dir), $dir, $attr))) {
            return false;
        }

        $response = $this->_get_sftp_packet();
        if ($this->packet_type != NET_SFTP_STATUS) {
            user_error('Expected SSH_FXP_STATUS');
            return false;
        }

        extract(unpack('Nstatus', $this->_string_shift($response, 4)));
        if ($status != NET_SFTP_STATUS_OK) {
            $this->_logError($response, $status);
            return false;
        }

        return true;
    }

    /**
     * Removes a directory.
     *
     * @param String $dir
     * @return Boolean
     * @access public
     */
    function rmdir($dir)
    {
        if (!($this->bitmap & SSH2::MASK_LOGIN)) {
            return false;
        }

        $dir = $this->_realpath($dir);
        if ($dir === false) {
            return false;
        }

        if (!$this->_send_sftp_packet(NET_SFTP_RMDIR, pack('Na*', strlen($dir), $dir))) {
            return false;
        }

        $response = $this->_get_sftp_packet();
        if ($this->packet_type != NET_SFTP_STATUS) {
            user_error('Expected SSH_FXP_STATUS');
            return false;
        }

        extract(unpack('Nstatus', $this->_string_shift($response, 4)));
        if ($status != NET_SFTP_STATUS_OK) {
            // presumably SSH_FX_NO_SUCH_FILE or SSH_FX_PERMISSION_DENIED?
            $this->_logError($response, $status);
            return false;
        }

        $this->_remove_from_stat_cache($dir);
        // the following will do a soft delete, which would be useful if you deleted a file
        // and then tried to do a stat on the deleted file. the above, in contrast, does
        // a hard delete
        //$this->_update_stat_cache($dir, false);

        return true;
    }

    /**
     * Uploads a file to the SFTP server.
     *
     * By default, \phpseclib\Net\SFTP::put() does not read from the local filesystem.  $data is dumped directly into $remote_file.
     * So, for example, if you set $data to 'filename.ext' and then do \phpseclib\Net\SFTP::get(), you will get a file, twelve bytes
     * long, containing 'filename.ext' as its contents.
     *
     * Setting $mode to self::SOURCE_LOCAL_FILE will change the above behavior.  With self::SOURCE_LOCAL_FILE, $remote_file will
     * contain as many bytes as filename.ext does on your local filesystem.  If your filename.ext is 1MB then that is how
     * large $remote_file will be, as well.
     *
     * Setting $mode to self::SOURCE_CALLBACK will use $data as callback function, which gets only one parameter -- number of bytes to return, and returns a string if there is some data or null if there is no more data
     *
     * If $data is a resource then it'll be used as a resource instead.
     *
     * Currently, only binary mode is supported.  As such, if the line endings need to be adjusted, you will need to take
     * care of that, yourself.
     *
     * $mode can take an additional two parameters - self::RESUME and self::RESUME_START. These are bitwise AND'd with
     * $mode. So if you want to resume upload of a 300mb file on the local file system you'd set $mode to the following:
     *
     * self::SOURCE_LOCAL_FILE | self::RESUME
     *
     * If you wanted to simply append the full contents of a local file to the full contents of a remote file you'd replace
     * self::RESUME with self::RESUME_START.
     *
     * If $mode & (self::RESUME | self::RESUME_START) then self::RESUME_START will be assumed.
     *
     * $start and $local_start give you more fine grained control over this process and take precident over self::RESUME
     * when they're non-negative. ie. $start could let you write at the end of a file (like self::RESUME) or in the middle
     * of one. $local_start could let you start your reading from the end of a file (like self::RESUME_START) or in the
     * middle of one.
     *
     * Setting $local_start to > 0 or $mode | self::RESUME_START doesn't do anything unless $mode | self::SOURCE_LOCAL_FILE.
     *
     * @param String $remote_file
     * @param String|resource $data
     * @param optional Integer $mode
     * @param optional Integer $start
     * @param optional Integer $local_start
     * @param optional callable|null $progressCallback
     * @return Boolean
     * @access public
     * @internal ASCII mode for SFTPv4/5/6 can be supported by adding a new function - \phpseclib\Net\SFTP::setMode().
     */
    function put($remote_file, $data, $mode = self::SOURCE_STRING, $start = -1, $local_start = -1, $progressCallback = null)
    {
        if (!($this->bitmap & SSH2::MASK_LOGIN)) {
            return false;
        }

        $remote_file = $this->_realpath($remote_file);
        if ($remote_file === false) {
            return false;
        }

        $this->_remove_from_stat_cache($remote_file);

        $flags = NET_SFTP_OPEN_WRITE | NET_SFTP_OPEN_CREATE;
        // according to the SFTP specs, NET_SFTP_OPEN_APPEND should "force all writes to append data at the end of the file."
        // in practice, it doesn't seem to do that.
        //$flags|= ($mode & self::RESUME) ? NET_SFTP_OPEN_APPEND : NET_SFTP_OPEN_TRUNCATE;

        if ($start >= 0) {
            $offset = $start;
        } elseif ($mode & self::RESUME) {
            // if NET_SFTP_OPEN_APPEND worked as it should _size() wouldn't need to be called
            $size = $this->size($remote_file);
            $offset = $size !== false ? $size : 0;
        } else {
            $offset = 0;
            $flags|= NET_SFTP_OPEN_TRUNCATE;
        }

        $packet = pack('Na*N2', strlen($remote_file), $remote_file, $flags, 0);
        if (!$this->_send_sftp_packet(NET_SFTP_OPEN, $packet)) {
            return false;
        }

        $response = $this->_get_sftp_packet();
        switch ($this->packet_type) {
            case NET_SFTP_HANDLE:
                $handle = substr($response, 4);
                break;
            case NET_SFTP_STATUS:
                $this->_logError($response);
                return false;
            default:
                user_error('Expected SSH_FXP_HANDLE or SSH_FXP_STATUS');
                return false;
        }

        // http://tools.ietf.org/html/draft-ietf-secsh-filexfer-13#section-8.2.3
        $dataCallback = false;
        switch (true) {
            case $mode & self::SOURCE_CALLBACK:
                if (!is_callable($data)) {
                    user_error("\$data should be is_callable() if you specify SOURCE_CALLBACK flag");
                }
                $dataCallback = $data;
                // do nothing
                break;
            case is_resource($data):
                $mode = $mode & ~self::SOURCE_LOCAL_FILE;
                $fp = $data;
                break;
            case $mode & self::SOURCE_LOCAL_FILE:
                if (!is_file($data)) {
                    user_error("$data is not a valid file");
                    return false;
                }
                $fp = @fopen($data, 'rb');
                if (!$fp) {
                    return false;
                }
        }

        if (isset($fp)) {
            $stat = fstat($fp);
            $size = $stat['size'];

            if ($local_start >= 0) {
                fseek($fp, $local_start);
            } elseif ($mode & self::RESUME_START) {
                // do nothing
            } else {
                fseek($fp, $offset);
            }
        } elseif ($dataCallback) {
            $size = 0;
        } else {
            $size = strlen($data);
        }

        $sent = 0;
        $size = $size < 0 ? ($size & 0x7FFFFFFF) + 0x80000000 : $size;

        $sftp_packet_size = 4096; // PuTTY uses 4096
        // make the SFTP packet be exactly 4096 bytes by including the bytes in the NET_SFTP_WRITE packets "header"
        $sftp_packet_size-= strlen($handle) + 25;
        $i = 0;
        while ($dataCallback || $sent < $size) {
            if ($dataCallback) {
                $temp = call_user_func($dataCallback, $sftp_packet_size);
                if (is_null($temp)) {
                    break;
                }
            } else {
                $temp = isset($fp) ? fread($fp, $sftp_packet_size) : substr($data, $sent, $sftp_packet_size);
            }
            $subtemp = $offset + $sent;
            $packet = pack('Na*N3a*', strlen($handle), $handle, $subtemp / 4294967296, $subtemp, strlen($temp), $temp);
            if (!$this->_send_sftp_packet(NET_SFTP_WRITE, $packet)) {
                if ($mode & self::SOURCE_LOCAL_FILE) {
                    fclose($fp);
                }
                return false;
            }
            $sent+= strlen($temp);
            if (is_callable($progressCallback)) {
                call_user_func($progressCallback, $sent);
            }

            $i++;

            if ($i == NET_SFTP_QUEUE_SIZE) {
                if (!$this->_read_put_responses($i)) {
                    $i = 0;
                    break;
                }
                $i = 0;
            }
        }

        if (!$this->_read_put_responses($i)) {
            if ($mode & self::SOURCE_LOCAL_FILE) {
                fclose($fp);
            }
            $this->_close_handle($handle);
            return false;
        }

        if ($mode & self::SOURCE_LOCAL_FILE) {
            fclose($fp);
        }

        return $this->_close_handle($handle);
    }

    /**
     * Reads multiple successive SSH_FXP_WRITE responses
     *
     * Sending an SSH_FXP_WRITE packet and immediately reading its response isn't as efficient as blindly sending out $i
     * SSH_FXP_WRITEs, in succession, and then reading $i responses.
     *
     * @param Integer $i
     * @return Boolean
     * @access private
     */
    function _read_put_responses($i)
    {
        while ($i--) {
            $response = $this->_get_sftp_packet();
            if ($this->packet_type != NET_SFTP_STATUS) {
                user_error('Expected SSH_FXP_STATUS');
                return false;
            }

            extract(unpack('Nstatus', $this->_string_shift($response, 4)));
            if ($status != NET_SFTP_STATUS_OK) {
                $this->_logError($response, $status);
                break;
            }
        }

        return $i < 0;
    }

    /**
     * Close handle
     *
     * @param String $handle
     * @return Boolean
     * @access private
     */
    function _close_handle($handle)
    {
        if (!$this->_send_sftp_packet(NET_SFTP_CLOSE, pack('Na*', strlen($handle), $handle))) {
            return false;
        }

        // "The client MUST release all resources associated with the handle regardless of the status."
        //  -- http://tools.ietf.org/html/draft-ietf-secsh-filexfer-13#section-8.1.3
        $response = $this->_get_sftp_packet();
        if ($this->packet_type != NET_SFTP_STATUS) {
            user_error('Expected SSH_FXP_STATUS');
            return false;
        }

        extract(unpack('Nstatus', $this->_string_shift($response, 4)));
        if ($status != NET_SFTP_STATUS_OK) {
            $this->_logError($response, $status);
            return false;
        }

        return true;
    }

    /**
     * Downloads a file from the SFTP server.
     *
     * Returns a string containing the contents of $remote_file if $local_file is left undefined or a boolean false if
     * the operation was unsuccessful.  If $local_file is defined, returns true or false depending on the success of the
     * operation.
     *
     * $offset and $length can be used to download files in chunks.
     *
     * @param String $remote_file
     * @param optional String $local_file
     * @param optional Integer $offset
     * @param optional Integer $length
     * @return Mixed
     * @access public
     */
    function get($remote_file, $local_file = false, $offset = 0, $length = -1)
    {
        if (!($this->bitmap & SSH2::MASK_LOGIN)) {
            return false;
        }

        $remote_file = $this->_realpath($remote_file);
        if ($remote_file === false) {
            return false;
        }

        $packet = pack('Na*N2', strlen($remote_file), $remote_file, NET_SFTP_OPEN_READ, 0);
        if (!$this->_send_sftp_packet(NET_SFTP_OPEN, $packet)) {
            return false;
        }

        $response = $this->_get_sftp_packet();
        switch ($this->packet_type) {
            case NET_SFTP_HANDLE:
                $handle = substr($response, 4);
                break;
            case NET_SFTP_STATUS: // presumably SSH_FX_NO_SUCH_FILE or SSH_FX_PERMISSION_DENIED
                $this->_logError($response);
                return false;
            default:
                user_error('Expected SSH_FXP_HANDLE or SSH_FXP_STATUS');
                return false;
        }

        if (is_resource($local_file)) {
            $fp = $local_file;
            $stat = fstat($fp);
            $res_offset = $stat['size'];
        } else {
            $res_offset = 0;
            if ($local_file !== false) {
                $fp = fopen($local_file, 'wb');
                if (!$fp) {
                    return false;
                }
            } else {
                $content = '';
            }
        }

        $fclose_check = $local_file !== false && !is_resource($local_file);

        $start = $offset;
        $size = $this->max_sftp_packet < $length || $length < 0 ? $this->max_sftp_packet : $length;
        while (true) {
            $packet = pack('Na*N3', strlen($handle), $handle, $offset / 4294967296, $offset, $size);
            if (!$this->_send_sftp_packet(NET_SFTP_READ, $packet)) {
                if ($fclose_check) {
                    fclose($fp);
                }
                return false;
            }

            $response = $this->_get_sftp_packet();
            switch ($this->packet_type) {
                case NET_SFTP_DATA:
                    $temp = substr($response, 4);
                    $offset+= strlen($temp);
                    if ($local_file === false) {
                        $content.= $temp;
                    } else {
                        fputs($fp, $temp);
                    }
                    break;
                case NET_SFTP_STATUS:
                    // could, in theory, return false if !strlen($content) but we'll hold off for the time being
                    $this->_logError($response);
                    break 2;
                default:
                    user_error('Expected SSH_FXP_DATA or SSH_FXP_STATUS');
                    if ($fclose_check) {
                        fclose($fp);
                    }
                    return false;
            }

            if ($length > 0 && $length <= $offset - $start) {
                break;
            }
        }

        if ($length > 0 && $length <= $offset - $start) {
            if ($local_file === false) {
                $content = substr($content, 0, $length);
            } else {
                ftruncate($fp, $length + $res_offset);
            }
        }

        if ($fclose_check) {
            fclose($fp);
        }

        if (!$this->_close_handle($handle)) {
            return false;
        }

        // if $content isn't set that means a file was written to
        return isset($content) ? $content : true;
    }

    /**
     * Deletes a file on the SFTP server.
     *
     * @param String $path
     * @param Boolean $recursive
     * @return Boolean
     * @access public
     */
    function delete($path, $recursive = true)
    {
        if (!($this->bitmap & SSH2::MASK_LOGIN)) {
            return false;
        }

        $path = $this->_realpath($path);
        if ($path === false) {
            return false;
        }

        // http://tools.ietf.org/html/draft-ietf-secsh-filexfer-13#section-8.3
        if (!$this->_send_sftp_packet(NET_SFTP_REMOVE, pack('Na*', strlen($path), $path))) {
            return false;
        }

        $response = $this->_get_sftp_packet();
        if ($this->packet_type != NET_SFTP_STATUS) {
            user_error('Expected SSH_FXP_STATUS');
            return false;
        }

        // if $status isn't SSH_FX_OK it's probably SSH_FX_NO_SUCH_FILE or SSH_FX_PERMISSION_DENIED
        extract(unpack('Nstatus', $this->_string_shift($response, 4)));
        if ($status != NET_SFTP_STATUS_OK) {
            $this->_logError($response, $status);
            if (!$recursive) {
                return false;
            }
            $i = 0;
            $result = $this->_delete_recursive($path, $i);
            $this->_read_put_responses($i);
            return $result;
        }

        $this->_remove_from_stat_cache($path);

        return true;
    }

    /**
     * Recursively deletes directories on the SFTP server
     *
     * Minimizes directory lookups and SSH_FXP_STATUS requests for speed.
     *
     * @param String $path
     * @param Integer $i
     * @return Boolean
     * @access private
     */
    function _delete_recursive($path, &$i)
    {
        if (!$this->_read_put_responses($i)) {
            return false;
        }
        $i = 0;
        $entries = $this->_list($path, true);

        // normally $entries would have at least . and .. but it might not if the directories
        // permissions didn't allow reading
        if (empty($entries)) {
            return false;
        }

        unset($entries['.'], $entries['..']);
        foreach ($entries as $filename => $props) {
            if (!isset($props['type'])) {
                return false;
            }

            $temp = $path . '/' . $filename;
            if ($props['type'] == NET_SFTP_TYPE_DIRECTORY) {
                if (!$this->_delete_recursive($temp, $i)) {
                    return false;
                }
            } else {
                if (!$this->_send_sftp_packet(NET_SFTP_REMOVE, pack('Na*', strlen($temp), $temp))) {
                    return false;
                }
                $this->_remove_from_stat_cache($temp);

                $i++;

                if ($i >= NET_SFTP_QUEUE_SIZE) {
                    if (!$this->_read_put_responses($i)) {
                        return false;
                    }
                    $i = 0;
                }
            }
        }

        if (!$this->_send_sftp_packet(NET_SFTP_RMDIR, pack('Na*', strlen($path), $path))) {
            return false;
        }
        $this->_remove_from_stat_cache($path);

        $i++;

        if ($i >= NET_SFTP_QUEUE_SIZE) {
            if (!$this->_read_put_responses($i)) {
                return false;
            }
            $i = 0;
        }

        return true;
    }

    /**
     * Checks whether a file or directory exists
     *
     * @param String $path
     * @return Boolean
     * @access public
     */
    function file_exists($path)
    {
        if ($this->use_stat_cache) {
            $path = $this->_realpath($path);

            $result = $this->_query_stat_cache($path);

            if (isset($result)) {
                // return true if $result is an array or if it's an stdClass object
                return $result !== false;
            }
        }

        return $this->stat($path) !== false;
    }

    /**
     * Tells whether the filename is a directory
     *
     * @param String $path
     * @return Boolean
     * @access public
     */
    function is_dir($path)
    {
        $result = $this->_get_stat_cache_prop($path, 'type');
        if ($result === false) {
            return false;
        }
        return $result === NET_SFTP_TYPE_DIRECTORY;
    }

    /**
     * Tells whether the filename is a regular file
     *
     * @param String $path
     * @return Boolean
     * @access public
     */
    function is_file($path)
    {
        $result = $this->_get_stat_cache_prop($path, 'type');
        if ($result === false) {
            return false;
        }
        return $result === NET_SFTP_TYPE_REGULAR;
    }

    /**
     * Tells whether the filename is a symbolic link
     *
     * @param String $path
     * @return Boolean
     * @access public
     */
    function is_link($path)
    {
        $result = $this->_get_lstat_cache_prop($path, 'type');
        if ($result === false) {
            return false;
        }
        return $result === NET_SFTP_TYPE_SYMLINK;
    }

    /**
     * Gets last access time of file
     *
     * @param String $path
     * @return Mixed
     * @access public
     */
    function fileatime($path)
    {
        return $this->_get_stat_cache_prop($path, 'atime');
    }

    /**
     * Gets file modification time
     *
     * @param String $path
     * @return Mixed
     * @access public
     */
    function filemtime($path)
    {
        return $this->_get_stat_cache_prop($path, 'mtime');
    }

    /**
     * Gets file permissions
     *
     * @param String $path
     * @return Mixed
     * @access public
     */
    function fileperms($path)
    {
        return $this->_get_stat_cache_prop($path, 'permissions');
    }

    /**
     * Gets file owner
     *
     * @param String $path
     * @return Mixed
     * @access public
     */
    function fileowner($path)
    {
        return $this->_get_stat_cache_prop($path, 'uid');
    }

    /**
     * Gets file group
     *
     * @param String $path
     * @return Mixed
     * @access public
     */
    function filegroup($path)
    {
        return $this->_get_stat_cache_prop($path, 'gid');
    }

    /**
     * Gets file size
     *
     * @param String $path
     * @return Mixed
     * @access public
     */
    function filesize($path)
    {
        return $this->_get_stat_cache_prop($path, 'size');
    }

    /**
     * Gets file type
     *
     * @param String $path
     * @return Mixed
     * @access public
     */
    function filetype($path)
    {
        $type = $this->_get_stat_cache_prop($path, 'type');
        if ($type === false) {
            return false;
        }

        switch ($type) {
            case NET_SFTP_TYPE_BLOCK_DEVICE:
                return 'block';
            case NET_SFTP_TYPE_CHAR_DEVICE:
                return 'char';
            case NET_SFTP_TYPE_DIRECTORY:
                return 'dir';
            case NET_SFTP_TYPE_FIFO:
                return 'fifo';
            case NET_SFTP_TYPE_REGULAR:
                return 'file';
            case NET_SFTP_TYPE_SYMLINK:
                return 'link';
            default:
                return false;
        }
    }

    /**
     * Return a stat properity
     *
     * Uses cache if appropriate.
     *
     * @param String $path
     * @param String $prop
     * @return Mixed
     * @access private
     */
    function _get_stat_cache_prop($path, $prop)
    {
        return $this->_get_xstat_cache_prop($path, $prop, 'stat');
    }

    /**
     * Return an lstat properity
     *
     * Uses cache if appropriate.
     *
     * @param String $path
     * @param String $prop
     * @return Mixed
     * @access private
     */
    function _get_lstat_cache_prop($path, $prop)
    {
        return $this->_get_xstat_cache_prop($path, $prop, 'lstat');
    }

    /**
     * Return a stat or lstat properity
     *
     * Uses cache if appropriate.
     *
     * @param String $path
     * @param String $prop
     * @return Mixed
     * @access private
     */
    function _get_xstat_cache_prop($path, $prop, $type)
    {
        if ($this->use_stat_cache) {
            $path = $this->_realpath($path);

            $result = $this->_query_stat_cache($path);

            if (is_object($result) && isset($result->$type)) {
                return $result->{$type}[$prop];
            }
        }

        $result = $this->$type($path);

        if ($result === false || !isset($result[$prop])) {
            return false;
        }

        return $result[$prop];
    }

    /**
     * Renames a file or a directory on the SFTP server
     *
     * @param String $oldname
     * @param String $newname
     * @return Boolean
     * @access public
     */
    function rename($oldname, $newname)
    {
        if (!($this->bitmap & SSH2::MASK_LOGIN)) {
            return false;
        }

        $oldname = $this->_realpath($oldname);
        $newname = $this->_realpath($newname);
        if ($oldname === false || $newname === false) {
            return false;
        }

        // http://tools.ietf.org/html/draft-ietf-secsh-filexfer-13#section-8.3
        $packet = pack('Na*Na*', strlen($oldname), $oldname, strlen($newname), $newname);
        if (!$this->_send_sftp_packet(NET_SFTP_RENAME, $packet)) {
            return false;
        }

        $response = $this->_get_sftp_packet();
        if ($this->packet_type != NET_SFTP_STATUS) {
            user_error('Expected SSH_FXP_STATUS');
            return false;
        }

        // if $status isn't SSH_FX_OK it's probably SSH_FX_NO_SUCH_FILE or SSH_FX_PERMISSION_DENIED
        extract(unpack('Nstatus', $this->_string_shift($response, 4)));
        if ($status != NET_SFTP_STATUS_OK) {
            $this->_logError($response, $status);
            return false;
        }

        // don't move the stat cache entry over since this operation could very well change the
        // atime and mtime attributes
        //$this->_update_stat_cache($newname, $this->_query_stat_cache($oldname));
        $this->_remove_from_stat_cache($oldname);
        $this->_remove_from_stat_cache($newname);

        return true;
    }

    /**
     * Parse Attributes
     *
     * See '7.  File Attributes' of draft-ietf-secsh-filexfer-13 for more info.
     *
     * @param String $response
     * @return Array
     * @access private
     */
    function _parseAttributes(&$response)
    {
        $attr = array();
        extract(unpack('Nflags', $this->_string_shift($response, 4)));
        // SFTPv4+ have a type field (a byte) that follows the above flag field
        foreach ($this->attributes as $key => $value) {
            switch ($flags & $key) {
                case NET_SFTP_ATTR_SIZE: // 0x00000001
                    // The size attribute is defined as an unsigned 64-bit integer.
                    // The following will use floats on 32-bit platforms, if necessary.
                    // As can be seen in the BigInteger class, floats are generally
                    // IEEE 754 binary64 "double precision" on such platforms and
                    // as such can represent integers of at least 2^50 without loss
                    // of precision. Interpreted in filesize, 2^50 bytes = 1024 TiB.
                    $attr['size'] = hexdec(bin2hex($this->_string_shift($response, 8)));
                    break;
                case NET_SFTP_ATTR_UIDGID: // 0x00000002 (SFTPv3 only)
                    $attr+= unpack('Nuid/Ngid', $this->_string_shift($response, 8));
                    break;
                case NET_SFTP_ATTR_PERMISSIONS: // 0x00000004
                    $attr+= unpack('Npermissions', $this->_string_shift($response, 4));
                    // mode == permissions; permissions was the original array key and is retained for bc purposes.
                    // mode was added because that's the more industry standard terminology
                    $attr+= array('mode' => $attr['permissions']);
                    $fileType = $this->_parseMode($attr['permissions']);
                    if ($fileType !== false) {
                        $attr+= array('type' => $fileType);
                    }
                    break;
                case NET_SFTP_ATTR_ACCESSTIME: // 0x00000008
                    $attr+= unpack('Natime/Nmtime', $this->_string_shift($response, 8));
                    break;
                case NET_SFTP_ATTR_EXTENDED: // 0x80000000
                    extract(unpack('Ncount', $this->_string_shift($response, 4)));
                    for ($i = 0; $i < $count; $i++) {
                        extract(unpack('Nlength', $this->_string_shift($response, 4)));
                        $key = $this->_string_shift($response, $length);
                        extract(unpack('Nlength', $this->_string_shift($response, 4)));
                        $attr[$key] = $this->_string_shift($response, $length);
                    }
            }
        }
        return $attr;
    }

    /**
     * Attempt to identify the file type
     *
     * Quoting the SFTP RFC, "Implementations MUST NOT send bits that are not defined" but they seem to anyway
     *
     * @param Integer $mode
     * @return Integer
     * @access private
     */
    function _parseMode($mode)
    {
        // values come from http://lxr.free-electrons.com/source/include/uapi/linux/stat.h#L12
        // see, also, http://linux.die.net/man/2/stat
        switch ($mode & 0170000) {// ie. 1111 0000 0000 0000
            case 0000000: // no file type specified - figure out the file type using alternative means
                return false;
            case 0040000:
                return NET_SFTP_TYPE_DIRECTORY;
            case 0100000:
                return NET_SFTP_TYPE_REGULAR;
            case 0120000:
                return NET_SFTP_TYPE_SYMLINK;
            // new types introduced in SFTPv5+
            // http://tools.ietf.org/html/draft-ietf-secsh-filexfer-05#section-5.2
            case 0010000: // named pipe (fifo)
                return NET_SFTP_TYPE_FIFO;
            case 0020000: // character special
                return NET_SFTP_TYPE_CHAR_DEVICE;
            case 0060000: // block special
                return NET_SFTP_TYPE_BLOCK_DEVICE;
            case 0140000: // socket
                return NET_SFTP_TYPE_SOCKET;
            case 0160000: // whiteout
                // "SPECIAL should be used for files that are of
                //  a known type which cannot be expressed in the protocol"
                return NET_SFTP_TYPE_SPECIAL;
            default:
                return NET_SFTP_TYPE_UNKNOWN;
        }
    }

    /**
     * Parse Longname
     *
     * SFTPv3 doesn't provide any easy way of identifying a file type.  You could try to open
     * a file as a directory and see if an error is returned or you could try to parse the
     * SFTPv3-specific longname field of the SSH_FXP_NAME packet.  That's what this function does.
     * The result is returned using the
     * {@link http://tools.ietf.org/html/draft-ietf-secsh-filexfer-04#section-5.2 SFTPv4 type constants}.
     *
     * If the longname is in an unrecognized format bool(false) is returned.
     *
     * @param String $longname
     * @return Mixed
     * @access private
     */
    function _parseLongname($longname)
    {
        // http://en.wikipedia.org/wiki/Unix_file_types
        // http://en.wikipedia.org/wiki/Filesystem_permissions#Notation_of_traditional_Unix_permissions
        if (preg_match('#^[^/]([r-][w-][xstST-]){3}#', $longname)) {
            switch ($longname[0]) {
                case '-':
                    return NET_SFTP_TYPE_REGULAR;
                case 'd':
                    return NET_SFTP_TYPE_DIRECTORY;
                case 'l':
                    return NET_SFTP_TYPE_SYMLINK;
                default:
                    return NET_SFTP_TYPE_SPECIAL;
            }
        }

        return false;
    }

    /**
     * Sends SFTP Packets
     *
     * See '6. General Packet Format' of draft-ietf-secsh-filexfer-13 for more info.
     *
     * @param Integer $type
     * @param String $data
     * @see \phpseclib\Net\SFTP::_get_sftp_packet()
     * @see \phpseclib\Net\SSH2::_send_channel_packet()
     * @return Boolean
     * @access private
     */
    function _send_sftp_packet($type, $data)
    {
        $packet = $this->request_id !== false ?
            pack('NCNa*', strlen($data) + 5, $type, $this->request_id, $data) :
            pack('NCa*', strlen($data) + 1, $type, $data);

        $start = strtok(microtime(), ' ') + strtok(''); // http://php.net/microtime#61838
        $result = $this->_send_channel_packet(self::CHANNEL, $packet);
        $stop = strtok(microtime(), ' ') + strtok('');

        if (defined('NET_SFTP_LOGGING')) {
            $packet_type = '-> ' . $this->packet_types[$type] .
                           ' (' . round($stop - $start, 4) . 's)';
            if (NET_SFTP_LOGGING == NET_SFTP_LOG_REALTIME) {
                echo "<pre>\r\n" . $this->_format_log(array($data), array($packet_type)) . "\r\n</pre>\r\n";
                flush();
                ob_flush();
            } else {
                $this->packet_type_log[] = $packet_type;
                if (NET_SFTP_LOGGING == NET_SFTP_LOG_COMPLEX) {
                    $this->packet_log[] = $data;
                }
            }
        }

        return $result;
    }

    /**
     * Receives SFTP Packets
     *
     * See '6. General Packet Format' of draft-ietf-secsh-filexfer-13 for more info.
     *
     * Incidentally, the number of SSH_MSG_CHANNEL_DATA messages has no bearing on the number of SFTP packets present.
     * There can be one SSH_MSG_CHANNEL_DATA messages containing two SFTP packets or there can be two SSH_MSG_CHANNEL_DATA
     * messages containing one SFTP packet.
     *
     * @see \phpseclib\Net\SFTP::_send_sftp_packet()
     * @return String
     * @access private
     */
    function _get_sftp_packet()
    {
        $this->curTimeout = false;

        $start = strtok(microtime(), ' ') + strtok(''); // http://php.net/microtime#61838

        // SFTP packet length
        while (strlen($this->packet_buffer) < 4) {
            $temp = $this->_get_channel_packet(self::CHANNEL);
            if (is_bool($temp)) {
                $this->packet_type = false;
                $this->packet_buffer = '';
                return false;
            }
            $this->packet_buffer.= $temp;
        }
        extract(unpack('Nlength', $this->_string_shift($this->packet_buffer, 4)));
        $tempLength = $length;
        $tempLength-= strlen($this->packet_buffer);

        // SFTP packet type and data payload
        while ($tempLength > 0) {
            $temp = $this->_get_channel_packet(self::CHANNEL);
            if (is_bool($temp)) {
                $this->packet_type = false;
                $this->packet_buffer = '';
                return false;
            }
            $this->packet_buffer.= $temp;
            $tempLength-= strlen($temp);
        }

        $stop = strtok(microtime(), ' ') + strtok('');

        $this->packet_type = ord($this->_string_shift($this->packet_buffer));

        if ($this->request_id !== false) {
            $this->_string_shift($this->packet_buffer, 4); // remove the request id
            $length-= 5; // account for the request id and the packet type
        } else {
            $length-= 1; // account for the packet type
        }

        $packet = $this->_string_shift($this->packet_buffer, $length);

        if (defined('NET_SFTP_LOGGING')) {
            $packet_type = '<- ' . $this->packet_types[$this->packet_type] .
                           ' (' . round($stop - $start, 4) . 's)';
            if (NET_SFTP_LOGGING == NET_SFTP_LOG_REALTIME) {
                echo "<pre>\r\n" . $this->_format_log(array($packet), array($packet_type)) . "\r\n</pre>\r\n";
                flush();
                ob_flush();
            } else {
                $this->packet_type_log[] = $packet_type;
                if (NET_SFTP_LOGGING == NET_SFTP_LOG_COMPLEX) {
                    $this->packet_log[] = $packet;
                }
            }
        }

        return $packet;
    }

    /**
     * Returns a log of the packets that have been sent and received.
     *
     * Returns a string if NET_SFTP_LOGGING == NET_SFTP_LOG_COMPLEX, an array if NET_SFTP_LOGGING == NET_SFTP_LOG_SIMPLE and false if !defined('NET_SFTP_LOGGING')
     *
     * @access public
     * @return String or Array
     */
    function getSFTPLog()
    {
        if (!defined('NET_SFTP_LOGGING')) {
            return false;
        }

        switch (NET_SFTP_LOGGING) {
            case NET_SFTP_LOG_COMPLEX:
                return $this->_format_log($this->packet_log, $this->packet_type_log);
                break;
            //case NET_SFTP_LOG_SIMPLE:
            default:
                return $this->packet_type_log;
        }
    }

    /**
     * Returns all errors
     *
     * @return String
     * @access public
     */
    function getSFTPErrors()
    {
        return $this->sftp_errors;
    }

    /**
     * Returns the last error
     *
     * @return String
     * @access public
     */
    function getLastSFTPError()
    {
        return count($this->sftp_errors) ? $this->sftp_errors[count($this->sftp_errors) - 1] : '';
    }

    /**
     * Get supported SFTP versions
     *
     * @return Array
     * @access public
     */
    function getSupportedVersions()
    {
        $temp = array('version' => $this->version);
        if (isset($this->extensions['versions'])) {
            $temp['extensions'] = $this->extensions['versions'];
        }
        return $temp;
    }

    /**
     * Disconnect
     *
     * @param Integer $reason
     * @return Boolean
     * @access private
     */
    function _disconnect($reason)
    {
        $this->pwd = false;
        parent::_disconnect($reason);
    }
}<|MERGE_RESOLUTION|>--- conflicted
+++ resolved
@@ -395,20 +395,15 @@
 
         $this->window_size_server_to_client[self::CHANNEL] = $this->window_size;
 
-<<<<<<< HEAD
-        $packet = pack('CNa*N3',
-            NET_SSH2_MSG_CHANNEL_OPEN, strlen('session'), 'session', self::CHANNEL, $this->window_size, 0x4000);
-=======
         $packet = pack(
             'CNa*N3',
             NET_SSH2_MSG_CHANNEL_OPEN,
             strlen('session'),
             'session',
-            NET_SFTP_CHANNEL,
+            self::CHANNEL,
             $this->window_size,
             0x4000
         );
->>>>>>> 847082ac
 
         if (!$this->_send_binary_packet($packet)) {
             return false;
@@ -421,21 +416,16 @@
             return false;
         }
 
-<<<<<<< HEAD
-        $packet = pack('CNNa*CNa*',
-            NET_SSH2_MSG_CHANNEL_REQUEST, $this->server_channels[self::CHANNEL], strlen('subsystem'), 'subsystem', 1, strlen('sftp'), 'sftp');
-=======
         $packet = pack(
             'CNNa*CNa*',
             NET_SSH2_MSG_CHANNEL_REQUEST,
-            $this->server_channels[NET_SFTP_CHANNEL],
+            $this->server_channels[self::CHANNEL],
             strlen('subsystem'),
             'subsystem',
             1,
             strlen('sftp'),
             'sftp'
         );
->>>>>>> 847082ac
         if (!$this->_send_binary_packet($packet)) {
             return false;
         }
@@ -450,21 +440,16 @@
                        "exec sftp-server";
             // we don't do $this->exec($command, false) because exec() operates on a different channel and plus the SSH_MSG_CHANNEL_OPEN that exec() does
             // is redundant
-<<<<<<< HEAD
-            $packet = pack('CNNa*CNa*',
-                NET_SSH2_MSG_CHANNEL_REQUEST, $this->server_channels[self::CHANNEL], strlen('exec'), 'exec', 1, strlen($command), $command);
-=======
             $packet = pack(
                 'CNNa*CNa*',
                 NET_SSH2_MSG_CHANNEL_REQUEST,
-                $this->server_channels[NET_SFTP_CHANNEL],
+                $this->server_channels[self::CHANNEL],
                 strlen('exec'),
                 'exec',
                 1,
                 strlen($command),
                 $command
             );
->>>>>>> 847082ac
             if (!$this->_send_binary_packet($packet)) {
                 return false;
             }
@@ -2685,7 +2670,7 @@
     {
         $packet = $this->request_id !== false ?
             pack('NCNa*', strlen($data) + 5, $type, $this->request_id, $data) :
-            pack('NCa*', strlen($data) + 1, $type, $data);
+            pack('NCa*',  strlen($data) + 1, $type, $data);
 
         $start = strtok(microtime(), ' ') + strtok(''); // http://php.net/microtime#61838
         $result = $this->_send_channel_packet(self::CHANNEL, $packet);
