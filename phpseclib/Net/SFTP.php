<?php

/**
 * Pure-PHP implementation of SFTP.
 *
 * PHP version 5
 *
 * Currently only supports SFTPv2 and v3, which, according to wikipedia.org, "is the most widely used version,
 * implemented by the popular OpenSSH SFTP server".  If you want SFTPv4/5/6 support, provide me with access
 * to an SFTPv4/5/6 server.
 *
 * The API for this library is modeled after the API from PHP's {@link http://php.net/book.ftp FTP extension}.
 *
 * Here's a short example of how to use this library:
 * <code>
 * <?php
 *    include 'vendor/autoload.php';
 *
 *    $sftp = new \phpseclib\Net\SFTP('www.domain.tld');
 *    if (!$sftp->login('username', 'password')) {
 *        exit('Login Failed');
 *    }
 *
 *    echo $sftp->pwd() . "\r\n";
 *    $sftp->put('filename.ext', 'hello, world!');
 *    print_r($sftp->nlist());
 * ?>
 * </code>
 *
 * @category  Net
 * @package   SFTP
 * @author    Jim Wigginton <terrafrost@php.net>
 * @copyright 2009 Jim Wigginton
 * @license   http://www.opensource.org/licenses/mit-license.html  MIT License
 * @link      http://phpseclib.sourceforge.net
 */

namespace phpseclib\Net;

/**
 * Pure-PHP implementations of SFTP.
 *
 * @package SFTP
 * @author  Jim Wigginton <terrafrost@php.net>
 * @access  public
 */
class SFTP extends SSH2
{
    /**
     * SFTP channel constant
     *
     * \phpseclib\Net\SSH2::exec() uses 0 and \phpseclib\Net\SSH2::read() / \phpseclib\Net\SSH2::write() use 1.
     *
     * @see \phpseclib\Net\SSH2::_send_channel_packet()
     * @see \phpseclib\Net\SSH2::_get_channel_packet()
     * @access private
     */
    const CHANNEL = 0x100;

    /**#@+
     * @access public
     * @see \phpseclib\Net\SFTP::put()
    */
    /**
     * Reads data from a local file.
     */
    const SOURCE_LOCAL_FILE = 1;
    /**
     * Reads data from a string.
     */
    // this value isn't really used anymore but i'm keeping it reserved for historical reasons
    const SOURCE_STRING = 2;
    /**
     * Reads data from callback:
     * function callback($length) returns string to proceed, null for EOF
     */
    const SOURCE_CALLBACK = 16;
    /**
     * Resumes an upload
     */
    const RESUME = 4;
    /**
     * Append a local file to an already existing remote file
     */
    const RESUME_START = 8;
    /**#@-*/

    /**
     * Packet Types
     *
     * @see self::__construct()
     * @var array
     * @access private
     */
    var $packet_types = array();

    /**
     * Status Codes
     *
     * @see self::__construct()
     * @var array
     * @access private
     */
    var $status_codes = array();

    /**
     * The Request ID
     *
     * The request ID exists in the off chance that a packet is sent out-of-order.  Of course, this library doesn't support
     * concurrent actions, so it's somewhat academic, here.
     *
     * @var int
     * @see self::_send_sftp_packet()
     * @access private
     */
    var $request_id = false;

    /**
     * The Packet Type
     *
     * The request ID exists in the off chance that a packet is sent out-of-order.  Of course, this library doesn't support
     * concurrent actions, so it's somewhat academic, here.
     *
     * @var int
     * @see self::_get_sftp_packet()
     * @access private
     */
    var $packet_type = -1;

    /**
     * Packet Buffer
     *
     * @var string
     * @see self::_get_sftp_packet()
     * @access private
     */
    var $packet_buffer = '';

    /**
     * Extensions supported by the server
     *
     * @var array
     * @see self::_initChannel()
     * @access private
     */
    var $extensions = array();

    /**
     * Server SFTP version
     *
     * @var int
     * @see self::_initChannel()
     * @access private
     */
    var $version;

    /**
     * Current working directory
     *
     * @var string
     * @see self::realpath()
     * @see self::chdir()
     * @access private
     */
    var $pwd = false;

    /**
     * Packet Type Log
     *
     * @see self::getLog()
     * @var array
     * @access private
     */
    var $packet_type_log = array();

    /**
     * Packet Log
     *
     * @see self::getLog()
     * @var array
     * @access private
     */
    var $packet_log = array();

    /**
     * Error information
     *
     * @see self::getSFTPErrors()
     * @see self::getLastSFTPError()
     * @var array
     * @access private
     */
    var $sftp_errors = array();

    /**
     * Stat Cache
     *
     * Rather than always having to open a directory and close it immediately there after to see if a file is a directory
     * we'll cache the results.
     *
     * @see self::_update_stat_cache()
     * @see self::_remove_from_stat_cache()
     * @see self::_query_stat_cache()
     * @var array
     * @access private
     */
    var $stat_cache = array();

    /**
     * Max SFTP Packet Size
     *
     * @see self::__construct()
     * @see self::get()
     * @var array
     * @access private
     */
    var $max_sftp_packet;

    /**
     * Stat Cache Flag
     *
     * @see self::disableStatCache()
     * @see self::enableStatCache()
     * @var bool
     * @access private
     */
    var $use_stat_cache = true;

    /**
     * Sort Options
     *
     * @see self::_comparator()
     * @see self::setListOrder()
     * @var array
     * @access private
     */
    var $sortOptions = array();

    /**
     * Canonicalization Flag
     *
     * Determines whether or not paths should be canonicalized before being
     * passed on to the remote server.
     *
     * @see self::enablePathCanonicalization()
     * @see self::disablePathCanonicalization()
     * @see self::realpath()
     * @var bool
     * @access private
     */
    var $canonicalize_paths = true;

    /**
     * Default Constructor.
     *
     * Connects to an SFTP server
     *
     * @param string $host
     * @param int $port
     * @param int $timeout
     * @return \phpseclib\Net\SFTP
     * @access public
     */
    function __construct($host, $port = 22, $timeout = 10)
    {
        parent::__construct($host, $port, $timeout);

        $this->max_sftp_packet = 1 << 15;

        $this->packet_types = array(
            1  => 'NET_SFTP_INIT',
            2  => 'NET_SFTP_VERSION',
            /* the format of SSH_FXP_OPEN changed between SFTPv4 and SFTPv5+:
                   SFTPv5+: http://tools.ietf.org/html/draft-ietf-secsh-filexfer-13#section-8.1.1
               pre-SFTPv5 : http://tools.ietf.org/html/draft-ietf-secsh-filexfer-04#section-6.3 */
            3  => 'NET_SFTP_OPEN',
            4  => 'NET_SFTP_CLOSE',
            5  => 'NET_SFTP_READ',
            6  => 'NET_SFTP_WRITE',
            7  => 'NET_SFTP_LSTAT',
            9  => 'NET_SFTP_SETSTAT',
            11 => 'NET_SFTP_OPENDIR',
            12 => 'NET_SFTP_READDIR',
            13 => 'NET_SFTP_REMOVE',
            14 => 'NET_SFTP_MKDIR',
            15 => 'NET_SFTP_RMDIR',
            16 => 'NET_SFTP_REALPATH',
            17 => 'NET_SFTP_STAT',
            /* the format of SSH_FXP_RENAME changed between SFTPv4 and SFTPv5+:
                   SFTPv5+: http://tools.ietf.org/html/draft-ietf-secsh-filexfer-13#section-8.3
               pre-SFTPv5 : http://tools.ietf.org/html/draft-ietf-secsh-filexfer-04#section-6.5 */
            18 => 'NET_SFTP_RENAME',
            19 => 'NET_SFTP_READLINK',
            20 => 'NET_SFTP_SYMLINK',

            101=> 'NET_SFTP_STATUS',
            102=> 'NET_SFTP_HANDLE',
            /* the format of SSH_FXP_NAME changed between SFTPv3 and SFTPv4+:
                   SFTPv4+: http://tools.ietf.org/html/draft-ietf-secsh-filexfer-13#section-9.4
               pre-SFTPv4 : http://tools.ietf.org/html/draft-ietf-secsh-filexfer-02#section-7 */
            103=> 'NET_SFTP_DATA',
            104=> 'NET_SFTP_NAME',
            105=> 'NET_SFTP_ATTRS',

            200=> 'NET_SFTP_EXTENDED'
        );
        $this->status_codes = array(
            0 => 'NET_SFTP_STATUS_OK',
            1 => 'NET_SFTP_STATUS_EOF',
            2 => 'NET_SFTP_STATUS_NO_SUCH_FILE',
            3 => 'NET_SFTP_STATUS_PERMISSION_DENIED',
            4 => 'NET_SFTP_STATUS_FAILURE',
            5 => 'NET_SFTP_STATUS_BAD_MESSAGE',
            6 => 'NET_SFTP_STATUS_NO_CONNECTION',
            7 => 'NET_SFTP_STATUS_CONNECTION_LOST',
            8 => 'NET_SFTP_STATUS_OP_UNSUPPORTED',
            9 => 'NET_SFTP_STATUS_INVALID_HANDLE',
            10 => 'NET_SFTP_STATUS_NO_SUCH_PATH',
            11 => 'NET_SFTP_STATUS_FILE_ALREADY_EXISTS',
            12 => 'NET_SFTP_STATUS_WRITE_PROTECT',
            13 => 'NET_SFTP_STATUS_NO_MEDIA',
            14 => 'NET_SFTP_STATUS_NO_SPACE_ON_FILESYSTEM',
            15 => 'NET_SFTP_STATUS_QUOTA_EXCEEDED',
            16 => 'NET_SFTP_STATUS_UNKNOWN_PRINCIPAL',
            17 => 'NET_SFTP_STATUS_LOCK_CONFLICT',
            18 => 'NET_SFTP_STATUS_DIR_NOT_EMPTY',
            19 => 'NET_SFTP_STATUS_NOT_A_DIRECTORY',
            20 => 'NET_SFTP_STATUS_INVALID_FILENAME',
            21 => 'NET_SFTP_STATUS_LINK_LOOP',
            22 => 'NET_SFTP_STATUS_CANNOT_DELETE',
            23 => 'NET_SFTP_STATUS_INVALID_PARAMETER',
            24 => 'NET_SFTP_STATUS_FILE_IS_A_DIRECTORY',
            25 => 'NET_SFTP_STATUS_BYTE_RANGE_LOCK_CONFLICT',
            26 => 'NET_SFTP_STATUS_BYTE_RANGE_LOCK_REFUSED',
            27 => 'NET_SFTP_STATUS_DELETE_PENDING',
            28 => 'NET_SFTP_STATUS_FILE_CORRUPT',
            29 => 'NET_SFTP_STATUS_OWNER_INVALID',
            30 => 'NET_SFTP_STATUS_GROUP_INVALID',
            31 => 'NET_SFTP_STATUS_NO_MATCHING_BYTE_RANGE_LOCK'
        );
        // http://tools.ietf.org/html/draft-ietf-secsh-filexfer-13#section-7.1
        // the order, in this case, matters quite a lot - see \phpseclib\Net\SFTP::_parseAttributes() to understand why
        $this->attributes = array(
            0x00000001 => 'NET_SFTP_ATTR_SIZE',
            0x00000002 => 'NET_SFTP_ATTR_UIDGID', // defined in SFTPv3, removed in SFTPv4+
            0x00000004 => 'NET_SFTP_ATTR_PERMISSIONS',
            0x00000008 => 'NET_SFTP_ATTR_ACCESSTIME',
            // 0x80000000 will yield a floating point on 32-bit systems and converting floating points to integers
            // yields inconsistent behavior depending on how php is compiled.  so we left shift -1 (which, in
            // two's compliment, consists of all 1 bits) by 31.  on 64-bit systems this'll yield 0xFFFFFFFF80000000.
            // that's not a problem, however, and 'anded' and a 32-bit number, as all the leading 1 bits are ignored.
              -1 << 31 => 'NET_SFTP_ATTR_EXTENDED'
        );
        // http://tools.ietf.org/html/draft-ietf-secsh-filexfer-04#section-6.3
        // the flag definitions change somewhat in SFTPv5+.  if SFTPv5+ support is added to this library, maybe name
        // the array for that $this->open5_flags and similarly alter the constant names.
        $this->open_flags = array(
            0x00000001 => 'NET_SFTP_OPEN_READ',
            0x00000002 => 'NET_SFTP_OPEN_WRITE',
            0x00000004 => 'NET_SFTP_OPEN_APPEND',
            0x00000008 => 'NET_SFTP_OPEN_CREATE',
            0x00000010 => 'NET_SFTP_OPEN_TRUNCATE',
            0x00000020 => 'NET_SFTP_OPEN_EXCL'
        );
        // http://tools.ietf.org/html/draft-ietf-secsh-filexfer-04#section-5.2
        // see \phpseclib\Net\SFTP::_parseLongname() for an explanation
        $this->file_types = array(
            1 => 'NET_SFTP_TYPE_REGULAR',
            2 => 'NET_SFTP_TYPE_DIRECTORY',
            3 => 'NET_SFTP_TYPE_SYMLINK',
            4 => 'NET_SFTP_TYPE_SPECIAL',
            5 => 'NET_SFTP_TYPE_UNKNOWN',
            // the followin types were first defined for use in SFTPv5+
            // http://tools.ietf.org/html/draft-ietf-secsh-filexfer-05#section-5.2
            6 => 'NET_SFTP_TYPE_SOCKET',
            7 => 'NET_SFTP_TYPE_CHAR_DEVICE',
            8 => 'NET_SFTP_TYPE_BLOCK_DEVICE',
            9 => 'NET_SFTP_TYPE_FIFO'
        );
        $this->_define_array(
            $this->packet_types,
            $this->status_codes,
            $this->attributes,
            $this->open_flags,
            $this->file_types
        );

        if (!defined('NET_SFTP_QUEUE_SIZE')) {
            define('NET_SFTP_QUEUE_SIZE', 32);
        }
    }

    /**
     * Login
     *
     * @param string $username
     * @param string $password
     * @return bool
     * @access public
     */
    function login($username)
    {
        $args = func_get_args();
        if (!call_user_func_array(array(&$this, '_login'), $args)) {
            return false;
        }

        $this->window_size_server_to_client[self::CHANNEL] = $this->window_size;

        $packet = pack(
            'CNa*N3',
            NET_SSH2_MSG_CHANNEL_OPEN,
            strlen('session'),
            'session',
            self::CHANNEL,
            $this->window_size,
            0x4000
        );

        if (!$this->_send_binary_packet($packet)) {
            return false;
        }

        $this->channel_status[self::CHANNEL] = NET_SSH2_MSG_CHANNEL_OPEN;

<<<<<<< HEAD
        $response = $this->_get_channel_packet(self::CHANNEL);
=======
        $response = $this->_get_channel_packet(NET_SFTP_CHANNEL, true);
>>>>>>> 309fa0af
        if ($response === false) {
            return false;
        }

        $packet = pack(
            'CNNa*CNa*',
            NET_SSH2_MSG_CHANNEL_REQUEST,
            $this->server_channels[self::CHANNEL],
            strlen('subsystem'),
            'subsystem',
            1,
            strlen('sftp'),
            'sftp'
        );
        if (!$this->_send_binary_packet($packet)) {
            return false;
        }

        $this->channel_status[self::CHANNEL] = NET_SSH2_MSG_CHANNEL_REQUEST;

<<<<<<< HEAD
        $response = $this->_get_channel_packet(self::CHANNEL);
=======
        $response = $this->_get_channel_packet(NET_SFTP_CHANNEL, true);
>>>>>>> 309fa0af
        if ($response === false) {
            // from PuTTY's psftp.exe
            $command = "test -x /usr/lib/sftp-server && exec /usr/lib/sftp-server\n" .
                       "test -x /usr/local/lib/sftp-server && exec /usr/local/lib/sftp-server\n" .
                       "exec sftp-server";
            // we don't do $this->exec($command, false) because exec() operates on a different channel and plus the SSH_MSG_CHANNEL_OPEN that exec() does
            // is redundant
            $packet = pack(
                'CNNa*CNa*',
                NET_SSH2_MSG_CHANNEL_REQUEST,
                $this->server_channels[self::CHANNEL],
                strlen('exec'),
                'exec',
                1,
                strlen($command),
                $command
            );
            if (!$this->_send_binary_packet($packet)) {
                return false;
            }

            $this->channel_status[self::CHANNEL] = NET_SSH2_MSG_CHANNEL_REQUEST;

<<<<<<< HEAD
            $response = $this->_get_channel_packet(self::CHANNEL);
=======
            $response = $this->_get_channel_packet(NET_SFTP_CHANNEL, true);
>>>>>>> 309fa0af
            if ($response === false) {
                return false;
            }
        }

        $this->channel_status[self::CHANNEL] = NET_SSH2_MSG_CHANNEL_DATA;

        if (!$this->_send_sftp_packet(NET_SFTP_INIT, "\0\0\0\3")) {
            return false;
        }

        $response = $this->_get_sftp_packet();
        if ($this->packet_type != NET_SFTP_VERSION) {
            user_error('Expected SSH_FXP_VERSION');
            return false;
        }

        if (strlen($response) < 4) {
            return false;
        }
        extract(unpack('Nversion', $this->_string_shift($response, 4)));
        $this->version = $version;
        while (!empty($response)) {
            if (strlen($response) < 4) {
                return false;
            }
            extract(unpack('Nlength', $this->_string_shift($response, 4)));
            $key = $this->_string_shift($response, $length);
            if (strlen($response) < 4) {
                return false;
            }
            extract(unpack('Nlength', $this->_string_shift($response, 4)));
            $value = $this->_string_shift($response, $length);
            $this->extensions[$key] = $value;
        }

        /*
         SFTPv4+ defines a 'newline' extension.  SFTPv3 seems to have unofficial support for it via 'newline@vandyke.com',
         however, I'm not sure what 'newline@vandyke.com' is supposed to do (the fact that it's unofficial means that it's
         not in the official SFTPv3 specs) and 'newline@vandyke.com' / 'newline' are likely not drop-in substitutes for
         one another due to the fact that 'newline' comes with a SSH_FXF_TEXT bitmask whereas it seems unlikely that
         'newline@vandyke.com' would.
        */
        /*
        if (isset($this->extensions['newline@vandyke.com'])) {
            $this->extensions['newline'] = $this->extensions['newline@vandyke.com'];
            unset($this->extensions['newline@vandyke.com']);
        }
        */

        $this->request_id = 1;

        /*
         A Note on SFTPv4/5/6 support:
         <http://tools.ietf.org/html/draft-ietf-secsh-filexfer-13#section-5.1> states the following:

         "If the client wishes to interoperate with servers that support noncontiguous version
          numbers it SHOULD send '3'"

         Given that the server only sends its version number after the client has already done so, the above
         seems to be suggesting that v3 should be the default version.  This makes sense given that v3 is the
         most popular.

         <http://tools.ietf.org/html/draft-ietf-secsh-filexfer-13#section-5.5> states the following;

         "If the server did not send the "versions" extension, or the version-from-list was not included, the
          server MAY send a status response describing the failure, but MUST then close the channel without
          processing any further requests."

         So what do you do if you have a client whose initial SSH_FXP_INIT packet says it implements v3 and
         a server whose initial SSH_FXP_VERSION reply says it implements v4 and only v4?  If it only implements
         v4, the "versions" extension is likely not going to have been sent so version re-negotiation as discussed
         in draft-ietf-secsh-filexfer-13 would be quite impossible.  As such, what \phpseclib\Net\SFTP would do is close the
         channel and reopen it with a new and updated SSH_FXP_INIT packet.
        */
        switch ($this->version) {
            case 2:
            case 3:
                break;
            default:
                return false;
        }

        $this->pwd = $this->_realpath('.');

        $this->_update_stat_cache($this->pwd, array());

        return true;
    }

    /**
     * Disable the stat cache
     *
     * @access public
     */
    function disableStatCache()
    {
        $this->use_stat_cache = false;
    }

    /**
     * Enable the stat cache
     *
     * @access public
     */
    function enableStatCache()
    {
        $this->use_stat_cache = true;
    }

    /**
     * Clear the stat cache
     *
     * @access public
     */
    function clearStatCache()
    {
        $this->stat_cache = array();
    }

    /**
     * Enable path canonicalization
     *
     * @access public
     */
    function enablePathCanonicalization()
    {
        $this->canonicalize_paths = true;
    }

    /**
     * Enable path canonicalization
     *
     * @access public
     */
    function disablePathCanonicalization()
    {
        $this->canonicalize_paths = false;
    }

    /**
     * Returns the current directory name
     *
     * @return mixed
     * @access public
     */
    function pwd()
    {
        return $this->pwd;
    }

    /**
     * Logs errors
     *
     * @param string $response
     * @param int $status
     * @access public
     */
    function _logError($response, $status = -1)
    {
        if ($status == -1) {
            if (strlen($response) < 4) {
                return;
            }
            extract(unpack('Nstatus', $this->_string_shift($response, 4)));
        }

        $error = $this->status_codes[$status];

        if ($this->version > 2 || strlen($response) < 4) {
            extract(unpack('Nlength', $this->_string_shift($response, 4)));
            $this->sftp_errors[] = $error . ': ' . $this->_string_shift($response, $length);
        } else {
            $this->sftp_errors[] = $error;
        }
    }

    /**
     * Returns canonicalized absolute pathname
     *
     * realpath() expands all symbolic links and resolves references to '/./', '/../' and extra '/' characters in the input
     * path and returns the canonicalized absolute pathname.
     *
     * @param string $path
     * @return mixed
     * @access public
     */
    function realpath($path)
    {
        return $this->_realpath($path);
    }

    /**
     * Canonicalize the Server-Side Path Name
     *
     * SFTP doesn't provide a mechanism by which the current working directory can be changed, so we'll emulate it.  Returns
     * the absolute (canonicalized) path.
     *
     * If canonicalize_paths has been disabled using disablePathCanonicalization(), $path is returned as-is.
     *
     * @see self::chdir()
     * @see self::disablePathCanonicalization()
     * @param string $path
     * @return mixed
     * @access private
     */
    function _realpath($path)
    {
        if (!$this->canonicalize_paths) {
            return $path;
        }

        if ($this->pwd === false) {
            // http://tools.ietf.org/html/draft-ietf-secsh-filexfer-13#section-8.9
            if (!$this->_send_sftp_packet(NET_SFTP_REALPATH, pack('Na*', strlen($path), $path))) {
                return false;
            }

            $response = $this->_get_sftp_packet();
            switch ($this->packet_type) {
                case NET_SFTP_NAME:
                    // although SSH_FXP_NAME is implemented differently in SFTPv3 than it is in SFTPv4+, the following
                    // should work on all SFTP versions since the only part of the SSH_FXP_NAME packet the following looks
                    // at is the first part and that part is defined the same in SFTP versions 3 through 6.
                    $this->_string_shift($response, 4); // skip over the count - it should be 1, anyway
                    if (strlen($response) < 4) {
                        return false;
                    }
                    extract(unpack('Nlength', $this->_string_shift($response, 4)));
                    return $this->_string_shift($response, $length);
                case NET_SFTP_STATUS:
                    $this->_logError($response);
                    return false;
                default:
                    user_error('Expected SSH_FXP_NAME or SSH_FXP_STATUS');
                    return false;
            }
        }

        if ($path[0] != '/') {
            $path = $this->pwd . '/' . $path;
        }

        $path = explode('/', $path);
        $new = array();
        foreach ($path as $dir) {
            if (!strlen($dir)) {
                continue;
            }
            switch ($dir) {
                case '..':
                    array_pop($new);
                case '.':
                    break;
                default:
                    $new[] = $dir;
            }
        }

        return '/' . implode('/', $new);
    }

    /**
     * Changes the current directory
     *
     * @param string $dir
     * @return bool
     * @access public
     */
    function chdir($dir)
    {
        if (!($this->bitmap & SSH2::MASK_LOGIN)) {
            return false;
        }

        // assume current dir if $dir is empty
        if ($dir === '') {
            $dir = './';
        // suffix a slash if needed
        } elseif ($dir[strlen($dir) - 1] != '/') {
            $dir.= '/';
        }

        $dir = $this->_realpath($dir);

        // confirm that $dir is, in fact, a valid directory
        if ($this->use_stat_cache && is_array($this->_query_stat_cache($dir))) {
            $this->pwd = $dir;
            return true;
        }

        // we could do a stat on the alleged $dir to see if it's a directory but that doesn't tell us
        // the currently logged in user has the appropriate permissions or not. maybe you could see if
        // the file's uid / gid match the currently logged in user's uid / gid but how there's no easy
        // way to get those with SFTP

        if (!$this->_send_sftp_packet(NET_SFTP_OPENDIR, pack('Na*', strlen($dir), $dir))) {
            return false;
        }

        // see \phpseclib\Net\SFTP::nlist() for a more thorough explanation of the following
        $response = $this->_get_sftp_packet();
        switch ($this->packet_type) {
            case NET_SFTP_HANDLE:
                $handle = substr($response, 4);
                break;
            case NET_SFTP_STATUS:
                $this->_logError($response);
                return false;
            default:
                user_error('Expected SSH_FXP_HANDLE or SSH_FXP_STATUS');
                return false;
        }

        if (!$this->_close_handle($handle)) {
            return false;
        }

        $this->_update_stat_cache($dir, array());

        $this->pwd = $dir;
        return true;
    }

    /**
     * Returns a list of files in the given directory
     *
     * @param string $dir
     * @param bool $recursive
     * @return mixed
     * @access public
     */
    function nlist($dir = '.', $recursive = false)
    {
        return $this->_nlist_helper($dir, $recursive, '');
    }

    /**
     * Helper method for nlist
     *
     * @param string $dir
     * @param bool $recursive
     * @param string $relativeDir
     * @return mixed
     * @access private
     */
    function _nlist_helper($dir, $recursive, $relativeDir)
    {
        $files = $this->_list($dir, false);

        if (!$recursive || $files === false) {
            return $files;
        }

        $result = array();
        foreach ($files as $value) {
            if ($value == '.' || $value == '..') {
                if ($relativeDir == '') {
                    $result[] = $value;
                }
                continue;
            }
            if (is_array($this->_query_stat_cache($this->_realpath($dir . '/' . $value)))) {
                $temp = $this->_nlist_helper($dir . '/' . $value, true, $relativeDir . $value . '/');
                $result = array_merge($result, $temp);
            } else {
                $result[] = $relativeDir . $value;
            }
        }

        return $result;
    }

    /**
     * Returns a detailed list of files in the given directory
     *
     * @param string $dir
     * @param bool $recursive
     * @return mixed
     * @access public
     */
    function rawlist($dir = '.', $recursive = false)
    {
        $files = $this->_list($dir, true);
        if (!$recursive || $files === false) {
            return $files;
        }

        static $depth = 0;

        foreach ($files as $key => $value) {
            if ($depth != 0 && $key == '..') {
                unset($files[$key]);
                continue;
            }
            if ($key != '.' && $key != '..' && is_array($this->_query_stat_cache($this->_realpath($dir . '/' . $key)))) {
                $depth++;
                $files[$key] = $this->rawlist($dir . '/' . $key, true);
                $depth--;
            } else {
                $files[$key] = (object) $value;
            }
        }

        return $files;
    }

    /**
     * Reads a list, be it detailed or not, of files in the given directory
     *
     * @param string $dir
     * @param bool $raw
     * @return mixed
     * @access private
     */
    function _list($dir, $raw = true)
    {
        if (!($this->bitmap & SSH2::MASK_LOGIN)) {
            return false;
        }

        $dir = $this->_realpath($dir . '/');
        if ($dir === false) {
            return false;
        }

        // http://tools.ietf.org/html/draft-ietf-secsh-filexfer-13#section-8.1.2
        if (!$this->_send_sftp_packet(NET_SFTP_OPENDIR, pack('Na*', strlen($dir), $dir))) {
            return false;
        }

        $response = $this->_get_sftp_packet();
        switch ($this->packet_type) {
            case NET_SFTP_HANDLE:
                // http://tools.ietf.org/html/draft-ietf-secsh-filexfer-13#section-9.2
                // since 'handle' is the last field in the SSH_FXP_HANDLE packet, we'll just remove the first four bytes that
                // represent the length of the string and leave it at that
                $handle = substr($response, 4);
                break;
            case NET_SFTP_STATUS:
                // presumably SSH_FX_NO_SUCH_FILE or SSH_FX_PERMISSION_DENIED
                $this->_logError($response);
                return false;
            default:
                user_error('Expected SSH_FXP_HANDLE or SSH_FXP_STATUS');
                return false;
        }

        $this->_update_stat_cache($dir, array());

        $contents = array();
        while (true) {
            // http://tools.ietf.org/html/draft-ietf-secsh-filexfer-13#section-8.2.2
            // why multiple SSH_FXP_READDIR packets would be sent when the response to a single one can span arbitrarily many
            // SSH_MSG_CHANNEL_DATA messages is not known to me.
            if (!$this->_send_sftp_packet(NET_SFTP_READDIR, pack('Na*', strlen($handle), $handle))) {
                return false;
            }

            $response = $this->_get_sftp_packet();
            switch ($this->packet_type) {
                case NET_SFTP_NAME:
                    if (strlen($response) < 4) {
                        return false;
                    }
                    extract(unpack('Ncount', $this->_string_shift($response, 4)));
                    for ($i = 0; $i < $count; $i++) {
                        if (strlen($response) < 4) {
                            return false;
                        }
                        extract(unpack('Nlength', $this->_string_shift($response, 4)));
                        $shortname = $this->_string_shift($response, $length);
                        if (strlen($response) < 4) {
                            return false;
                        }
                        extract(unpack('Nlength', $this->_string_shift($response, 4)));
                        $longname = $this->_string_shift($response, $length);
                        $attributes = $this->_parseAttributes($response);
                        if (!isset($attributes['type'])) {
                            $fileType = $this->_parseLongname($longname);
                            if ($fileType) {
                                $attributes['type'] = $fileType;
                            }
                        }
                        $contents[$shortname] = $attributes + array('filename' => $shortname);

                        if (isset($attributes['type']) && $attributes['type'] == NET_SFTP_TYPE_DIRECTORY && ($shortname != '.' && $shortname != '..')) {
                            $this->_update_stat_cache($dir . '/' . $shortname, array());
                        } else {
                            if ($shortname == '..') {
                                $temp = $this->_realpath($dir . '/..') . '/.';
                            } else {
                                $temp = $dir . '/' . $shortname;
                            }
                            $this->_update_stat_cache($temp, (object) array('lstat' => $attributes));
                        }
                        // SFTPv6 has an optional boolean end-of-list field, but we'll ignore that, since the
                        // final SSH_FXP_STATUS packet should tell us that, already.
                    }
                    break;
                case NET_SFTP_STATUS:
                    if (strlen($response) < 4) {
                        return false;
                    }
                    extract(unpack('Nstatus', $this->_string_shift($response, 4)));
                    if ($status != NET_SFTP_STATUS_EOF) {
                        $this->_logError($response, $status);
                        return false;
                    }
                    break 2;
                default:
                    user_error('Expected SSH_FXP_NAME or SSH_FXP_STATUS');
                    return false;
            }
        }

        if (!$this->_close_handle($handle)) {
            return false;
        }

        if (count($this->sortOptions)) {
            uasort($contents, array(&$this, '_comparator'));
        }

        return $raw ? $contents : array_keys($contents);
    }

    /**
     * Compares two rawlist entries using parameters set by setListOrder()
     *
     * Intended for use with uasort()
     *
     * @param array $a
     * @param array $b
     * @return int
     * @access private
     */
    function _comparator($a, $b)
    {
        switch (true) {
            case $a['filename'] === '.' || $b['filename'] === '.':
                if ($a['filename'] === $b['filename']) {
                    return 0;
                }
                return $a['filename'] === '.' ? -1 : 1;
            case $a['filename'] === '..' || $b['filename'] === '..':
                if ($a['filename'] === $b['filename']) {
                    return 0;
                }
                return $a['filename'] === '..' ? -1 : 1;
            case isset($a['type']) && $a['type'] === NET_SFTP_TYPE_DIRECTORY:
                if (!isset($b['type'])) {
                    return 1;
                }
                if ($b['type'] !== $a['type']) {
                    return -1;
                }
                break;
            case isset($b['type']) && $b['type'] === NET_SFTP_TYPE_DIRECTORY:
                return 1;
        }
        foreach ($this->sortOptions as $sort => $order) {
            if (!isset($a[$sort]) || !isset($b[$sort])) {
                if (isset($a[$sort])) {
                    return -1;
                }
                if (isset($b[$sort])) {
                    return 1;
                }
                return 0;
            }
            switch ($sort) {
                case 'filename':
                    $result = strcasecmp($a['filename'], $b['filename']);
                    if ($result) {
                        return $order === SORT_DESC ? -$result : $result;
                    }
                    break;
                case 'permissions':
                case 'mode':
                    $a[$sort]&= 07777;
                    $b[$sort]&= 07777;
                default:
                    if ($a[$sort] === $b[$sort]) {
                        break;
                    }
                    return $order === SORT_ASC ? $a[$sort] - $b[$sort] : $b[$sort] - $a[$sort];
            }
        }
    }

    /**
     * Defines how nlist() and rawlist() will be sorted - if at all.
     *
     * If sorting is enabled directories and files will be sorted independently with
     * directories appearing before files in the resultant array that is returned.
     *
     * Any parameter returned by stat is a valid sort parameter for this function.
     * Filename comparisons are case insensitive.
     *
     * Examples:
     *
     * $sftp->setListOrder('filename', SORT_ASC);
     * $sftp->setListOrder('size', SORT_DESC, 'filename', SORT_ASC);
     * $sftp->setListOrder(true);
     *    Separates directories from files but doesn't do any sorting beyond that
     * $sftp->setListOrder();
     *    Don't do any sort of sorting
     *
     * @access public
     */
    function setListOrder()
    {
        $this->sortOptions = array();
        $args = func_get_args();
        if (empty($args)) {
            return;
        }
        $len = count($args) & 0x7FFFFFFE;
        for ($i = 0; $i < $len; $i+=2) {
            $this->sortOptions[$args[$i]] = $args[$i + 1];
        }
        if (!count($this->sortOptions)) {
            $this->sortOptions = array('bogus' => true);
        }
    }

    /**
     * Returns the file size, in bytes, or false, on failure
     *
     * Files larger than 4GB will show up as being exactly 4GB.
     *
     * @param string $filename
     * @return mixed
     * @access public
     */
    function size($filename)
    {
        if (!($this->bitmap & SSH2::MASK_LOGIN)) {
            return false;
        }

        $result = $this->stat($filename);
        if ($result === false) {
            return false;
        }
        return isset($result['size']) ? $result['size'] : -1;
    }

    /**
     * Save files / directories to cache
     *
     * @param string $path
     * @param mixed $value
     * @access private
     */
    function _update_stat_cache($path, $value)
    {
        if ($this->use_stat_cache === false) {
            return;
        }

        // preg_replace('#^/|/(?=/)|/$#', '', $dir) == str_replace('//', '/', trim($path, '/'))
        $dirs = explode('/', preg_replace('#^/|/(?=/)|/$#', '', $path));

        $temp = &$this->stat_cache;
        $max = count($dirs) - 1;
        foreach ($dirs as $i => $dir) {
            // if $temp is an object that means one of two things.
            //  1. a file was deleted and changed to a directory behind phpseclib's back
            //  2. it's a symlink. when lstat is done it's unclear what it's a symlink to
            if (is_object($temp)) {
                $temp = array();
            }
            if (!isset($temp[$dir])) {
                $temp[$dir] = array();
            }
            if ($i === $max) {
                if (is_object($temp[$dir])) {
                    if (!isset($value->stat) && isset($temp[$dir]->stat)) {
                        $value->stat = $temp[$dir]->stat;
                    }
                    if (!isset($value->lstat) && isset($temp[$dir]->lstat)) {
                        $value->lstat = $temp[$dir]->lstat;
                    }
                }
                $temp[$dir] = $value;
                break;
            }
            $temp = &$temp[$dir];
        }
    }

    /**
     * Remove files / directories from cache
     *
     * @param string $path
     * @return bool
     * @access private
     */
    function _remove_from_stat_cache($path)
    {
        $dirs = explode('/', preg_replace('#^/|/(?=/)|/$#', '', $path));

        $temp = &$this->stat_cache;
        $max = count($dirs) - 1;
        foreach ($dirs as $i => $dir) {
            if ($i === $max) {
                unset($temp[$dir]);
                return true;
            }
            if (!isset($temp[$dir])) {
                return false;
            }
            $temp = &$temp[$dir];
        }
    }

    /**
     * Checks cache for path
     *
     * Mainly used by file_exists
     *
     * @param string $dir
     * @return mixed
     * @access private
     */
    function _query_stat_cache($path)
    {
        $dirs = explode('/', preg_replace('#^/|/(?=/)|/$#', '', $path));

        $temp = &$this->stat_cache;
        foreach ($dirs as $dir) {
            if (!isset($temp[$dir])) {
                return null;
            }
            $temp = &$temp[$dir];
        }
        return $temp;
    }

    /**
     * Returns general information about a file.
     *
     * Returns an array on success and false otherwise.
     *
     * @param string $filename
     * @return mixed
     * @access public
     */
    function stat($filename)
    {
        if (!($this->bitmap & SSH2::MASK_LOGIN)) {
            return false;
        }

        $filename = $this->_realpath($filename);
        if ($filename === false) {
            return false;
        }

        if ($this->use_stat_cache) {
            $result = $this->_query_stat_cache($filename);
            if (is_array($result) && isset($result['.']) && isset($result['.']->stat)) {
                return $result['.']->stat;
            }
            if (is_object($result) && isset($result->stat)) {
                return $result->stat;
            }
        }

        $stat = $this->_stat($filename, NET_SFTP_STAT);
        if ($stat === false) {
            $this->_remove_from_stat_cache($filename);
            return false;
        }
        if (isset($stat['type'])) {
            if ($stat['type'] == NET_SFTP_TYPE_DIRECTORY) {
                $filename.= '/.';
            }
            $this->_update_stat_cache($filename, (object) array('stat' => $stat));
            return $stat;
        }

        $pwd = $this->pwd;
        $stat['type'] = $this->chdir($filename) ?
            NET_SFTP_TYPE_DIRECTORY :
            NET_SFTP_TYPE_REGULAR;
        $this->pwd = $pwd;

        if ($stat['type'] == NET_SFTP_TYPE_DIRECTORY) {
            $filename.= '/.';
        }
        $this->_update_stat_cache($filename, (object) array('stat' => $stat));

        return $stat;
    }

    /**
     * Returns general information about a file or symbolic link.
     *
     * Returns an array on success and false otherwise.
     *
     * @param string $filename
     * @return mixed
     * @access public
     */
    function lstat($filename)
    {
        if (!($this->bitmap & SSH2::MASK_LOGIN)) {
            return false;
        }

        $filename = $this->_realpath($filename);
        if ($filename === false) {
            return false;
        }

        if ($this->use_stat_cache) {
            $result = $this->_query_stat_cache($filename);
            if (is_array($result) && isset($result['.']) && isset($result['.']->lstat)) {
                return $result['.']->lstat;
            }
            if (is_object($result) && isset($result->lstat)) {
                return $result->lstat;
            }
        }

        $lstat = $this->_stat($filename, NET_SFTP_LSTAT);
        if ($lstat === false) {
            $this->_remove_from_stat_cache($filename);
            return false;
        }
        if (isset($lstat['type'])) {
            if ($lstat['type'] == NET_SFTP_TYPE_DIRECTORY) {
                $filename.= '/.';
            }
            $this->_update_stat_cache($filename, (object) array('lstat' => $lstat));
            return $lstat;
        }

        $stat = $this->_stat($filename, NET_SFTP_STAT);

        if ($lstat != $stat) {
            $lstat = array_merge($lstat, array('type' => NET_SFTP_TYPE_SYMLINK));
            $this->_update_stat_cache($filename, (object) array('lstat' => $lstat));
            return $stat;
        }

        $pwd = $this->pwd;
        $lstat['type'] = $this->chdir($filename) ?
            NET_SFTP_TYPE_DIRECTORY :
            NET_SFTP_TYPE_REGULAR;
        $this->pwd = $pwd;

        if ($lstat['type'] == NET_SFTP_TYPE_DIRECTORY) {
            $filename.= '/.';
        }
        $this->_update_stat_cache($filename, (object) array('lstat' => $lstat));

        return $lstat;
    }

    /**
     * Returns general information about a file or symbolic link
     *
     * Determines information without calling \phpseclib\Net\SFTP::realpath().
     * The second parameter can be either NET_SFTP_STAT or NET_SFTP_LSTAT.
     *
     * @param string $filename
     * @param int $type
     * @return mixed
     * @access private
     */
    function _stat($filename, $type)
    {
        // SFTPv4+ adds an additional 32-bit integer field - flags - to the following:
        $packet = pack('Na*', strlen($filename), $filename);
        if (!$this->_send_sftp_packet($type, $packet)) {
            return false;
        }

        $response = $this->_get_sftp_packet();
        switch ($this->packet_type) {
            case NET_SFTP_ATTRS:
                return $this->_parseAttributes($response);
            case NET_SFTP_STATUS:
                $this->_logError($response);
                return false;
        }

        user_error('Expected SSH_FXP_ATTRS or SSH_FXP_STATUS');
        return false;
    }

    /**
     * Truncates a file to a given length
     *
     * @param string $filename
     * @param int $new_size
     * @return bool
     * @access public
     */
    function truncate($filename, $new_size)
    {
        $attr = pack('N3', NET_SFTP_ATTR_SIZE, $new_size / 4294967296, $new_size); // 4294967296 == 0x100000000 == 1<<32

        return $this->_setstat($filename, $attr, false);
    }

    /**
     * Sets access and modification time of file.
     *
     * If the file does not exist, it will be created.
     *
     * @param string $filename
     * @param int $time
     * @param int $atime
     * @return bool
     * @access public
     */
    function touch($filename, $time = null, $atime = null)
    {
        if (!($this->bitmap & SSH2::MASK_LOGIN)) {
            return false;
        }

        $filename = $this->_realpath($filename);
        if ($filename === false) {
            return false;
        }

        if (!isset($time)) {
            $time = time();
        }
        if (!isset($atime)) {
            $atime = $time;
        }

        $flags = NET_SFTP_OPEN_WRITE | NET_SFTP_OPEN_CREATE | NET_SFTP_OPEN_EXCL;
        $attr = pack('N3', NET_SFTP_ATTR_ACCESSTIME, $time, $atime);
        $packet = pack('Na*Na*', strlen($filename), $filename, $flags, $attr);
        if (!$this->_send_sftp_packet(NET_SFTP_OPEN, $packet)) {
            return false;
        }

        $response = $this->_get_sftp_packet();
        switch ($this->packet_type) {
            case NET_SFTP_HANDLE:
                return $this->_close_handle(substr($response, 4));
            case NET_SFTP_STATUS:
                $this->_logError($response);
                break;
            default:
                user_error('Expected SSH_FXP_HANDLE or SSH_FXP_STATUS');
                return false;
        }

        return $this->_setstat($filename, $attr, false);
    }

    /**
     * Changes file or directory owner
     *
     * Returns true on success or false on error.
     *
     * @param string $filename
     * @param int $uid
     * @param bool $recursive
     * @return bool
     * @access public
     */
    function chown($filename, $uid, $recursive = false)
    {
        // quoting from <http://www.kernel.org/doc/man-pages/online/pages/man2/chown.2.html>,
        // "if the owner or group is specified as -1, then that ID is not changed"
        $attr = pack('N3', NET_SFTP_ATTR_UIDGID, $uid, -1);

        return $this->_setstat($filename, $attr, $recursive);
    }

    /**
     * Changes file or directory group
     *
     * Returns true on success or false on error.
     *
     * @param string $filename
     * @param int $gid
     * @param bool $recursive
     * @return bool
     * @access public
     */
    function chgrp($filename, $gid, $recursive = false)
    {
        $attr = pack('N3', NET_SFTP_ATTR_UIDGID, -1, $gid);

        return $this->_setstat($filename, $attr, $recursive);
    }

    /**
     * Set permissions on a file.
     *
     * Returns the new file permissions on success or false on error.
     * If $recursive is true than this just returns true or false.
     *
     * @param int $mode
     * @param string $filename
     * @param bool $recursive
     * @return mixed
     * @access public
     */
    function chmod($mode, $filename, $recursive = false)
    {
        if (is_string($mode) && is_int($filename)) {
            $temp = $mode;
            $mode = $filename;
            $filename = $temp;
        }

        $attr = pack('N2', NET_SFTP_ATTR_PERMISSIONS, $mode & 07777);
        if (!$this->_setstat($filename, $attr, $recursive)) {
            return false;
        }
        if ($recursive) {
            return true;
        }

        $filename = $this->realpath($filename);
        // rather than return what the permissions *should* be, we'll return what they actually are.  this will also
        // tell us if the file actually exists.
        // incidentally, SFTPv4+ adds an additional 32-bit integer field - flags - to the following:
        $packet = pack('Na*', strlen($filename), $filename);
        if (!$this->_send_sftp_packet(NET_SFTP_STAT, $packet)) {
            return false;
        }

        $response = $this->_get_sftp_packet();
        switch ($this->packet_type) {
            case NET_SFTP_ATTRS:
                $attrs = $this->_parseAttributes($response);
                return $attrs['permissions'];
            case NET_SFTP_STATUS:
                $this->_logError($response);
                return false;
        }

        user_error('Expected SSH_FXP_ATTRS or SSH_FXP_STATUS');
        return false;
    }

    /**
     * Sets information about a file
     *
     * @param string $filename
     * @param string $attr
     * @param bool $recursive
     * @return bool
     * @access private
     */
    function _setstat($filename, $attr, $recursive)
    {
        if (!($this->bitmap & SSH2::MASK_LOGIN)) {
            return false;
        }

        $filename = $this->_realpath($filename);
        if ($filename === false) {
            return false;
        }

        $this->_remove_from_stat_cache($filename);

        if ($recursive) {
            $i = 0;
            $result = $this->_setstat_recursive($filename, $attr, $i);
            $this->_read_put_responses($i);
            return $result;
        }

        // SFTPv4+ has an additional byte field - type - that would need to be sent, as well. setting it to
        // SSH_FILEXFER_TYPE_UNKNOWN might work. if not, we'd have to do an SSH_FXP_STAT before doing an SSH_FXP_SETSTAT.
        if (!$this->_send_sftp_packet(NET_SFTP_SETSTAT, pack('Na*a*', strlen($filename), $filename, $attr))) {
            return false;
        }

        /*
         "Because some systems must use separate system calls to set various attributes, it is possible that a failure
          response will be returned, but yet some of the attributes may be have been successfully modified.  If possible,
          servers SHOULD avoid this situation; however, clients MUST be aware that this is possible."

          -- http://tools.ietf.org/html/draft-ietf-secsh-filexfer-13#section-8.6
        */
        $response = $this->_get_sftp_packet();
        if ($this->packet_type != NET_SFTP_STATUS) {
            user_error('Expected SSH_FXP_STATUS');
            return false;
        }

        if (strlen($response) < 4) {
            return false;
        }
        extract(unpack('Nstatus', $this->_string_shift($response, 4)));
        if ($status != NET_SFTP_STATUS_OK) {
            $this->_logError($response, $status);
            return false;
        }

        return true;
    }

    /**
     * Recursively sets information on directories on the SFTP server
     *
     * Minimizes directory lookups and SSH_FXP_STATUS requests for speed.
     *
     * @param string $path
     * @param string $attr
     * @param int $i
     * @return bool
     * @access private
     */
    function _setstat_recursive($path, $attr, &$i)
    {
        if (!$this->_read_put_responses($i)) {
            return false;
        }
        $i = 0;
        $entries = $this->_list($path, true);

        if ($entries === false) {
            return $this->_setstat($path, $attr, false);
        }

        // normally $entries would have at least . and .. but it might not if the directories
        // permissions didn't allow reading
        if (empty($entries)) {
            return false;
        }

        unset($entries['.'], $entries['..']);
        foreach ($entries as $filename => $props) {
            if (!isset($props['type'])) {
                return false;
            }

            $temp = $path . '/' . $filename;
            if ($props['type'] == NET_SFTP_TYPE_DIRECTORY) {
                if (!$this->_setstat_recursive($temp, $attr, $i)) {
                    return false;
                }
            } else {
                if (!$this->_send_sftp_packet(NET_SFTP_SETSTAT, pack('Na*a*', strlen($temp), $temp, $attr))) {
                    return false;
                }

                $i++;

                if ($i >= NET_SFTP_QUEUE_SIZE) {
                    if (!$this->_read_put_responses($i)) {
                        return false;
                    }
                    $i = 0;
                }
            }
        }

        if (!$this->_send_sftp_packet(NET_SFTP_SETSTAT, pack('Na*a*', strlen($path), $path, $attr))) {
            return false;
        }

        $i++;

        if ($i >= NET_SFTP_QUEUE_SIZE) {
            if (!$this->_read_put_responses($i)) {
                return false;
            }
            $i = 0;
        }

        return true;
    }

    /**
     * Return the target of a symbolic link
     *
     * @param string $link
     * @return mixed
     * @access public
     */
    function readlink($link)
    {
        if (!($this->bitmap & SSH2::MASK_LOGIN)) {
            return false;
        }

        $link = $this->_realpath($link);

        if (!$this->_send_sftp_packet(NET_SFTP_READLINK, pack('Na*', strlen($link), $link))) {
            return false;
        }

        $response = $this->_get_sftp_packet();
        switch ($this->packet_type) {
            case NET_SFTP_NAME:
                break;
            case NET_SFTP_STATUS:
                $this->_logError($response);
                return false;
            default:
                user_error('Expected SSH_FXP_NAME or SSH_FXP_STATUS');
                return false;
        }

        if (strlen($response) < 4) {
            return false;
        }
        extract(unpack('Ncount', $this->_string_shift($response, 4)));
        // the file isn't a symlink
        if (!$count) {
            return false;
        }

        if (strlen($response) < 4) {
            return false;
        }
        extract(unpack('Nlength', $this->_string_shift($response, 4)));
        return $this->_string_shift($response, $length);
    }

    /**
     * Create a symlink
     *
     * symlink() creates a symbolic link to the existing target with the specified name link.
     *
     * @param string $target
     * @param string $link
     * @return bool
     * @access public
     */
    function symlink($target, $link)
    {
        if (!($this->bitmap & SSH2::MASK_LOGIN)) {
            return false;
        }

        //$target = $this->_realpath($target);
        $link = $this->_realpath($link);

        $packet = pack('Na*Na*', strlen($target), $target, strlen($link), $link);
        if (!$this->_send_sftp_packet(NET_SFTP_SYMLINK, $packet)) {
            return false;
        }

        $response = $this->_get_sftp_packet();
        if ($this->packet_type != NET_SFTP_STATUS) {
            user_error('Expected SSH_FXP_STATUS');
            return false;
        }

        if (strlen($response) < 4) {
            return false;
        }
        extract(unpack('Nstatus', $this->_string_shift($response, 4)));
        if ($status != NET_SFTP_STATUS_OK) {
            $this->_logError($response, $status);
            return false;
        }

        return true;
    }

    /**
     * Creates a directory.
     *
     * @param string $dir
     * @return bool
     * @access public
     */
    function mkdir($dir, $mode = -1, $recursive = false)
    {
        if (!($this->bitmap & SSH2::MASK_LOGIN)) {
            return false;
        }

        $dir = $this->_realpath($dir);
        // by not providing any permissions, hopefully the server will use the logged in users umask - their
        // default permissions.
        $attr = $mode == -1 ? "\0\0\0\0" : pack('N2', NET_SFTP_ATTR_PERMISSIONS, $mode & 07777);

        if ($recursive) {
            $dirs = explode('/', preg_replace('#/(?=/)|/$#', '', $dir));
            if (empty($dirs[0])) {
                array_shift($dirs);
                $dirs[0] = '/' . $dirs[0];
            }
            for ($i = 0; $i < count($dirs); $i++) {
                $temp = array_slice($dirs, 0, $i + 1);
                $temp = implode('/', $temp);
                $result = $this->_mkdir_helper($temp, $attr);
            }
            return $result;
        }

        return $this->_mkdir_helper($dir, $attr);
    }

    /**
     * Helper function for directory creation
     *
     * @param string $dir
     * @return bool
     * @access private
     */
    function _mkdir_helper($dir, $attr)
    {
        if (!$this->_send_sftp_packet(NET_SFTP_MKDIR, pack('Na*a*', strlen($dir), $dir, $attr))) {
            return false;
        }

        $response = $this->_get_sftp_packet();
        if ($this->packet_type != NET_SFTP_STATUS) {
            user_error('Expected SSH_FXP_STATUS');
            return false;
        }

        if (strlen($response) < 4) {
            return false;
        }
        extract(unpack('Nstatus', $this->_string_shift($response, 4)));
        if ($status != NET_SFTP_STATUS_OK) {
            $this->_logError($response, $status);
            return false;
        }

        return true;
    }

    /**
     * Removes a directory.
     *
     * @param string $dir
     * @return bool
     * @access public
     */
    function rmdir($dir)
    {
        if (!($this->bitmap & SSH2::MASK_LOGIN)) {
            return false;
        }

        $dir = $this->_realpath($dir);
        if ($dir === false) {
            return false;
        }

        if (!$this->_send_sftp_packet(NET_SFTP_RMDIR, pack('Na*', strlen($dir), $dir))) {
            return false;
        }

        $response = $this->_get_sftp_packet();
        if ($this->packet_type != NET_SFTP_STATUS) {
            user_error('Expected SSH_FXP_STATUS');
            return false;
        }

        if (strlen($response) < 4) {
            return false;
        }
        extract(unpack('Nstatus', $this->_string_shift($response, 4)));
        if ($status != NET_SFTP_STATUS_OK) {
            // presumably SSH_FX_NO_SUCH_FILE or SSH_FX_PERMISSION_DENIED?
            $this->_logError($response, $status);
            return false;
        }

        $this->_remove_from_stat_cache($dir);
        // the following will do a soft delete, which would be useful if you deleted a file
        // and then tried to do a stat on the deleted file. the above, in contrast, does
        // a hard delete
        //$this->_update_stat_cache($dir, false);

        return true;
    }

    /**
     * Uploads a file to the SFTP server.
     *
     * By default, \phpseclib\Net\SFTP::put() does not read from the local filesystem.  $data is dumped directly into $remote_file.
     * So, for example, if you set $data to 'filename.ext' and then do \phpseclib\Net\SFTP::get(), you will get a file, twelve bytes
     * long, containing 'filename.ext' as its contents.
     *
     * Setting $mode to self::SOURCE_LOCAL_FILE will change the above behavior.  With self::SOURCE_LOCAL_FILE, $remote_file will
     * contain as many bytes as filename.ext does on your local filesystem.  If your filename.ext is 1MB then that is how
     * large $remote_file will be, as well.
     *
     * Setting $mode to self::SOURCE_CALLBACK will use $data as callback function, which gets only one parameter -- number of bytes to return, and returns a string if there is some data or null if there is no more data
     *
     * If $data is a resource then it'll be used as a resource instead.
     *
     * Currently, only binary mode is supported.  As such, if the line endings need to be adjusted, you will need to take
     * care of that, yourself.
     *
     * $mode can take an additional two parameters - self::RESUME and self::RESUME_START. These are bitwise AND'd with
     * $mode. So if you want to resume upload of a 300mb file on the local file system you'd set $mode to the following:
     *
     * self::SOURCE_LOCAL_FILE | self::RESUME
     *
     * If you wanted to simply append the full contents of a local file to the full contents of a remote file you'd replace
     * self::RESUME with self::RESUME_START.
     *
     * If $mode & (self::RESUME | self::RESUME_START) then self::RESUME_START will be assumed.
     *
     * $start and $local_start give you more fine grained control over this process and take precident over self::RESUME
     * when they're non-negative. ie. $start could let you write at the end of a file (like self::RESUME) or in the middle
     * of one. $local_start could let you start your reading from the end of a file (like self::RESUME_START) or in the
     * middle of one.
     *
     * Setting $local_start to > 0 or $mode | self::RESUME_START doesn't do anything unless $mode | self::SOURCE_LOCAL_FILE.
     *
     * @param string $remote_file
     * @param string|resource $data
     * @param int $mode
     * @param int $start
     * @param int $local_start
     * @param callable|null $progressCallback
     * @return bool
     * @access public
     * @internal ASCII mode for SFTPv4/5/6 can be supported by adding a new function - \phpseclib\Net\SFTP::setMode().
     */
    function put($remote_file, $data, $mode = self::SOURCE_STRING, $start = -1, $local_start = -1, $progressCallback = null)
    {
        if (!($this->bitmap & SSH2::MASK_LOGIN)) {
            return false;
        }

        $remote_file = $this->_realpath($remote_file);
        if ($remote_file === false) {
            return false;
        }

        $this->_remove_from_stat_cache($remote_file);

        $flags = NET_SFTP_OPEN_WRITE | NET_SFTP_OPEN_CREATE;
        // according to the SFTP specs, NET_SFTP_OPEN_APPEND should "force all writes to append data at the end of the file."
        // in practice, it doesn't seem to do that.
        //$flags|= ($mode & self::RESUME) ? NET_SFTP_OPEN_APPEND : NET_SFTP_OPEN_TRUNCATE;

        if ($start >= 0) {
            $offset = $start;
        } elseif ($mode & self::RESUME) {
            // if NET_SFTP_OPEN_APPEND worked as it should _size() wouldn't need to be called
            $size = $this->size($remote_file);
            $offset = $size !== false ? $size : 0;
        } else {
            $offset = 0;
            $flags|= NET_SFTP_OPEN_TRUNCATE;
        }

        $packet = pack('Na*N2', strlen($remote_file), $remote_file, $flags, 0);
        if (!$this->_send_sftp_packet(NET_SFTP_OPEN, $packet)) {
            return false;
        }

        $response = $this->_get_sftp_packet();
        switch ($this->packet_type) {
            case NET_SFTP_HANDLE:
                $handle = substr($response, 4);
                break;
            case NET_SFTP_STATUS:
                $this->_logError($response);
                return false;
            default:
                user_error('Expected SSH_FXP_HANDLE or SSH_FXP_STATUS');
                return false;
        }

        // http://tools.ietf.org/html/draft-ietf-secsh-filexfer-13#section-8.2.3
        $dataCallback = false;
        switch (true) {
            case $mode & self::SOURCE_CALLBACK:
                if (!is_callable($data)) {
                    user_error("\$data should be is_callable() if you specify SOURCE_CALLBACK flag");
                }
                $dataCallback = $data;
                // do nothing
                break;
            case is_resource($data):
                $mode = $mode & ~self::SOURCE_LOCAL_FILE;
                $info = stream_get_meta_data($data);
                if ($info['wrapper_type'] == 'PHP' && $info['stream_type'] == 'Input') {
                    $fp = fopen('php://memory', 'w+');
                    stream_copy_to_stream($data, $fp);
                    rewind($fp);
                } else {
                    $fp = $data;
                }
                break;
            case $mode & self::SOURCE_LOCAL_FILE:
                if (!is_file($data)) {
                    user_error("$data is not a valid file");
                    return false;
                }
                $fp = @fopen($data, 'rb');
                if (!$fp) {
                    return false;
                }
        }

        if (isset($fp)) {
            $stat = fstat($fp);
            $size = !empty($stat) ? $stat['size'] : 0;

            if ($local_start >= 0) {
                fseek($fp, $local_start);
                $size-= $local_start;
            }
        } elseif ($dataCallback) {
            $size = 0;
        } else {
            $size = strlen($data);
        }

        $sent = 0;
        $size = $size < 0 ? ($size & 0x7FFFFFFF) + 0x80000000 : $size;

        $sftp_packet_size = 4096; // PuTTY uses 4096
        // make the SFTP packet be exactly 4096 bytes by including the bytes in the NET_SFTP_WRITE packets "header"
        $sftp_packet_size-= strlen($handle) + 25;
        $i = 0;
        while ($dataCallback || ($size === 0 || $sent < $size)) {
            if ($dataCallback) {
                $temp = call_user_func($dataCallback, $sftp_packet_size);
                if (is_null($temp)) {
                    break;
                }
            } else {
                $temp = isset($fp) ? fread($fp, $sftp_packet_size) : substr($data, $sent, $sftp_packet_size);
                if ($temp === false || $temp === '') {
                    break;
                }
            }

            $subtemp = $offset + $sent;
            $packet = pack('Na*N3a*', strlen($handle), $handle, $subtemp / 4294967296, $subtemp, strlen($temp), $temp);
            if (!$this->_send_sftp_packet(NET_SFTP_WRITE, $packet)) {
                if ($mode & self::SOURCE_LOCAL_FILE) {
                    fclose($fp);
                }
                return false;
            }
            $sent+= strlen($temp);
            if (is_callable($progressCallback)) {
                call_user_func($progressCallback, $sent);
            }

            $i++;

            if ($i == NET_SFTP_QUEUE_SIZE) {
                if (!$this->_read_put_responses($i)) {
                    $i = 0;
                    break;
                }
                $i = 0;
            }
        }

        if (!$this->_read_put_responses($i)) {
            if ($mode & self::SOURCE_LOCAL_FILE) {
                fclose($fp);
            }
            $this->_close_handle($handle);
            return false;
        }

        if ($mode & self::SOURCE_LOCAL_FILE) {
            fclose($fp);
        }

        return $this->_close_handle($handle);
    }

    /**
     * Reads multiple successive SSH_FXP_WRITE responses
     *
     * Sending an SSH_FXP_WRITE packet and immediately reading its response isn't as efficient as blindly sending out $i
     * SSH_FXP_WRITEs, in succession, and then reading $i responses.
     *
     * @param int $i
     * @return bool
     * @access private
     */
    function _read_put_responses($i)
    {
        while ($i--) {
            $response = $this->_get_sftp_packet();
            if ($this->packet_type != NET_SFTP_STATUS) {
                user_error('Expected SSH_FXP_STATUS');
                return false;
            }

            if (strlen($response) < 4) {
                return false;
            }
            extract(unpack('Nstatus', $this->_string_shift($response, 4)));
            if ($status != NET_SFTP_STATUS_OK) {
                $this->_logError($response, $status);
                break;
            }
        }

        return $i < 0;
    }

    /**
     * Close handle
     *
     * @param string $handle
     * @return bool
     * @access private
     */
    function _close_handle($handle)
    {
        if (!$this->_send_sftp_packet(NET_SFTP_CLOSE, pack('Na*', strlen($handle), $handle))) {
            return false;
        }

        // "The client MUST release all resources associated with the handle regardless of the status."
        //  -- http://tools.ietf.org/html/draft-ietf-secsh-filexfer-13#section-8.1.3
        $response = $this->_get_sftp_packet();
        if ($this->packet_type != NET_SFTP_STATUS) {
            user_error('Expected SSH_FXP_STATUS');
            return false;
        }

        if (strlen($response) < 4) {
            return false;
        }
        extract(unpack('Nstatus', $this->_string_shift($response, 4)));
        if ($status != NET_SFTP_STATUS_OK) {
            $this->_logError($response, $status);
            return false;
        }

        return true;
    }

    /**
     * Downloads a file from the SFTP server.
     *
     * Returns a string containing the contents of $remote_file if $local_file is left undefined or a boolean false if
     * the operation was unsuccessful.  If $local_file is defined, returns true or false depending on the success of the
     * operation.
     *
     * $offset and $length can be used to download files in chunks.
     *
     * @param string $remote_file
     * @param string $local_file
     * @param int $offset
     * @param int $length
     * @return mixed
     * @access public
     */
    function get($remote_file, $local_file = false, $offset = 0, $length = -1)
    {
        if (!($this->bitmap & SSH2::MASK_LOGIN)) {
            return false;
        }

        $remote_file = $this->_realpath($remote_file);
        if ($remote_file === false) {
            return false;
        }

        $packet = pack('Na*N2', strlen($remote_file), $remote_file, NET_SFTP_OPEN_READ, 0);
        if (!$this->_send_sftp_packet(NET_SFTP_OPEN, $packet)) {
            return false;
        }

        $response = $this->_get_sftp_packet();
        switch ($this->packet_type) {
            case NET_SFTP_HANDLE:
                $handle = substr($response, 4);
                break;
            case NET_SFTP_STATUS: // presumably SSH_FX_NO_SUCH_FILE or SSH_FX_PERMISSION_DENIED
                $this->_logError($response);
                return false;
            default:
                user_error('Expected SSH_FXP_HANDLE or SSH_FXP_STATUS');
                return false;
        }

        if (is_resource($local_file)) {
            $fp = $local_file;
            $stat = fstat($fp);
            $res_offset = $stat['size'];
        } else {
            $res_offset = 0;
            if ($local_file !== false) {
                $fp = fopen($local_file, 'wb');
                if (!$fp) {
                    return false;
                }
            } else {
                $content = '';
            }
        }

        $fclose_check = $local_file !== false && !is_resource($local_file);

        $start = $offset;
        $read = 0;
        while (true) {
            $i = 0;

            while ($i < NET_SFTP_QUEUE_SIZE && ($length < 0 || $read < $length)) {
                $tempoffset = $start + $read;

                $packet_size = $length > 0 ? min($this->max_sftp_packet, $length - $read) : $this->max_sftp_packet;

                $packet = pack('Na*N3', strlen($handle), $handle, $tempoffset / 4294967296, $tempoffset, $packet_size);
                if (!$this->_send_sftp_packet(NET_SFTP_READ, $packet)) {
                    if ($fclose_check) {
                        fclose($fp);
                    }
                    return false;
                }
                $packet = null;
                $read+= $packet_size;
                $i++;
            }

            if (!$i) {
                break;
            }

            $clear_responses = false;
            while ($i > 0) {
                $i--;

                if ($clear_responses) {
                    $this->_get_sftp_packet();
                    continue;
                } else {
                    $response = $this->_get_sftp_packet();
                }

                switch ($this->packet_type) {
                    case NET_SFTP_DATA:
                        $temp = substr($response, 4);
                        $offset+= strlen($temp);
                        if ($local_file === false) {
                            $content.= $temp;
                        } else {
                            fputs($fp, $temp);
                        }
                        $temp = null;
                        break;
                    case NET_SFTP_STATUS:
                        // could, in theory, return false if !strlen($content) but we'll hold off for the time being
                        $this->_logError($response);
                        $clear_responses = true; // don't break out of the loop yet, so we can read the remaining responses
                        break;
                    default:
                        if ($fclose_check) {
                            fclose($fp);
                        }
                        user_error('Expected SSH_FX_DATA or SSH_FXP_STATUS');
                }
                $response = null;
            }

            if ($clear_responses) {
                break;
            }
        }

        if ($length > 0 && $length <= $offset - $start) {
            if ($local_file === false) {
                $content = substr($content, 0, $length);
            } else {
                ftruncate($fp, $length + $res_offset);
            }
        }

        if ($fclose_check) {
            fclose($fp);
        }

        if (!$this->_close_handle($handle)) {
            return false;
        }

        // if $content isn't set that means a file was written to
        return isset($content) ? $content : true;
    }

    /**
     * Deletes a file on the SFTP server.
     *
     * @param string $path
     * @param bool $recursive
     * @return bool
     * @access public
     */
    function delete($path, $recursive = true)
    {
        if (!($this->bitmap & SSH2::MASK_LOGIN)) {
            return false;
        }

        if (is_object($path)) {
            // It's an object. Cast it as string before we check anything else.
            $path = (string) $path;
        }

        if (!is_string($path) || $path == '') {
            return false;
        }

        $path = $this->_realpath($path);
        if ($path === false) {
            return false;
        }

        // http://tools.ietf.org/html/draft-ietf-secsh-filexfer-13#section-8.3
        if (!$this->_send_sftp_packet(NET_SFTP_REMOVE, pack('Na*', strlen($path), $path))) {
            return false;
        }

        $response = $this->_get_sftp_packet();
        if ($this->packet_type != NET_SFTP_STATUS) {
            user_error('Expected SSH_FXP_STATUS');
            return false;
        }

        // if $status isn't SSH_FX_OK it's probably SSH_FX_NO_SUCH_FILE or SSH_FX_PERMISSION_DENIED
        if (strlen($response) < 4) {
            return false;
        }
        extract(unpack('Nstatus', $this->_string_shift($response, 4)));
        if ($status != NET_SFTP_STATUS_OK) {
            $this->_logError($response, $status);
            if (!$recursive) {
                return false;
            }
            $i = 0;
            $result = $this->_delete_recursive($path, $i);
            $this->_read_put_responses($i);
            return $result;
        }

        $this->_remove_from_stat_cache($path);

        return true;
    }

    /**
     * Recursively deletes directories on the SFTP server
     *
     * Minimizes directory lookups and SSH_FXP_STATUS requests for speed.
     *
     * @param string $path
     * @param int $i
     * @return bool
     * @access private
     */
    function _delete_recursive($path, &$i)
    {
        if (!$this->_read_put_responses($i)) {
            return false;
        }
        $i = 0;
        $entries = $this->_list($path, true);

        // normally $entries would have at least . and .. but it might not if the directories
        // permissions didn't allow reading
        if (empty($entries)) {
            return false;
        }

        unset($entries['.'], $entries['..']);
        foreach ($entries as $filename => $props) {
            if (!isset($props['type'])) {
                return false;
            }

            $temp = $path . '/' . $filename;
            if ($props['type'] == NET_SFTP_TYPE_DIRECTORY) {
                if (!$this->_delete_recursive($temp, $i)) {
                    return false;
                }
            } else {
                if (!$this->_send_sftp_packet(NET_SFTP_REMOVE, pack('Na*', strlen($temp), $temp))) {
                    return false;
                }
                $this->_remove_from_stat_cache($temp);

                $i++;

                if ($i >= NET_SFTP_QUEUE_SIZE) {
                    if (!$this->_read_put_responses($i)) {
                        return false;
                    }
                    $i = 0;
                }
            }
        }

        if (!$this->_send_sftp_packet(NET_SFTP_RMDIR, pack('Na*', strlen($path), $path))) {
            return false;
        }
        $this->_remove_from_stat_cache($path);

        $i++;

        if ($i >= NET_SFTP_QUEUE_SIZE) {
            if (!$this->_read_put_responses($i)) {
                return false;
            }
            $i = 0;
        }

        return true;
    }

    /**
     * Checks whether a file or directory exists
     *
     * @param string $path
     * @return bool
     * @access public
     */
    function file_exists($path)
    {
        if ($this->use_stat_cache) {
            $path = $this->_realpath($path);

            $result = $this->_query_stat_cache($path);

            if (isset($result)) {
                // return true if $result is an array or if it's an stdClass object
                return $result !== false;
            }
        }

        return $this->stat($path) !== false;
    }

    /**
     * Tells whether the filename is a directory
     *
     * @param string $path
     * @return bool
     * @access public
     */
    function is_dir($path)
    {
        $result = $this->_get_stat_cache_prop($path, 'type');
        if ($result === false) {
            return false;
        }
        return $result === NET_SFTP_TYPE_DIRECTORY;
    }

    /**
     * Tells whether the filename is a regular file
     *
     * @param string $path
     * @return bool
     * @access public
     */
    function is_file($path)
    {
        $result = $this->_get_stat_cache_prop($path, 'type');
        if ($result === false) {
            return false;
        }
        return $result === NET_SFTP_TYPE_REGULAR;
    }

    /**
     * Tells whether the filename is a symbolic link
     *
     * @param string $path
     * @return bool
     * @access public
     */
    function is_link($path)
    {
        $result = $this->_get_lstat_cache_prop($path, 'type');
        if ($result === false) {
            return false;
        }
        return $result === NET_SFTP_TYPE_SYMLINK;
    }

    /**
     * Tells whether a file exists and is readable
     *
     * @param string $path
     * @return bool
     * @access public
     */
    function is_readable($path)
    {
        $path = $this->_realpath($path);

        $packet = pack('Na*N2', strlen($path), $path, NET_SFTP_OPEN_READ, 0);
        if (!$this->_send_sftp_packet(NET_SFTP_OPEN, $packet)) {
            return false;
        }

        $response = $this->_get_sftp_packet();
        switch ($this->packet_type) {
            case NET_SFTP_HANDLE:
                return true;
            case NET_SFTP_STATUS: // presumably SSH_FX_NO_SUCH_FILE or SSH_FX_PERMISSION_DENIED
                return false;
            default:
                user_error('Expected SSH_FXP_HANDLE or SSH_FXP_STATUS');
                return false;
        }
    }

    /**
     * Tells whether the filename is writable
     *
     * @param string $path
     * @return bool
     * @access public
     */
    function is_writable($path)
    {
        $path = $this->_realpath($path);

        $packet = pack('Na*N2', strlen($path), $path, NET_SFTP_OPEN_WRITE, 0);
        if (!$this->_send_sftp_packet(NET_SFTP_OPEN, $packet)) {
            return false;
        }

        $response = $this->_get_sftp_packet();
        switch ($this->packet_type) {
            case NET_SFTP_HANDLE:
                return true;
            case NET_SFTP_STATUS: // presumably SSH_FX_NO_SUCH_FILE or SSH_FX_PERMISSION_DENIED
                return false;
            default:
                user_error('Expected SSH_FXP_HANDLE or SSH_FXP_STATUS');
                return false;
        }
    }

    /**
     * Tells whether the filename is writeable
     *
     * Alias of is_writable
     *
     * @param string $path
     * @return bool
     * @access public
     */
    function is_writeable($path)
    {
        return $this->is_writable($path);
    }

    /**
     * Gets last access time of file
     *
     * @param string $path
     * @return mixed
     * @access public
     */
    function fileatime($path)
    {
        return $this->_get_stat_cache_prop($path, 'atime');
    }

    /**
     * Gets file modification time
     *
     * @param string $path
     * @return mixed
     * @access public
     */
    function filemtime($path)
    {
        return $this->_get_stat_cache_prop($path, 'mtime');
    }

    /**
     * Gets file permissions
     *
     * @param string $path
     * @return mixed
     * @access public
     */
    function fileperms($path)
    {
        return $this->_get_stat_cache_prop($path, 'permissions');
    }

    /**
     * Gets file owner
     *
     * @param string $path
     * @return mixed
     * @access public
     */
    function fileowner($path)
    {
        return $this->_get_stat_cache_prop($path, 'uid');
    }

    /**
     * Gets file group
     *
     * @param string $path
     * @return mixed
     * @access public
     */
    function filegroup($path)
    {
        return $this->_get_stat_cache_prop($path, 'gid');
    }

    /**
     * Gets file size
     *
     * @param string $path
     * @return mixed
     * @access public
     */
    function filesize($path)
    {
        return $this->_get_stat_cache_prop($path, 'size');
    }

    /**
     * Gets file type
     *
     * @param string $path
     * @return mixed
     * @access public
     */
    function filetype($path)
    {
        $type = $this->_get_stat_cache_prop($path, 'type');
        if ($type === false) {
            return false;
        }

        switch ($type) {
            case NET_SFTP_TYPE_BLOCK_DEVICE:
                return 'block';
            case NET_SFTP_TYPE_CHAR_DEVICE:
                return 'char';
            case NET_SFTP_TYPE_DIRECTORY:
                return 'dir';
            case NET_SFTP_TYPE_FIFO:
                return 'fifo';
            case NET_SFTP_TYPE_REGULAR:
                return 'file';
            case NET_SFTP_TYPE_SYMLINK:
                return 'link';
            default:
                return false;
        }
    }

    /**
     * Return a stat properity
     *
     * Uses cache if appropriate.
     *
     * @param string $path
     * @param string $prop
     * @return mixed
     * @access private
     */
    function _get_stat_cache_prop($path, $prop)
    {
        return $this->_get_xstat_cache_prop($path, $prop, 'stat');
    }

    /**
     * Return an lstat properity
     *
     * Uses cache if appropriate.
     *
     * @param string $path
     * @param string $prop
     * @return mixed
     * @access private
     */
    function _get_lstat_cache_prop($path, $prop)
    {
        return $this->_get_xstat_cache_prop($path, $prop, 'lstat');
    }

    /**
     * Return a stat or lstat properity
     *
     * Uses cache if appropriate.
     *
     * @param string $path
     * @param string $prop
     * @return mixed
     * @access private
     */
    function _get_xstat_cache_prop($path, $prop, $type)
    {
        if ($this->use_stat_cache) {
            $path = $this->_realpath($path);

            $result = $this->_query_stat_cache($path);

            if (is_object($result) && isset($result->$type)) {
                return $result->{$type}[$prop];
            }
        }

        $result = $this->$type($path);

        if ($result === false || !isset($result[$prop])) {
            return false;
        }

        return $result[$prop];
    }

    /**
     * Renames a file or a directory on the SFTP server
     *
     * @param string $oldname
     * @param string $newname
     * @return bool
     * @access public
     */
    function rename($oldname, $newname)
    {
        if (!($this->bitmap & SSH2::MASK_LOGIN)) {
            return false;
        }

        $oldname = $this->_realpath($oldname);
        $newname = $this->_realpath($newname);
        if ($oldname === false || $newname === false) {
            return false;
        }

        // http://tools.ietf.org/html/draft-ietf-secsh-filexfer-13#section-8.3
        $packet = pack('Na*Na*', strlen($oldname), $oldname, strlen($newname), $newname);
        if (!$this->_send_sftp_packet(NET_SFTP_RENAME, $packet)) {
            return false;
        }

        $response = $this->_get_sftp_packet();
        if ($this->packet_type != NET_SFTP_STATUS) {
            user_error('Expected SSH_FXP_STATUS');
            return false;
        }

        // if $status isn't SSH_FX_OK it's probably SSH_FX_NO_SUCH_FILE or SSH_FX_PERMISSION_DENIED
        if (strlen($response) < 4) {
            return false;
        }
        extract(unpack('Nstatus', $this->_string_shift($response, 4)));
        if ($status != NET_SFTP_STATUS_OK) {
            $this->_logError($response, $status);
            return false;
        }

        // don't move the stat cache entry over since this operation could very well change the
        // atime and mtime attributes
        //$this->_update_stat_cache($newname, $this->_query_stat_cache($oldname));
        $this->_remove_from_stat_cache($oldname);
        $this->_remove_from_stat_cache($newname);

        return true;
    }

    /**
     * Parse Attributes
     *
     * See '7.  File Attributes' of draft-ietf-secsh-filexfer-13 for more info.
     *
     * @param string $response
     * @return array
     * @access private
     */
    function _parseAttributes(&$response)
    {
        $attr = array();
        if (strlen($response) < 4) {
            user_error('Malformed file attributes');
            return array();
        }
        extract(unpack('Nflags', $this->_string_shift($response, 4)));
        // SFTPv4+ have a type field (a byte) that follows the above flag field
        foreach ($this->attributes as $key => $value) {
            switch ($flags & $key) {
                case NET_SFTP_ATTR_SIZE: // 0x00000001
                    // The size attribute is defined as an unsigned 64-bit integer.
                    // The following will use floats on 32-bit platforms, if necessary.
                    // As can be seen in the BigInteger class, floats are generally
                    // IEEE 754 binary64 "double precision" on such platforms and
                    // as such can represent integers of at least 2^50 without loss
                    // of precision. Interpreted in filesize, 2^50 bytes = 1024 TiB.
                    $attr['size'] = hexdec(bin2hex($this->_string_shift($response, 8)));
                    break;
                case NET_SFTP_ATTR_UIDGID: // 0x00000002 (SFTPv3 only)
                    if (strlen($response) < 8) {
                        user_error('Malformed file attributes');
                        return $attr;
                    }
                    $attr+= unpack('Nuid/Ngid', $this->_string_shift($response, 8));
                    break;
                case NET_SFTP_ATTR_PERMISSIONS: // 0x00000004
                    if (strlen($response) < 4) {
                        user_error('Malformed file attributes');
                        return $attr;
                    }
                    $attr+= unpack('Npermissions', $this->_string_shift($response, 4));
                    // mode == permissions; permissions was the original array key and is retained for bc purposes.
                    // mode was added because that's the more industry standard terminology
                    $attr+= array('mode' => $attr['permissions']);
                    $fileType = $this->_parseMode($attr['permissions']);
                    if ($fileType !== false) {
                        $attr+= array('type' => $fileType);
                    }
                    break;
                case NET_SFTP_ATTR_ACCESSTIME: // 0x00000008
                    if (strlen($response) < 8) {
                        user_error('Malformed file attributes');
                        return $attr;
                    }
                    $attr+= unpack('Natime/Nmtime', $this->_string_shift($response, 8));
                    break;
                case NET_SFTP_ATTR_EXTENDED: // 0x80000000
                    if (strlen($response) < 4) {
                        user_error('Malformed file attributes');
                        return $attr;
                    }
                    extract(unpack('Ncount', $this->_string_shift($response, 4)));
                    for ($i = 0; $i < $count; $i++) {
                        if (strlen($response) < 4) {
                            user_error('Malformed file attributes');
                            return $attr;
                        }
                        extract(unpack('Nlength', $this->_string_shift($response, 4)));
                        $key = $this->_string_shift($response, $length);
                        if (strlen($response) < 4) {
                            user_error('Malformed file attributes');
                            return $attr;
                        }
                        extract(unpack('Nlength', $this->_string_shift($response, 4)));
                        $attr[$key] = $this->_string_shift($response, $length);
                    }
            }
        }
        return $attr;
    }

    /**
     * Attempt to identify the file type
     *
     * Quoting the SFTP RFC, "Implementations MUST NOT send bits that are not defined" but they seem to anyway
     *
     * @param int $mode
     * @return int
     * @access private
     */
    function _parseMode($mode)
    {
        // values come from http://lxr.free-electrons.com/source/include/uapi/linux/stat.h#L12
        // see, also, http://linux.die.net/man/2/stat
        switch ($mode & 0170000) {// ie. 1111 0000 0000 0000
            case 0000000: // no file type specified - figure out the file type using alternative means
                return false;
            case 0040000:
                return NET_SFTP_TYPE_DIRECTORY;
            case 0100000:
                return NET_SFTP_TYPE_REGULAR;
            case 0120000:
                return NET_SFTP_TYPE_SYMLINK;
            // new types introduced in SFTPv5+
            // http://tools.ietf.org/html/draft-ietf-secsh-filexfer-05#section-5.2
            case 0010000: // named pipe (fifo)
                return NET_SFTP_TYPE_FIFO;
            case 0020000: // character special
                return NET_SFTP_TYPE_CHAR_DEVICE;
            case 0060000: // block special
                return NET_SFTP_TYPE_BLOCK_DEVICE;
            case 0140000: // socket
                return NET_SFTP_TYPE_SOCKET;
            case 0160000: // whiteout
                // "SPECIAL should be used for files that are of
                //  a known type which cannot be expressed in the protocol"
                return NET_SFTP_TYPE_SPECIAL;
            default:
                return NET_SFTP_TYPE_UNKNOWN;
        }
    }

    /**
     * Parse Longname
     *
     * SFTPv3 doesn't provide any easy way of identifying a file type.  You could try to open
     * a file as a directory and see if an error is returned or you could try to parse the
     * SFTPv3-specific longname field of the SSH_FXP_NAME packet.  That's what this function does.
     * The result is returned using the
     * {@link http://tools.ietf.org/html/draft-ietf-secsh-filexfer-04#section-5.2 SFTPv4 type constants}.
     *
     * If the longname is in an unrecognized format bool(false) is returned.
     *
     * @param string $longname
     * @return mixed
     * @access private
     */
    function _parseLongname($longname)
    {
        // http://en.wikipedia.org/wiki/Unix_file_types
        // http://en.wikipedia.org/wiki/Filesystem_permissions#Notation_of_traditional_Unix_permissions
        if (preg_match('#^[^/]([r-][w-][xstST-]){3}#', $longname)) {
            switch ($longname[0]) {
                case '-':
                    return NET_SFTP_TYPE_REGULAR;
                case 'd':
                    return NET_SFTP_TYPE_DIRECTORY;
                case 'l':
                    return NET_SFTP_TYPE_SYMLINK;
                default:
                    return NET_SFTP_TYPE_SPECIAL;
            }
        }

        return false;
    }

    /**
     * Sends SFTP Packets
     *
     * See '6. General Packet Format' of draft-ietf-secsh-filexfer-13 for more info.
     *
     * @param int $type
     * @param string $data
     * @see self::_get_sftp_packet()
     * @see self::_send_channel_packet()
     * @return bool
     * @access private
     */
    function _send_sftp_packet($type, $data)
    {
        $packet = $this->request_id !== false ?
            pack('NCNa*', strlen($data) + 5, $type, $this->request_id, $data) :
            pack('NCa*',  strlen($data) + 1, $type, $data);

        $start = strtok(microtime(), ' ') + strtok(''); // http://php.net/microtime#61838
        $result = $this->_send_channel_packet(self::CHANNEL, $packet);
        $stop = strtok(microtime(), ' ') + strtok('');

        if (defined('NET_SFTP_LOGGING')) {
            $packet_type = '-> ' . $this->packet_types[$type] .
                           ' (' . round($stop - $start, 4) . 's)';
            if (NET_SFTP_LOGGING == self::LOG_REALTIME) {
                echo "<pre>\r\n" . $this->_format_log(array($data), array($packet_type)) . "\r\n</pre>\r\n";
                flush();
                ob_flush();
            } else {
                $this->packet_type_log[] = $packet_type;
                if (NET_SFTP_LOGGING == self::LOG_COMPLEX) {
                    $this->packet_log[] = $data;
                }
            }
        }

        return $result;
    }

    /**
     * Receives SFTP Packets
     *
     * See '6. General Packet Format' of draft-ietf-secsh-filexfer-13 for more info.
     *
     * Incidentally, the number of SSH_MSG_CHANNEL_DATA messages has no bearing on the number of SFTP packets present.
     * There can be one SSH_MSG_CHANNEL_DATA messages containing two SFTP packets or there can be two SSH_MSG_CHANNEL_DATA
     * messages containing one SFTP packet.
     *
     * @see self::_send_sftp_packet()
     * @return string
     * @access private
     */
    function _get_sftp_packet()
    {
        $this->curTimeout = false;

        $start = strtok(microtime(), ' ') + strtok(''); // http://php.net/microtime#61838

        // SFTP packet length
        while (strlen($this->packet_buffer) < 4) {
<<<<<<< HEAD
            $temp = $this->_get_channel_packet(self::CHANNEL);
=======
            $temp = $this->_get_channel_packet(NET_SFTP_CHANNEL, true);
>>>>>>> 309fa0af
            if (is_bool($temp)) {
                $this->packet_type = false;
                $this->packet_buffer = '';
                return false;
            }
            $this->packet_buffer.= $temp;
        }
        if (strlen($this->packet_buffer) < 4) {
            return false;
        }
        extract(unpack('Nlength', $this->_string_shift($this->packet_buffer, 4)));
        $tempLength = $length;
        $tempLength-= strlen($this->packet_buffer);

        // SFTP packet type and data payload
        while ($tempLength > 0) {
<<<<<<< HEAD
            $temp = $this->_get_channel_packet(self::CHANNEL);
=======
            $temp = $this->_get_channel_packet(NET_SFTP_CHANNEL, true);
>>>>>>> 309fa0af
            if (is_bool($temp)) {
                $this->packet_type = false;
                $this->packet_buffer = '';
                return false;
            }
            $this->packet_buffer.= $temp;
            $tempLength-= strlen($temp);
        }

        $stop = strtok(microtime(), ' ') + strtok('');

        $this->packet_type = ord($this->_string_shift($this->packet_buffer));

        if ($this->request_id !== false) {
            $this->_string_shift($this->packet_buffer, 4); // remove the request id
            $length-= 5; // account for the request id and the packet type
        } else {
            $length-= 1; // account for the packet type
        }

        $packet = $this->_string_shift($this->packet_buffer, $length);

        if (defined('NET_SFTP_LOGGING')) {
            $packet_type = '<- ' . $this->packet_types[$this->packet_type] .
                           ' (' . round($stop - $start, 4) . 's)';
            if (NET_SFTP_LOGGING == self::LOG_REALTIME) {
                echo "<pre>\r\n" . $this->_format_log(array($packet), array($packet_type)) . "\r\n</pre>\r\n";
                flush();
                ob_flush();
            } else {
                $this->packet_type_log[] = $packet_type;
                if (NET_SFTP_LOGGING == self::LOG_COMPLEX) {
                    $this->packet_log[] = $packet;
                }
            }
        }

        return $packet;
    }

    /**
     * Returns a log of the packets that have been sent and received.
     *
     * Returns a string if NET_SFTP_LOGGING == NET_SFTP_LOG_COMPLEX, an array if NET_SFTP_LOGGING == NET_SFTP_LOG_SIMPLE and false if !defined('NET_SFTP_LOGGING')
     *
     * @access public
     * @return string or Array
     */
    function getSFTPLog()
    {
        if (!defined('NET_SFTP_LOGGING')) {
            return false;
        }

        switch (NET_SFTP_LOGGING) {
            case self::LOG_COMPLEX:
                return $this->_format_log($this->packet_log, $this->packet_type_log);
                break;
            //case self::LOG_SIMPLE:
            default:
                return $this->packet_type_log;
        }
    }

    /**
     * Returns all errors
     *
     * @return array
     * @access public
     */
    function getSFTPErrors()
    {
        return $this->sftp_errors;
    }

    /**
     * Returns the last error
     *
     * @return string
     * @access public
     */
    function getLastSFTPError()
    {
        return count($this->sftp_errors) ? $this->sftp_errors[count($this->sftp_errors) - 1] : '';
    }

    /**
     * Get supported SFTP versions
     *
     * @return array
     * @access public
     */
    function getSupportedVersions()
    {
        $temp = array('version' => $this->version);
        if (isset($this->extensions['versions'])) {
            $temp['extensions'] = $this->extensions['versions'];
        }
        return $temp;
    }

    /**
     * Disconnect
     *
     * @param int $reason
     * @return bool
     * @access private
     */
    function _disconnect($reason)
    {
        $this->pwd = false;
        parent::_disconnect($reason);
    }
}<|MERGE_RESOLUTION|>--- conflicted
+++ resolved
@@ -423,11 +423,7 @@
 
         $this->channel_status[self::CHANNEL] = NET_SSH2_MSG_CHANNEL_OPEN;
 
-<<<<<<< HEAD
-        $response = $this->_get_channel_packet(self::CHANNEL);
-=======
-        $response = $this->_get_channel_packet(NET_SFTP_CHANNEL, true);
->>>>>>> 309fa0af
+        $response = $this->_get_channel_packet(self::CHANNEL, true);
         if ($response === false) {
             return false;
         }
@@ -448,11 +444,7 @@
 
         $this->channel_status[self::CHANNEL] = NET_SSH2_MSG_CHANNEL_REQUEST;
 
-<<<<<<< HEAD
-        $response = $this->_get_channel_packet(self::CHANNEL);
-=======
-        $response = $this->_get_channel_packet(NET_SFTP_CHANNEL, true);
->>>>>>> 309fa0af
+        $response = $this->_get_channel_packet(self::CHANNEL, true);
         if ($response === false) {
             // from PuTTY's psftp.exe
             $command = "test -x /usr/lib/sftp-server && exec /usr/lib/sftp-server\n" .
@@ -476,11 +468,7 @@
 
             $this->channel_status[self::CHANNEL] = NET_SSH2_MSG_CHANNEL_REQUEST;
 
-<<<<<<< HEAD
-            $response = $this->_get_channel_packet(self::CHANNEL);
-=======
-            $response = $this->_get_channel_packet(NET_SFTP_CHANNEL, true);
->>>>>>> 309fa0af
+            $response = $this->_get_channel_packet(self::CHANNEL, true);
             if ($response === false) {
                 return false;
             }
@@ -2982,11 +2970,7 @@
 
         // SFTP packet length
         while (strlen($this->packet_buffer) < 4) {
-<<<<<<< HEAD
-            $temp = $this->_get_channel_packet(self::CHANNEL);
-=======
-            $temp = $this->_get_channel_packet(NET_SFTP_CHANNEL, true);
->>>>>>> 309fa0af
+            $temp = $this->_get_channel_packet(self::CHANNEL, true);
             if (is_bool($temp)) {
                 $this->packet_type = false;
                 $this->packet_buffer = '';
@@ -3003,11 +2987,7 @@
 
         // SFTP packet type and data payload
         while ($tempLength > 0) {
-<<<<<<< HEAD
-            $temp = $this->_get_channel_packet(self::CHANNEL);
-=======
-            $temp = $this->_get_channel_packet(NET_SFTP_CHANNEL, true);
->>>>>>> 309fa0af
+            $temp = $this->_get_channel_packet(self::CHANNEL, true);
             if (is_bool($temp)) {
                 $this->packet_type = false;
                 $this->packet_buffer = '';
