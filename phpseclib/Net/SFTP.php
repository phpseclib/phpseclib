<?php

/**
 * Pure-PHP implementation of SFTP.
 *
 * PHP version 5
 *
 * Currently only supports SFTPv2 and v3, which, according to wikipedia.org, "is the most widely used version,
 * implemented by the popular OpenSSH SFTP server".  If you want SFTPv4/5/6 support, provide me with access
 * to an SFTPv4/5/6 server.
 *
 * The API for this library is modeled after the API from PHP's {@link http://php.net/book.ftp FTP extension}.
 *
 * Here's a short example of how to use this library:
 * <code>
 * <?php
 *    include 'vendor/autoload.php';
 *
 *    $sftp = new \phpseclib\Net\SFTP('www.domain.tld');
 *    if (!$sftp->login('username', 'password')) {
 *        exit('Login Failed');
 *    }
 *
 *    echo $sftp->pwd() . "\r\n";
 *    $sftp->put('filename.ext', 'hello, world!');
 *    print_r($sftp->nlist());
 * ?>
 * </code>
 *
 * @category  Net
 * @package   SFTP
 * @author    Jim Wigginton <terrafrost@php.net>
 * @copyright 2009 Jim Wigginton
 * @license   http://www.opensource.org/licenses/mit-license.html  MIT License
 * @link      http://phpseclib.sourceforge.net
 */

namespace phpseclib\Net;

/**
 * Pure-PHP implementations of SFTP.
 *
 * @package SFTP
 * @author  Jim Wigginton <terrafrost@php.net>
 * @access  public
 */
class SFTP extends SSH2
{
    /**
     * SFTP channel constant
     *
     * \phpseclib\Net\SSH2::exec() uses 0 and \phpseclib\Net\SSH2::read() / \phpseclib\Net\SSH2::write() use 1.
     *
     * @see \phpseclib\Net\SSH2::_send_channel_packet()
     * @see \phpseclib\Net\SSH2::_get_channel_packet()
     * @access private
     */
    const CHANNEL = 0x100;

    /**#@+
     * @access public
     * @see \phpseclib\Net\SFTP::put()
    */
    /**
     * Reads data from a local file.
     */
    const SOURCE_LOCAL_FILE = 1;
    /**
     * Reads data from a string.
     */
    // this value isn't really used anymore but i'm keeping it reserved for historical reasons
    const SOURCE_STRING = 2;
    /**
     * Reads data from callback:
     * function callback($length) returns string to proceed, null for EOF
     */
    const SOURCE_CALLBACK = 16;
    /**
     * Resumes an upload
     */
    const RESUME = 4;
    /**
     * Append a local file to an already existing remote file
     */
    const RESUME_START = 8;
    /**#@-*/

    /**
     * Packet Types
     *
     * @see self::__construct()
     * @var array
     * @access private
     */
    var $packet_types = array();

    /**
     * Status Codes
     *
     * @see self::__construct()
     * @var array
     * @access private
     */
    var $status_codes = array();

    /**
     * The Request ID
     *
     * The request ID exists in the off chance that a packet is sent out-of-order.  Of course, this library doesn't support
     * concurrent actions, so it's somewhat academic, here.
     *
     * @var int
     * @see self::_send_sftp_packet()
     * @access private
     */
    var $request_id = false;

    /**
     * The Packet Type
     *
     * The request ID exists in the off chance that a packet is sent out-of-order.  Of course, this library doesn't support
     * concurrent actions, so it's somewhat academic, here.
     *
     * @var int
     * @see self::_get_sftp_packet()
     * @access private
     */
    var $packet_type = -1;

    /**
     * Packet Buffer
     *
     * @var string
     * @see self::_get_sftp_packet()
     * @access private
     */
    var $packet_buffer = '';

    /**
     * Extensions supported by the server
     *
     * @var array
     * @see self::_initChannel()
     * @access private
     */
    var $extensions = array();

    /**
     * Server SFTP version
     *
     * @var int
     * @see self::_initChannel()
     * @access private
     */
    var $version;

    /**
     * Current working directory
     *
     * @var string
     * @see self::_realpath()
     * @see self::chdir()
     * @access private
     */
    var $pwd = false;

    /**
     * Packet Type Log
     *
     * @see self::getLog()
     * @var array
     * @access private
     */
    var $packet_type_log = array();

    /**
     * Packet Log
     *
     * @see self::getLog()
     * @var array
     * @access private
     */
    var $packet_log = array();

    /**
     * Error information
     *
     * @see self::getSFTPErrors()
     * @see self::getLastSFTPError()
     * @var string
     * @access private
     */
    var $sftp_errors = array();

    /**
     * Stat Cache
     *
     * Rather than always having to open a directory and close it immediately there after to see if a file is a directory
     * we'll cache the results.
     *
     * @see self::_update_stat_cache()
     * @see self::_remove_from_stat_cache()
     * @see self::_query_stat_cache()
     * @var array
     * @access private
     */
    var $stat_cache = array();

    /**
     * Max SFTP Packet Size
     *
     * @see self::__construct()
     * @see self::get()
     * @var array
     * @access private
     */
    var $max_sftp_packet;

    /**
     * Stat Cache Flag
     *
     * @see self::disableStatCache()
     * @see self::enableStatCache()
     * @var bool
     * @access private
     */
    var $use_stat_cache = true;

    /**
     * Sort Options
     *
     * @see self::_comparator()
     * @see self::setListOrder()
     * @var array
     * @access private
     */
    var $sortOptions = array();

    /**
     * Default Constructor.
     *
     * Connects to an SFTP server
     *
     * @param string $host
     * @param int $port
     * @param int $timeout
     * @return \phpseclib\Net\SFTP
     * @access public
     */
    function __construct($host, $port = 22, $timeout = 10)
    {
        parent::__construct($host, $port, $timeout);

        $this->max_sftp_packet = 1 << 15;

        $this->packet_types = array(
            1  => 'NET_SFTP_INIT',
            2  => 'NET_SFTP_VERSION',
            /* the format of SSH_FXP_OPEN changed between SFTPv4 and SFTPv5+:
                   SFTPv5+: http://tools.ietf.org/html/draft-ietf-secsh-filexfer-13#section-8.1.1
               pre-SFTPv5 : http://tools.ietf.org/html/draft-ietf-secsh-filexfer-04#section-6.3 */
            3  => 'NET_SFTP_OPEN',
            4  => 'NET_SFTP_CLOSE',
            5  => 'NET_SFTP_READ',
            6  => 'NET_SFTP_WRITE',
            7  => 'NET_SFTP_LSTAT',
            9  => 'NET_SFTP_SETSTAT',
            11 => 'NET_SFTP_OPENDIR',
            12 => 'NET_SFTP_READDIR',
            13 => 'NET_SFTP_REMOVE',
            14 => 'NET_SFTP_MKDIR',
            15 => 'NET_SFTP_RMDIR',
            16 => 'NET_SFTP_REALPATH',
            17 => 'NET_SFTP_STAT',
            /* the format of SSH_FXP_RENAME changed between SFTPv4 and SFTPv5+:
                   SFTPv5+: http://tools.ietf.org/html/draft-ietf-secsh-filexfer-13#section-8.3
               pre-SFTPv5 : http://tools.ietf.org/html/draft-ietf-secsh-filexfer-04#section-6.5 */
            18 => 'NET_SFTP_RENAME',
            19 => 'NET_SFTP_READLINK',
            20 => 'NET_SFTP_SYMLINK',

            101=> 'NET_SFTP_STATUS',
            102=> 'NET_SFTP_HANDLE',
            /* the format of SSH_FXP_NAME changed between SFTPv3 and SFTPv4+:
                   SFTPv4+: http://tools.ietf.org/html/draft-ietf-secsh-filexfer-13#section-9.4
               pre-SFTPv4 : http://tools.ietf.org/html/draft-ietf-secsh-filexfer-02#section-7 */
            103=> 'NET_SFTP_DATA',
            104=> 'NET_SFTP_NAME',
            105=> 'NET_SFTP_ATTRS',

            200=> 'NET_SFTP_EXTENDED'
        );
        $this->status_codes = array(
            0 => 'NET_SFTP_STATUS_OK',
            1 => 'NET_SFTP_STATUS_EOF',
            2 => 'NET_SFTP_STATUS_NO_SUCH_FILE',
            3 => 'NET_SFTP_STATUS_PERMISSION_DENIED',
            4 => 'NET_SFTP_STATUS_FAILURE',
            5 => 'NET_SFTP_STATUS_BAD_MESSAGE',
            6 => 'NET_SFTP_STATUS_NO_CONNECTION',
            7 => 'NET_SFTP_STATUS_CONNECTION_LOST',
            8 => 'NET_SFTP_STATUS_OP_UNSUPPORTED',
            9 => 'NET_SFTP_STATUS_INVALID_HANDLE',
            10 => 'NET_SFTP_STATUS_NO_SUCH_PATH',
            11 => 'NET_SFTP_STATUS_FILE_ALREADY_EXISTS',
            12 => 'NET_SFTP_STATUS_WRITE_PROTECT',
            13 => 'NET_SFTP_STATUS_NO_MEDIA',
            14 => 'NET_SFTP_STATUS_NO_SPACE_ON_FILESYSTEM',
            15 => 'NET_SFTP_STATUS_QUOTA_EXCEEDED',
            16 => 'NET_SFTP_STATUS_UNKNOWN_PRINCIPAL',
            17 => 'NET_SFTP_STATUS_LOCK_CONFLICT',
            18 => 'NET_SFTP_STATUS_DIR_NOT_EMPTY',
            19 => 'NET_SFTP_STATUS_NOT_A_DIRECTORY',
            20 => 'NET_SFTP_STATUS_INVALID_FILENAME',
            21 => 'NET_SFTP_STATUS_LINK_LOOP',
            22 => 'NET_SFTP_STATUS_CANNOT_DELETE',
            23 => 'NET_SFTP_STATUS_INVALID_PARAMETER',
            24 => 'NET_SFTP_STATUS_FILE_IS_A_DIRECTORY',
            25 => 'NET_SFTP_STATUS_BYTE_RANGE_LOCK_CONFLICT',
            26 => 'NET_SFTP_STATUS_BYTE_RANGE_LOCK_REFUSED',
            27 => 'NET_SFTP_STATUS_DELETE_PENDING',
            28 => 'NET_SFTP_STATUS_FILE_CORRUPT',
            29 => 'NET_SFTP_STATUS_OWNER_INVALID',
            30 => 'NET_SFTP_STATUS_GROUP_INVALID',
            31 => 'NET_SFTP_STATUS_NO_MATCHING_BYTE_RANGE_LOCK'
        );
        // http://tools.ietf.org/html/draft-ietf-secsh-filexfer-13#section-7.1
        // the order, in this case, matters quite a lot - see \phpseclib\Net\SFTP::_parseAttributes() to understand why
        $this->attributes = array(
            0x00000001 => 'NET_SFTP_ATTR_SIZE',
            0x00000002 => 'NET_SFTP_ATTR_UIDGID', // defined in SFTPv3, removed in SFTPv4+
            0x00000004 => 'NET_SFTP_ATTR_PERMISSIONS',
            0x00000008 => 'NET_SFTP_ATTR_ACCESSTIME',
            // 0x80000000 will yield a floating point on 32-bit systems and converting floating points to integers
            // yields inconsistent behavior depending on how php is compiled.  so we left shift -1 (which, in
            // two's compliment, consists of all 1 bits) by 31.  on 64-bit systems this'll yield 0xFFFFFFFF80000000.
            // that's not a problem, however, and 'anded' and a 32-bit number, as all the leading 1 bits are ignored.
              -1 << 31 => 'NET_SFTP_ATTR_EXTENDED'
        );
        // http://tools.ietf.org/html/draft-ietf-secsh-filexfer-04#section-6.3
        // the flag definitions change somewhat in SFTPv5+.  if SFTPv5+ support is added to this library, maybe name
        // the array for that $this->open5_flags and similarly alter the constant names.
        $this->open_flags = array(
            0x00000001 => 'NET_SFTP_OPEN_READ',
            0x00000002 => 'NET_SFTP_OPEN_WRITE',
            0x00000004 => 'NET_SFTP_OPEN_APPEND',
            0x00000008 => 'NET_SFTP_OPEN_CREATE',
            0x00000010 => 'NET_SFTP_OPEN_TRUNCATE',
            0x00000020 => 'NET_SFTP_OPEN_EXCL'
        );
        // http://tools.ietf.org/html/draft-ietf-secsh-filexfer-04#section-5.2
        // see \phpseclib\Net\SFTP::_parseLongname() for an explanation
        $this->file_types = array(
            1 => 'NET_SFTP_TYPE_REGULAR',
            2 => 'NET_SFTP_TYPE_DIRECTORY',
            3 => 'NET_SFTP_TYPE_SYMLINK',
            4 => 'NET_SFTP_TYPE_SPECIAL',
            5 => 'NET_SFTP_TYPE_UNKNOWN',
            // the followin types were first defined for use in SFTPv5+
            // http://tools.ietf.org/html/draft-ietf-secsh-filexfer-05#section-5.2
            6 => 'NET_SFTP_TYPE_SOCKET',
            7 => 'NET_SFTP_TYPE_CHAR_DEVICE',
            8 => 'NET_SFTP_TYPE_BLOCK_DEVICE',
            9 => 'NET_SFTP_TYPE_FIFO'
        );
        $this->_define_array(
            $this->packet_types,
            $this->status_codes,
            $this->attributes,
            $this->open_flags,
            $this->file_types
        );

        if (!defined('NET_SFTP_QUEUE_SIZE')) {
            define('NET_SFTP_QUEUE_SIZE', 32);
        }
    }

    /**
     * Login
     *
     * @param string $username
     * @param string $password
     * @return bool
     * @access public
     */
    function login($username)
    {
        $args = func_get_args();
        if (!call_user_func_array(array(&$this, '_login'), $args)) {
            return false;
        }

        $this->window_size_server_to_client[self::CHANNEL] = $this->window_size;

        $packet = pack(
            'CNa*N3',
            NET_SSH2_MSG_CHANNEL_OPEN,
            strlen('session'),
            'session',
            self::CHANNEL,
            $this->window_size,
            0x4000
        );

        if (!$this->_send_binary_packet($packet)) {
            return false;
        }

        $this->channel_status[self::CHANNEL] = NET_SSH2_MSG_CHANNEL_OPEN;

        $response = $this->_get_channel_packet(self::CHANNEL);
        if ($response === false) {
            return false;
        }

        $packet = pack(
            'CNNa*CNa*',
            NET_SSH2_MSG_CHANNEL_REQUEST,
            $this->server_channels[self::CHANNEL],
            strlen('subsystem'),
            'subsystem',
            1,
            strlen('sftp'),
            'sftp'
        );
        if (!$this->_send_binary_packet($packet)) {
            return false;
        }

        $this->channel_status[self::CHANNEL] = NET_SSH2_MSG_CHANNEL_REQUEST;

        $response = $this->_get_channel_packet(self::CHANNEL);
        if ($response === false) {
            // from PuTTY's psftp.exe
            $command = "test -x /usr/lib/sftp-server && exec /usr/lib/sftp-server\n" .
                       "test -x /usr/local/lib/sftp-server && exec /usr/local/lib/sftp-server\n" .
                       "exec sftp-server";
            // we don't do $this->exec($command, false) because exec() operates on a different channel and plus the SSH_MSG_CHANNEL_OPEN that exec() does
            // is redundant
            $packet = pack(
                'CNNa*CNa*',
                NET_SSH2_MSG_CHANNEL_REQUEST,
                $this->server_channels[self::CHANNEL],
                strlen('exec'),
                'exec',
                1,
                strlen($command),
                $command
            );
            if (!$this->_send_binary_packet($packet)) {
                return false;
            }

            $this->channel_status[self::CHANNEL] = NET_SSH2_MSG_CHANNEL_REQUEST;

            $response = $this->_get_channel_packet(self::CHANNEL);
            if ($response === false) {
                return false;
            }
        }

        $this->channel_status[self::CHANNEL] = NET_SSH2_MSG_CHANNEL_DATA;

        if (!$this->_send_sftp_packet(NET_SFTP_INIT, "\0\0\0\3")) {
            return false;
        }

        $response = $this->_get_sftp_packet();
        if ($this->packet_type != NET_SFTP_VERSION) {
            user_error('Expected SSH_FXP_VERSION');
            return false;
        }

        if (strlen($response) < 4) {
            return false;
        }
        extract(unpack('Nversion', $this->_string_shift($response, 4)));
        $this->version = $version;
        while (!empty($response)) {
            if (strlen($response) < 4) {
                return false;
            }
            extract(unpack('Nlength', $this->_string_shift($response, 4)));
            $key = $this->_string_shift($response, $length);
            if (strlen($response) < 4) {
                return false;
            }
            extract(unpack('Nlength', $this->_string_shift($response, 4)));
            $value = $this->_string_shift($response, $length);
            $this->extensions[$key] = $value;
        }

        /*
         SFTPv4+ defines a 'newline' extension.  SFTPv3 seems to have unofficial support for it via 'newline@vandyke.com',
         however, I'm not sure what 'newline@vandyke.com' is supposed to do (the fact that it's unofficial means that it's
         not in the official SFTPv3 specs) and 'newline@vandyke.com' / 'newline' are likely not drop-in substitutes for
         one another due to the fact that 'newline' comes with a SSH_FXF_TEXT bitmask whereas it seems unlikely that
         'newline@vandyke.com' would.
        */
        /*
        if (isset($this->extensions['newline@vandyke.com'])) {
            $this->extensions['newline'] = $this->extensions['newline@vandyke.com'];
            unset($this->extensions['newline@vandyke.com']);
        }
        */

        $this->request_id = 1;

        /*
         A Note on SFTPv4/5/6 support:
         <http://tools.ietf.org/html/draft-ietf-secsh-filexfer-13#section-5.1> states the following:

         "If the client wishes to interoperate with servers that support noncontiguous version
          numbers it SHOULD send '3'"

         Given that the server only sends its version number after the client has already done so, the above
         seems to be suggesting that v3 should be the default version.  This makes sense given that v3 is the
         most popular.

         <http://tools.ietf.org/html/draft-ietf-secsh-filexfer-13#section-5.5> states the following;

         "If the server did not send the "versions" extension, or the version-from-list was not included, the
          server MAY send a status response describing the failure, but MUST then close the channel without
          processing any further requests."

         So what do you do if you have a client whose initial SSH_FXP_INIT packet says it implements v3 and
         a server whose initial SSH_FXP_VERSION reply says it implements v4 and only v4?  If it only implements
         v4, the "versions" extension is likely not going to have been sent so version re-negotiation as discussed
         in draft-ietf-secsh-filexfer-13 would be quite impossible.  As such, what \phpseclib\Net\SFTP would do is close the
         channel and reopen it with a new and updated SSH_FXP_INIT packet.
        */
        switch ($this->version) {
            case 2:
            case 3:
                break;
            default:
                return false;
        }

        $this->pwd = $this->_realpath('.');

        $this->_update_stat_cache($this->pwd, array());

        return true;
    }

    /**
     * Disable the stat cache
     *
     * @access public
     */
    function disableStatCache()
    {
        $this->use_stat_cache = false;
    }

    /**
     * Enable the stat cache
     *
     * @access public
     */
    function enableStatCache()
    {
        $this->use_stat_cache = true;
    }

    /**
     * Clear the stat cache
     *
     * @access public
     */
    function clearStatCache()
    {
        $this->stat_cache = array();
    }

    /**
     * Returns the current directory name
     *
     * @return mixed
     * @access public
     */
    function pwd()
    {
        return $this->pwd;
    }

    /**
     * Logs errors
     *
     * @param string $response
     * @param int $status
     * @access public
     */
    function _logError($response, $status = -1)
    {
        if ($status == -1) {
            if (strlen($response) < 4) {
                return;
            }
            extract(unpack('Nstatus', $this->_string_shift($response, 4)));
        }

        $error = $this->status_codes[$status];

        if ($this->version > 2 || strlen($response) < 4) {
            extract(unpack('Nlength', $this->_string_shift($response, 4)));
            $this->sftp_errors[] = $error . ': ' . $this->_string_shift($response, $length);
        } else {
            $this->sftp_errors[] = $error;
        }
    }

    /**
     * Returns canonicalized absolute pathname
     *
     * realpath() expands all symbolic links and resolves references to '/./', '/../' and extra '/' characters in the input
     * path and returns the canonicalized absolute pathname.
     *
     * @param string $path
     * @return mixed
     * @access public
     */
    function realpath($path)
    {
        return $this->_realpath($path);
    }

    /**
     * Canonicalize the Server-Side Path Name
     *
     * SFTP doesn't provide a mechanism by which the current working directory can be changed, so we'll emulate it.  Returns
     * the absolute (canonicalized) path.
     *
     * @see self::chdir()
     * @param string $path
     * @return mixed
     * @access private
     */
    function _realpath($path)
    {
        if ($this->pwd === false) {
            // http://tools.ietf.org/html/draft-ietf-secsh-filexfer-13#section-8.9
            if (!$this->_send_sftp_packet(NET_SFTP_REALPATH, pack('Na*', strlen($path), $path))) {
                return false;
            }

            $response = $this->_get_sftp_packet();
            switch ($this->packet_type) {
                case NET_SFTP_NAME:
                    // although SSH_FXP_NAME is implemented differently in SFTPv3 than it is in SFTPv4+, the following
                    // should work on all SFTP versions since the only part of the SSH_FXP_NAME packet the following looks
                    // at is the first part and that part is defined the same in SFTP versions 3 through 6.
                    $this->_string_shift($response, 4); // skip over the count - it should be 1, anyway
                    if (strlen($response) < 4) {
                        return false;
                    }
                    extract(unpack('Nlength', $this->_string_shift($response, 4)));
                    return $this->_string_shift($response, $length);
                case NET_SFTP_STATUS:
                    $this->_logError($response);
                    return false;
                default:
                    user_error('Expected SSH_FXP_NAME or SSH_FXP_STATUS');
                    return false;
            }
        }

        if ($path[0] != '/') {
            $path = $this->pwd . '/' . $path;
        }

        $path = explode('/', $path);
        $new = array();
        foreach ($path as $dir) {
            if (!strlen($dir)) {
                continue;
            }
            switch ($dir) {
                case '..':
                    array_pop($new);
                case '.':
                    break;
                default:
                    $new[] = $dir;
            }
        }

        return '/' . implode('/', $new);
    }

    /**
     * Changes the current directory
     *
     * @param string $dir
     * @return bool
     * @access public
     */
    function chdir($dir)
    {
        if (!($this->bitmap & SSH2::MASK_LOGIN)) {
            return false;
        }

        // assume current dir if $dir is empty
        if ($dir === '') {
            $dir = './';
        // suffix a slash if needed
        } elseif ($dir[strlen($dir) - 1] != '/') {
            $dir.= '/';
        }

        $dir = $this->_realpath($dir);

        // confirm that $dir is, in fact, a valid directory
        if ($this->use_stat_cache && is_array($this->_query_stat_cache($dir))) {
            $this->pwd = $dir;
            return true;
        }

        // we could do a stat on the alleged $dir to see if it's a directory but that doesn't tell us
        // the currently logged in user has the appropriate permissions or not. maybe you could see if
        // the file's uid / gid match the currently logged in user's uid / gid but how there's no easy
        // way to get those with SFTP

        if (!$this->_send_sftp_packet(NET_SFTP_OPENDIR, pack('Na*', strlen($dir), $dir))) {
            return false;
        }

        // see \phpseclib\Net\SFTP::nlist() for a more thorough explanation of the following
        $response = $this->_get_sftp_packet();
        switch ($this->packet_type) {
            case NET_SFTP_HANDLE:
                $handle = substr($response, 4);
                break;
            case NET_SFTP_STATUS:
                $this->_logError($response);
                return false;
            default:
                user_error('Expected SSH_FXP_HANDLE or SSH_FXP_STATUS');
                return false;
        }

        if (!$this->_close_handle($handle)) {
            return false;
        }

        $this->_update_stat_cache($dir, array());

        $this->pwd = $dir;
        return true;
    }

    /**
     * Returns a list of files in the given directory
     *
     * @param string $dir
     * @param bool $recursive
     * @return mixed
     * @access public
     */
    function nlist($dir = '.', $recursive = false)
    {
        return $this->_nlist_helper($dir, $recursive, '');
    }

    /**
     * Helper method for nlist
     *
     * @param string $dir
     * @param bool $recursive
     * @param string $relativeDir
     * @return mixed
     * @access private
     */
    function _nlist_helper($dir, $recursive, $relativeDir)
    {
        $files = $this->_list($dir, false);

        if (!$recursive || $files === false) {
            return $files;
        }

        $result = array();
        foreach ($files as $value) {
            if ($value == '.' || $value == '..') {
                if ($relativeDir == '') {
                    $result[] = $value;
                }
                continue;
            }
            if (is_array($this->_query_stat_cache($this->_realpath($dir . '/' . $value)))) {
                $temp = $this->_nlist_helper($dir . '/' . $value, true, $relativeDir . $value . '/');
                $result = array_merge($result, $temp);
            } else {
                $result[] = $relativeDir . $value;
            }
        }

        return $result;
    }

    /**
     * Returns a detailed list of files in the given directory
     *
     * @param string $dir
     * @param bool $recursive
     * @return mixed
     * @access public
     */
    function rawlist($dir = '.', $recursive = false)
    {
        $files = $this->_list($dir, true);
        if (!$recursive || $files === false) {
            return $files;
        }

        static $depth = 0;

        foreach ($files as $key => $value) {
            if ($depth != 0 && $key == '..') {
                unset($files[$key]);
                continue;
            }
            if ($key != '.' && $key != '..' && is_array($this->_query_stat_cache($this->_realpath($dir . '/' . $key)))) {
                $depth++;
                $files[$key] = $this->rawlist($dir . '/' . $key, true);
                $depth--;
            } else {
                $files[$key] = (object) $value;
            }
        }

        return $files;
    }

    /**
     * Reads a list, be it detailed or not, of files in the given directory
     *
     * @param string $dir
     * @param bool $raw
     * @return mixed
     * @access private
     */
    function _list($dir, $raw = true)
    {
        if (!($this->bitmap & SSH2::MASK_LOGIN)) {
            return false;
        }

        $dir = $this->_realpath($dir . '/');
        if ($dir === false) {
            return false;
        }

        // http://tools.ietf.org/html/draft-ietf-secsh-filexfer-13#section-8.1.2
        if (!$this->_send_sftp_packet(NET_SFTP_OPENDIR, pack('Na*', strlen($dir), $dir))) {
            return false;
        }

        $response = $this->_get_sftp_packet();
        switch ($this->packet_type) {
            case NET_SFTP_HANDLE:
                // http://tools.ietf.org/html/draft-ietf-secsh-filexfer-13#section-9.2
                // since 'handle' is the last field in the SSH_FXP_HANDLE packet, we'll just remove the first four bytes that
                // represent the length of the string and leave it at that
                $handle = substr($response, 4);
                break;
            case NET_SFTP_STATUS:
                // presumably SSH_FX_NO_SUCH_FILE or SSH_FX_PERMISSION_DENIED
                $this->_logError($response);
                return false;
            default:
                user_error('Expected SSH_FXP_HANDLE or SSH_FXP_STATUS');
                return false;
        }

        $this->_update_stat_cache($dir, array());

        $contents = array();
        while (true) {
            // http://tools.ietf.org/html/draft-ietf-secsh-filexfer-13#section-8.2.2
            // why multiple SSH_FXP_READDIR packets would be sent when the response to a single one can span arbitrarily many
            // SSH_MSG_CHANNEL_DATA messages is not known to me.
            if (!$this->_send_sftp_packet(NET_SFTP_READDIR, pack('Na*', strlen($handle), $handle))) {
                return false;
            }

            $response = $this->_get_sftp_packet();
            switch ($this->packet_type) {
                case NET_SFTP_NAME:
                    if (strlen($response) < 4) {
                        return false;
                    }
                    extract(unpack('Ncount', $this->_string_shift($response, 4)));
                    for ($i = 0; $i < $count; $i++) {
                        if (strlen($response) < 4) {
                            return false;
                        }
                        extract(unpack('Nlength', $this->_string_shift($response, 4)));
                        $shortname = $this->_string_shift($response, $length);
                        if (strlen($response) < 4) {
                            return false;
                        }
                        extract(unpack('Nlength', $this->_string_shift($response, 4)));
                        $longname = $this->_string_shift($response, $length);
                        $attributes = $this->_parseAttributes($response);
                        if (!isset($attributes['type'])) {
                            $fileType = $this->_parseLongname($longname);
                            if ($fileType) {
                                $attributes['type'] = $fileType;
                            }
                        }
                        $contents[$shortname] = $attributes + array('filename' => $shortname);

                        if (isset($attributes['type']) && $attributes['type'] == NET_SFTP_TYPE_DIRECTORY && ($shortname != '.' && $shortname != '..')) {
                            $this->_update_stat_cache($dir . '/' . $shortname, array());
                        } else {
                            if ($shortname == '..') {
                                $temp = $this->_realpath($dir . '/..') . '/.';
                            } else {
                                $temp = $dir . '/' . $shortname;
                            }
                            $this->_update_stat_cache($temp, (object) array('lstat' => $attributes));
                        }
                        // SFTPv6 has an optional boolean end-of-list field, but we'll ignore that, since the
                        // final SSH_FXP_STATUS packet should tell us that, already.
                    }
                    break;
                case NET_SFTP_STATUS:
                    if (strlen($response) < 4) {
                        return false;
                    }
                    extract(unpack('Nstatus', $this->_string_shift($response, 4)));
                    if ($status != NET_SFTP_STATUS_EOF) {
                        $this->_logError($response, $status);
                        return false;
                    }
                    break 2;
                default:
                    user_error('Expected SSH_FXP_NAME or SSH_FXP_STATUS');
                    return false;
            }
        }

        if (!$this->_close_handle($handle)) {
            return false;
        }

        if (count($this->sortOptions)) {
            uasort($contents, array(&$this, '_comparator'));
        }

        return $raw ? $contents : array_keys($contents);
    }

    /**
     * Compares two rawlist entries using parameters set by setListOrder()
     *
     * Intended for use with uasort()
     *
     * @param array $a
     * @param array $b
     * @return int
     * @access private
     */
    function _comparator($a, $b)
    {
        switch (true) {
            case $a['filename'] === '.' || $b['filename'] === '.':
                if ($a['filename'] === $b['filename']) {
                    return 0;
                }
                return $a['filename'] === '.' ? -1 : 1;
            case $a['filename'] === '..' || $b['filename'] === '..':
                if ($a['filename'] === $b['filename']) {
                    return 0;
                }
                return $a['filename'] === '..' ? -1 : 1;
            case isset($a['type']) && $a['type'] === NET_SFTP_TYPE_DIRECTORY:
                if (!isset($b['type'])) {
                    return 1;
                }
                if ($b['type'] !== $a['type']) {
                    return -1;
                }
                break;
            case isset($b['type']) && $b['type'] === NET_SFTP_TYPE_DIRECTORY:
                return 1;
        }
        foreach ($this->sortOptions as $sort => $order) {
            if (!isset($a[$sort]) || !isset($b[$sort])) {
                if (isset($a[$sort])) {
                    return -1;
                }
                if (isset($b[$sort])) {
                    return 1;
                }
                return 0;
            }
            switch ($sort) {
                case 'filename':
                    $result = strcasecmp($a['filename'], $b['filename']);
                    if ($result) {
                        return $order === SORT_DESC ? -$result : $result;
                    }
                    break;
                case 'permissions':
                case 'mode':
                    $a[$sort]&= 07777;
                    $b[$sort]&= 07777;
                default:
                    if ($a[$sort] === $b[$sort]) {
                        break;
                    }
                    return $order === SORT_ASC ? $a[$sort] - $b[$sort] : $b[$sort] - $a[$sort];
            }
        }
    }

    /**
     * Defines how nlist() and rawlist() will be sorted - if at all.
     *
     * If sorting is enabled directories and files will be sorted independently with
     * directories appearing before files in the resultant array that is returned.
     *
     * Any parameter returned by stat is a valid sort parameter for this function.
     * Filename comparisons are case insensitive.
     *
     * Examples:
     *
     * $sftp->setListOrder('filename', SORT_ASC);
     * $sftp->setListOrder('size', SORT_DESC, 'filename', SORT_ASC);
     * $sftp->setListOrder(true);
     *    Separates directories from files but doesn't do any sorting beyond that
     * $sftp->setListOrder();
     *    Don't do any sort of sorting
     *
     * @access public
     */
    function setListOrder()
    {
        $this->sortOptions = array();
        $args = func_get_args();
        if (empty($args)) {
            return;
        }
        $len = count($args) & 0x7FFFFFFE;
        for ($i = 0; $i < $len; $i+=2) {
            $this->sortOptions[$args[$i]] = $args[$i + 1];
        }
        if (!count($this->sortOptions)) {
            $this->sortOptions = array('bogus' => true);
        }
    }

    /**
     * Returns the file size, in bytes, or false, on failure
     *
     * Files larger than 4GB will show up as being exactly 4GB.
     *
     * @param string $filename
     * @return mixed
     * @access public
     */
    function size($filename)
    {
        if (!($this->bitmap & SSH2::MASK_LOGIN)) {
            return false;
        }

        $result = $this->stat($filename);
        if ($result === false) {
            return false;
        }
        return isset($result['size']) ? $result['size'] : -1;
    }

    /**
     * Save files / directories to cache
     *
     * @param string $path
     * @param mixed $value
     * @access private
     */
    function _update_stat_cache($path, $value)
    {
        if ($this->use_stat_cache === false) {
            return;
        }

        // preg_replace('#^/|/(?=/)|/$#', '', $dir) == str_replace('//', '/', trim($path, '/'))
        $dirs = explode('/', preg_replace('#^/|/(?=/)|/$#', '', $path));

        $temp = &$this->stat_cache;
        $max = count($dirs) - 1;
        foreach ($dirs as $i => $dir) {
            // if $temp is an object that means one of two things.
            //  1. a file was deleted and changed to a directory behind phpseclib's back
            //  2. it's a symlink. when lstat is done it's unclear what it's a symlink to
            if (is_object($temp)) {
                $temp = array();
            }
            if (!isset($temp[$dir])) {
                $temp[$dir] = array();
            }
            if ($i === $max) {
                if (is_object($temp[$dir])) {
                    if (!isset($value->stat) && isset($temp[$dir]->stat)) {
                        $value->stat = $temp[$dir]->stat;
                    }
                    if (!isset($value->lstat) && isset($temp[$dir]->lstat)) {
                        $value->lstat = $temp[$dir]->lstat;
                    }
                }
                $temp[$dir] = $value;
                break;
            }
            $temp = &$temp[$dir];
        }
    }

    /**
     * Remove files / directories from cache
     *
     * @param string $path
     * @return bool
     * @access private
     */
    function _remove_from_stat_cache($path)
    {
        $dirs = explode('/', preg_replace('#^/|/(?=/)|/$#', '', $path));

        $temp = &$this->stat_cache;
        $max = count($dirs) - 1;
        foreach ($dirs as $i => $dir) {
            if ($i === $max) {
                unset($temp[$dir]);
                return true;
            }
            if (!isset($temp[$dir])) {
                return false;
            }
            $temp = &$temp[$dir];
        }
    }

    /**
     * Checks cache for path
     *
     * Mainly used by file_exists
     *
     * @param string $dir
     * @return mixed
     * @access private
     */
    function _query_stat_cache($path)
    {
        $dirs = explode('/', preg_replace('#^/|/(?=/)|/$#', '', $path));

        $temp = &$this->stat_cache;
        foreach ($dirs as $dir) {
            if (!isset($temp[$dir])) {
                return null;
            }
            $temp = &$temp[$dir];
        }
        return $temp;
    }

    /**
     * Returns general information about a file.
     *
     * Returns an array on success and false otherwise.
     *
     * @param string $filename
     * @return mixed
     * @access public
     */
    function stat($filename)
    {
        if (!($this->bitmap & SSH2::MASK_LOGIN)) {
            return false;
        }

        $filename = $this->_realpath($filename);
        if ($filename === false) {
            return false;
        }

        if ($this->use_stat_cache) {
            $result = $this->_query_stat_cache($filename);
            if (is_array($result) && isset($result['.']) && isset($result['.']->stat)) {
                return $result['.']->stat;
            }
            if (is_object($result) && isset($result->stat)) {
                return $result->stat;
            }
        }

        $stat = $this->_stat($filename, NET_SFTP_STAT);
        if ($stat === false) {
            $this->_remove_from_stat_cache($filename);
            return false;
        }
        if (isset($stat['type'])) {
            if ($stat['type'] == NET_SFTP_TYPE_DIRECTORY) {
                $filename.= '/.';
            }
            $this->_update_stat_cache($filename, (object) array('stat' => $stat));
            return $stat;
        }

        $pwd = $this->pwd;
        $stat['type'] = $this->chdir($filename) ?
            NET_SFTP_TYPE_DIRECTORY :
            NET_SFTP_TYPE_REGULAR;
        $this->pwd = $pwd;

        if ($stat['type'] == NET_SFTP_TYPE_DIRECTORY) {
            $filename.= '/.';
        }
        $this->_update_stat_cache($filename, (object) array('stat' => $stat));

        return $stat;
    }

    /**
     * Returns general information about a file or symbolic link.
     *
     * Returns an array on success and false otherwise.
     *
     * @param string $filename
     * @return mixed
     * @access public
     */
    function lstat($filename)
    {
        if (!($this->bitmap & SSH2::MASK_LOGIN)) {
            return false;
        }

        $filename = $this->_realpath($filename);
        if ($filename === false) {
            return false;
        }

        if ($this->use_stat_cache) {
            $result = $this->_query_stat_cache($filename);
            if (is_array($result) && isset($result['.']) && isset($result['.']->lstat)) {
                return $result['.']->lstat;
            }
            if (is_object($result) && isset($result->lstat)) {
                return $result->lstat;
            }
        }

        $lstat = $this->_stat($filename, NET_SFTP_LSTAT);
        if ($lstat === false) {
            $this->_remove_from_stat_cache($filename);
            return false;
        }
        if (isset($lstat['type'])) {
            if ($lstat['type'] == NET_SFTP_TYPE_DIRECTORY) {
                $filename.= '/.';
            }
            $this->_update_stat_cache($filename, (object) array('lstat' => $lstat));
            return $lstat;
        }

        $stat = $this->_stat($filename, NET_SFTP_STAT);

        if ($lstat != $stat) {
            $lstat = array_merge($lstat, array('type' => NET_SFTP_TYPE_SYMLINK));
            $this->_update_stat_cache($filename, (object) array('lstat' => $lstat));
            return $stat;
        }

        $pwd = $this->pwd;
        $lstat['type'] = $this->chdir($filename) ?
            NET_SFTP_TYPE_DIRECTORY :
            NET_SFTP_TYPE_REGULAR;
        $this->pwd = $pwd;

        if ($lstat['type'] == NET_SFTP_TYPE_DIRECTORY) {
            $filename.= '/.';
        }
        $this->_update_stat_cache($filename, (object) array('lstat' => $lstat));

        return $lstat;
    }

    /**
     * Returns general information about a file or symbolic link
     *
     * Determines information without calling \phpseclib\Net\SFTP::_realpath().
     * The second parameter can be either NET_SFTP_STAT or NET_SFTP_LSTAT.
     *
     * @param string $filename
     * @param int $type
     * @return mixed
     * @access private
     */
    function _stat($filename, $type)
    {
        // SFTPv4+ adds an additional 32-bit integer field - flags - to the following:
        $packet = pack('Na*', strlen($filename), $filename);
        if (!$this->_send_sftp_packet($type, $packet)) {
            return false;
        }

        $response = $this->_get_sftp_packet();
        switch ($this->packet_type) {
            case NET_SFTP_ATTRS:
                return $this->_parseAttributes($response);
            case NET_SFTP_STATUS:
                $this->_logError($response);
                return false;
        }

        user_error('Expected SSH_FXP_ATTRS or SSH_FXP_STATUS');
        return false;
    }

    /**
     * Truncates a file to a given length
     *
     * @param string $filename
     * @param int $new_size
     * @return bool
     * @access public
     */
    function truncate($filename, $new_size)
    {
        $attr = pack('N3', NET_SFTP_ATTR_SIZE, $new_size / 4294967296, $new_size); // 4294967296 == 0x100000000 == 1<<32

        return $this->_setstat($filename, $attr, false);
    }

    /**
     * Sets access and modification time of file.
     *
     * If the file does not exist, it will be created.
     *
     * @param string $filename
     * @param int $time
     * @param int $atime
     * @return bool
     * @access public
     */
    function touch($filename, $time = null, $atime = null)
    {
        if (!($this->bitmap & SSH2::MASK_LOGIN)) {
            return false;
        }

        $filename = $this->_realpath($filename);
        if ($filename === false) {
            return false;
        }

        if (!isset($time)) {
            $time = time();
        }
        if (!isset($atime)) {
            $atime = $time;
        }

        $flags = NET_SFTP_OPEN_WRITE | NET_SFTP_OPEN_CREATE | NET_SFTP_OPEN_EXCL;
        $attr = pack('N3', NET_SFTP_ATTR_ACCESSTIME, $time, $atime);
        $packet = pack('Na*Na*', strlen($filename), $filename, $flags, $attr);
        if (!$this->_send_sftp_packet(NET_SFTP_OPEN, $packet)) {
            return false;
        }

        $response = $this->_get_sftp_packet();
        switch ($this->packet_type) {
            case NET_SFTP_HANDLE:
                return $this->_close_handle(substr($response, 4));
            case NET_SFTP_STATUS:
                $this->_logError($response);
                break;
            default:
                user_error('Expected SSH_FXP_HANDLE or SSH_FXP_STATUS');
                return false;
        }

        return $this->_setstat($filename, $attr, false);
    }

    /**
     * Changes file or directory owner
     *
     * Returns true on success or false on error.
     *
     * @param string $filename
     * @param int $uid
     * @param bool $recursive
     * @return bool
     * @access public
     */
    function chown($filename, $uid, $recursive = false)
    {
        // quoting from <http://www.kernel.org/doc/man-pages/online/pages/man2/chown.2.html>,
        // "if the owner or group is specified as -1, then that ID is not changed"
        $attr = pack('N3', NET_SFTP_ATTR_UIDGID, $uid, -1);

        return $this->_setstat($filename, $attr, $recursive);
    }

    /**
     * Changes file or directory group
     *
     * Returns true on success or false on error.
     *
     * @param string $filename
     * @param int $gid
     * @param bool $recursive
     * @return bool
     * @access public
     */
    function chgrp($filename, $gid, $recursive = false)
    {
        $attr = pack('N3', NET_SFTP_ATTR_UIDGID, -1, $gid);

        return $this->_setstat($filename, $attr, $recursive);
    }

    /**
     * Set permissions on a file.
     *
     * Returns the new file permissions on success or false on error.
     * If $recursive is true than this just returns true or false.
     *
     * @param int $mode
     * @param string $filename
     * @param bool $recursive
     * @return mixed
     * @access public
     */
    function chmod($mode, $filename, $recursive = false)
    {
        if (is_string($mode) && is_int($filename)) {
            $temp = $mode;
            $mode = $filename;
            $filename = $temp;
        }

        $attr = pack('N2', NET_SFTP_ATTR_PERMISSIONS, $mode & 07777);
        if (!$this->_setstat($filename, $attr, $recursive)) {
            return false;
        }
        if ($recursive) {
            return true;
        }

        $filename = $this->_realPath($filename);
        // rather than return what the permissions *should* be, we'll return what they actually are.  this will also
        // tell us if the file actually exists.
        // incidentally, SFTPv4+ adds an additional 32-bit integer field - flags - to the following:
        $packet = pack('Na*', strlen($filename), $filename);
        if (!$this->_send_sftp_packet(NET_SFTP_STAT, $packet)) {
            return false;
        }

        $response = $this->_get_sftp_packet();
        switch ($this->packet_type) {
            case NET_SFTP_ATTRS:
                $attrs = $this->_parseAttributes($response);
                return $attrs['permissions'];
            case NET_SFTP_STATUS:
                $this->_logError($response);
                return false;
        }

        user_error('Expected SSH_FXP_ATTRS or SSH_FXP_STATUS');
        return false;
    }

    /**
     * Sets information about a file
     *
     * @param string $filename
     * @param string $attr
     * @param bool $recursive
     * @return bool
     * @access private
     */
    function _setstat($filename, $attr, $recursive)
    {
        if (!($this->bitmap & SSH2::MASK_LOGIN)) {
            return false;
        }

        $filename = $this->_realpath($filename);
        if ($filename === false) {
            return false;
        }

        $this->_remove_from_stat_cache($filename);

        if ($recursive) {
            $i = 0;
            $result = $this->_setstat_recursive($filename, $attr, $i);
            $this->_read_put_responses($i);
            return $result;
        }

        // SFTPv4+ has an additional byte field - type - that would need to be sent, as well. setting it to
        // SSH_FILEXFER_TYPE_UNKNOWN might work. if not, we'd have to do an SSH_FXP_STAT before doing an SSH_FXP_SETSTAT.
        if (!$this->_send_sftp_packet(NET_SFTP_SETSTAT, pack('Na*a*', strlen($filename), $filename, $attr))) {
            return false;
        }

        /*
         "Because some systems must use separate system calls to set various attributes, it is possible that a failure
          response will be returned, but yet some of the attributes may be have been successfully modified.  If possible,
          servers SHOULD avoid this situation; however, clients MUST be aware that this is possible."

          -- http://tools.ietf.org/html/draft-ietf-secsh-filexfer-13#section-8.6
        */
        $response = $this->_get_sftp_packet();
        if ($this->packet_type != NET_SFTP_STATUS) {
            user_error('Expected SSH_FXP_STATUS');
            return false;
        }

        if (strlen($response) < 4) {
            return false;
        }
        extract(unpack('Nstatus', $this->_string_shift($response, 4)));
        if ($status != NET_SFTP_STATUS_OK) {
            $this->_logError($response, $status);
            return false;
        }

        return true;
    }

    /**
     * Recursively sets information on directories on the SFTP server
     *
     * Minimizes directory lookups and SSH_FXP_STATUS requests for speed.
     *
     * @param string $path
     * @param string $attr
     * @param int $i
     * @return bool
     * @access private
     */
    function _setstat_recursive($path, $attr, &$i)
    {
        if (!$this->_read_put_responses($i)) {
            return false;
        }
        $i = 0;
        $entries = $this->_list($path, true);

        if ($entries === false) {
            return $this->_setstat($path, $attr, false);
        }

        // normally $entries would have at least . and .. but it might not if the directories
        // permissions didn't allow reading
        if (empty($entries)) {
            return false;
        }

        unset($entries['.'], $entries['..']);
        foreach ($entries as $filename => $props) {
            if (!isset($props['type'])) {
                return false;
            }

            $temp = $path . '/' . $filename;
            if ($props['type'] == NET_SFTP_TYPE_DIRECTORY) {
                if (!$this->_setstat_recursive($temp, $attr, $i)) {
                    return false;
                }
            } else {
                if (!$this->_send_sftp_packet(NET_SFTP_SETSTAT, pack('Na*a*', strlen($temp), $temp, $attr))) {
                    return false;
                }

                $i++;

                if ($i >= NET_SFTP_QUEUE_SIZE) {
                    if (!$this->_read_put_responses($i)) {
                        return false;
                    }
                    $i = 0;
                }
            }
        }

        if (!$this->_send_sftp_packet(NET_SFTP_SETSTAT, pack('Na*a*', strlen($path), $path, $attr))) {
            return false;
        }

        $i++;

        if ($i >= NET_SFTP_QUEUE_SIZE) {
            if (!$this->_read_put_responses($i)) {
                return false;
            }
            $i = 0;
        }

        return true;
    }

    /**
     * Return the target of a symbolic link
     *
     * @param string $link
     * @return mixed
     * @access public
     */
    function readlink($link)
    {
        if (!($this->bitmap & SSH2::MASK_LOGIN)) {
            return false;
        }

        $link = $this->_realpath($link);

        if (!$this->_send_sftp_packet(NET_SFTP_READLINK, pack('Na*', strlen($link), $link))) {
            return false;
        }

        $response = $this->_get_sftp_packet();
        switch ($this->packet_type) {
            case NET_SFTP_NAME:
                break;
            case NET_SFTP_STATUS:
                $this->_logError($response);
                return false;
            default:
                user_error('Expected SSH_FXP_NAME or SSH_FXP_STATUS');
                return false;
        }

        if (strlen($response) < 4) {
            return false;
        }
        extract(unpack('Ncount', $this->_string_shift($response, 4)));
        // the file isn't a symlink
        if (!$count) {
            return false;
        }

        if (strlen($response) < 4) {
            return false;
        }
        extract(unpack('Nlength', $this->_string_shift($response, 4)));
        return $this->_string_shift($response, $length);
    }

    /**
     * Create a symlink
     *
     * symlink() creates a symbolic link to the existing target with the specified name link.
     *
     * @param string $target
     * @param string $link
     * @return bool
     * @access public
     */
    function symlink($target, $link)
    {
        if (!($this->bitmap & SSH2::MASK_LOGIN)) {
            return false;
        }

        //$target = $this->_realpath($target);
        $link = $this->_realpath($link);

        $packet = pack('Na*Na*', strlen($target), $target, strlen($link), $link);
        if (!$this->_send_sftp_packet(NET_SFTP_SYMLINK, $packet)) {
            return false;
        }

        $response = $this->_get_sftp_packet();
        if ($this->packet_type != NET_SFTP_STATUS) {
            user_error('Expected SSH_FXP_STATUS');
            return false;
        }

        if (strlen($response) < 4) {
            return false;
        }
        extract(unpack('Nstatus', $this->_string_shift($response, 4)));
        if ($status != NET_SFTP_STATUS_OK) {
            $this->_logError($response, $status);
            return false;
        }

        return true;
    }

    /**
     * Creates a directory.
     *
     * @param string $dir
     * @return bool
     * @access public
     */
    function mkdir($dir, $mode = -1, $recursive = false)
    {
        if (!($this->bitmap & SSH2::MASK_LOGIN)) {
            return false;
        }

        $dir = $this->_realpath($dir);
        // by not providing any permissions, hopefully the server will use the logged in users umask - their
        // default permissions.
        $attr = $mode == -1 ? "\0\0\0\0" : pack('N2', NET_SFTP_ATTR_PERMISSIONS, $mode & 07777);

        if ($recursive) {
            $dirs = explode('/', preg_replace('#/(?=/)|/$#', '', $dir));
            if (empty($dirs[0])) {
                array_shift($dirs);
                $dirs[0] = '/' . $dirs[0];
            }
            for ($i = 0; $i < count($dirs); $i++) {
                $temp = array_slice($dirs, 0, $i + 1);
                $temp = implode('/', $temp);
                $result = $this->_mkdir_helper($temp, $attr);
            }
            return $result;
        }

        return $this->_mkdir_helper($dir, $attr);
    }

    /**
     * Helper function for directory creation
     *
     * @param string $dir
     * @return bool
     * @access private
     */
    function _mkdir_helper($dir, $attr)
    {
        if (!$this->_send_sftp_packet(NET_SFTP_MKDIR, pack('Na*a*', strlen($dir), $dir, $attr))) {
            return false;
        }

        $response = $this->_get_sftp_packet();
        if ($this->packet_type != NET_SFTP_STATUS) {
            user_error('Expected SSH_FXP_STATUS');
            return false;
        }

        if (strlen($response) < 4) {
            return false;
        }
        extract(unpack('Nstatus', $this->_string_shift($response, 4)));
        if ($status != NET_SFTP_STATUS_OK) {
            $this->_logError($response, $status);
            return false;
        }

        return true;
    }

    /**
     * Removes a directory.
     *
     * @param string $dir
     * @return bool
     * @access public
     */
    function rmdir($dir)
    {
        if (!($this->bitmap & SSH2::MASK_LOGIN)) {
            return false;
        }

        $dir = $this->_realpath($dir);
        if ($dir === false) {
            return false;
        }

        if (!$this->_send_sftp_packet(NET_SFTP_RMDIR, pack('Na*', strlen($dir), $dir))) {
            return false;
        }

        $response = $this->_get_sftp_packet();
        if ($this->packet_type != NET_SFTP_STATUS) {
            user_error('Expected SSH_FXP_STATUS');
            return false;
        }

        if (strlen($response) < 4) {
            return false;
        }
        extract(unpack('Nstatus', $this->_string_shift($response, 4)));
        if ($status != NET_SFTP_STATUS_OK) {
            // presumably SSH_FX_NO_SUCH_FILE or SSH_FX_PERMISSION_DENIED?
            $this->_logError($response, $status);
            return false;
        }

        $this->_remove_from_stat_cache($dir);
        // the following will do a soft delete, which would be useful if you deleted a file
        // and then tried to do a stat on the deleted file. the above, in contrast, does
        // a hard delete
        //$this->_update_stat_cache($dir, false);

        return true;
    }

    /**
     * Uploads a file to the SFTP server.
     *
     * By default, \phpseclib\Net\SFTP::put() does not read from the local filesystem.  $data is dumped directly into $remote_file.
     * So, for example, if you set $data to 'filename.ext' and then do \phpseclib\Net\SFTP::get(), you will get a file, twelve bytes
     * long, containing 'filename.ext' as its contents.
     *
     * Setting $mode to self::SOURCE_LOCAL_FILE will change the above behavior.  With self::SOURCE_LOCAL_FILE, $remote_file will
     * contain as many bytes as filename.ext does on your local filesystem.  If your filename.ext is 1MB then that is how
     * large $remote_file will be, as well.
     *
     * Setting $mode to self::SOURCE_CALLBACK will use $data as callback function, which gets only one parameter -- number of bytes to return, and returns a string if there is some data or null if there is no more data
     *
     * If $data is a resource then it'll be used as a resource instead.
     *
     * Currently, only binary mode is supported.  As such, if the line endings need to be adjusted, you will need to take
     * care of that, yourself.
     *
     * $mode can take an additional two parameters - self::RESUME and self::RESUME_START. These are bitwise AND'd with
     * $mode. So if you want to resume upload of a 300mb file on the local file system you'd set $mode to the following:
     *
     * self::SOURCE_LOCAL_FILE | self::RESUME
     *
     * If you wanted to simply append the full contents of a local file to the full contents of a remote file you'd replace
     * self::RESUME with self::RESUME_START.
     *
     * If $mode & (self::RESUME | self::RESUME_START) then self::RESUME_START will be assumed.
     *
     * $start and $local_start give you more fine grained control over this process and take precident over self::RESUME
     * when they're non-negative. ie. $start could let you write at the end of a file (like self::RESUME) or in the middle
     * of one. $local_start could let you start your reading from the end of a file (like self::RESUME_START) or in the
     * middle of one.
     *
     * Setting $local_start to > 0 or $mode | self::RESUME_START doesn't do anything unless $mode | self::SOURCE_LOCAL_FILE.
     *
     * @param string $remote_file
     * @param string|resource $data
     * @param int $mode
     * @param int $start
     * @param int $local_start
     * @param callable|null $progressCallback
     * @return bool
     * @access public
     * @internal ASCII mode for SFTPv4/5/6 can be supported by adding a new function - \phpseclib\Net\SFTP::setMode().
     */
    function put($remote_file, $data, $mode = self::SOURCE_STRING, $start = -1, $local_start = -1, $progressCallback = null)
    {
        if (!($this->bitmap & SSH2::MASK_LOGIN)) {
            return false;
        }

        $remote_file = $this->_realpath($remote_file);
        if ($remote_file === false) {
            return false;
        }

        $this->_remove_from_stat_cache($remote_file);

        $flags = NET_SFTP_OPEN_WRITE | NET_SFTP_OPEN_CREATE;
        // according to the SFTP specs, NET_SFTP_OPEN_APPEND should "force all writes to append data at the end of the file."
        // in practice, it doesn't seem to do that.
        //$flags|= ($mode & self::RESUME) ? NET_SFTP_OPEN_APPEND : NET_SFTP_OPEN_TRUNCATE;

        if ($start >= 0) {
            $offset = $start;
        } elseif ($mode & self::RESUME) {
            // if NET_SFTP_OPEN_APPEND worked as it should _size() wouldn't need to be called
            $size = $this->size($remote_file);
            $offset = $size !== false ? $size : 0;
        } else {
            $offset = 0;
            $flags|= NET_SFTP_OPEN_TRUNCATE;
        }

        $packet = pack('Na*N2', strlen($remote_file), $remote_file, $flags, 0);
        if (!$this->_send_sftp_packet(NET_SFTP_OPEN, $packet)) {
            return false;
        }

        $response = $this->_get_sftp_packet();
        switch ($this->packet_type) {
            case NET_SFTP_HANDLE:
                $handle = substr($response, 4);
                break;
            case NET_SFTP_STATUS:
                $this->_logError($response);
                return false;
            default:
                user_error('Expected SSH_FXP_HANDLE or SSH_FXP_STATUS');
                return false;
        }

        // http://tools.ietf.org/html/draft-ietf-secsh-filexfer-13#section-8.2.3
        $dataCallback = false;
        switch (true) {
            case $mode & self::SOURCE_CALLBACK:
                if (!is_callable($data)) {
                    user_error("\$data should be is_callable() if you specify SOURCE_CALLBACK flag");
                }
                $dataCallback = $data;
                // do nothing
                break;
            case is_resource($data):
<<<<<<< HEAD
                $mode = $mode & ~self::SOURCE_LOCAL_FILE;
                $fp = $data;
=======
                $mode = $mode & ~NET_SFTP_LOCAL_FILE;
                $info = stream_get_meta_data($data);
                if ($info['wrapper_type'] == 'PHP' && $info['stream_type'] == 'Input') {
                    $fp = fopen('php://memory', 'w+');
                    stream_copy_to_stream($data, $fp);
                    rewind($fp);
                } else {
                    $fp = $data;
                }
>>>>>>> 35a1102c
                break;
            case $mode & self::SOURCE_LOCAL_FILE:
                if (!is_file($data)) {
                    user_error("$data is not a valid file");
                    return false;
                }
                $fp = @fopen($data, 'rb');
                if (!$fp) {
                    return false;
                }
        }

        if (isset($fp)) {
            $stat = fstat($fp);
            $size = $stat['size'];

            if ($local_start >= 0) {
                fseek($fp, $local_start);
                $size-= $local_start;
            }
        } elseif ($dataCallback) {
            $size = 0;
        } else {
            $size = strlen($data);
        }

        $sent = 0;
        $size = $size < 0 ? ($size & 0x7FFFFFFF) + 0x80000000 : $size;

        $sftp_packet_size = 4096; // PuTTY uses 4096
        // make the SFTP packet be exactly 4096 bytes by including the bytes in the NET_SFTP_WRITE packets "header"
        $sftp_packet_size-= strlen($handle) + 25;
        $i = 0;
        while ($dataCallback || ($size === 0 || $sent < $size)) {
            if ($dataCallback) {
                $temp = call_user_func($dataCallback, $sftp_packet_size);
                if (is_null($temp)) {
                    break;
                }
            } else {
                $temp = isset($fp) ? fread($fp, $sftp_packet_size) : substr($data, $sent, $sftp_packet_size);
                if ($temp === false || $temp === '') {
                    break;
                }
            }

            $subtemp = $offset + $sent;
            $packet = pack('Na*N3a*', strlen($handle), $handle, $subtemp / 4294967296, $subtemp, strlen($temp), $temp);
            if (!$this->_send_sftp_packet(NET_SFTP_WRITE, $packet)) {
                if ($mode & self::SOURCE_LOCAL_FILE) {
                    fclose($fp);
                }
                return false;
            }
            $sent+= strlen($temp);
            if (is_callable($progressCallback)) {
                call_user_func($progressCallback, $sent);
            }

            $i++;

            if ($i == NET_SFTP_QUEUE_SIZE) {
                if (!$this->_read_put_responses($i)) {
                    $i = 0;
                    break;
                }
                $i = 0;
            }
        }

        if (!$this->_read_put_responses($i)) {
            if ($mode & self::SOURCE_LOCAL_FILE) {
                fclose($fp);
            }
            $this->_close_handle($handle);
            return false;
        }

        if ($mode & self::SOURCE_LOCAL_FILE) {
            fclose($fp);
        }

        return $this->_close_handle($handle);
    }

    /**
     * Reads multiple successive SSH_FXP_WRITE responses
     *
     * Sending an SSH_FXP_WRITE packet and immediately reading its response isn't as efficient as blindly sending out $i
     * SSH_FXP_WRITEs, in succession, and then reading $i responses.
     *
     * @param int $i
     * @return bool
     * @access private
     */
    function _read_put_responses($i)
    {
        while ($i--) {
            $response = $this->_get_sftp_packet();
            if ($this->packet_type != NET_SFTP_STATUS) {
                user_error('Expected SSH_FXP_STATUS');
                return false;
            }

            if (strlen($response) < 4) {
                return false;
            }
            extract(unpack('Nstatus', $this->_string_shift($response, 4)));
            if ($status != NET_SFTP_STATUS_OK) {
                $this->_logError($response, $status);
                break;
            }
        }

        return $i < 0;
    }

    /**
     * Close handle
     *
     * @param string $handle
     * @return bool
     * @access private
     */
    function _close_handle($handle)
    {
        if (!$this->_send_sftp_packet(NET_SFTP_CLOSE, pack('Na*', strlen($handle), $handle))) {
            return false;
        }

        // "The client MUST release all resources associated with the handle regardless of the status."
        //  -- http://tools.ietf.org/html/draft-ietf-secsh-filexfer-13#section-8.1.3
        $response = $this->_get_sftp_packet();
        if ($this->packet_type != NET_SFTP_STATUS) {
            user_error('Expected SSH_FXP_STATUS');
            return false;
        }

        if (strlen($response) < 4) {
            return false;
        }
        extract(unpack('Nstatus', $this->_string_shift($response, 4)));
        if ($status != NET_SFTP_STATUS_OK) {
            $this->_logError($response, $status);
            return false;
        }

        return true;
    }

    /**
     * Downloads a file from the SFTP server.
     *
     * Returns a string containing the contents of $remote_file if $local_file is left undefined or a boolean false if
     * the operation was unsuccessful.  If $local_file is defined, returns true or false depending on the success of the
     * operation.
     *
     * $offset and $length can be used to download files in chunks.
     *
     * @param string $remote_file
     * @param string $local_file
     * @param int $offset
     * @param int $length
     * @return mixed
     * @access public
     */
    function get($remote_file, $local_file = false, $offset = 0, $length = -1)
    {
        if (!($this->bitmap & SSH2::MASK_LOGIN)) {
            return false;
        }

        $remote_file = $this->_realpath($remote_file);
        if ($remote_file === false) {
            return false;
        }

        $packet = pack('Na*N2', strlen($remote_file), $remote_file, NET_SFTP_OPEN_READ, 0);
        if (!$this->_send_sftp_packet(NET_SFTP_OPEN, $packet)) {
            return false;
        }

        $response = $this->_get_sftp_packet();
        switch ($this->packet_type) {
            case NET_SFTP_HANDLE:
                $handle = substr($response, 4);
                break;
            case NET_SFTP_STATUS: // presumably SSH_FX_NO_SUCH_FILE or SSH_FX_PERMISSION_DENIED
                $this->_logError($response);
                return false;
            default:
                user_error('Expected SSH_FXP_HANDLE or SSH_FXP_STATUS');
                return false;
        }

        if (is_resource($local_file)) {
            $fp = $local_file;
            $stat = fstat($fp);
            $res_offset = $stat['size'];
        } else {
            $res_offset = 0;
            if ($local_file !== false) {
                $fp = fopen($local_file, 'wb');
                if (!$fp) {
                    return false;
                }
            } else {
                $content = '';
            }
        }

        $fclose_check = $local_file !== false && !is_resource($local_file);

        $start = $offset;
        $read = 0;
        while (true) {
            $i = 0;

            while ($i < NET_SFTP_QUEUE_SIZE && ($length < 0 || $read < $length)) {
                $tempoffset = $start + $read;

                $packet_size = $length > 0 ? min($this->max_sftp_packet, $length - $read) : $this->max_sftp_packet;

                $packet = pack('Na*N3', strlen($handle), $handle, $tempoffset / 4294967296, $tempoffset, $packet_size);
                if (!$this->_send_sftp_packet(NET_SFTP_READ, $packet)) {
                    if ($fclose_check) {
                        fclose($fp);
                    }
                    return false;
                }
                $packet = null;
                $read+= $packet_size;
                $i++;
            }

            if (!$i) {
                break;
            }

            $clear_responses = false;
            while ($i > 0) {
                $i--;

                if ($clear_responses) {
                    $this->_get_sftp_packet();
                    continue;
                } else {
                    $response = $this->_get_sftp_packet();
                }

                switch ($this->packet_type) {
                    case NET_SFTP_DATA:
                        $temp = substr($response, 4);
                        $offset+= strlen($temp);
                        if ($local_file === false) {
                            $content.= $temp;
                        } else {
                            fputs($fp, $temp);
                        }
                        $temp = null;
                        break;
                    case NET_SFTP_STATUS:
                        // could, in theory, return false if !strlen($content) but we'll hold off for the time being
                        $this->_logError($response);
                        $clear_responses = true; // don't break out of the loop yet, so we can read the remaining responses
                        break;
                    default:
                        if ($fclose_check) {
                            fclose($fp);
                        }
                        user_error('Expected SSH_FX_DATA or SSH_FXP_STATUS');
                }
                $response = null;
            }

            if ($clear_responses) {
                break;
            }
        }

        if ($length > 0 && $length <= $offset - $start) {
            if ($local_file === false) {
                $content = substr($content, 0, $length);
            } else {
                ftruncate($fp, $length + $res_offset);
            }
        }

        if ($fclose_check) {
            fclose($fp);
        }

        if (!$this->_close_handle($handle)) {
            return false;
        }

        // if $content isn't set that means a file was written to
        return isset($content) ? $content : true;
    }

    /**
     * Deletes a file on the SFTP server.
     *
     * @param string $path
     * @param bool $recursive
     * @return bool
     * @access public
     */
    function delete($path, $recursive = true)
    {
        if (!($this->bitmap & SSH2::MASK_LOGIN)) {
            return false;
        }

        if (is_object($path)) {
            // It's an object. Cast it as string before we check anything else.
            $path = (string) $path;
        }

        if (!is_string($path) || $path == '') {
            return false;
        }

        $path = $this->_realpath($path);
        if ($path === false) {
            return false;
        }

        // http://tools.ietf.org/html/draft-ietf-secsh-filexfer-13#section-8.3
        if (!$this->_send_sftp_packet(NET_SFTP_REMOVE, pack('Na*', strlen($path), $path))) {
            return false;
        }

        $response = $this->_get_sftp_packet();
        if ($this->packet_type != NET_SFTP_STATUS) {
            user_error('Expected SSH_FXP_STATUS');
            return false;
        }

        // if $status isn't SSH_FX_OK it's probably SSH_FX_NO_SUCH_FILE or SSH_FX_PERMISSION_DENIED
        if (strlen($response) < 4) {
            return false;
        }
        extract(unpack('Nstatus', $this->_string_shift($response, 4)));
        if ($status != NET_SFTP_STATUS_OK) {
            $this->_logError($response, $status);
            if (!$recursive) {
                return false;
            }
            $i = 0;
            $result = $this->_delete_recursive($path, $i);
            $this->_read_put_responses($i);
            return $result;
        }

        $this->_remove_from_stat_cache($path);

        return true;
    }

    /**
     * Recursively deletes directories on the SFTP server
     *
     * Minimizes directory lookups and SSH_FXP_STATUS requests for speed.
     *
     * @param string $path
     * @param int $i
     * @return bool
     * @access private
     */
    function _delete_recursive($path, &$i)
    {
        if (!$this->_read_put_responses($i)) {
            return false;
        }
        $i = 0;
        $entries = $this->_list($path, true);

        // normally $entries would have at least . and .. but it might not if the directories
        // permissions didn't allow reading
        if (empty($entries)) {
            return false;
        }

        unset($entries['.'], $entries['..']);
        foreach ($entries as $filename => $props) {
            if (!isset($props['type'])) {
                return false;
            }

            $temp = $path . '/' . $filename;
            if ($props['type'] == NET_SFTP_TYPE_DIRECTORY) {
                if (!$this->_delete_recursive($temp, $i)) {
                    return false;
                }
            } else {
                if (!$this->_send_sftp_packet(NET_SFTP_REMOVE, pack('Na*', strlen($temp), $temp))) {
                    return false;
                }
                $this->_remove_from_stat_cache($temp);

                $i++;

                if ($i >= NET_SFTP_QUEUE_SIZE) {
                    if (!$this->_read_put_responses($i)) {
                        return false;
                    }
                    $i = 0;
                }
            }
        }

        if (!$this->_send_sftp_packet(NET_SFTP_RMDIR, pack('Na*', strlen($path), $path))) {
            return false;
        }
        $this->_remove_from_stat_cache($path);

        $i++;

        if ($i >= NET_SFTP_QUEUE_SIZE) {
            if (!$this->_read_put_responses($i)) {
                return false;
            }
            $i = 0;
        }

        return true;
    }

    /**
     * Checks whether a file or directory exists
     *
     * @param string $path
     * @return bool
     * @access public
     */
    function file_exists($path)
    {
        if ($this->use_stat_cache) {
            $path = $this->_realpath($path);

            $result = $this->_query_stat_cache($path);

            if (isset($result)) {
                // return true if $result is an array or if it's an stdClass object
                return $result !== false;
            }
        }

        return $this->stat($path) !== false;
    }

    /**
     * Tells whether the filename is a directory
     *
     * @param string $path
     * @return bool
     * @access public
     */
    function is_dir($path)
    {
        $result = $this->_get_stat_cache_prop($path, 'type');
        if ($result === false) {
            return false;
        }
        return $result === NET_SFTP_TYPE_DIRECTORY;
    }

    /**
     * Tells whether the filename is a regular file
     *
     * @param string $path
     * @return bool
     * @access public
     */
    function is_file($path)
    {
        $result = $this->_get_stat_cache_prop($path, 'type');
        if ($result === false) {
            return false;
        }
        return $result === NET_SFTP_TYPE_REGULAR;
    }

    /**
     * Tells whether the filename is a symbolic link
     *
     * @param string $path
     * @return bool
     * @access public
     */
    function is_link($path)
    {
        $result = $this->_get_lstat_cache_prop($path, 'type');
        if ($result === false) {
            return false;
        }
        return $result === NET_SFTP_TYPE_SYMLINK;
    }

    /**
     * Tells whether a file exists and is readable
     *
     * @param string $path
     * @return bool
     * @access public
     */
    function is_readable($path)
    {
        $path = $this->_realpath($path);

        $packet = pack('Na*N2', strlen($path), $path, NET_SFTP_OPEN_READ, 0);
        if (!$this->_send_sftp_packet(NET_SFTP_OPEN, $packet)) {
            return false;
        }

        $response = $this->_get_sftp_packet();
        switch ($this->packet_type) {
            case NET_SFTP_HANDLE:
                return true;
            case NET_SFTP_STATUS: // presumably SSH_FX_NO_SUCH_FILE or SSH_FX_PERMISSION_DENIED
                return false;
            default:
                user_error('Expected SSH_FXP_HANDLE or SSH_FXP_STATUS');
                return false;
        }
    }

    /**
     * Tells whether the filename is writable
     *
     * @param string $path
     * @return bool
     * @access public
     */
    function is_writable($path)
    {
        $path = $this->_realpath($path);

        $packet = pack('Na*N2', strlen($path), $path, NET_SFTP_OPEN_WRITE, 0);
        if (!$this->_send_sftp_packet(NET_SFTP_OPEN, $packet)) {
            return false;
        }

        $response = $this->_get_sftp_packet();
        switch ($this->packet_type) {
            case NET_SFTP_HANDLE:
                return true;
            case NET_SFTP_STATUS: // presumably SSH_FX_NO_SUCH_FILE or SSH_FX_PERMISSION_DENIED
                return false;
            default:
                user_error('Expected SSH_FXP_HANDLE or SSH_FXP_STATUS');
                return false;
        }
    }

    /**
     * Tells whether the filename is writeable
     *
     * Alias of is_writable
     *
     * @param string $path
     * @return bool
     * @access public
     */
    function is_writeable($path)
    {
        return $this->is_writable($path);
    }

    /**
     * Gets last access time of file
     *
     * @param string $path
     * @return mixed
     * @access public
     */
    function fileatime($path)
    {
        return $this->_get_stat_cache_prop($path, 'atime');
    }

    /**
     * Gets file modification time
     *
     * @param string $path
     * @return mixed
     * @access public
     */
    function filemtime($path)
    {
        return $this->_get_stat_cache_prop($path, 'mtime');
    }

    /**
     * Gets file permissions
     *
     * @param string $path
     * @return mixed
     * @access public
     */
    function fileperms($path)
    {
        return $this->_get_stat_cache_prop($path, 'permissions');
    }

    /**
     * Gets file owner
     *
     * @param string $path
     * @return mixed
     * @access public
     */
    function fileowner($path)
    {
        return $this->_get_stat_cache_prop($path, 'uid');
    }

    /**
     * Gets file group
     *
     * @param string $path
     * @return mixed
     * @access public
     */
    function filegroup($path)
    {
        return $this->_get_stat_cache_prop($path, 'gid');
    }

    /**
     * Gets file size
     *
     * @param string $path
     * @return mixed
     * @access public
     */
    function filesize($path)
    {
        return $this->_get_stat_cache_prop($path, 'size');
    }

    /**
     * Gets file type
     *
     * @param string $path
     * @return mixed
     * @access public
     */
    function filetype($path)
    {
        $type = $this->_get_stat_cache_prop($path, 'type');
        if ($type === false) {
            return false;
        }

        switch ($type) {
            case NET_SFTP_TYPE_BLOCK_DEVICE:
                return 'block';
            case NET_SFTP_TYPE_CHAR_DEVICE:
                return 'char';
            case NET_SFTP_TYPE_DIRECTORY:
                return 'dir';
            case NET_SFTP_TYPE_FIFO:
                return 'fifo';
            case NET_SFTP_TYPE_REGULAR:
                return 'file';
            case NET_SFTP_TYPE_SYMLINK:
                return 'link';
            default:
                return false;
        }
    }

    /**
     * Return a stat properity
     *
     * Uses cache if appropriate.
     *
     * @param string $path
     * @param string $prop
     * @return mixed
     * @access private
     */
    function _get_stat_cache_prop($path, $prop)
    {
        return $this->_get_xstat_cache_prop($path, $prop, 'stat');
    }

    /**
     * Return an lstat properity
     *
     * Uses cache if appropriate.
     *
     * @param string $path
     * @param string $prop
     * @return mixed
     * @access private
     */
    function _get_lstat_cache_prop($path, $prop)
    {
        return $this->_get_xstat_cache_prop($path, $prop, 'lstat');
    }

    /**
     * Return a stat or lstat properity
     *
     * Uses cache if appropriate.
     *
     * @param string $path
     * @param string $prop
     * @return mixed
     * @access private
     */
    function _get_xstat_cache_prop($path, $prop, $type)
    {
        if ($this->use_stat_cache) {
            $path = $this->_realpath($path);

            $result = $this->_query_stat_cache($path);

            if (is_object($result) && isset($result->$type)) {
                return $result->{$type}[$prop];
            }
        }

        $result = $this->$type($path);

        if ($result === false || !isset($result[$prop])) {
            return false;
        }

        return $result[$prop];
    }

    /**
     * Renames a file or a directory on the SFTP server
     *
     * @param string $oldname
     * @param string $newname
     * @return bool
     * @access public
     */
    function rename($oldname, $newname)
    {
        if (!($this->bitmap & SSH2::MASK_LOGIN)) {
            return false;
        }

        $oldname = $this->_realpath($oldname);
        $newname = $this->_realpath($newname);
        if ($oldname === false || $newname === false) {
            return false;
        }

        // http://tools.ietf.org/html/draft-ietf-secsh-filexfer-13#section-8.3
        $packet = pack('Na*Na*', strlen($oldname), $oldname, strlen($newname), $newname);
        if (!$this->_send_sftp_packet(NET_SFTP_RENAME, $packet)) {
            return false;
        }

        $response = $this->_get_sftp_packet();
        if ($this->packet_type != NET_SFTP_STATUS) {
            user_error('Expected SSH_FXP_STATUS');
            return false;
        }

        // if $status isn't SSH_FX_OK it's probably SSH_FX_NO_SUCH_FILE or SSH_FX_PERMISSION_DENIED
        if (strlen($response) < 4) {
            return false;
        }
        extract(unpack('Nstatus', $this->_string_shift($response, 4)));
        if ($status != NET_SFTP_STATUS_OK) {
            $this->_logError($response, $status);
            return false;
        }

        // don't move the stat cache entry over since this operation could very well change the
        // atime and mtime attributes
        //$this->_update_stat_cache($newname, $this->_query_stat_cache($oldname));
        $this->_remove_from_stat_cache($oldname);
        $this->_remove_from_stat_cache($newname);

        return true;
    }

    /**
     * Parse Attributes
     *
     * See '7.  File Attributes' of draft-ietf-secsh-filexfer-13 for more info.
     *
     * @param string $response
     * @return array
     * @access private
     */
    function _parseAttributes(&$response)
    {
        $attr = array();
        if (strlen($response) < 4) {
            user_error('Malformed file attributes');
            return array();
        }
        extract(unpack('Nflags', $this->_string_shift($response, 4)));
        // SFTPv4+ have a type field (a byte) that follows the above flag field
        foreach ($this->attributes as $key => $value) {
            switch ($flags & $key) {
                case NET_SFTP_ATTR_SIZE: // 0x00000001
                    // The size attribute is defined as an unsigned 64-bit integer.
                    // The following will use floats on 32-bit platforms, if necessary.
                    // As can be seen in the BigInteger class, floats are generally
                    // IEEE 754 binary64 "double precision" on such platforms and
                    // as such can represent integers of at least 2^50 without loss
                    // of precision. Interpreted in filesize, 2^50 bytes = 1024 TiB.
                    $attr['size'] = hexdec(bin2hex($this->_string_shift($response, 8)));
                    break;
                case NET_SFTP_ATTR_UIDGID: // 0x00000002 (SFTPv3 only)
                    if (strlen($response) < 8) {
                        user_error('Malformed file attributes');
                        return $attr;
                    }
                    $attr+= unpack('Nuid/Ngid', $this->_string_shift($response, 8));
                    break;
                case NET_SFTP_ATTR_PERMISSIONS: // 0x00000004
                    if (strlen($response) < 4) {
                        user_error('Malformed file attributes');
                        return $attr;
                    }
                    $attr+= unpack('Npermissions', $this->_string_shift($response, 4));
                    // mode == permissions; permissions was the original array key and is retained for bc purposes.
                    // mode was added because that's the more industry standard terminology
                    $attr+= array('mode' => $attr['permissions']);
                    $fileType = $this->_parseMode($attr['permissions']);
                    if ($fileType !== false) {
                        $attr+= array('type' => $fileType);
                    }
                    break;
                case NET_SFTP_ATTR_ACCESSTIME: // 0x00000008
                    if (strlen($response) < 8) {
                        user_error('Malformed file attributes');
                        return $attr;
                    }
                    $attr+= unpack('Natime/Nmtime', $this->_string_shift($response, 8));
                    break;
                case NET_SFTP_ATTR_EXTENDED: // 0x80000000
                    if (strlen($response) < 4) {
                        user_error('Malformed file attributes');
                        return $attr;
                    }
                    extract(unpack('Ncount', $this->_string_shift($response, 4)));
                    for ($i = 0; $i < $count; $i++) {
                        if (strlen($response) < 4) {
                            user_error('Malformed file attributes');
                            return $attr;
                        }
                        extract(unpack('Nlength', $this->_string_shift($response, 4)));
                        $key = $this->_string_shift($response, $length);
                        if (strlen($response) < 4) {
                            user_error('Malformed file attributes');
                            return $attr;
                        }
                        extract(unpack('Nlength', $this->_string_shift($response, 4)));
                        $attr[$key] = $this->_string_shift($response, $length);
                    }
            }
        }
        return $attr;
    }

    /**
     * Attempt to identify the file type
     *
     * Quoting the SFTP RFC, "Implementations MUST NOT send bits that are not defined" but they seem to anyway
     *
     * @param int $mode
     * @return int
     * @access private
     */
    function _parseMode($mode)
    {
        // values come from http://lxr.free-electrons.com/source/include/uapi/linux/stat.h#L12
        // see, also, http://linux.die.net/man/2/stat
        switch ($mode & 0170000) {// ie. 1111 0000 0000 0000
            case 0000000: // no file type specified - figure out the file type using alternative means
                return false;
            case 0040000:
                return NET_SFTP_TYPE_DIRECTORY;
            case 0100000:
                return NET_SFTP_TYPE_REGULAR;
            case 0120000:
                return NET_SFTP_TYPE_SYMLINK;
            // new types introduced in SFTPv5+
            // http://tools.ietf.org/html/draft-ietf-secsh-filexfer-05#section-5.2
            case 0010000: // named pipe (fifo)
                return NET_SFTP_TYPE_FIFO;
            case 0020000: // character special
                return NET_SFTP_TYPE_CHAR_DEVICE;
            case 0060000: // block special
                return NET_SFTP_TYPE_BLOCK_DEVICE;
            case 0140000: // socket
                return NET_SFTP_TYPE_SOCKET;
            case 0160000: // whiteout
                // "SPECIAL should be used for files that are of
                //  a known type which cannot be expressed in the protocol"
                return NET_SFTP_TYPE_SPECIAL;
            default:
                return NET_SFTP_TYPE_UNKNOWN;
        }
    }

    /**
     * Parse Longname
     *
     * SFTPv3 doesn't provide any easy way of identifying a file type.  You could try to open
     * a file as a directory and see if an error is returned or you could try to parse the
     * SFTPv3-specific longname field of the SSH_FXP_NAME packet.  That's what this function does.
     * The result is returned using the
     * {@link http://tools.ietf.org/html/draft-ietf-secsh-filexfer-04#section-5.2 SFTPv4 type constants}.
     *
     * If the longname is in an unrecognized format bool(false) is returned.
     *
     * @param string $longname
     * @return mixed
     * @access private
     */
    function _parseLongname($longname)
    {
        // http://en.wikipedia.org/wiki/Unix_file_types
        // http://en.wikipedia.org/wiki/Filesystem_permissions#Notation_of_traditional_Unix_permissions
        if (preg_match('#^[^/]([r-][w-][xstST-]){3}#', $longname)) {
            switch ($longname[0]) {
                case '-':
                    return NET_SFTP_TYPE_REGULAR;
                case 'd':
                    return NET_SFTP_TYPE_DIRECTORY;
                case 'l':
                    return NET_SFTP_TYPE_SYMLINK;
                default:
                    return NET_SFTP_TYPE_SPECIAL;
            }
        }

        return false;
    }

    /**
     * Sends SFTP Packets
     *
     * See '6. General Packet Format' of draft-ietf-secsh-filexfer-13 for more info.
     *
     * @param int $type
     * @param string $data
     * @see self::_get_sftp_packet()
     * @see self::_send_channel_packet()
     * @return bool
     * @access private
     */
    function _send_sftp_packet($type, $data)
    {
        $packet = $this->request_id !== false ?
            pack('NCNa*', strlen($data) + 5, $type, $this->request_id, $data) :
            pack('NCa*',  strlen($data) + 1, $type, $data);

        $start = strtok(microtime(), ' ') + strtok(''); // http://php.net/microtime#61838
        $result = $this->_send_channel_packet(self::CHANNEL, $packet);
        $stop = strtok(microtime(), ' ') + strtok('');

        if (defined('NET_SFTP_LOGGING')) {
            $packet_type = '-> ' . $this->packet_types[$type] .
                           ' (' . round($stop - $start, 4) . 's)';
            if (NET_SFTP_LOGGING == self::LOG_REALTIME) {
                echo "<pre>\r\n" . $this->_format_log(array($data), array($packet_type)) . "\r\n</pre>\r\n";
                flush();
                ob_flush();
            } else {
                $this->packet_type_log[] = $packet_type;
                if (NET_SFTP_LOGGING == self::LOG_COMPLEX) {
                    $this->packet_log[] = $data;
                }
            }
        }

        return $result;
    }

    /**
     * Receives SFTP Packets
     *
     * See '6. General Packet Format' of draft-ietf-secsh-filexfer-13 for more info.
     *
     * Incidentally, the number of SSH_MSG_CHANNEL_DATA messages has no bearing on the number of SFTP packets present.
     * There can be one SSH_MSG_CHANNEL_DATA messages containing two SFTP packets or there can be two SSH_MSG_CHANNEL_DATA
     * messages containing one SFTP packet.
     *
     * @see self::_send_sftp_packet()
     * @return string
     * @access private
     */
    function _get_sftp_packet()
    {
        $this->curTimeout = false;

        $start = strtok(microtime(), ' ') + strtok(''); // http://php.net/microtime#61838

        // SFTP packet length
        while (strlen($this->packet_buffer) < 4) {
            $temp = $this->_get_channel_packet(self::CHANNEL);
            if (is_bool($temp)) {
                $this->packet_type = false;
                $this->packet_buffer = '';
                return false;
            }
            $this->packet_buffer.= $temp;
        }
        if (strlen($this->packet_buffer) < 4) {
            return false;
        }
        extract(unpack('Nlength', $this->_string_shift($this->packet_buffer, 4)));
        $tempLength = $length;
        $tempLength-= strlen($this->packet_buffer);

        // SFTP packet type and data payload
        while ($tempLength > 0) {
            $temp = $this->_get_channel_packet(self::CHANNEL);
            if (is_bool($temp)) {
                $this->packet_type = false;
                $this->packet_buffer = '';
                return false;
            }
            $this->packet_buffer.= $temp;
            $tempLength-= strlen($temp);
        }

        $stop = strtok(microtime(), ' ') + strtok('');

        $this->packet_type = ord($this->_string_shift($this->packet_buffer));

        if ($this->request_id !== false) {
            $this->_string_shift($this->packet_buffer, 4); // remove the request id
            $length-= 5; // account for the request id and the packet type
        } else {
            $length-= 1; // account for the packet type
        }

        $packet = $this->_string_shift($this->packet_buffer, $length);

        if (defined('NET_SFTP_LOGGING')) {
            $packet_type = '<- ' . $this->packet_types[$this->packet_type] .
                           ' (' . round($stop - $start, 4) . 's)';
            if (NET_SFTP_LOGGING == self::LOG_REALTIME) {
                echo "<pre>\r\n" . $this->_format_log(array($packet), array($packet_type)) . "\r\n</pre>\r\n";
                flush();
                ob_flush();
            } else {
                $this->packet_type_log[] = $packet_type;
                if (NET_SFTP_LOGGING == self::LOG_COMPLEX) {
                    $this->packet_log[] = $packet;
                }
            }
        }

        return $packet;
    }

    /**
     * Returns a log of the packets that have been sent and received.
     *
     * Returns a string if NET_SFTP_LOGGING == NET_SFTP_LOG_COMPLEX, an array if NET_SFTP_LOGGING == NET_SFTP_LOG_SIMPLE and false if !defined('NET_SFTP_LOGGING')
     *
     * @access public
     * @return string or Array
     */
    function getSFTPLog()
    {
        if (!defined('NET_SFTP_LOGGING')) {
            return false;
        }

        switch (NET_SFTP_LOGGING) {
            case self::LOG_COMPLEX:
                return $this->_format_log($this->packet_log, $this->packet_type_log);
                break;
            //case self::LOG_SIMPLE:
            default:
                return $this->packet_type_log;
        }
    }

    /**
     * Returns all errors
     *
     * @return string
     * @access public
     */
    function getSFTPErrors()
    {
        return $this->sftp_errors;
    }

    /**
     * Returns the last error
     *
     * @return string
     * @access public
     */
    function getLastSFTPError()
    {
        return count($this->sftp_errors) ? $this->sftp_errors[count($this->sftp_errors) - 1] : '';
    }

    /**
     * Get supported SFTP versions
     *
     * @return array
     * @access public
     */
    function getSupportedVersions()
    {
        $temp = array('version' => $this->version);
        if (isset($this->extensions['versions'])) {
            $temp['extensions'] = $this->extensions['versions'];
        }
        return $temp;
    }

    /**
     * Disconnect
     *
     * @param int $reason
     * @return bool
     * @access private
     */
    function _disconnect($reason)
    {
        $this->pwd = false;
        parent::_disconnect($reason);
    }
}<|MERGE_RESOLUTION|>--- conflicted
+++ resolved
@@ -1915,11 +1915,7 @@
                 // do nothing
                 break;
             case is_resource($data):
-<<<<<<< HEAD
                 $mode = $mode & ~self::SOURCE_LOCAL_FILE;
-                $fp = $data;
-=======
-                $mode = $mode & ~NET_SFTP_LOCAL_FILE;
                 $info = stream_get_meta_data($data);
                 if ($info['wrapper_type'] == 'PHP' && $info['stream_type'] == 'Input') {
                     $fp = fopen('php://memory', 'w+');
@@ -1928,7 +1924,6 @@
                 } else {
                     $fp = $data;
                 }
->>>>>>> 35a1102c
                 break;
             case $mode & self::SOURCE_LOCAL_FILE:
                 if (!is_file($data)) {
