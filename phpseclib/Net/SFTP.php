--- conflicted
+++ resolved
@@ -866,13 +866,10 @@
                 unset($files[$key]);
                 continue;
             }
-<<<<<<< HEAD
-            if ($key != '.' && $key != '..' && is_array($this->query_stat_cache($this->realpath($dir . '/' . $key)))) {
-=======
             $is_directory = false;
             if ($key != '.' && $key != '..') {
                 if ($this->use_stat_cache) {
-                    $is_directory = is_array($this->_query_stat_cache($this->_realpath($dir . '/' . $key)));
+                    $is_directory = is_array($this->query_stat_cache($this->realpath($dir . '/' . $key)));
                 } else {
                     $stat = $this->lstat($dir . '/' . $key);
                     $is_directory = $stat && $stat['type'] === NET_SFTP_TYPE_DIRECTORY;
@@ -880,7 +877,6 @@
             }
 
             if ($is_directory) {
->>>>>>> 82967a40
                 $depth++;
                 $files[$key] = $this->rawlist($dir . '/' . $key, true);
                 $depth--;
