<?php

/**
 * Pure-PHP implementation of SFTP.
 *
 * PHP version 5
 *
 * Currently only supports SFTPv2 and v3, which, according to wikipedia.org, "is the most widely used version,
 * implemented by the popular OpenSSH SFTP server".  If you want SFTPv4/5/6 support, provide me with access
 * to an SFTPv4/5/6 server.
 *
 * The API for this library is modeled after the API from PHP's {@link http://php.net/book.ftp FTP extension}.
 *
 * Here's a short example of how to use this library:
 * <code>
 * <?php
 *    include 'vendor/autoload.php';
 *
 *    $sftp = new \phpseclib\Net\SFTP('www.domain.tld');
 *    if (!$sftp->login('username', 'password')) {
 *        exit('Login Failed');
 *    }
 *
 *    echo $sftp->pwd() . "\r\n";
 *    $sftp->put('filename.ext', 'hello, world!');
 *    print_r($sftp->nlist());
 * ?>
 * </code>
 *
 * @category  Net
 * @package   SFTP
 * @author    Jim Wigginton <terrafrost@php.net>
 * @copyright 2009 Jim Wigginton
 * @license   http://www.opensource.org/licenses/mit-license.html  MIT License
 * @link      http://phpseclib.sourceforge.net
 */

namespace phpseclib\Net;

/**
 * Pure-PHP implementations of SFTP.
 *
 * @package SFTP
 * @author  Jim Wigginton <terrafrost@php.net>
 * @access  public
 */
class SFTP extends SSH2
{
    /**
     * SFTP channel constant
     *
     * \phpseclib\Net\SSH2::exec() uses 0 and \phpseclib\Net\SSH2::read() / \phpseclib\Net\SSH2::write() use 1.
     *
     * @see \phpseclib\Net\SSH2::_send_channel_packet()
     * @see \phpseclib\Net\SSH2::_get_channel_packet()
     * @access private
     */
    const CHANNEL = 0x100;

    /**#@+
     * @access public
     * @see \phpseclib\Net\SFTP::put()
    */
    /**
     * Reads data from a local file.
     */
    const SOURCE_LOCAL_FILE = 1;
    /**
     * Reads data from a string.
     */
    // this value isn't really used anymore but i'm keeping it reserved for historical reasons
    const SOURCE_STRING = 2;
    /**
     * Reads data from callback:
     * function callback($length) returns string to proceed, null for EOF
     */
    const SOURCE_CALLBACK = 16;
    /**
     * Resumes an upload
     */
    const RESUME = 4;
    /**
     * Append a local file to an already existing remote file
     */
    const RESUME_START = 8;
    /**#@-*/

    /**
     * Packet Types
     *
     * @see self::__construct()
     * @var array
     * @access private
     */
    var $packet_types = array();

    /**
     * Status Codes
     *
     * @see self::__construct()
     * @var array
     * @access private
     */
    var $status_codes = array();

    /**
     * The Request ID
     *
     * The request ID exists in the off chance that a packet is sent out-of-order.  Of course, this library doesn't support
     * concurrent actions, so it's somewhat academic, here.
     *
     * @var int
     * @see self::_send_sftp_packet()
     * @access private
     */
    var $request_id = false;

    /**
     * The Packet Type
     *
     * The request ID exists in the off chance that a packet is sent out-of-order.  Of course, this library doesn't support
     * concurrent actions, so it's somewhat academic, here.
     *
     * @var int
     * @see self::_get_sftp_packet()
     * @access private
     */
    var $packet_type = -1;

    /**
     * Packet Buffer
     *
     * @var string
     * @see self::_get_sftp_packet()
     * @access private
     */
    var $packet_buffer = '';

    /**
     * Extensions supported by the server
     *
     * @var array
     * @see self::_initChannel()
     * @access private
     */
    var $extensions = array();

    /**
     * Server SFTP version
     *
     * @var int
     * @see self::_initChannel()
     * @access private
     */
    var $version;

    /**
     * Current working directory
     *
     * @var string
     * @see self::_realpath()
     * @see self::chdir()
     * @access private
     */
    var $pwd = false;

    /**
     * Packet Type Log
     *
     * @see self::getLog()
     * @var array
     * @access private
     */
    var $packet_type_log = array();

    /**
     * Packet Log
     *
     * @see self::getLog()
     * @var array
     * @access private
     */
    var $packet_log = array();

    /**
     * Error information
     *
     * @see self::getSFTPErrors()
     * @see self::getLastSFTPError()
     * @var string
     * @access private
     */
    var $sftp_errors = array();

    /**
     * Stat Cache
     *
     * Rather than always having to open a directory and close it immediately there after to see if a file is a directory
     * we'll cache the results.
     *
     * @see self::_update_stat_cache()
     * @see self::_remove_from_stat_cache()
     * @see self::_query_stat_cache()
     * @var array
     * @access private
     */
    var $stat_cache = array();

    /**
     * Max SFTP Packet Size
     *
     * @see self::__construct()
     * @see self::get()
     * @var array
     * @access private
     */
    var $max_sftp_packet;

    /**
     * Stat Cache Flag
     *
     * @see self::disableStatCache()
     * @see self::enableStatCache()
     * @var bool
     * @access private
     */
    var $use_stat_cache = true;

    /**
     * Sort Options
     *
     * @see self::_comparator()
     * @see self::setListOrder()
     * @var array
     * @access private
     */
    var $sortOptions = array();

    /**
     * Default Constructor.
     *
     * Connects to an SFTP server
     *
     * @param string $host
     * @param int $port
     * @param int $timeout
     * @return \phpseclib\Net\SFTP
     * @access public
     */
    function __construct($host, $port = 22, $timeout = 10)
    {
        parent::__construct($host, $port, $timeout);

        $this->max_sftp_packet = 1 << 15;

        $this->packet_types = array(
            1  => 'NET_SFTP_INIT',
            2  => 'NET_SFTP_VERSION',
            /* the format of SSH_FXP_OPEN changed between SFTPv4 and SFTPv5+:
                   SFTPv5+: http://tools.ietf.org/html/draft-ietf-secsh-filexfer-13#section-8.1.1
               pre-SFTPv5 : http://tools.ietf.org/html/draft-ietf-secsh-filexfer-04#section-6.3 */
            3  => 'NET_SFTP_OPEN',
            4  => 'NET_SFTP_CLOSE',
            5  => 'NET_SFTP_READ',
            6  => 'NET_SFTP_WRITE',
            7  => 'NET_SFTP_LSTAT',
            9  => 'NET_SFTP_SETSTAT',
            11 => 'NET_SFTP_OPENDIR',
            12 => 'NET_SFTP_READDIR',
            13 => 'NET_SFTP_REMOVE',
            14 => 'NET_SFTP_MKDIR',
            15 => 'NET_SFTP_RMDIR',
            16 => 'NET_SFTP_REALPATH',
            17 => 'NET_SFTP_STAT',
            /* the format of SSH_FXP_RENAME changed between SFTPv4 and SFTPv5+:
                   SFTPv5+: http://tools.ietf.org/html/draft-ietf-secsh-filexfer-13#section-8.3
               pre-SFTPv5 : http://tools.ietf.org/html/draft-ietf-secsh-filexfer-04#section-6.5 */
            18 => 'NET_SFTP_RENAME',
            19 => 'NET_SFTP_READLINK',
            20 => 'NET_SFTP_SYMLINK',

            101=> 'NET_SFTP_STATUS',
            102=> 'NET_SFTP_HANDLE',
            /* the format of SSH_FXP_NAME changed between SFTPv3 and SFTPv4+:
                   SFTPv4+: http://tools.ietf.org/html/draft-ietf-secsh-filexfer-13#section-9.4
               pre-SFTPv4 : http://tools.ietf.org/html/draft-ietf-secsh-filexfer-02#section-7 */
            103=> 'NET_SFTP_DATA',
            104=> 'NET_SFTP_NAME',
            105=> 'NET_SFTP_ATTRS',

            200=> 'NET_SFTP_EXTENDED'
        );
        $this->status_codes = array(
            0 => 'NET_SFTP_STATUS_OK',
            1 => 'NET_SFTP_STATUS_EOF',
            2 => 'NET_SFTP_STATUS_NO_SUCH_FILE',
            3 => 'NET_SFTP_STATUS_PERMISSION_DENIED',
            4 => 'NET_SFTP_STATUS_FAILURE',
            5 => 'NET_SFTP_STATUS_BAD_MESSAGE',
            6 => 'NET_SFTP_STATUS_NO_CONNECTION',
            7 => 'NET_SFTP_STATUS_CONNECTION_LOST',
            8 => 'NET_SFTP_STATUS_OP_UNSUPPORTED',
            9 => 'NET_SFTP_STATUS_INVALID_HANDLE',
            10 => 'NET_SFTP_STATUS_NO_SUCH_PATH',
            11 => 'NET_SFTP_STATUS_FILE_ALREADY_EXISTS',
            12 => 'NET_SFTP_STATUS_WRITE_PROTECT',
            13 => 'NET_SFTP_STATUS_NO_MEDIA',
            14 => 'NET_SFTP_STATUS_NO_SPACE_ON_FILESYSTEM',
            15 => 'NET_SFTP_STATUS_QUOTA_EXCEEDED',
            16 => 'NET_SFTP_STATUS_UNKNOWN_PRINCIPAL',
            17 => 'NET_SFTP_STATUS_LOCK_CONFLICT',
            18 => 'NET_SFTP_STATUS_DIR_NOT_EMPTY',
            19 => 'NET_SFTP_STATUS_NOT_A_DIRECTORY',
            20 => 'NET_SFTP_STATUS_INVALID_FILENAME',
            21 => 'NET_SFTP_STATUS_LINK_LOOP',
            22 => 'NET_SFTP_STATUS_CANNOT_DELETE',
            23 => 'NET_SFTP_STATUS_INVALID_PARAMETER',
            24 => 'NET_SFTP_STATUS_FILE_IS_A_DIRECTORY',
            25 => 'NET_SFTP_STATUS_BYTE_RANGE_LOCK_CONFLICT',
            26 => 'NET_SFTP_STATUS_BYTE_RANGE_LOCK_REFUSED',
            27 => 'NET_SFTP_STATUS_DELETE_PENDING',
            28 => 'NET_SFTP_STATUS_FILE_CORRUPT',
            29 => 'NET_SFTP_STATUS_OWNER_INVALID',
            30 => 'NET_SFTP_STATUS_GROUP_INVALID',
            31 => 'NET_SFTP_STATUS_NO_MATCHING_BYTE_RANGE_LOCK'
        );
        // http://tools.ietf.org/html/draft-ietf-secsh-filexfer-13#section-7.1
        // the order, in this case, matters quite a lot - see \phpseclib\Net\SFTP::_parseAttributes() to understand why
        $this->attributes = array(
            0x00000001 => 'NET_SFTP_ATTR_SIZE',
            0x00000002 => 'NET_SFTP_ATTR_UIDGID', // defined in SFTPv3, removed in SFTPv4+
            0x00000004 => 'NET_SFTP_ATTR_PERMISSIONS',
            0x00000008 => 'NET_SFTP_ATTR_ACCESSTIME',
            // 0x80000000 will yield a floating point on 32-bit systems and converting floating points to integers
            // yields inconsistent behavior depending on how php is compiled.  so we left shift -1 (which, in
            // two's compliment, consists of all 1 bits) by 31.  on 64-bit systems this'll yield 0xFFFFFFFF80000000.
            // that's not a problem, however, and 'anded' and a 32-bit number, as all the leading 1 bits are ignored.
              -1 << 31 => 'NET_SFTP_ATTR_EXTENDED'
        );
        // http://tools.ietf.org/html/draft-ietf-secsh-filexfer-04#section-6.3
        // the flag definitions change somewhat in SFTPv5+.  if SFTPv5+ support is added to this library, maybe name
        // the array for that $this->open5_flags and similarily alter the constant names.
        $this->open_flags = array(
            0x00000001 => 'NET_SFTP_OPEN_READ',
            0x00000002 => 'NET_SFTP_OPEN_WRITE',
            0x00000004 => 'NET_SFTP_OPEN_APPEND',
            0x00000008 => 'NET_SFTP_OPEN_CREATE',
            0x00000010 => 'NET_SFTP_OPEN_TRUNCATE',
            0x00000020 => 'NET_SFTP_OPEN_EXCL'
        );
        // http://tools.ietf.org/html/draft-ietf-secsh-filexfer-04#section-5.2
        // see \phpseclib\Net\SFTP::_parseLongname() for an explanation
        $this->file_types = array(
            1 => 'NET_SFTP_TYPE_REGULAR',
            2 => 'NET_SFTP_TYPE_DIRECTORY',
            3 => 'NET_SFTP_TYPE_SYMLINK',
            4 => 'NET_SFTP_TYPE_SPECIAL',
            5 => 'NET_SFTP_TYPE_UNKNOWN',
            // the followin types were first defined for use in SFTPv5+
            // http://tools.ietf.org/html/draft-ietf-secsh-filexfer-05#section-5.2
            6 => 'NET_SFTP_TYPE_SOCKET',
            7 => 'NET_SFTP_TYPE_CHAR_DEVICE',
            8 => 'NET_SFTP_TYPE_BLOCK_DEVICE',
            9 => 'NET_SFTP_TYPE_FIFO'
        );
        $this->_define_array(
            $this->packet_types,
            $this->status_codes,
            $this->attributes,
            $this->open_flags,
            $this->file_types
        );

        if (!defined('NET_SFTP_QUEUE_SIZE')) {
            define('NET_SFTP_QUEUE_SIZE', 50);
        }
    }

    /**
     * Login
     *
     * @param string $username
     * @param string $password
     * @return bool
     * @access public
     */
    function login($username)
    {
        $args = func_get_args();
        if (!call_user_func_array(array(&$this, '_login'), $args)) {
            return false;
        }

        $this->window_size_server_to_client[self::CHANNEL] = $this->window_size;

        $packet = pack(
            'CNa*N3',
            NET_SSH2_MSG_CHANNEL_OPEN,
            strlen('session'),
            'session',
            self::CHANNEL,
            $this->window_size,
            0x4000
        );

        if (!$this->_send_binary_packet($packet)) {
            return false;
        }

        $this->channel_status[self::CHANNEL] = NET_SSH2_MSG_CHANNEL_OPEN;

        $response = $this->_get_channel_packet(self::CHANNEL);
        if ($response === false) {
            return false;
        }

        $packet = pack(
            'CNNa*CNa*',
            NET_SSH2_MSG_CHANNEL_REQUEST,
            $this->server_channels[self::CHANNEL],
            strlen('subsystem'),
            'subsystem',
            1,
            strlen('sftp'),
            'sftp'
        );
        if (!$this->_send_binary_packet($packet)) {
            return false;
        }

        $this->channel_status[self::CHANNEL] = NET_SSH2_MSG_CHANNEL_REQUEST;

        $response = $this->_get_channel_packet(self::CHANNEL);
        if ($response === false) {
            // from PuTTY's psftp.exe
            $command = "test -x /usr/lib/sftp-server && exec /usr/lib/sftp-server\n" .
                       "test -x /usr/local/lib/sftp-server && exec /usr/local/lib/sftp-server\n" .
                       "exec sftp-server";
            // we don't do $this->exec($command, false) because exec() operates on a different channel and plus the SSH_MSG_CHANNEL_OPEN that exec() does
            // is redundant
            $packet = pack(
                'CNNa*CNa*',
                NET_SSH2_MSG_CHANNEL_REQUEST,
                $this->server_channels[self::CHANNEL],
                strlen('exec'),
                'exec',
                1,
                strlen($command),
                $command
            );
            if (!$this->_send_binary_packet($packet)) {
                return false;
            }

            $this->channel_status[self::CHANNEL] = NET_SSH2_MSG_CHANNEL_REQUEST;

            $response = $this->_get_channel_packet(self::CHANNEL);
            if ($response === false) {
                return false;
            }
        }

        $this->channel_status[self::CHANNEL] = NET_SSH2_MSG_CHANNEL_DATA;

        if (!$this->_send_sftp_packet(NET_SFTP_INIT, "\0\0\0\3")) {
            return false;
        }

        $response = $this->_get_sftp_packet();
        if ($this->packet_type != NET_SFTP_VERSION) {
            user_error('Expected SSH_FXP_VERSION');
            return false;
        }

        extract(unpack('Nversion', $this->_string_shift($response, 4)));
        $this->version = $version;
        while (!empty($response)) {
            extract(unpack('Nlength', $this->_string_shift($response, 4)));
            $key = $this->_string_shift($response, $length);
            extract(unpack('Nlength', $this->_string_shift($response, 4)));
            $value = $this->_string_shift($response, $length);
            $this->extensions[$key] = $value;
        }

        /*
         SFTPv4+ defines a 'newline' extension.  SFTPv3 seems to have unofficial support for it via 'newline@vandyke.com',
         however, I'm not sure what 'newline@vandyke.com' is supposed to do (the fact that it's unofficial means that it's
         not in the official SFTPv3 specs) and 'newline@vandyke.com' / 'newline' are likely not drop-in substitutes for
         one another due to the fact that 'newline' comes with a SSH_FXF_TEXT bitmask whereas it seems unlikely that
         'newline@vandyke.com' would.
        */
        /*
        if (isset($this->extensions['newline@vandyke.com'])) {
            $this->extensions['newline'] = $this->extensions['newline@vandyke.com'];
            unset($this->extensions['newline@vandyke.com']);
        }
        */

        $this->request_id = 1;

        /*
         A Note on SFTPv4/5/6 support:
         <http://tools.ietf.org/html/draft-ietf-secsh-filexfer-13#section-5.1> states the following:

         "If the client wishes to interoperate with servers that support noncontiguous version
          numbers it SHOULD send '3'"

         Given that the server only sends its version number after the client has already done so, the above
         seems to be suggesting that v3 should be the default version.  This makes sense given that v3 is the
         most popular.

         <http://tools.ietf.org/html/draft-ietf-secsh-filexfer-13#section-5.5> states the following;

         "If the server did not send the "versions" extension, or the version-from-list was not included, the
          server MAY send a status response describing the failure, but MUST then close the channel without
          processing any further requests."

         So what do you do if you have a client whose initial SSH_FXP_INIT packet says it implements v3 and
         a server whose initial SSH_FXP_VERSION reply says it implements v4 and only v4?  If it only implements
         v4, the "versions" extension is likely not going to have been sent so version re-negotiation as discussed
         in draft-ietf-secsh-filexfer-13 would be quite impossible.  As such, what \phpseclib\Net\SFTP would do is close the
         channel and reopen it with a new and updated SSH_FXP_INIT packet.
        */
        switch ($this->version) {
            case 2:
            case 3:
                break;
            default:
                return false;
        }

        $this->pwd = $this->_realpath('.');

        $this->_update_stat_cache($this->pwd, array());

        return true;
    }

    /**
     * Disable the stat cache
     *
     * @access public
     */
    function disableStatCache()
    {
        $this->use_stat_cache = false;
    }

    /**
     * Enable the stat cache
     *
     * @access public
     */
    function enableStatCache()
    {
        $this->use_stat_cache = true;
    }

    /**
     * Clear the stat cache
     *
     * @access public
     */
    function clearStatCache()
    {
        $this->stat_cache = array();
    }

    /**
     * Returns the current directory name
     *
     * @return mixed
     * @access public
     */
    function pwd()
    {
        return $this->pwd;
    }

    /**
     * Logs errors
     *
     * @param string $response
     * @param int $status
     * @access public
     */
    function _logError($response, $status = -1)
    {
        if ($status == -1) {
            extract(unpack('Nstatus', $this->_string_shift($response, 4)));
        }

        $error = $this->status_codes[$status];

        if ($this->version > 2) {
            extract(unpack('Nlength', $this->_string_shift($response, 4)));
            $this->sftp_errors[] = $error . ': ' . $this->_string_shift($response, $length);
        } else {
            $this->sftp_errors[] = $error;
        }
    }

    /**
     * Canonicalize the Server-Side Path Name
     *
     * SFTP doesn't provide a mechanism by which the current working directory can be changed, so we'll emulate it.  Returns
     * the absolute (canonicalized) path.
     *
     * @see self::chdir()
     * @param string $path
     * @return mixed
     * @access private
     */
    function _realpath($path)
    {
        if ($this->pwd === false) {
            // http://tools.ietf.org/html/draft-ietf-secsh-filexfer-13#section-8.9
            if (!$this->_send_sftp_packet(NET_SFTP_REALPATH, pack('Na*', strlen($path), $path))) {
                return false;
            }

            $response = $this->_get_sftp_packet();
            switch ($this->packet_type) {
                case NET_SFTP_NAME:
                    // although SSH_FXP_NAME is implemented differently in SFTPv3 than it is in SFTPv4+, the following
                    // should work on all SFTP versions since the only part of the SSH_FXP_NAME packet the following looks
                    // at is the first part and that part is defined the same in SFTP versions 3 through 6.
                    $this->_string_shift($response, 4); // skip over the count - it should be 1, anyway
                    extract(unpack('Nlength', $this->_string_shift($response, 4)));
                    return $this->_string_shift($response, $length);
                case NET_SFTP_STATUS:
                    $this->_logError($response);
                    return false;
                default:
                    user_error('Expected SSH_FXP_NAME or SSH_FXP_STATUS');
                    return false;
            }
        }

        if ($path[0] != '/') {
            $path = $this->pwd . '/' . $path;
        }

        $path = explode('/', $path);
        $new = array();
        foreach ($path as $dir) {
            if (!strlen($dir)) {
                continue;
            }
            switch ($dir) {
                case '..':
                    array_pop($new);
                case '.':
                    break;
                default:
                    $new[] = $dir;
            }
        }

        return '/' . implode('/', $new);
    }

    /**
     * Changes the current directory
     *
     * @param string $dir
     * @return bool
     * @access public
     */
    function chdir($dir)
    {
        if (!($this->bitmap & SSH2::MASK_LOGIN)) {
            return false;
        }

        // assume current dir if $dir is empty
        if ($dir === '') {
            $dir = './';
        // suffix a slash if needed
        } elseif ($dir[strlen($dir) - 1] != '/') {
            $dir.= '/';
        }

        $dir = $this->_realpath($dir);

        // confirm that $dir is, in fact, a valid directory
        if ($this->use_stat_cache && is_array($this->_query_stat_cache($dir))) {
            $this->pwd = $dir;
            return true;
        }

        // we could do a stat on the alleged $dir to see if it's a directory but that doesn't tell us
        // the currently logged in user has the appropriate permissions or not. maybe you could see if
        // the file's uid / gid match the currently logged in user's uid / gid but how there's no easy
        // way to get those with SFTP

        if (!$this->_send_sftp_packet(NET_SFTP_OPENDIR, pack('Na*', strlen($dir), $dir))) {
            return false;
        }

        // see \phpseclib\Net\SFTP::nlist() for a more thorough explanation of the following
        $response = $this->_get_sftp_packet();
        switch ($this->packet_type) {
            case NET_SFTP_HANDLE:
                $handle = substr($response, 4);
                break;
            case NET_SFTP_STATUS:
                $this->_logError($response);
                return false;
            default:
                user_error('Expected SSH_FXP_HANDLE or SSH_FXP_STATUS');
                return false;
        }

        if (!$this->_close_handle($handle)) {
            return false;
        }

        $this->_update_stat_cache($dir, array());

        $this->pwd = $dir;
        return true;
    }

    /**
     * Returns a list of files in the given directory
     *
     * @param string $dir
     * @param bool $recursive
     * @return mixed
     * @access public
     */
    function nlist($dir = '.', $recursive = false)
    {
        return $this->_nlist_helper($dir, $recursive, '');
    }

    /**
     * Helper method for nlist
     *
     * @param string $dir
     * @param bool $recursive
     * @param string $relativeDir
     * @return mixed
     * @access private
     */
    function _nlist_helper($dir, $recursive, $relativeDir)
    {
        $files = $this->_list($dir, false);

        if (!$recursive || $files === false) {
            return $files;
        }

        $result = array();
        foreach ($files as $value) {
            if ($value == '.' || $value == '..') {
                if ($relativeDir == '') {
                    $result[] = $value;
                }
                continue;
            }
            if (is_array($this->_query_stat_cache($this->_realpath($dir . '/' . $value)))) {
                $temp = $this->_nlist_helper($dir . '/' . $value, true, $relativeDir . $value . '/');
                $result = array_merge($result, $temp);
            } else {
                $result[] = $relativeDir . $value;
            }
        }

        return $result;
    }

    /**
     * Returns a detailed list of files in the given directory
     *
     * @param string $dir
     * @param bool $recursive
     * @return mixed
     * @access public
     */
    function rawlist($dir = '.', $recursive = false)
    {
        $files = $this->_list($dir, true);
        if (!$recursive || $files === false) {
            return $files;
        }

        static $depth = 0;

        foreach ($files as $key => $value) {
            if ($depth != 0 && $key == '..') {
                unset($files[$key]);
                continue;
            }
            if ($key != '.' && $key != '..' && is_array($this->_query_stat_cache($this->_realpath($dir . '/' . $key)))) {
                $depth++;
                $files[$key] = $this->rawlist($dir . '/' . $key, true);
                $depth--;
            } else {
                $files[$key] = (object) $value;
            }
        }

        return $files;
    }

    /**
     * Reads a list, be it detailed or not, of files in the given directory
     *
     * @param string $dir
     * @param bool $raw
     * @return mixed
     * @access private
     */
    function _list($dir, $raw = true)
    {
        if (!($this->bitmap & SSH2::MASK_LOGIN)) {
            return false;
        }

        $dir = $this->_realpath($dir . '/');
        if ($dir === false) {
            return false;
        }

        // http://tools.ietf.org/html/draft-ietf-secsh-filexfer-13#section-8.1.2
        if (!$this->_send_sftp_packet(NET_SFTP_OPENDIR, pack('Na*', strlen($dir), $dir))) {
            return false;
        }

        $response = $this->_get_sftp_packet();
        switch ($this->packet_type) {
            case NET_SFTP_HANDLE:
                // http://tools.ietf.org/html/draft-ietf-secsh-filexfer-13#section-9.2
                // since 'handle' is the last field in the SSH_FXP_HANDLE packet, we'll just remove the first four bytes that
                // represent the length of the string and leave it at that
                $handle = substr($response, 4);
                break;
            case NET_SFTP_STATUS:
                // presumably SSH_FX_NO_SUCH_FILE or SSH_FX_PERMISSION_DENIED
                $this->_logError($response);
                return false;
            default:
                user_error('Expected SSH_FXP_HANDLE or SSH_FXP_STATUS');
                return false;
        }

        $this->_update_stat_cache($dir, array());

        $contents = array();
        while (true) {
            // http://tools.ietf.org/html/draft-ietf-secsh-filexfer-13#section-8.2.2
            // why multiple SSH_FXP_READDIR packets would be sent when the response to a single one can span arbitrarily many
            // SSH_MSG_CHANNEL_DATA messages is not known to me.
            if (!$this->_send_sftp_packet(NET_SFTP_READDIR, pack('Na*', strlen($handle), $handle))) {
                return false;
            }

            $response = $this->_get_sftp_packet();
            switch ($this->packet_type) {
                case NET_SFTP_NAME:
                    extract(unpack('Ncount', $this->_string_shift($response, 4)));
                    for ($i = 0; $i < $count; $i++) {
                        extract(unpack('Nlength', $this->_string_shift($response, 4)));
                        $shortname = $this->_string_shift($response, $length);
                        extract(unpack('Nlength', $this->_string_shift($response, 4)));
                        $longname = $this->_string_shift($response, $length);
                        $attributes = $this->_parseAttributes($response);
                        if (!isset($attributes['type'])) {
                            $fileType = $this->_parseLongname($longname);
                            if ($fileType) {
                                $attributes['type'] = $fileType;
                            }
                        }
                        $contents[$shortname] = $attributes + array('filename' => $shortname);

                        if (isset($attributes['type']) && $attributes['type'] == NET_SFTP_TYPE_DIRECTORY && ($shortname != '.' && $shortname != '..')) {
                            $this->_update_stat_cache($dir . '/' . $shortname, array());
                        } else {
                            if ($shortname == '..') {
                                $temp = $this->_realpath($dir . '/..') . '/.';
                            } else {
                                $temp = $dir . '/' . $shortname;
                            }
                            $this->_update_stat_cache($temp, (object) array('lstat' => $attributes));
                        }
                        // SFTPv6 has an optional boolean end-of-list field, but we'll ignore that, since the
                        // final SSH_FXP_STATUS packet should tell us that, already.
                    }
                    break;
                case NET_SFTP_STATUS:
                    extract(unpack('Nstatus', $this->_string_shift($response, 4)));
                    if ($status != NET_SFTP_STATUS_EOF) {
                        $this->_logError($response, $status);
                        return false;
                    }
                    break 2;
                default:
                    user_error('Expected SSH_FXP_NAME or SSH_FXP_STATUS');
                    return false;
            }
        }

        if (!$this->_close_handle($handle)) {
            return false;
        }

        if (count($this->sortOptions)) {
            uasort($contents, array(&$this, '_comparator'));
        }

        return $raw ? $contents : array_keys($contents);
    }

    /**
     * Compares two rawlist entries using parameters set by setListOrder()
     *
     * Intended for use with uasort()
     *
     * @param array $a
     * @param array $b
     * @return int
     * @access private
     */
    function _comparator($a, $b)
    {
        switch (true) {
            case $a['filename'] === '.' || $b['filename'] === '.':
                if ($a['filename'] === $b['filename']) {
                    return 0;
                }
                return $a['filename'] === '.' ? -1 : 1;
            case $a['filename'] === '..' || $b['filename'] === '..':
                if ($a['filename'] === $b['filename']) {
                    return 0;
                }
                return $a['filename'] === '..' ? -1 : 1;
            case isset($a['type']) && $a['type'] === NET_SFTP_TYPE_DIRECTORY:
                if (!isset($b['type'])) {
                    return 1;
                }
                if ($b['type'] !== $a['type']) {
                    return -1;
                }
                break;
            case isset($b['type']) && $b['type'] === NET_SFTP_TYPE_DIRECTORY:
                return 1;
        }
        foreach ($this->sortOptions as $sort => $order) {
            if (!isset($a[$sort]) || !isset($b[$sort])) {
                if (isset($a[$sort])) {
                    return -1;
                }
                if (isset($b[$sort])) {
                    return 1;
                }
                return 0;
            }
            switch ($sort) {
                case 'filename':
                    $result = strcasecmp($a['filename'], $b['filename']);
                    if ($result) {
                        return $order === SORT_DESC ? -$result : $result;
                    }
                    break;
                case 'permissions':
                case 'mode':
                    $a[$sort]&= 07777;
                    $b[$sort]&= 07777;
                default:
                    if ($a[$sort] === $b[$sort]) {
                        break;
                    }
                    return $order === SORT_ASC ? $a[$sort] - $b[$sort] : $b[$sort] - $a[$sort];
            }
        }
    }

    /**
     * Defines how nlist() and rawlist() will be sorted - if at all.
     *
     * If sorting is enabled directories and files will be sorted independently with
     * directories appearing before files in the resultant array that is returned.
     *
     * Any parameter returned by stat is a valid sort parameter for this function.
     * Filename comparisons are case insensitive.
     *
     * Examples:
     *
     * $sftp->setListOrder('filename', SORT_ASC);
     * $sftp->setListOrder('size', SORT_DESC, 'filename', SORT_ASC);
     * $sftp->setListOrder(true);
     *    Separates directories from files but doesn't do any sorting beyond that
     * $sftp->setListOrder();
     *    Don't do any sort of sorting
     *
     * @access public
     */
    function setListOrder()
    {
        $this->sortOptions = array();
        $args = func_get_args();
        if (empty($args)) {
            return;
        }
        $len = count($args) & 0x7FFFFFFE;
        for ($i = 0; $i < $len; $i+=2) {
            $this->sortOptions[$args[$i]] = $args[$i + 1];
        }
        if (!count($this->sortOptions)) {
            $this->sortOptions = array('bogus' => true);
        }
    }

    /**
     * Returns the file size, in bytes, or false, on failure
     *
     * Files larger than 4GB will show up as being exactly 4GB.
     *
     * @param string $filename
     * @return mixed
     * @access public
     */
    function size($filename)
    {
        if (!($this->bitmap & SSH2::MASK_LOGIN)) {
            return false;
        }

        $result = $this->stat($filename);
        if ($result === false) {
            return false;
        }
        return isset($result['size']) ? $result['size'] : -1;
    }

    /**
     * Save files / directories to cache
     *
     * @param string $path
     * @param mixed $value
     * @access private
     */
    function _update_stat_cache($path, $value)
    {
        if ($this->use_stat_cache === false) {
            return;
        }

        // preg_replace('#^/|/(?=/)|/$#', '', $dir) == str_replace('//', '/', trim($path, '/'))
        $dirs = explode('/', preg_replace('#^/|/(?=/)|/$#', '', $path));

        $temp = &$this->stat_cache;
        $max = count($dirs) - 1;
        foreach ($dirs as $i => $dir) {
            // if $temp is an object that means one of two things.
            //  1. a file was deleted and changed to a directory behind phpseclib's back
            //  2. it's a symlink. when lstat is done it's unclear what it's a symlink to
            if (is_object($temp)) {
                $temp = array();
            }
            if (!isset($temp[$dir])) {
                $temp[$dir] = array();
            }
            if ($i === $max) {
                if (is_object($temp[$dir])) {
                    if (!isset($value->stat) && isset($temp[$dir]->stat)) {
                        $value->stat = $temp[$dir]->stat;
                    }
                    if (!isset($value->lstat) && isset($temp[$dir]->lstat)) {
                        $value->lstat = $temp[$dir]->lstat;
                    }
                }
                $temp[$dir] = $value;
                break;
            }
            $temp = &$temp[$dir];
        }
    }

    /**
     * Remove files / directories from cache
     *
     * @param string $path
     * @return bool
     * @access private
     */
    function _remove_from_stat_cache($path)
    {
        $dirs = explode('/', preg_replace('#^/|/(?=/)|/$#', '', $path));

        $temp = &$this->stat_cache;
        $max = count($dirs) - 1;
        foreach ($dirs as $i => $dir) {
            if ($i === $max) {
                unset($temp[$dir]);
                return true;
            }
            if (!isset($temp[$dir])) {
                return false;
            }
            $temp = &$temp[$dir];
        }
    }

    /**
     * Checks cache for path
     *
     * Mainly used by file_exists
     *
     * @param string $dir
     * @return mixed
     * @access private
     */
    function _query_stat_cache($path)
    {
        $dirs = explode('/', preg_replace('#^/|/(?=/)|/$#', '', $path));

        $temp = &$this->stat_cache;
        foreach ($dirs as $dir) {
            if (!isset($temp[$dir])) {
                return null;
            }
            $temp = &$temp[$dir];
        }
        return $temp;
    }

    /**
     * Returns general information about a file.
     *
     * Returns an array on success and false otherwise.
     *
     * @param string $filename
     * @return mixed
     * @access public
     */
    function stat($filename)
    {
        if (!($this->bitmap & SSH2::MASK_LOGIN)) {
            return false;
        }

        $filename = $this->_realpath($filename);
        if ($filename === false) {
            return false;
        }

        if ($this->use_stat_cache) {
            $result = $this->_query_stat_cache($filename);
            if (is_array($result) && isset($result['.']) && isset($result['.']->stat)) {
                return $result['.']->stat;
            }
            if (is_object($result) && isset($result->stat)) {
                return $result->stat;
            }
        }

        $stat = $this->_stat($filename, NET_SFTP_STAT);
        if ($stat === false) {
            $this->_remove_from_stat_cache($filename);
            return false;
        }
        if (isset($stat['type'])) {
            if ($stat['type'] == NET_SFTP_TYPE_DIRECTORY) {
                $filename.= '/.';
            }
            $this->_update_stat_cache($filename, (object) array('stat' => $stat));
            return $stat;
        }

        $pwd = $this->pwd;
        $stat['type'] = $this->chdir($filename) ?
            NET_SFTP_TYPE_DIRECTORY :
            NET_SFTP_TYPE_REGULAR;
        $this->pwd = $pwd;

        if ($stat['type'] == NET_SFTP_TYPE_DIRECTORY) {
            $filename.= '/.';
        }
        $this->_update_stat_cache($filename, (object) array('stat' => $stat));

        return $stat;
    }

    /**
     * Returns general information about a file or symbolic link.
     *
     * Returns an array on success and false otherwise.
     *
     * @param string $filename
     * @return mixed
     * @access public
     */
    function lstat($filename)
    {
        if (!($this->bitmap & SSH2::MASK_LOGIN)) {
            return false;
        }

        $filename = $this->_realpath($filename);
        if ($filename === false) {
            return false;
        }

        if ($this->use_stat_cache) {
            $result = $this->_query_stat_cache($filename);
            if (is_array($result) && isset($result['.']) && isset($result['.']->lstat)) {
                return $result['.']->lstat;
            }
            if (is_object($result) && isset($result->lstat)) {
                return $result->lstat;
            }
        }

        $lstat = $this->_stat($filename, NET_SFTP_LSTAT);
        if ($lstat === false) {
            $this->_remove_from_stat_cache($filename);
            return false;
        }
        if (isset($lstat['type'])) {
            if ($lstat['type'] == NET_SFTP_TYPE_DIRECTORY) {
                $filename.= '/.';
            }
            $this->_update_stat_cache($filename, (object) array('lstat' => $lstat));
            return $lstat;
        }

        $stat = $this->_stat($filename, NET_SFTP_STAT);

        if ($lstat != $stat) {
            $lstat = array_merge($lstat, array('type' => NET_SFTP_TYPE_SYMLINK));
            $this->_update_stat_cache($filename, (object) array('lstat' => $lstat));
            return $stat;
        }

        $pwd = $this->pwd;
        $lstat['type'] = $this->chdir($filename) ?
            NET_SFTP_TYPE_DIRECTORY :
            NET_SFTP_TYPE_REGULAR;
        $this->pwd = $pwd;

        if ($lstat['type'] == NET_SFTP_TYPE_DIRECTORY) {
            $filename.= '/.';
        }
        $this->_update_stat_cache($filename, (object) array('lstat' => $lstat));

        return $lstat;
    }

    /**
     * Returns general information about a file or symbolic link
     *
     * Determines information without calling \phpseclib\Net\SFTP::_realpath().
     * The second parameter can be either NET_SFTP_STAT or NET_SFTP_LSTAT.
     *
     * @param string $filename
     * @param int $type
     * @return mixed
     * @access private
     */
    function _stat($filename, $type)
    {
        // SFTPv4+ adds an additional 32-bit integer field - flags - to the following:
        $packet = pack('Na*', strlen($filename), $filename);
        if (!$this->_send_sftp_packet($type, $packet)) {
            return false;
        }

        $response = $this->_get_sftp_packet();
        switch ($this->packet_type) {
            case NET_SFTP_ATTRS:
                return $this->_parseAttributes($response);
            case NET_SFTP_STATUS:
                $this->_logError($response);
                return false;
        }

        user_error('Expected SSH_FXP_ATTRS or SSH_FXP_STATUS');
        return false;
    }

    /**
     * Truncates a file to a given length
     *
     * @param string $filename
     * @param int $new_size
     * @return bool
     * @access public
     */
    function truncate($filename, $new_size)
    {
        $attr = pack('N3', NET_SFTP_ATTR_SIZE, $new_size / 4294967296, $new_size); // 4294967296 == 0x100000000 == 1<<32

        return $this->_setstat($filename, $attr, false);
    }

    /**
     * Sets access and modification time of file.
     *
     * If the file does not exist, it will be created.
     *
     * @param string $filename
     * @param int $time
     * @param int $atime
     * @return bool
     * @access public
     */
    function touch($filename, $time = null, $atime = null)
    {
        if (!($this->bitmap & SSH2::MASK_LOGIN)) {
            return false;
        }

        $filename = $this->_realpath($filename);
        if ($filename === false) {
            return false;
        }

        if (!isset($time)) {
            $time = time();
        }
        if (!isset($atime)) {
            $atime = $time;
        }

        $flags = NET_SFTP_OPEN_WRITE | NET_SFTP_OPEN_CREATE | NET_SFTP_OPEN_EXCL;
        $attr = pack('N3', NET_SFTP_ATTR_ACCESSTIME, $time, $atime);
        $packet = pack('Na*Na*', strlen($filename), $filename, $flags, $attr);
        if (!$this->_send_sftp_packet(NET_SFTP_OPEN, $packet)) {
            return false;
        }

        $response = $this->_get_sftp_packet();
        switch ($this->packet_type) {
            case NET_SFTP_HANDLE:
                return $this->_close_handle(substr($response, 4));
            case NET_SFTP_STATUS:
                $this->_logError($response);
                break;
            default:
                user_error('Expected SSH_FXP_HANDLE or SSH_FXP_STATUS');
                return false;
        }

        return $this->_setstat($filename, $attr, false);
    }

    /**
     * Changes file or directory owner
     *
     * Returns true on success or false on error.
     *
     * @param string $filename
     * @param int $uid
     * @param bool $recursive
     * @return bool
     * @access public
     */
    function chown($filename, $uid, $recursive = false)
    {
        // quoting from <http://www.kernel.org/doc/man-pages/online/pages/man2/chown.2.html>,
        // "if the owner or group is specified as -1, then that ID is not changed"
        $attr = pack('N3', NET_SFTP_ATTR_UIDGID, $uid, -1);

        return $this->_setstat($filename, $attr, $recursive);
    }

    /**
     * Changes file or directory group
     *
     * Returns true on success or false on error.
     *
     * @param string $filename
     * @param int $gid
     * @param bool $recursive
     * @return bool
     * @access public
     */
    function chgrp($filename, $gid, $recursive = false)
    {
        $attr = pack('N3', NET_SFTP_ATTR_UIDGID, -1, $gid);

        return $this->_setstat($filename, $attr, $recursive);
    }

    /**
     * Set permissions on a file.
     *
     * Returns the new file permissions on success or false on error.
     * If $recursive is true than this just returns true or false.
     *
     * @param int $mode
     * @param string $filename
     * @param bool $recursive
     * @return mixed
     * @access public
     */
    function chmod($mode, $filename, $recursive = false)
    {
        if (is_string($mode) && is_int($filename)) {
            $temp = $mode;
            $mode = $filename;
            $filename = $temp;
        }

        $attr = pack('N2', NET_SFTP_ATTR_PERMISSIONS, $mode & 07777);
        if (!$this->_setstat($filename, $attr, $recursive)) {
            return false;
        }
        if ($recursive) {
            return true;
        }

        $filename = $this->_realPath($filename);
        // rather than return what the permissions *should* be, we'll return what they actually are.  this will also
        // tell us if the file actually exists.
        // incidentally, SFTPv4+ adds an additional 32-bit integer field - flags - to the following:
        $packet = pack('Na*', strlen($filename), $filename);
        if (!$this->_send_sftp_packet(NET_SFTP_STAT, $packet)) {
            return false;
        }

        $response = $this->_get_sftp_packet();
        switch ($this->packet_type) {
            case NET_SFTP_ATTRS:
                $attrs = $this->_parseAttributes($response);
                return $attrs['permissions'];
            case NET_SFTP_STATUS:
                $this->_logError($response);
                return false;
        }

        user_error('Expected SSH_FXP_ATTRS or SSH_FXP_STATUS');
        return false;
    }

    /**
     * Sets information about a file
     *
     * @param string $filename
     * @param string $attr
     * @param bool $recursive
     * @return bool
     * @access private
     */
    function _setstat($filename, $attr, $recursive)
    {
        if (!($this->bitmap & SSH2::MASK_LOGIN)) {
            return false;
        }

        $filename = $this->_realpath($filename);
        if ($filename === false) {
            return false;
        }

        $this->_remove_from_stat_cache($filename);

        if ($recursive) {
            $i = 0;
            $result = $this->_setstat_recursive($filename, $attr, $i);
            $this->_read_put_responses($i);
            return $result;
        }

        // SFTPv4+ has an additional byte field - type - that would need to be sent, as well. setting it to
        // SSH_FILEXFER_TYPE_UNKNOWN might work. if not, we'd have to do an SSH_FXP_STAT before doing an SSH_FXP_SETSTAT.
        if (!$this->_send_sftp_packet(NET_SFTP_SETSTAT, pack('Na*a*', strlen($filename), $filename, $attr))) {
            return false;
        }

        /*
         "Because some systems must use separate system calls to set various attributes, it is possible that a failure
          response will be returned, but yet some of the attributes may be have been successfully modified.  If possible,
          servers SHOULD avoid this situation; however, clients MUST be aware that this is possible."

          -- http://tools.ietf.org/html/draft-ietf-secsh-filexfer-13#section-8.6
        */
        $response = $this->_get_sftp_packet();
        if ($this->packet_type != NET_SFTP_STATUS) {
            user_error('Expected SSH_FXP_STATUS');
            return false;
        }

        extract(unpack('Nstatus', $this->_string_shift($response, 4)));
        if ($status != NET_SFTP_STATUS_OK) {
            $this->_logError($response, $status);
            return false;
        }

        return true;
    }

    /**
     * Recursively sets information on directories on the SFTP server
     *
     * Minimizes directory lookups and SSH_FXP_STATUS requests for speed.
     *
     * @param string $path
     * @param string $attr
     * @param int $i
     * @return bool
     * @access private
     */
    function _setstat_recursive($path, $attr, &$i)
    {
        if (!$this->_read_put_responses($i)) {
            return false;
        }
        $i = 0;
        $entries = $this->_list($path, true);

        if ($entries === false) {
            return $this->_setstat($path, $attr, false);
        }

        // normally $entries would have at least . and .. but it might not if the directories
        // permissions didn't allow reading
        if (empty($entries)) {
            return false;
        }

        unset($entries['.'], $entries['..']);
        foreach ($entries as $filename => $props) {
            if (!isset($props['type'])) {
                return false;
            }

            $temp = $path . '/' . $filename;
            if ($props['type'] == NET_SFTP_TYPE_DIRECTORY) {
                if (!$this->_setstat_recursive($temp, $attr, $i)) {
                    return false;
                }
            } else {
                if (!$this->_send_sftp_packet(NET_SFTP_SETSTAT, pack('Na*a*', strlen($temp), $temp, $attr))) {
                    return false;
                }

                $i++;

                if ($i >= NET_SFTP_QUEUE_SIZE) {
                    if (!$this->_read_put_responses($i)) {
                        return false;
                    }
                    $i = 0;
                }
            }
        }

        if (!$this->_send_sftp_packet(NET_SFTP_SETSTAT, pack('Na*a*', strlen($path), $path, $attr))) {
            return false;
        }

        $i++;

        if ($i >= NET_SFTP_QUEUE_SIZE) {
            if (!$this->_read_put_responses($i)) {
                return false;
            }
            $i = 0;
        }

        return true;
    }

    /**
     * Return the target of a symbolic link
     *
     * @param string $link
     * @return mixed
     * @access public
     */
    function readlink($link)
    {
        if (!($this->bitmap & SSH2::MASK_LOGIN)) {
            return false;
        }

        $link = $this->_realpath($link);

        if (!$this->_send_sftp_packet(NET_SFTP_READLINK, pack('Na*', strlen($link), $link))) {
            return false;
        }

        $response = $this->_get_sftp_packet();
        switch ($this->packet_type) {
            case NET_SFTP_NAME:
                break;
            case NET_SFTP_STATUS:
                $this->_logError($response);
                return false;
            default:
                user_error('Expected SSH_FXP_NAME or SSH_FXP_STATUS');
                return false;
        }

        extract(unpack('Ncount', $this->_string_shift($response, 4)));
        // the file isn't a symlink
        if (!$count) {
            return false;
        }

        extract(unpack('Nlength', $this->_string_shift($response, 4)));
        return $this->_string_shift($response, $length);
    }

    /**
     * Create a symlink
     *
     * symlink() creates a symbolic link to the existing target with the specified name link.
     *
     * @param string $target
     * @param string $link
     * @return bool
     * @access public
     */
    function symlink($target, $link)
    {
        if (!($this->bitmap & SSH2::MASK_LOGIN)) {
            return false;
        }

        $target = $this->_realpath($target);
        $link = $this->_realpath($link);

        $packet = pack('Na*Na*', strlen($target), $target, strlen($link), $link);
        if (!$this->_send_sftp_packet(NET_SFTP_SYMLINK, $packet)) {
            return false;
        }

        $response = $this->_get_sftp_packet();
        if ($this->packet_type != NET_SFTP_STATUS) {
            user_error('Expected SSH_FXP_STATUS');
            return false;
        }

        extract(unpack('Nstatus', $this->_string_shift($response, 4)));
        if ($status != NET_SFTP_STATUS_OK) {
            $this->_logError($response, $status);
            return false;
        }

        return true;
    }

    /**
     * Creates a directory.
     *
     * @param string $dir
     * @return bool
     * @access public
     */
    function mkdir($dir, $mode = -1, $recursive = false)
    {
        if (!($this->bitmap & SSH2::MASK_LOGIN)) {
            return false;
        }

        $dir = $this->_realpath($dir);
        // by not providing any permissions, hopefully the server will use the logged in users umask - their
        // default permissions.
        $attr = $mode == -1 ? "\0\0\0\0" : pack('N2', NET_SFTP_ATTR_PERMISSIONS, $mode & 07777);

        if ($recursive) {
            $dirs = explode('/', preg_replace('#/(?=/)|/$#', '', $dir));
            if (empty($dirs[0])) {
                array_shift($dirs);
                $dirs[0] = '/' . $dirs[0];
            }
            for ($i = 0; $i < count($dirs); $i++) {
                $temp = array_slice($dirs, 0, $i + 1);
                $temp = implode('/', $temp);
                $result = $this->_mkdir_helper($temp, $attr);
            }
            return $result;
        }

        return $this->_mkdir_helper($dir, $attr);
    }

    /**
     * Helper function for directory creation
     *
     * @param string $dir
     * @return bool
     * @access private
     */
    function _mkdir_helper($dir, $attr)
    {
        if (!$this->_send_sftp_packet(NET_SFTP_MKDIR, pack('Na*a*', strlen($dir), $dir, $attr))) {
            return false;
        }

        $response = $this->_get_sftp_packet();
        if ($this->packet_type != NET_SFTP_STATUS) {
            user_error('Expected SSH_FXP_STATUS');
            return false;
        }

        extract(unpack('Nstatus', $this->_string_shift($response, 4)));
        if ($status != NET_SFTP_STATUS_OK) {
            $this->_logError($response, $status);
            return false;
        }

        return true;
    }

    /**
     * Removes a directory.
     *
     * @param string $dir
     * @return bool
     * @access public
     */
    function rmdir($dir)
    {
        if (!($this->bitmap & SSH2::MASK_LOGIN)) {
            return false;
        }

        $dir = $this->_realpath($dir);
        if ($dir === false) {
            return false;
        }

        if (!$this->_send_sftp_packet(NET_SFTP_RMDIR, pack('Na*', strlen($dir), $dir))) {
            return false;
        }

        $response = $this->_get_sftp_packet();
        if ($this->packet_type != NET_SFTP_STATUS) {
            user_error('Expected SSH_FXP_STATUS');
            return false;
        }

        extract(unpack('Nstatus', $this->_string_shift($response, 4)));
        if ($status != NET_SFTP_STATUS_OK) {
            // presumably SSH_FX_NO_SUCH_FILE or SSH_FX_PERMISSION_DENIED?
            $this->_logError($response, $status);
            return false;
        }

        $this->_remove_from_stat_cache($dir);
        // the following will do a soft delete, which would be useful if you deleted a file
        // and then tried to do a stat on the deleted file. the above, in contrast, does
        // a hard delete
        //$this->_update_stat_cache($dir, false);

        return true;
    }

    /**
     * Uploads a file to the SFTP server.
     *
     * By default, \phpseclib\Net\SFTP::put() does not read from the local filesystem.  $data is dumped directly into $remote_file.
     * So, for example, if you set $data to 'filename.ext' and then do \phpseclib\Net\SFTP::get(), you will get a file, twelve bytes
     * long, containing 'filename.ext' as its contents.
     *
     * Setting $mode to self::SOURCE_LOCAL_FILE will change the above behavior.  With self::SOURCE_LOCAL_FILE, $remote_file will
     * contain as many bytes as filename.ext does on your local filesystem.  If your filename.ext is 1MB then that is how
     * large $remote_file will be, as well.
     *
     * Setting $mode to self::SOURCE_CALLBACK will use $data as callback function, which gets only one parameter -- number of bytes to return, and returns a string if there is some data or null if there is no more data
     *
     * If $data is a resource then it'll be used as a resource instead.
     *
     * Currently, only binary mode is supported.  As such, if the line endings need to be adjusted, you will need to take
     * care of that, yourself.
     *
     * $mode can take an additional two parameters - self::RESUME and self::RESUME_START. These are bitwise AND'd with
     * $mode. So if you want to resume upload of a 300mb file on the local file system you'd set $mode to the following:
     *
     * self::SOURCE_LOCAL_FILE | self::RESUME
     *
     * If you wanted to simply append the full contents of a local file to the full contents of a remote file you'd replace
     * self::RESUME with self::RESUME_START.
     *
     * If $mode & (self::RESUME | self::RESUME_START) then self::RESUME_START will be assumed.
     *
     * $start and $local_start give you more fine grained control over this process and take precident over self::RESUME
     * when they're non-negative. ie. $start could let you write at the end of a file (like self::RESUME) or in the middle
     * of one. $local_start could let you start your reading from the end of a file (like self::RESUME_START) or in the
     * middle of one.
     *
     * Setting $local_start to > 0 or $mode | self::RESUME_START doesn't do anything unless $mode | self::SOURCE_LOCAL_FILE.
     *
     * @param string $remote_file
     * @param string|resource $data
     * @param int $mode
     * @param int $start
     * @param int $local_start
     * @param callable|null $progressCallback
     * @return bool
     * @access public
     * @internal ASCII mode for SFTPv4/5/6 can be supported by adding a new function - \phpseclib\Net\SFTP::setMode().
     */
    function put($remote_file, $data, $mode = self::SOURCE_STRING, $start = -1, $local_start = -1, $progressCallback = null)
    {
        if (!($this->bitmap & SSH2::MASK_LOGIN)) {
            return false;
        }

        $remote_file = $this->_realpath($remote_file);
        if ($remote_file === false) {
            return false;
        }

        $this->_remove_from_stat_cache($remote_file);

        $flags = NET_SFTP_OPEN_WRITE | NET_SFTP_OPEN_CREATE;
        // according to the SFTP specs, NET_SFTP_OPEN_APPEND should "force all writes to append data at the end of the file."
        // in practice, it doesn't seem to do that.
        //$flags|= ($mode & self::RESUME) ? NET_SFTP_OPEN_APPEND : NET_SFTP_OPEN_TRUNCATE;

        if ($start >= 0) {
            $offset = $start;
        } elseif ($mode & self::RESUME) {
            // if NET_SFTP_OPEN_APPEND worked as it should _size() wouldn't need to be called
            $size = $this->size($remote_file);
            $offset = $size !== false ? $size : 0;
        } else {
            $offset = 0;
            $flags|= NET_SFTP_OPEN_TRUNCATE;
        }

        $packet = pack('Na*N2', strlen($remote_file), $remote_file, $flags, 0);
        if (!$this->_send_sftp_packet(NET_SFTP_OPEN, $packet)) {
            return false;
        }

        $response = $this->_get_sftp_packet();
        switch ($this->packet_type) {
            case NET_SFTP_HANDLE:
                $handle = substr($response, 4);
                break;
            case NET_SFTP_STATUS:
                $this->_logError($response);
                return false;
            default:
                user_error('Expected SSH_FXP_HANDLE or SSH_FXP_STATUS');
                return false;
        }

        // http://tools.ietf.org/html/draft-ietf-secsh-filexfer-13#section-8.2.3
        $dataCallback = false;
        switch (true) {
            case $mode & self::SOURCE_CALLBACK:
                if (!is_callable($data)) {
                    user_error("\$data should be is_callable() if you specify SOURCE_CALLBACK flag");
                }
                $dataCallback = $data;
                // do nothing
                break;
            case is_resource($data):
                $mode = $mode & ~self::SOURCE_LOCAL_FILE;
                $fp = $data;
                break;
            case $mode & self::SOURCE_LOCAL_FILE:
                if (!is_file($data)) {
                    user_error("$data is not a valid file");
                    return false;
                }
                $fp = @fopen($data, 'rb');
                if (!$fp) {
                    return false;
                }
        }

        if (isset($fp)) {
            $stat = fstat($fp);
            $size = $stat['size'];

            if ($local_start >= 0) {
                fseek($fp, $local_start);
                $size-= $local_start;
            }
        } elseif ($dataCallback) {
            $size = 0;
        } else {
            $size = strlen($data);
        }

        $sent = 0;
        $size = $size < 0 ? ($size & 0x7FFFFFFF) + 0x80000000 : $size;

        $sftp_packet_size = 4096; // PuTTY uses 4096
        // make the SFTP packet be exactly 4096 bytes by including the bytes in the NET_SFTP_WRITE packets "header"
        $sftp_packet_size-= strlen($handle) + 25;
        $i = 0;
<<<<<<< HEAD
        while ($dataCallback || $sent < $size) {
=======
        while ($dataCallback || ($size === 0 || $sent < $size)) {
>>>>>>> 6c8affcf
            if ($dataCallback) {
                $temp = call_user_func($dataCallback, $sftp_packet_size);
                if (is_null($temp)) {
                    break;
                }
            } else {
                $temp = isset($fp) ? fread($fp, $sftp_packet_size) : substr($data, $sent, $sftp_packet_size);
                if ($temp === false) {
                    break;
                }
            }

            $subtemp = $offset + $sent;
            $packet = pack('Na*N3a*', strlen($handle), $handle, $subtemp / 4294967296, $subtemp, strlen($temp), $temp);
            if (!$this->_send_sftp_packet(NET_SFTP_WRITE, $packet)) {
                if ($mode & self::SOURCE_LOCAL_FILE) {
                    fclose($fp);
                }
                return false;
            }
            $sent+= strlen($temp);
            if (is_callable($progressCallback)) {
                call_user_func($progressCallback, $sent);
            }

            $i++;

            if ($i == NET_SFTP_QUEUE_SIZE) {
                if (!$this->_read_put_responses($i)) {
                    $i = 0;
                    break;
                }
                $i = 0;
            }
        }

        if (!$this->_read_put_responses($i)) {
            if ($mode & self::SOURCE_LOCAL_FILE) {
                fclose($fp);
            }
            $this->_close_handle($handle);
            return false;
        }

        if ($mode & self::SOURCE_LOCAL_FILE) {
            fclose($fp);
        }

        return $this->_close_handle($handle);
    }

    /**
     * Reads multiple successive SSH_FXP_WRITE responses
     *
     * Sending an SSH_FXP_WRITE packet and immediately reading its response isn't as efficient as blindly sending out $i
     * SSH_FXP_WRITEs, in succession, and then reading $i responses.
     *
     * @param int $i
     * @return bool
     * @access private
     */
    function _read_put_responses($i)
    {
        while ($i--) {
            $response = $this->_get_sftp_packet();
            if ($this->packet_type != NET_SFTP_STATUS) {
                user_error('Expected SSH_FXP_STATUS');
                return false;
            }

            extract(unpack('Nstatus', $this->_string_shift($response, 4)));
            if ($status != NET_SFTP_STATUS_OK) {
                $this->_logError($response, $status);
                break;
            }
        }

        return $i < 0;
    }

    /**
     * Close handle
     *
     * @param string $handle
     * @return bool
     * @access private
     */
    function _close_handle($handle)
    {
        if (!$this->_send_sftp_packet(NET_SFTP_CLOSE, pack('Na*', strlen($handle), $handle))) {
            return false;
        }

        // "The client MUST release all resources associated with the handle regardless of the status."
        //  -- http://tools.ietf.org/html/draft-ietf-secsh-filexfer-13#section-8.1.3
        $response = $this->_get_sftp_packet();
        if ($this->packet_type != NET_SFTP_STATUS) {
            user_error('Expected SSH_FXP_STATUS');
            return false;
        }

        extract(unpack('Nstatus', $this->_string_shift($response, 4)));
        if ($status != NET_SFTP_STATUS_OK) {
            $this->_logError($response, $status);
            return false;
        }

        return true;
    }

    /**
     * Downloads a file from the SFTP server.
     *
     * Returns a string containing the contents of $remote_file if $local_file is left undefined or a boolean false if
     * the operation was unsuccessful.  If $local_file is defined, returns true or false depending on the success of the
     * operation.
     *
     * $offset and $length can be used to download files in chunks.
     *
     * @param string $remote_file
     * @param string $local_file
     * @param int $offset
     * @param int $length
     * @return mixed
     * @access public
     */
    function get($remote_file, $local_file = false, $offset = 0, $length = -1)
    {
        if (!($this->bitmap & SSH2::MASK_LOGIN)) {
            return false;
        }

        $remote_file = $this->_realpath($remote_file);
        if ($remote_file === false) {
            return false;
        }

        $packet = pack('Na*N2', strlen($remote_file), $remote_file, NET_SFTP_OPEN_READ, 0);
        if (!$this->_send_sftp_packet(NET_SFTP_OPEN, $packet)) {
            return false;
        }

        $response = $this->_get_sftp_packet();
        switch ($this->packet_type) {
            case NET_SFTP_HANDLE:
                $handle = substr($response, 4);
                break;
            case NET_SFTP_STATUS: // presumably SSH_FX_NO_SUCH_FILE or SSH_FX_PERMISSION_DENIED
                $this->_logError($response);
                return false;
            default:
                user_error('Expected SSH_FXP_HANDLE or SSH_FXP_STATUS');
                return false;
        }

        if (is_resource($local_file)) {
            $fp = $local_file;
            $stat = fstat($fp);
            $res_offset = $stat['size'];
        } else {
            $res_offset = 0;
            if ($local_file !== false) {
                $fp = fopen($local_file, 'wb');
                if (!$fp) {
                    return false;
                }
            } else {
                $content = '';
            }
        }

        $fclose_check = $local_file !== false && !is_resource($local_file);

        $start = $offset;
        $size = $this->max_sftp_packet < $length || $length < 0 ? $this->max_sftp_packet : $length;
        while (true) {
            $packet = pack('Na*N3', strlen($handle), $handle, $offset / 4294967296, $offset, $size);
            if (!$this->_send_sftp_packet(NET_SFTP_READ, $packet)) {
                if ($fclose_check) {
                    fclose($fp);
                }
                return false;
            }

            $response = $this->_get_sftp_packet();
            switch ($this->packet_type) {
                case NET_SFTP_DATA:
                    $temp = substr($response, 4);
                    $offset+= strlen($temp);
                    if ($local_file === false) {
                        $content.= $temp;
                    } else {
                        fputs($fp, $temp);
                    }
                    break;
                case NET_SFTP_STATUS:
                    // could, in theory, return false if !strlen($content) but we'll hold off for the time being
                    $this->_logError($response);
                    break 2;
                default:
                    user_error('Expected SSH_FXP_DATA or SSH_FXP_STATUS');
                    if ($fclose_check) {
                        fclose($fp);
                    }
                    return false;
            }

            if ($length > 0 && $length <= $offset - $start) {
                break;
            }
        }

        if ($length > 0 && $length <= $offset - $start) {
            if ($local_file === false) {
                $content = substr($content, 0, $length);
            } else {
                ftruncate($fp, $length + $res_offset);
            }
        }

        if ($fclose_check) {
            fclose($fp);
        }

        if (!$this->_close_handle($handle)) {
            return false;
        }

        // if $content isn't set that means a file was written to
        return isset($content) ? $content : true;
    }

    /**
     * Deletes a file on the SFTP server.
     *
     * @param string $path
     * @param bool $recursive
     * @return bool
     * @access public
     */
    function delete($path, $recursive = true)
    {
        if (!($this->bitmap & SSH2::MASK_LOGIN)) {
            return false;
        }

        $path = $this->_realpath($path);
        if ($path === false) {
            return false;
        }

        // http://tools.ietf.org/html/draft-ietf-secsh-filexfer-13#section-8.3
        if (!$this->_send_sftp_packet(NET_SFTP_REMOVE, pack('Na*', strlen($path), $path))) {
            return false;
        }

        $response = $this->_get_sftp_packet();
        if ($this->packet_type != NET_SFTP_STATUS) {
            user_error('Expected SSH_FXP_STATUS');
            return false;
        }

        // if $status isn't SSH_FX_OK it's probably SSH_FX_NO_SUCH_FILE or SSH_FX_PERMISSION_DENIED
        extract(unpack('Nstatus', $this->_string_shift($response, 4)));
        if ($status != NET_SFTP_STATUS_OK) {
            $this->_logError($response, $status);
            if (!$recursive) {
                return false;
            }
            $i = 0;
            $result = $this->_delete_recursive($path, $i);
            $this->_read_put_responses($i);
            return $result;
        }

        $this->_remove_from_stat_cache($path);

        return true;
    }

    /**
     * Recursively deletes directories on the SFTP server
     *
     * Minimizes directory lookups and SSH_FXP_STATUS requests for speed.
     *
     * @param string $path
     * @param int $i
     * @return bool
     * @access private
     */
    function _delete_recursive($path, &$i)
    {
        if (!$this->_read_put_responses($i)) {
            return false;
        }
        $i = 0;
        $entries = $this->_list($path, true);

        // normally $entries would have at least . and .. but it might not if the directories
        // permissions didn't allow reading
        if (empty($entries)) {
            return false;
        }

        unset($entries['.'], $entries['..']);
        foreach ($entries as $filename => $props) {
            if (!isset($props['type'])) {
                return false;
            }

            $temp = $path . '/' . $filename;
            if ($props['type'] == NET_SFTP_TYPE_DIRECTORY) {
                if (!$this->_delete_recursive($temp, $i)) {
                    return false;
                }
            } else {
                if (!$this->_send_sftp_packet(NET_SFTP_REMOVE, pack('Na*', strlen($temp), $temp))) {
                    return false;
                }
                $this->_remove_from_stat_cache($temp);

                $i++;

                if ($i >= NET_SFTP_QUEUE_SIZE) {
                    if (!$this->_read_put_responses($i)) {
                        return false;
                    }
                    $i = 0;
                }
            }
        }

        if (!$this->_send_sftp_packet(NET_SFTP_RMDIR, pack('Na*', strlen($path), $path))) {
            return false;
        }
        $this->_remove_from_stat_cache($path);

        $i++;

        if ($i >= NET_SFTP_QUEUE_SIZE) {
            if (!$this->_read_put_responses($i)) {
                return false;
            }
            $i = 0;
        }

        return true;
    }

    /**
     * Checks whether a file or directory exists
     *
     * @param string $path
     * @return bool
     * @access public
     */
    function file_exists($path)
    {
        if ($this->use_stat_cache) {
            $path = $this->_realpath($path);

            $result = $this->_query_stat_cache($path);

            if (isset($result)) {
                // return true if $result is an array or if it's an stdClass object
                return $result !== false;
            }
        }

        return $this->stat($path) !== false;
    }

    /**
     * Tells whether the filename is a directory
     *
     * @param string $path
     * @return bool
     * @access public
     */
    function is_dir($path)
    {
        $result = $this->_get_stat_cache_prop($path, 'type');
        if ($result === false) {
            return false;
        }
        return $result === NET_SFTP_TYPE_DIRECTORY;
    }

    /**
     * Tells whether the filename is a regular file
     *
     * @param string $path
     * @return bool
     * @access public
     */
    function is_file($path)
    {
        $result = $this->_get_stat_cache_prop($path, 'type');
        if ($result === false) {
            return false;
        }
        return $result === NET_SFTP_TYPE_REGULAR;
    }

    /**
     * Tells whether the filename is a symbolic link
     *
     * @param string $path
     * @return bool
     * @access public
     */
    function is_link($path)
    {
        $result = $this->_get_lstat_cache_prop($path, 'type');
        if ($result === false) {
            return false;
        }
        return $result === NET_SFTP_TYPE_SYMLINK;
    }

    /**
     * Tells whether a file exists and is readable
     *
     * @param string $path
     * @return bool
     * @access public
     */
    function is_readable($path)
    {
        $path = $this->_realpath($path);

        $packet = pack('Na*N2', strlen($path), $path, NET_SFTP_OPEN_READ, 0);
        if (!$this->_send_sftp_packet(NET_SFTP_OPEN, $packet)) {
            return false;
        }

        $response = $this->_get_sftp_packet();
        switch ($this->packet_type) {
            case NET_SFTP_HANDLE:
                return true;
            case NET_SFTP_STATUS: // presumably SSH_FX_NO_SUCH_FILE or SSH_FX_PERMISSION_DENIED
                return false;
            default:
                user_error('Expected SSH_FXP_HANDLE or SSH_FXP_STATUS');
                return false;
        }
    }

    /**
     * Tells whether the filename is writable
     *
     * @param string $path
     * @return bool
     * @access public
     */
    function is_writable($path)
    {
        $path = $this->_realpath($path);

        $packet = pack('Na*N2', strlen($path), $path, NET_SFTP_OPEN_WRITE, 0);
        if (!$this->_send_sftp_packet(NET_SFTP_OPEN, $packet)) {
            return false;
        }

        $response = $this->_get_sftp_packet();
        switch ($this->packet_type) {
            case NET_SFTP_HANDLE:
                return true;
            case NET_SFTP_STATUS: // presumably SSH_FX_NO_SUCH_FILE or SSH_FX_PERMISSION_DENIED
                return false;
            default:
                user_error('Expected SSH_FXP_HANDLE or SSH_FXP_STATUS');
                return false;
        }
    }

    /**
     * Tells whether the filename is writeable
     *
     * Alias of is_writable
     *
     * @param string $path
     * @return bool
     * @access public
     */
    function is_writeable($path)
    {
        return $this->is_writable($path);
    }

    /**
     * Gets last access time of file
     *
     * @param string $path
     * @return mixed
     * @access public
     */
    function fileatime($path)
    {
        return $this->_get_stat_cache_prop($path, 'atime');
    }

    /**
     * Gets file modification time
     *
     * @param string $path
     * @return mixed
     * @access public
     */
    function filemtime($path)
    {
        return $this->_get_stat_cache_prop($path, 'mtime');
    }

    /**
     * Gets file permissions
     *
     * @param string $path
     * @return mixed
     * @access public
     */
    function fileperms($path)
    {
        return $this->_get_stat_cache_prop($path, 'permissions');
    }

    /**
     * Gets file owner
     *
     * @param string $path
     * @return mixed
     * @access public
     */
    function fileowner($path)
    {
        return $this->_get_stat_cache_prop($path, 'uid');
    }

    /**
     * Gets file group
     *
     * @param string $path
     * @return mixed
     * @access public
     */
    function filegroup($path)
    {
        return $this->_get_stat_cache_prop($path, 'gid');
    }

    /**
     * Gets file size
     *
     * @param string $path
     * @return mixed
     * @access public
     */
    function filesize($path)
    {
        return $this->_get_stat_cache_prop($path, 'size');
    }

    /**
     * Gets file type
     *
     * @param string $path
     * @return mixed
     * @access public
     */
    function filetype($path)
    {
        $type = $this->_get_stat_cache_prop($path, 'type');
        if ($type === false) {
            return false;
        }

        switch ($type) {
            case NET_SFTP_TYPE_BLOCK_DEVICE:
                return 'block';
            case NET_SFTP_TYPE_CHAR_DEVICE:
                return 'char';
            case NET_SFTP_TYPE_DIRECTORY:
                return 'dir';
            case NET_SFTP_TYPE_FIFO:
                return 'fifo';
            case NET_SFTP_TYPE_REGULAR:
                return 'file';
            case NET_SFTP_TYPE_SYMLINK:
                return 'link';
            default:
                return false;
        }
    }

    /**
     * Return a stat properity
     *
     * Uses cache if appropriate.
     *
     * @param string $path
     * @param string $prop
     * @return mixed
     * @access private
     */
    function _get_stat_cache_prop($path, $prop)
    {
        return $this->_get_xstat_cache_prop($path, $prop, 'stat');
    }

    /**
     * Return an lstat properity
     *
     * Uses cache if appropriate.
     *
     * @param string $path
     * @param string $prop
     * @return mixed
     * @access private
     */
    function _get_lstat_cache_prop($path, $prop)
    {
        return $this->_get_xstat_cache_prop($path, $prop, 'lstat');
    }

    /**
     * Return a stat or lstat properity
     *
     * Uses cache if appropriate.
     *
     * @param string $path
     * @param string $prop
     * @return mixed
     * @access private
     */
    function _get_xstat_cache_prop($path, $prop, $type)
    {
        if ($this->use_stat_cache) {
            $path = $this->_realpath($path);

            $result = $this->_query_stat_cache($path);

            if (is_object($result) && isset($result->$type)) {
                return $result->{$type}[$prop];
            }
        }

        $result = $this->$type($path);

        if ($result === false || !isset($result[$prop])) {
            return false;
        }

        return $result[$prop];
    }

    /**
     * Renames a file or a directory on the SFTP server
     *
     * @param string $oldname
     * @param string $newname
     * @return bool
     * @access public
     */
    function rename($oldname, $newname)
    {
        if (!($this->bitmap & SSH2::MASK_LOGIN)) {
            return false;
        }

        $oldname = $this->_realpath($oldname);
        $newname = $this->_realpath($newname);
        if ($oldname === false || $newname === false) {
            return false;
        }

        // http://tools.ietf.org/html/draft-ietf-secsh-filexfer-13#section-8.3
        $packet = pack('Na*Na*', strlen($oldname), $oldname, strlen($newname), $newname);
        if (!$this->_send_sftp_packet(NET_SFTP_RENAME, $packet)) {
            return false;
        }

        $response = $this->_get_sftp_packet();
        if ($this->packet_type != NET_SFTP_STATUS) {
            user_error('Expected SSH_FXP_STATUS');
            return false;
        }

        // if $status isn't SSH_FX_OK it's probably SSH_FX_NO_SUCH_FILE or SSH_FX_PERMISSION_DENIED
        extract(unpack('Nstatus', $this->_string_shift($response, 4)));
        if ($status != NET_SFTP_STATUS_OK) {
            $this->_logError($response, $status);
            return false;
        }

        // don't move the stat cache entry over since this operation could very well change the
        // atime and mtime attributes
        //$this->_update_stat_cache($newname, $this->_query_stat_cache($oldname));
        $this->_remove_from_stat_cache($oldname);
        $this->_remove_from_stat_cache($newname);

        return true;
    }

    /**
     * Parse Attributes
     *
     * See '7.  File Attributes' of draft-ietf-secsh-filexfer-13 for more info.
     *
     * @param string $response
     * @return array
     * @access private
     */
    function _parseAttributes(&$response)
    {
        $attr = array();
        extract(unpack('Nflags', $this->_string_shift($response, 4)));
        // SFTPv4+ have a type field (a byte) that follows the above flag field
        foreach ($this->attributes as $key => $value) {
            switch ($flags & $key) {
                case NET_SFTP_ATTR_SIZE: // 0x00000001
                    // The size attribute is defined as an unsigned 64-bit integer.
                    // The following will use floats on 32-bit platforms, if necessary.
                    // As can be seen in the BigInteger class, floats are generally
                    // IEEE 754 binary64 "double precision" on such platforms and
                    // as such can represent integers of at least 2^50 without loss
                    // of precision. Interpreted in filesize, 2^50 bytes = 1024 TiB.
                    $attr['size'] = hexdec(bin2hex($this->_string_shift($response, 8)));
                    break;
                case NET_SFTP_ATTR_UIDGID: // 0x00000002 (SFTPv3 only)
                    $attr+= unpack('Nuid/Ngid', $this->_string_shift($response, 8));
                    break;
                case NET_SFTP_ATTR_PERMISSIONS: // 0x00000004
                    $attr+= unpack('Npermissions', $this->_string_shift($response, 4));
                    // mode == permissions; permissions was the original array key and is retained for bc purposes.
                    // mode was added because that's the more industry standard terminology
                    $attr+= array('mode' => $attr['permissions']);
                    $fileType = $this->_parseMode($attr['permissions']);
                    if ($fileType !== false) {
                        $attr+= array('type' => $fileType);
                    }
                    break;
                case NET_SFTP_ATTR_ACCESSTIME: // 0x00000008
                    $attr+= unpack('Natime/Nmtime', $this->_string_shift($response, 8));
                    break;
                case NET_SFTP_ATTR_EXTENDED: // 0x80000000
                    extract(unpack('Ncount', $this->_string_shift($response, 4)));
                    for ($i = 0; $i < $count; $i++) {
                        extract(unpack('Nlength', $this->_string_shift($response, 4)));
                        $key = $this->_string_shift($response, $length);
                        extract(unpack('Nlength', $this->_string_shift($response, 4)));
                        $attr[$key] = $this->_string_shift($response, $length);
                    }
            }
        }
        return $attr;
    }

    /**
     * Attempt to identify the file type
     *
     * Quoting the SFTP RFC, "Implementations MUST NOT send bits that are not defined" but they seem to anyway
     *
     * @param int $mode
     * @return int
     * @access private
     */
    function _parseMode($mode)
    {
        // values come from http://lxr.free-electrons.com/source/include/uapi/linux/stat.h#L12
        // see, also, http://linux.die.net/man/2/stat
        switch ($mode & 0170000) {// ie. 1111 0000 0000 0000
            case 0000000: // no file type specified - figure out the file type using alternative means
                return false;
            case 0040000:
                return NET_SFTP_TYPE_DIRECTORY;
            case 0100000:
                return NET_SFTP_TYPE_REGULAR;
            case 0120000:
                return NET_SFTP_TYPE_SYMLINK;
            // new types introduced in SFTPv5+
            // http://tools.ietf.org/html/draft-ietf-secsh-filexfer-05#section-5.2
            case 0010000: // named pipe (fifo)
                return NET_SFTP_TYPE_FIFO;
            case 0020000: // character special
                return NET_SFTP_TYPE_CHAR_DEVICE;
            case 0060000: // block special
                return NET_SFTP_TYPE_BLOCK_DEVICE;
            case 0140000: // socket
                return NET_SFTP_TYPE_SOCKET;
            case 0160000: // whiteout
                // "SPECIAL should be used for files that are of
                //  a known type which cannot be expressed in the protocol"
                return NET_SFTP_TYPE_SPECIAL;
            default:
                return NET_SFTP_TYPE_UNKNOWN;
        }
    }

    /**
     * Parse Longname
     *
     * SFTPv3 doesn't provide any easy way of identifying a file type.  You could try to open
     * a file as a directory and see if an error is returned or you could try to parse the
     * SFTPv3-specific longname field of the SSH_FXP_NAME packet.  That's what this function does.
     * The result is returned using the
     * {@link http://tools.ietf.org/html/draft-ietf-secsh-filexfer-04#section-5.2 SFTPv4 type constants}.
     *
     * If the longname is in an unrecognized format bool(false) is returned.
     *
     * @param string $longname
     * @return mixed
     * @access private
     */
    function _parseLongname($longname)
    {
        // http://en.wikipedia.org/wiki/Unix_file_types
        // http://en.wikipedia.org/wiki/Filesystem_permissions#Notation_of_traditional_Unix_permissions
        if (preg_match('#^[^/]([r-][w-][xstST-]){3}#', $longname)) {
            switch ($longname[0]) {
                case '-':
                    return NET_SFTP_TYPE_REGULAR;
                case 'd':
                    return NET_SFTP_TYPE_DIRECTORY;
                case 'l':
                    return NET_SFTP_TYPE_SYMLINK;
                default:
                    return NET_SFTP_TYPE_SPECIAL;
            }
        }

        return false;
    }

    /**
     * Sends SFTP Packets
     *
     * See '6. General Packet Format' of draft-ietf-secsh-filexfer-13 for more info.
     *
     * @param int $type
     * @param string $data
     * @see self::_get_sftp_packet()
     * @see self::_send_channel_packet()
     * @return bool
     * @access private
     */
    function _send_sftp_packet($type, $data)
    {
        $packet = $this->request_id !== false ?
            pack('NCNa*', strlen($data) + 5, $type, $this->request_id, $data) :
            pack('NCa*',  strlen($data) + 1, $type, $data);

        $start = strtok(microtime(), ' ') + strtok(''); // http://php.net/microtime#61838
        $result = $this->_send_channel_packet(self::CHANNEL, $packet);
        $stop = strtok(microtime(), ' ') + strtok('');

        if (defined('NET_SFTP_LOGGING')) {
            $packet_type = '-> ' . $this->packet_types[$type] .
                           ' (' . round($stop - $start, 4) . 's)';
            if (NET_SFTP_LOGGING == NET_SFTP_LOG_REALTIME) {
                echo "<pre>\r\n" . $this->_format_log(array($data), array($packet_type)) . "\r\n</pre>\r\n";
                flush();
                ob_flush();
            } else {
                $this->packet_type_log[] = $packet_type;
                if (NET_SFTP_LOGGING == NET_SFTP_LOG_COMPLEX) {
                    $this->packet_log[] = $data;
                }
            }
        }

        return $result;
    }

    /**
     * Receives SFTP Packets
     *
     * See '6. General Packet Format' of draft-ietf-secsh-filexfer-13 for more info.
     *
     * Incidentally, the number of SSH_MSG_CHANNEL_DATA messages has no bearing on the number of SFTP packets present.
     * There can be one SSH_MSG_CHANNEL_DATA messages containing two SFTP packets or there can be two SSH_MSG_CHANNEL_DATA
     * messages containing one SFTP packet.
     *
     * @see self::_send_sftp_packet()
     * @return string
     * @access private
     */
    function _get_sftp_packet()
    {
        $this->curTimeout = false;

        $start = strtok(microtime(), ' ') + strtok(''); // http://php.net/microtime#61838

        // SFTP packet length
        while (strlen($this->packet_buffer) < 4) {
            $temp = $this->_get_channel_packet(self::CHANNEL);
            if (is_bool($temp)) {
                $this->packet_type = false;
                $this->packet_buffer = '';
                return false;
            }
            $this->packet_buffer.= $temp;
        }
        extract(unpack('Nlength', $this->_string_shift($this->packet_buffer, 4)));
        $tempLength = $length;
        $tempLength-= strlen($this->packet_buffer);

        // SFTP packet type and data payload
        while ($tempLength > 0) {
            $temp = $this->_get_channel_packet(self::CHANNEL);
            if (is_bool($temp)) {
                $this->packet_type = false;
                $this->packet_buffer = '';
                return false;
            }
            $this->packet_buffer.= $temp;
            $tempLength-= strlen($temp);
        }

        $stop = strtok(microtime(), ' ') + strtok('');

        $this->packet_type = ord($this->_string_shift($this->packet_buffer));

        if ($this->request_id !== false) {
            $this->_string_shift($this->packet_buffer, 4); // remove the request id
            $length-= 5; // account for the request id and the packet type
        } else {
            $length-= 1; // account for the packet type
        }

        $packet = $this->_string_shift($this->packet_buffer, $length);

        if (defined('NET_SFTP_LOGGING')) {
            $packet_type = '<- ' . $this->packet_types[$this->packet_type] .
                           ' (' . round($stop - $start, 4) . 's)';
            if (NET_SFTP_LOGGING == NET_SFTP_LOG_REALTIME) {
                echo "<pre>\r\n" . $this->_format_log(array($packet), array($packet_type)) . "\r\n</pre>\r\n";
                flush();
                ob_flush();
            } else {
                $this->packet_type_log[] = $packet_type;
                if (NET_SFTP_LOGGING == NET_SFTP_LOG_COMPLEX) {
                    $this->packet_log[] = $packet;
                }
            }
        }

        return $packet;
    }

    /**
     * Returns a log of the packets that have been sent and received.
     *
     * Returns a string if NET_SFTP_LOGGING == NET_SFTP_LOG_COMPLEX, an array if NET_SFTP_LOGGING == NET_SFTP_LOG_SIMPLE and false if !defined('NET_SFTP_LOGGING')
     *
     * @access public
     * @return string or Array
     */
    function getSFTPLog()
    {
        if (!defined('NET_SFTP_LOGGING')) {
            return false;
        }

        switch (NET_SFTP_LOGGING) {
            case NET_SFTP_LOG_COMPLEX:
                return $this->_format_log($this->packet_log, $this->packet_type_log);
                break;
            //case NET_SFTP_LOG_SIMPLE:
            default:
                return $this->packet_type_log;
        }
    }

    /**
     * Returns all errors
     *
     * @return string
     * @access public
     */
    function getSFTPErrors()
    {
        return $this->sftp_errors;
    }

    /**
     * Returns the last error
     *
     * @return string
     * @access public
     */
    function getLastSFTPError()
    {
        return count($this->sftp_errors) ? $this->sftp_errors[count($this->sftp_errors) - 1] : '';
    }

    /**
     * Get supported SFTP versions
     *
     * @return array
     * @access public
     */
    function getSupportedVersions()
    {
        $temp = array('version' => $this->version);
        if (isset($this->extensions['versions'])) {
            $temp['extensions'] = $this->extensions['versions'];
        }
        return $temp;
    }

    /**
     * Disconnect
     *
     * @param int $reason
     * @return bool
     * @access private
     */
    function _disconnect($reason)
    {
        $this->pwd = false;
        parent::_disconnect($reason);
    }
}<|MERGE_RESOLUTION|>--- conflicted
+++ resolved
@@ -1890,11 +1890,7 @@
         // make the SFTP packet be exactly 4096 bytes by including the bytes in the NET_SFTP_WRITE packets "header"
         $sftp_packet_size-= strlen($handle) + 25;
         $i = 0;
-<<<<<<< HEAD
-        while ($dataCallback || $sent < $size) {
-=======
         while ($dataCallback || ($size === 0 || $sent < $size)) {
->>>>>>> 6c8affcf
             if ($dataCallback) {
                 $temp = call_user_func($dataCallback, $sftp_packet_size);
                 if (is_null($temp)) {
