<?php

/**
 * Pure-PHP implementation of SFTP.
 *
 * PHP version 5
 *
 * Currently only supports SFTPv2 and v3, which, according to wikipedia.org, "is the most widely used version,
 * implemented by the popular OpenSSH SFTP server".  If you want SFTPv4/5/6 support, provide me with access
 * to an SFTPv4/5/6 server.
 *
 * The API for this library is modeled after the API from PHP's {@link http://php.net/book.ftp FTP extension}.
 *
 * Here's a short example of how to use this library:
 * <code>
 * <?php
 *    include 'vendor/autoload.php';
 *
 *    $sftp = new \phpseclib\Net\SFTP('www.domain.tld');
 *    if (!$sftp->login('username', 'password')) {
 *        exit('Login Failed');
 *    }
 *
 *    echo $sftp->pwd() . "\r\n";
 *    $sftp->put('filename.ext', 'hello, world!');
 *    print_r($sftp->nlist());
 * ?>
 * </code>
 *
 * @category  Net
 * @package   SFTP
 * @author    Jim Wigginton <terrafrost@php.net>
 * @copyright 2009 Jim Wigginton
 * @license   http://www.opensource.org/licenses/mit-license.html  MIT License
 * @link      http://phpseclib.sourceforge.net
 */

namespace phpseclib\Net;

use ParagonIE\ConstantTime\Hex;
use phpseclib\Exception\FileNotFoundException;
use phpseclib\Common\Functions\Strings;

/**
 * Pure-PHP implementations of SFTP.
 *
 * @package SFTP
 * @author  Jim Wigginton <terrafrost@php.net>
 * @access  public
 */
class SFTP extends SSH2
{
    /**
     * SFTP channel constant
     *
     * \phpseclib\Net\SSH2::exec() uses 0 and \phpseclib\Net\SSH2::read() / \phpseclib\Net\SSH2::write() use 1.
     *
     * @see \phpseclib\Net\SSH2::_send_channel_packet()
     * @see \phpseclib\Net\SSH2::_get_channel_packet()
     * @access private
     */
    const CHANNEL = 0x100;

    /**#@+
     * @access public
     * @see \phpseclib\Net\SFTP::put()
    */
    /**
     * Reads data from a local file.
     */
    const SOURCE_LOCAL_FILE = 1;
    /**
     * Reads data from a string.
     */
    // this value isn't really used anymore but i'm keeping it reserved for historical reasons
    const SOURCE_STRING = 2;
    /**
     * Reads data from callback:
     * function callback($length) returns string to proceed, null for EOF
     */
    const SOURCE_CALLBACK = 16;
    /**
     * Resumes an upload
     */
    const RESUME = 4;
    /**
     * Append a local file to an already existing remote file
     */
    const RESUME_START = 8;
    /**#@-*/

    /**
     * Packet Types
     *
     * @see self::__construct()
     * @var array
     * @access private
     */
    private $packet_types = [];

    /**
     * Status Codes
     *
     * @see self::__construct()
     * @var array
     * @access private
     */
    private $status_codes = [];

    /**
     * The Request ID
     *
     * The request ID exists in the off chance that a packet is sent out-of-order.  Of course, this library doesn't support
     * concurrent actions, so it's somewhat academic, here.
     *
     * @var int
     * @see self::_send_sftp_packet()
     * @access private
     */
    private $request_id = false;

    /**
     * The Packet Type
     *
     * The request ID exists in the off chance that a packet is sent out-of-order.  Of course, this library doesn't support
     * concurrent actions, so it's somewhat academic, here.
     *
     * @var int
     * @see self::_get_sftp_packet()
     * @access private
     */
    private $packet_type = -1;

    /**
     * Packet Buffer
     *
     * @var string
     * @see self::_get_sftp_packet()
     * @access private
     */
    private $packet_buffer = '';

    /**
     * Extensions supported by the server
     *
     * @var array
     * @see self::_initChannel()
     * @access private
     */
    private $extensions = [];

    /**
     * Server SFTP version
     *
     * @var int
     * @see self::_initChannel()
     * @access private
     */
    private $version;

    /**
     * Current working directory
     *
     * @var string
     * @see self::realpath()
     * @see self::chdir()
     * @access private
     */
    private $pwd = false;

    /**
     * Packet Type Log
     *
     * @see self::getLog()
     * @var array
     * @access private
     */
    private $packet_type_log = [];

    /**
     * Packet Log
     *
     * @see self::getLog()
     * @var array
     * @access private
     */
    private $packet_log = [];

    /**
     * Error information
     *
     * @see self::getSFTPErrors()
     * @see self::getLastSFTPError()
     * @var array
     * @access private
     */
    private $sftp_errors = [];

    /**
     * Stat Cache
     *
     * Rather than always having to open a directory and close it immediately there after to see if a file is a directory
     * we'll cache the results.
     *
     * @see self::_update_stat_cache()
     * @see self::_remove_from_stat_cache()
     * @see self::_query_stat_cache()
     * @var array
     * @access private
     */
    private $stat_cache = [];

    /**
     * Max SFTP Packet Size
     *
     * @see self::__construct()
     * @see self::get()
     * @var array
     * @access private
     */
    private $max_sftp_packet;

    /**
     * Stat Cache Flag
     *
     * @see self::disableStatCache()
     * @see self::enableStatCache()
     * @var bool
     * @access private
     */
    private $use_stat_cache = true;

    /**
     * Sort Options
     *
     * @see self::_comparator()
     * @see self::setListOrder()
     * @var array
     * @access private
     */
    private $sortOptions = [];

    /**
     * Canonicalization Flag
     *
     * Determines whether or not paths should be canonicalized before being
     * passed on to the remote server.
     *
     * @see self::enablePathCanonicalization()
     * @see self::disablePathCanonicalization()
     * @see self::realpath()
     * @var bool
     * @access private
     */
    private $canonicalize_paths = true;

    /**
     * Default Constructor.
     *
     * Connects to an SFTP server
     *
     * @param string $host
     * @param int $port
     * @param int $timeout
     * @return \phpseclib\Net\SFTP
     * @access public
     */
    public function __construct($host, $port = 22, $timeout = 10)
    {
        parent::__construct($host, $port, $timeout);

        $this->max_sftp_packet = 1 << 15;

        $this->packet_types = [
            1  => 'NET_SFTP_INIT',
            2  => 'NET_SFTP_VERSION',
            /* the format of SSH_FXP_OPEN changed between SFTPv4 and SFTPv5+:
                   SFTPv5+: http://tools.ietf.org/html/draft-ietf-secsh-filexfer-13#section-8.1.1
               pre-SFTPv5 : http://tools.ietf.org/html/draft-ietf-secsh-filexfer-04#section-6.3 */
            3  => 'NET_SFTP_OPEN',
            4  => 'NET_SFTP_CLOSE',
            5  => 'NET_SFTP_READ',
            6  => 'NET_SFTP_WRITE',
            7  => 'NET_SFTP_LSTAT',
            9  => 'NET_SFTP_SETSTAT',
            11 => 'NET_SFTP_OPENDIR',
            12 => 'NET_SFTP_READDIR',
            13 => 'NET_SFTP_REMOVE',
            14 => 'NET_SFTP_MKDIR',
            15 => 'NET_SFTP_RMDIR',
            16 => 'NET_SFTP_REALPATH',
            17 => 'NET_SFTP_STAT',
            /* the format of SSH_FXP_RENAME changed between SFTPv4 and SFTPv5+:
                   SFTPv5+: http://tools.ietf.org/html/draft-ietf-secsh-filexfer-13#section-8.3
               pre-SFTPv5 : http://tools.ietf.org/html/draft-ietf-secsh-filexfer-04#section-6.5 */
            18 => 'NET_SFTP_RENAME',
            19 => 'NET_SFTP_READLINK',
            20 => 'NET_SFTP_SYMLINK',

            101=> 'NET_SFTP_STATUS',
            102=> 'NET_SFTP_HANDLE',
            /* the format of SSH_FXP_NAME changed between SFTPv3 and SFTPv4+:
                   SFTPv4+: http://tools.ietf.org/html/draft-ietf-secsh-filexfer-13#section-9.4
               pre-SFTPv4 : http://tools.ietf.org/html/draft-ietf-secsh-filexfer-02#section-7 */
            103=> 'NET_SFTP_DATA',
            104=> 'NET_SFTP_NAME',
            105=> 'NET_SFTP_ATTRS',

            200=> 'NET_SFTP_EXTENDED'
        ];
        $this->status_codes = [
            0 => 'NET_SFTP_STATUS_OK',
            1 => 'NET_SFTP_STATUS_EOF',
            2 => 'NET_SFTP_STATUS_NO_SUCH_FILE',
            3 => 'NET_SFTP_STATUS_PERMISSION_DENIED',
            4 => 'NET_SFTP_STATUS_FAILURE',
            5 => 'NET_SFTP_STATUS_BAD_MESSAGE',
            6 => 'NET_SFTP_STATUS_NO_CONNECTION',
            7 => 'NET_SFTP_STATUS_CONNECTION_LOST',
            8 => 'NET_SFTP_STATUS_OP_UNSUPPORTED',
            9 => 'NET_SFTP_STATUS_INVALID_HANDLE',
            10 => 'NET_SFTP_STATUS_NO_SUCH_PATH',
            11 => 'NET_SFTP_STATUS_FILE_ALREADY_EXISTS',
            12 => 'NET_SFTP_STATUS_WRITE_PROTECT',
            13 => 'NET_SFTP_STATUS_NO_MEDIA',
            14 => 'NET_SFTP_STATUS_NO_SPACE_ON_FILESYSTEM',
            15 => 'NET_SFTP_STATUS_QUOTA_EXCEEDED',
            16 => 'NET_SFTP_STATUS_UNKNOWN_PRINCIPAL',
            17 => 'NET_SFTP_STATUS_LOCK_CONFLICT',
            18 => 'NET_SFTP_STATUS_DIR_NOT_EMPTY',
            19 => 'NET_SFTP_STATUS_NOT_A_DIRECTORY',
            20 => 'NET_SFTP_STATUS_INVALID_FILENAME',
            21 => 'NET_SFTP_STATUS_LINK_LOOP',
            22 => 'NET_SFTP_STATUS_CANNOT_DELETE',
            23 => 'NET_SFTP_STATUS_INVALID_PARAMETER',
            24 => 'NET_SFTP_STATUS_FILE_IS_A_DIRECTORY',
            25 => 'NET_SFTP_STATUS_BYTE_RANGE_LOCK_CONFLICT',
            26 => 'NET_SFTP_STATUS_BYTE_RANGE_LOCK_REFUSED',
            27 => 'NET_SFTP_STATUS_DELETE_PENDING',
            28 => 'NET_SFTP_STATUS_FILE_CORRUPT',
            29 => 'NET_SFTP_STATUS_OWNER_INVALID',
            30 => 'NET_SFTP_STATUS_GROUP_INVALID',
            31 => 'NET_SFTP_STATUS_NO_MATCHING_BYTE_RANGE_LOCK'
        ];
        // http://tools.ietf.org/html/draft-ietf-secsh-filexfer-13#section-7.1
        // the order, in this case, matters quite a lot - see \phpseclib\Net\SFTP::_parseAttributes() to understand why
        $this->attributes = [
            0x00000001 => 'NET_SFTP_ATTR_SIZE',
            0x00000002 => 'NET_SFTP_ATTR_UIDGID', // defined in SFTPv3, removed in SFTPv4+
            0x00000004 => 'NET_SFTP_ATTR_PERMISSIONS',
            0x00000008 => 'NET_SFTP_ATTR_ACCESSTIME',
            // 0x80000000 will yield a floating point on 32-bit systems and converting floating points to integers
            // yields inconsistent behavior depending on how php is compiled.  so we left shift -1 (which, in
            // two's compliment, consists of all 1 bits) by 31.  on 64-bit systems this'll yield 0xFFFFFFFF80000000.
            // that's not a problem, however, and 'anded' and a 32-bit number, as all the leading 1 bits are ignored.
<<<<<<< HEAD
              -1 << 31 => 'NET_SFTP_ATTR_EXTENDED'
        ];
=======
            (-1 << 31) & 0xFFFFFFFF => 'NET_SFTP_ATTR_EXTENDED'
        );
>>>>>>> 473c980d
        // http://tools.ietf.org/html/draft-ietf-secsh-filexfer-04#section-6.3
        // the flag definitions change somewhat in SFTPv5+.  if SFTPv5+ support is added to this library, maybe name
        // the array for that $this->open5_flags and similarly alter the constant names.
        $this->open_flags = [
            0x00000001 => 'NET_SFTP_OPEN_READ',
            0x00000002 => 'NET_SFTP_OPEN_WRITE',
            0x00000004 => 'NET_SFTP_OPEN_APPEND',
            0x00000008 => 'NET_SFTP_OPEN_CREATE',
            0x00000010 => 'NET_SFTP_OPEN_TRUNCATE',
            0x00000020 => 'NET_SFTP_OPEN_EXCL'
        ];
        // http://tools.ietf.org/html/draft-ietf-secsh-filexfer-04#section-5.2
        // see \phpseclib\Net\SFTP::_parseLongname() for an explanation
        $this->file_types = [
            1 => 'NET_SFTP_TYPE_REGULAR',
            2 => 'NET_SFTP_TYPE_DIRECTORY',
            3 => 'NET_SFTP_TYPE_SYMLINK',
            4 => 'NET_SFTP_TYPE_SPECIAL',
            5 => 'NET_SFTP_TYPE_UNKNOWN',
            // the followin types were first defined for use in SFTPv5+
            // http://tools.ietf.org/html/draft-ietf-secsh-filexfer-05#section-5.2
            6 => 'NET_SFTP_TYPE_SOCKET',
            7 => 'NET_SFTP_TYPE_CHAR_DEVICE',
            8 => 'NET_SFTP_TYPE_BLOCK_DEVICE',
            9 => 'NET_SFTP_TYPE_FIFO'
        ];
        $this->define_array(
            $this->packet_types,
            $this->status_codes,
            $this->attributes,
            $this->open_flags,
            $this->file_types
        );

        if (!defined('NET_SFTP_QUEUE_SIZE')) {
            define('NET_SFTP_QUEUE_SIZE', 32);
        }
    }

    /**
     * Login
     *
     * @param string $username
     * @param $args[] string password
     * @throws \UnexpectedValueException on receipt of unexpected packets
     * @return bool
     * @access public
     */
    public function login($username, ...$args)
    {
        if (!$this->sublogin($username, ...$args)) {
            return false;
        }

        $this->window_size_server_to_client[self::CHANNEL] = $this->window_size;

        $packet = pack(
            'CNa*N3',
            NET_SSH2_MSG_CHANNEL_OPEN,
            strlen('session'),
            'session',
            self::CHANNEL,
            $this->window_size,
            0x4000
        );

        if (!$this->send_binary_packet($packet)) {
            return false;
        }

        $this->channel_status[self::CHANNEL] = NET_SSH2_MSG_CHANNEL_OPEN;

        $response = $this->get_channel_packet(self::CHANNEL, true);
        if ($response === false) {
            return false;
        }

        $packet = pack(
            'CNNa*CNa*',
            NET_SSH2_MSG_CHANNEL_REQUEST,
            $this->server_channels[self::CHANNEL],
            strlen('subsystem'),
            'subsystem',
            1,
            strlen('sftp'),
            'sftp'
        );
        if (!$this->send_binary_packet($packet)) {
            return false;
        }

        $this->channel_status[self::CHANNEL] = NET_SSH2_MSG_CHANNEL_REQUEST;

        $response = $this->get_channel_packet(self::CHANNEL, true);
        if ($response === false) {
            // from PuTTY's psftp.exe
            $command = "test -x /usr/lib/sftp-server && exec /usr/lib/sftp-server\n" .
                       "test -x /usr/local/lib/sftp-server && exec /usr/local/lib/sftp-server\n" .
                       "exec sftp-server";
            // we don't do $this->exec($command, false) because exec() operates on a different channel and plus the SSH_MSG_CHANNEL_OPEN that exec() does
            // is redundant
            $packet = pack(
                'CNNa*CNa*',
                NET_SSH2_MSG_CHANNEL_REQUEST,
                $this->server_channels[self::CHANNEL],
                strlen('exec'),
                'exec',
                1,
                strlen($command),
                $command
            );
            if (!$this->send_binary_packet($packet)) {
                return false;
            }

            $this->channel_status[self::CHANNEL] = NET_SSH2_MSG_CHANNEL_REQUEST;

            $response = $this->get_channel_packet(self::CHANNEL, true);
            if ($response === false) {
                return false;
            }
        }

        $this->channel_status[self::CHANNEL] = NET_SSH2_MSG_CHANNEL_DATA;

        if (!$this->send_sftp_packet(NET_SFTP_INIT, "\0\0\0\3")) {
            return false;
        }

        $response = $this->get_sftp_packet();
        if ($this->packet_type != NET_SFTP_VERSION) {
            throw new \UnexpectedValueException('Expected NET_SFTP_VERSION. '
                                              . 'Got packet type: ' . $this->packet_type);
        }

        if (strlen($response) < 4) {
            return false;
        }
        extract(unpack('Nversion', Strings::shift($response, 4)));
        /** @var integer $version */

        $this->version = $version;
        while (!empty($response)) {
            if (strlen($response) < 4) {
                return false;
            }
            extract(unpack('Nlength', Strings::shift($response, 4)));
            /** @var integer $length */

            $key = Strings::shift($response, $length);
            if (strlen($response) < 4) {
                return false;
            }
            extract(unpack('Nlength', Strings::shift($response, 4)));
            /** @var integer $length */

            $value = Strings::shift($response, $length);
            $this->extensions[$key] = $value;
        }

        /*
         SFTPv4+ defines a 'newline' extension.  SFTPv3 seems to have unofficial support for it via 'newline@vandyke.com',
         however, I'm not sure what 'newline@vandyke.com' is supposed to do (the fact that it's unofficial means that it's
         not in the official SFTPv3 specs) and 'newline@vandyke.com' / 'newline' are likely not drop-in substitutes for
         one another due to the fact that 'newline' comes with a SSH_FXF_TEXT bitmask whereas it seems unlikely that
         'newline@vandyke.com' would.
        */
        /*
        if (isset($this->extensions['newline@vandyke.com'])) {
            $this->extensions['newline'] = $this->extensions['newline@vandyke.com'];
            unset($this->extensions['newline@vandyke.com']);
        }
        */

        $this->request_id = 1;

        /*
         A Note on SFTPv4/5/6 support:
         <http://tools.ietf.org/html/draft-ietf-secsh-filexfer-13#section-5.1> states the following:

         "If the client wishes to interoperate with servers that support noncontiguous version
          numbers it SHOULD send '3'"

         Given that the server only sends its version number after the client has already done so, the above
         seems to be suggesting that v3 should be the default version.  This makes sense given that v3 is the
         most popular.

         <http://tools.ietf.org/html/draft-ietf-secsh-filexfer-13#section-5.5> states the following;

         "If the server did not send the "versions" extension, or the version-from-list was not included, the
          server MAY send a status response describing the failure, but MUST then close the channel without
          processing any further requests."

         So what do you do if you have a client whose initial SSH_FXP_INIT packet says it implements v3 and
         a server whose initial SSH_FXP_VERSION reply says it implements v4 and only v4?  If it only implements
         v4, the "versions" extension is likely not going to have been sent so version re-negotiation as discussed
         in draft-ietf-secsh-filexfer-13 would be quite impossible.  As such, what \phpseclib\Net\SFTP would do is close the
         channel and reopen it with a new and updated SSH_FXP_INIT packet.
        */
        switch ($this->version) {
            case 2:
            case 3:
                break;
            default:
                return false;
        }

        $this->pwd = $this->realpath('.');

        $this->update_stat_cache($this->pwd, []);

        return true;
    }

    /**
     * Disable the stat cache
     *
     * @access public
     */
    function disableStatCache()
    {
        $this->use_stat_cache = false;
    }

    /**
     * Enable the stat cache
     *
     * @access public
     */
    public function enableStatCache()
    {
        $this->use_stat_cache = true;
    }

    /**
     * Clear the stat cache
     *
     * @access public
     */
    public function clearStatCache()
    {
        $this->stat_cache = [];
    }

    /**
     * Enable path canonicalization
     *
     * @access public
     */
    public function enablePathCanonicalization()
    {
        $this->canonicalize_paths = true;
    }

    /**
     * Enable path canonicalization
     *
     * @access public
     */
    public function disablePathCanonicalization()
    {
        $this->canonicalize_paths = false;
    }

    /**
     * Returns the current directory name
     *
     * @return mixed
     * @access public
     */
    public function pwd()
    {
        return $this->pwd;
    }

    /**
     * Logs errors
     *
     * @param string $response
     * @param int $status
     * @access private
     */
    private function logError($response, $status = -1)
    {
        if ($status == -1) {
            if (strlen($response) < 4) {
                return;
            }
            extract(unpack('Nstatus', Strings::shift($response, 4)));
            /** @var integer $status */
        }

        $error = $this->status_codes[$status];

        if ($this->version > 2 || strlen($response) < 4) {
            extract(unpack('Nlength', Strings::shift($response, 4)));
            /** @var integer $length */

            $this->sftp_errors[] = $error . ': ' . Strings::shift($response, $length);
        } else {
            $this->sftp_errors[] = $error;
        }
    }

    /**
     * Canonicalize the Server-Side Path Name
     *
     * SFTP doesn't provide a mechanism by which the current working directory can be changed, so we'll emulate it.  Returns
     * the absolute (canonicalized) path.
     *
     * If canonicalize_paths has been disabled using disablePathCanonicalization(), $path is returned as-is.
     *
     * @see self::chdir()
     * @see self::disablePathCanonicalization()
     * @param string $path
     * @throws \UnexpectedValueException on receipt of unexpected packets
     * @return mixed
     * @access public
     */
    public function realpath($path)
    {
        if (!$this->canonicalize_paths) {
            return $path;
        }

        if ($this->pwd === false) {
            // http://tools.ietf.org/html/draft-ietf-secsh-filexfer-13#section-8.9
            if (!$this->send_sftp_packet(NET_SFTP_REALPATH, pack('Na*', strlen($path), $path))) {
                return false;
            }

            $response = $this->get_sftp_packet();
            switch ($this->packet_type) {
                case NET_SFTP_NAME:
                    // although SSH_FXP_NAME is implemented differently in SFTPv3 than it is in SFTPv4+, the following
                    // should work on all SFTP versions since the only part of the SSH_FXP_NAME packet the following looks
                    // at is the first part and that part is defined the same in SFTP versions 3 through 6.
                    Strings::shift($response, 4); // skip over the count - it should be 1, anyway
                    if (strlen($response) < 4) {
                        return false;
                    }
                    extract(unpack('Nlength', Strings::shift($response, 4)));
                    /** @var integer $length */

                    return Strings::shift($response, $length);
                case NET_SFTP_STATUS:
                    $this->logError($response);
                    return false;
                default:
                    throw new \UnexpectedValueException('Expected NET_SFTP_NAME or NET_SFTP_STATUS. '
                                                      . 'Got packet type: ' . $this->packet_type);
            }
        }

        if ($path[0] != '/') {
            $path = $this->pwd . '/' . $path;
        }

        $path = explode('/', $path);
        $new = [];
        foreach ($path as $dir) {
            if (!strlen($dir)) {
                continue;
            }
            switch ($dir) {
                case '..':
                    array_pop($new);
                case '.':
                    break;
                default:
                    $new[] = $dir;
            }
        }

        return '/' . implode('/', $new);
    }

    /**
     * Changes the current directory
     *
     * @param string $dir
     * @throws \UnexpectedValueException on receipt of unexpected packets
     * @return bool
     * @access public
     */
    public function chdir($dir)
    {
        if (!($this->bitmap & SSH2::MASK_LOGIN)) {
            return false;
        }

        // assume current dir if $dir is empty
        if ($dir === '') {
            $dir = './';
        // suffix a slash if needed
        } elseif ($dir[strlen($dir) - 1] != '/') {
            $dir.= '/';
        }

        $dir = $this->realpath($dir);

        // confirm that $dir is, in fact, a valid directory
        if ($this->use_stat_cache && is_array($this->query_stat_cache($dir))) {
            $this->pwd = $dir;
            return true;
        }

        // we could do a stat on the alleged $dir to see if it's a directory but that doesn't tell us
        // the currently logged in user has the appropriate permissions or not. maybe you could see if
        // the file's uid / gid match the currently logged in user's uid / gid but how there's no easy
        // way to get those with SFTP

        if (!$this->send_sftp_packet(NET_SFTP_OPENDIR, pack('Na*', strlen($dir), $dir))) {
            return false;
        }

        // see \phpseclib\Net\SFTP::nlist() for a more thorough explanation of the following
        $response = $this->get_sftp_packet();
        switch ($this->packet_type) {
            case NET_SFTP_HANDLE:
                $handle = substr($response, 4);
                break;
            case NET_SFTP_STATUS:
                $this->logError($response);
                return false;
            default:
                throw new \UnexpectedValueException('Expected NET_SFTP_HANDLE or NET_SFTP_STATUS' .
                                                    'Got packet type: ' . $this->packet_type);
        }

        if (!$this->close_handle($handle)) {
            return false;
        }

        $this->update_stat_cache($dir, []);

        $this->pwd = $dir;
        return true;
    }

    /**
     * Returns a list of files in the given directory
     *
     * @param string $dir
     * @param bool $recursive
     * @return mixed
     * @access public
     */
    public function nlist($dir = '.', $recursive = false)
    {
        return $this->nlist_helper($dir, $recursive, '');
    }

    /**
     * Helper method for nlist
     *
     * @param string $dir
     * @param bool $recursive
     * @param string $relativeDir
     * @return mixed
     * @access private
     */
    private function nlist_helper($dir, $recursive, $relativeDir)
    {
        $files = $this->readlist($dir, false);

        if (!$recursive || $files === false) {
            return $files;
        }

        $result = [];
        foreach ($files as $value) {
            if ($value == '.' || $value == '..') {
                if ($relativeDir == '') {
                    $result[] = $value;
                }
                continue;
            }
            if (is_array($this->query_stat_cache($this->realpath($dir . '/' . $value)))) {
                $temp = $this->nlist_helper($dir . '/' . $value, true, $relativeDir . $value . '/');
                $result = array_merge($result, $temp);
            } else {
                $result[] = $relativeDir . $value;
            }
        }

        return $result;
    }

    /**
     * Returns a detailed list of files in the given directory
     *
     * @param string $dir
     * @param bool $recursive
     * @return mixed
     * @access public
     */
    public function rawlist($dir = '.', $recursive = false)
    {
        $files = $this->readlist($dir, true);
        if (!$recursive || $files === false) {
            return $files;
        }

        static $depth = 0;

        foreach ($files as $key => $value) {
            if ($depth != 0 && $key == '..') {
                unset($files[$key]);
                continue;
            }
            if ($key != '.' && $key != '..' && is_array($this->query_stat_cache($this->realpath($dir . '/' . $key)))) {
                $depth++;
                $files[$key] = $this->rawlist($dir . '/' . $key, true);
                $depth--;
            } else {
                $files[$key] = (object) $value;
            }
        }

        return $files;
    }

    /**
     * Reads a list, be it detailed or not, of files in the given directory
     *
     * @param string $dir
     * @param bool $raw
     * @return mixed
     * @throws \UnexpectedValueException on receipt of unexpected packets
     * @access private
     */
    private function readlist($dir, $raw = true)
    {
        if (!($this->bitmap & SSH2::MASK_LOGIN)) {
            return false;
        }

        $dir = $this->realpath($dir . '/');
        if ($dir === false) {
            return false;
        }

        // http://tools.ietf.org/html/draft-ietf-secsh-filexfer-13#section-8.1.2
        if (!$this->send_sftp_packet(NET_SFTP_OPENDIR, pack('Na*', strlen($dir), $dir))) {
            return false;
        }

        $response = $this->get_sftp_packet();
        switch ($this->packet_type) {
            case NET_SFTP_HANDLE:
                // http://tools.ietf.org/html/draft-ietf-secsh-filexfer-13#section-9.2
                // since 'handle' is the last field in the SSH_FXP_HANDLE packet, we'll just remove the first four bytes that
                // represent the length of the string and leave it at that
                $handle = substr($response, 4);
                break;
            case NET_SFTP_STATUS:
                // presumably SSH_FX_NO_SUCH_FILE or SSH_FX_PERMISSION_DENIED
                $this->logError($response);
                return false;
            default:
                throw new \UnexpectedValueException('Expected NET_SFTP_HANDLE or NET_SFTP_STATUS. '
                                                  . 'Got packet type: ' . $this->packet_type);
        }

        $this->update_stat_cache($dir, []);

        $contents = [];
        while (true) {
            // http://tools.ietf.org/html/draft-ietf-secsh-filexfer-13#section-8.2.2
            // why multiple SSH_FXP_READDIR packets would be sent when the response to a single one can span arbitrarily many
            // SSH_MSG_CHANNEL_DATA messages is not known to me.
            if (!$this->send_sftp_packet(NET_SFTP_READDIR, pack('Na*', strlen($handle), $handle))) {
                return false;
            }

            $response = $this->get_sftp_packet();
            switch ($this->packet_type) {
                case NET_SFTP_NAME:
                    if (strlen($response) < 4) {
                        return false;
                    }
                    extract(unpack('Ncount', Strings::shift($response, 4)));
                    /** @var integer $count */

                    for ($i = 0; $i < $count; $i++) {
                        if (strlen($response) < 4) {
                            return false;
                        }
                        extract(unpack('Nlength', Strings::shift($response, 4)));
                        /** @var integer $length */

                        $shortname = Strings::shift($response, $length);
                        if (strlen($response) < 4) {
                            return false;
                        }
                        extract(unpack('Nlength', Strings::shift($response, 4)));
                        /** @var integer $length */

                        $longname = Strings::shift($response, $length);
                        $attributes = $this->parseAttributes($response);
                        if (!isset($attributes['type'])) {
                            $fileType = $this->parseLongname($longname);
                            if ($fileType) {
                                $attributes['type'] = $fileType;
                            }
                        }
                        $contents[$shortname] = $attributes + ['filename' => $shortname];

                        if (isset($attributes['type']) && $attributes['type'] == NET_SFTP_TYPE_DIRECTORY && ($shortname != '.' && $shortname != '..')) {
                            $this->update_stat_cache($dir . '/' . $shortname, []);
                        } else {
                            if ($shortname == '..') {
                                $temp = $this->realpath($dir . '/..') . '/.';
                            } else {
                                $temp = $dir . '/' . $shortname;
                            }
                            $this->update_stat_cache($temp, (object) ['lstat' => $attributes]);
                        }
                        // SFTPv6 has an optional boolean end-of-list field, but we'll ignore that, since the
                        // final SSH_FXP_STATUS packet should tell us that, already.
                    }
                    break;
                case NET_SFTP_STATUS:
                    if (strlen($response) < 4) {
                        return false;
                    }
                    extract(unpack('Nstatus', Strings::shift($response, 4)));
                    /** @var integer $status */

                    if ($status != NET_SFTP_STATUS_EOF) {
                        $this->logError($response, $status);
                        return false;
                    }
                    break 2;
                default:
                    throw new \UnexpectedValueException('Expected NET_SFTP_NAME or NET_SFTP_STATUS. '
                                                      . 'Got packet type: ' . $this->packet_type);
            }
        }

        if (!$this->close_handle($handle)) {
            return false;
        }

        if (count($this->sortOptions)) {
            uasort($contents, [&$this, 'comparator']);
        }

        return $raw ? $contents : array_keys($contents);
    }

    /**
     * Compares two rawlist entries using parameters set by setListOrder()
     *
     * Intended for use with uasort()
     *
     * @param array $a
     * @param array $b
     * @return int
     * @access private
     */
    private function comparator($a, $b)
    {
        switch (true) {
            case $a['filename'] === '.' || $b['filename'] === '.':
                if ($a['filename'] === $b['filename']) {
                    return 0;
                }
                return $a['filename'] === '.' ? -1 : 1;
            case $a['filename'] === '..' || $b['filename'] === '..':
                if ($a['filename'] === $b['filename']) {
                    return 0;
                }
                return $a['filename'] === '..' ? -1 : 1;
            case isset($a['type']) && $a['type'] === NET_SFTP_TYPE_DIRECTORY:
                if (!isset($b['type'])) {
                    return 1;
                }
                if ($b['type'] !== $a['type']) {
                    return -1;
                }
                break;
            case isset($b['type']) && $b['type'] === NET_SFTP_TYPE_DIRECTORY:
                return 1;
        }
        foreach ($this->sortOptions as $sort => $order) {
            if (!isset($a[$sort]) || !isset($b[$sort])) {
                if (isset($a[$sort])) {
                    return -1;
                }
                if (isset($b[$sort])) {
                    return 1;
                }
                return 0;
            }
            switch ($sort) {
                case 'filename':
                    $result = strcasecmp($a['filename'], $b['filename']);
                    if ($result) {
                        return $order === SORT_DESC ? -$result : $result;
                    }
                    break;
                case 'permissions':
                case 'mode':
                    $a[$sort]&= 07777;
                    $b[$sort]&= 07777;
                default:
                    if ($a[$sort] === $b[$sort]) {
                        break;
                    }
                    return $order === SORT_ASC ? $a[$sort] - $b[$sort] : $b[$sort] - $a[$sort];
            }
        }
    }

    /**
     * Defines how nlist() and rawlist() will be sorted - if at all.
     *
     * If sorting is enabled directories and files will be sorted independently with
     * directories appearing before files in the resultant array that is returned.
     *
     * Any parameter returned by stat is a valid sort parameter for this function.
     * Filename comparisons are case insensitive.
     *
     * Examples:
     *
     * $sftp->setListOrder('filename', SORT_ASC);
     * $sftp->setListOrder('size', SORT_DESC, 'filename', SORT_ASC);
     * $sftp->setListOrder(true);
     *    Separates directories from files but doesn't do any sorting beyond that
     * $sftp->setListOrder();
     *    Don't do any sort of sorting
     *
     * @param $args[]
     * @access public
     */
    public function setListOrder(...$args)
    {
        $this->sortOptions = [];
        if (empty($args)) {
            return;
        }
        $len = count($args) & 0x7FFFFFFE;
        for ($i = 0; $i < $len; $i+=2) {
            $this->sortOptions[$args[$i]] = $args[$i + 1];
        }
        if (!count($this->sortOptions)) {
            $this->sortOptions = ['bogus' => true];
        }
    }

    /**
     * Returns the file size, in bytes, or false, on failure
     *
     * Files larger than 4GB will show up as being exactly 4GB.
     *
     * @param string $filename
     * @return mixed
     * @access public
     */
    public function size($filename)
    {
        if (!($this->bitmap & SSH2::MASK_LOGIN)) {
            return false;
        }

        $result = $this->stat($filename);
        if ($result === false) {
            return false;
        }
        return isset($result['size']) ? $result['size'] : -1;
    }

    /**
     * Save files / directories to cache
     *
     * @param string $path
     * @param mixed $value
     * @access private
     */
    private function update_stat_cache($path, $value)
    {
        if ($this->use_stat_cache === false) {
            return;
        }

        // preg_replace('#^/|/(?=/)|/$#', '', $dir) == str_replace('//', '/', trim($path, '/'))
        $dirs = explode('/', preg_replace('#^/|/(?=/)|/$#', '', $path));

        $temp = &$this->stat_cache;
        $max = count($dirs) - 1;
        foreach ($dirs as $i => $dir) {
            // if $temp is an object that means one of two things.
            //  1. a file was deleted and changed to a directory behind phpseclib's back
            //  2. it's a symlink. when lstat is done it's unclear what it's a symlink to
            if (is_object($temp)) {
                $temp = [];
            }
            if (!isset($temp[$dir])) {
                $temp[$dir] = [];
            }
            if ($i === $max) {
                if (is_object($temp[$dir]) && is_object($value)) {
                    if (!isset($value->stat) && isset($temp[$dir]->stat)) {
                        $value->stat = $temp[$dir]->stat;
                    }
                    if (!isset($value->lstat) && isset($temp[$dir]->lstat)) {
                        $value->lstat = $temp[$dir]->lstat;
                    }
                }
                $temp[$dir] = $value;
                break;
            }
            $temp = &$temp[$dir];
        }
    }

    /**
     * Remove files / directories from cache
     *
     * @param string $path
     * @return bool
     * @access private
     */
    private function remove_from_stat_cache($path)
    {
        $dirs = explode('/', preg_replace('#^/|/(?=/)|/$#', '', $path));

        $temp = &$this->stat_cache;
        $max = count($dirs) - 1;
        foreach ($dirs as $i => $dir) {
            if ($i === $max) {
                unset($temp[$dir]);
                return true;
            }
            if (!isset($temp[$dir])) {
                return false;
            }
            $temp = &$temp[$dir];
        }
    }

    /**
     * Checks cache for path
     *
     * Mainly used by file_exists
     *
     * @param string $path
     * @return mixed
     * @access private
     */
    private function query_stat_cache($path)
    {
        $dirs = explode('/', preg_replace('#^/|/(?=/)|/$#', '', $path));

        $temp = &$this->stat_cache;
        foreach ($dirs as $dir) {
            if (!isset($temp[$dir])) {
                return null;
            }
            $temp = &$temp[$dir];
        }
        return $temp;
    }

    /**
     * Returns general information about a file.
     *
     * Returns an array on success and false otherwise.
     *
     * @param string $filename
     * @return mixed
     * @access public
     */
    public function stat($filename)
    {
        if (!($this->bitmap & SSH2::MASK_LOGIN)) {
            return false;
        }

        $filename = $this->realpath($filename);
        if ($filename === false) {
            return false;
        }

        if ($this->use_stat_cache) {
            $result = $this->query_stat_cache($filename);
            if (is_array($result) && isset($result['.']) && isset($result['.']->stat)) {
                return $result['.']->stat;
            }
            if (is_object($result) && isset($result->stat)) {
                return $result->stat;
            }
        }

        $stat = $this->stat_helper($filename, NET_SFTP_STAT);
        if ($stat === false) {
            $this->remove_from_stat_cache($filename);
            return false;
        }
        if (isset($stat['type'])) {
            if ($stat['type'] == NET_SFTP_TYPE_DIRECTORY) {
                $filename.= '/.';
            }
            $this->update_stat_cache($filename, (object) ['stat' => $stat]);
            return $stat;
        }

        $pwd = $this->pwd;
        $stat['type'] = $this->chdir($filename) ?
            NET_SFTP_TYPE_DIRECTORY :
            NET_SFTP_TYPE_REGULAR;
        $this->pwd = $pwd;

        if ($stat['type'] == NET_SFTP_TYPE_DIRECTORY) {
            $filename.= '/.';
        }
        $this->update_stat_cache($filename, (object) ['stat' => $stat]);

        return $stat;
    }

    /**
     * Returns general information about a file or symbolic link.
     *
     * Returns an array on success and false otherwise.
     *
     * @param string $filename
     * @return mixed
     * @access public
     */
    public function lstat($filename)
    {
        if (!($this->bitmap & SSH2::MASK_LOGIN)) {
            return false;
        }

        $filename = $this->realpath($filename);
        if ($filename === false) {
            return false;
        }

        if ($this->use_stat_cache) {
            $result = $this->query_stat_cache($filename);
            if (is_array($result) && isset($result['.']) && isset($result['.']->lstat)) {
                return $result['.']->lstat;
            }
            if (is_object($result) && isset($result->lstat)) {
                return $result->lstat;
            }
        }

        $lstat = $this->stat_helper($filename, NET_SFTP_LSTAT);
        if ($lstat === false) {
            $this->remove_from_stat_cache($filename);
            return false;
        }
        if (isset($lstat['type'])) {
            if ($lstat['type'] == NET_SFTP_TYPE_DIRECTORY) {
                $filename.= '/.';
            }
            $this->update_stat_cache($filename, (object) ['lstat' => $lstat]);
            return $lstat;
        }

        $stat = $this->stat_helper($filename, NET_SFTP_STAT);

        if ($lstat != $stat) {
            $lstat = array_merge($lstat, ['type' => NET_SFTP_TYPE_SYMLINK]);
            $this->update_stat_cache($filename, (object) ['lstat' => $lstat]);
            return $stat;
        }

        $pwd = $this->pwd;
        $lstat['type'] = $this->chdir($filename) ?
            NET_SFTP_TYPE_DIRECTORY :
            NET_SFTP_TYPE_REGULAR;
        $this->pwd = $pwd;

        if ($lstat['type'] == NET_SFTP_TYPE_DIRECTORY) {
            $filename.= '/.';
        }
        $this->update_stat_cache($filename, (object) ['lstat' => $lstat]);

        return $lstat;
    }

    /**
     * Returns general information about a file or symbolic link
     *
     * Determines information without calling \phpseclib\Net\SFTP::realpath().
     * The second parameter can be either NET_SFTP_STAT or NET_SFTP_LSTAT.
     *
     * @param string $filename
     * @param int $type
     * @throws \UnexpectedValueException on receipt of unexpected packets
     * @return mixed
     * @access private
     */
    private function stat_helper($filename, $type)
    {
        // SFTPv4+ adds an additional 32-bit integer field - flags - to the following:
        $packet = pack('Na*', strlen($filename), $filename);
        if (!$this->send_sftp_packet($type, $packet)) {
            return false;
        }

        $response = $this->get_sftp_packet();
        switch ($this->packet_type) {
            case NET_SFTP_ATTRS:
                return $this->parseAttributes($response);
            case NET_SFTP_STATUS:
                $this->logError($response);
                return false;
        }

        throw new \UnexpectedValueException('Expected NET_SFTP_ATTRS or NET_SFTP_STATUS. '
                                          . 'Got packet type: ' . $this->packet_type);
    }

    /**
     * Truncates a file to a given length
     *
     * @param string $filename
     * @param int $new_size
     * @return bool
     * @access public
     */
    public function truncate($filename, $new_size)
    {
        $attr = pack('N3', NET_SFTP_ATTR_SIZE, $new_size / 4294967296, $new_size); // 4294967296 == 0x100000000 == 1<<32

        return $this->setstat($filename, $attr, false);
    }

    /**
     * Sets access and modification time of file.
     *
     * If the file does not exist, it will be created.
     *
     * @param string $filename
     * @param int $time
     * @param int $atime
     * @throws \UnexpectedValueException on receipt of unexpected packets
     * @return bool
     * @access public
     */
    public function touch($filename, $time = null, $atime = null)
    {
        if (!($this->bitmap & SSH2::MASK_LOGIN)) {
            return false;
        }

        $filename = $this->realpath($filename);
        if ($filename === false) {
            return false;
        }

        if (!isset($time)) {
            $time = time();
        }
        if (!isset($atime)) {
            $atime = $time;
        }

        $flags = NET_SFTP_OPEN_WRITE | NET_SFTP_OPEN_CREATE | NET_SFTP_OPEN_EXCL;
        $attr = pack('N3', NET_SFTP_ATTR_ACCESSTIME, $time, $atime);
        $packet = pack('Na*Na*', strlen($filename), $filename, $flags, $attr);
        if (!$this->send_sftp_packet(NET_SFTP_OPEN, $packet)) {
            return false;
        }

        $response = $this->get_sftp_packet();
        switch ($this->packet_type) {
            case NET_SFTP_HANDLE:
                return $this->close_handle(substr($response, 4));
            case NET_SFTP_STATUS:
                $this->logError($response);
                break;
            default:
                throw new \UnexpectedValueException('Expected NET_SFTP_HANDLE or NET_SFTP_STATUS. '
                                                  . 'Got packet type: ' . $this->packet_type);
        }

        return $this->setstat($filename, $attr, false);
    }

    /**
     * Changes file or directory owner
     *
     * Returns true on success or false on error.
     *
     * @param string $filename
     * @param int $uid
     * @param bool $recursive
     * @return bool
     * @access public
     */
    public function chown($filename, $uid, $recursive = false)
    {
        // quoting from <http://www.kernel.org/doc/man-pages/online/pages/man2/chown.2.html>,
        // "if the owner or group is specified as -1, then that ID is not changed"
        $attr = pack('N3', NET_SFTP_ATTR_UIDGID, $uid, -1);

        return $this->setstat($filename, $attr, $recursive);
    }

    /**
     * Changes file or directory group
     *
     * Returns true on success or false on error.
     *
     * @param string $filename
     * @param int $gid
     * @param bool $recursive
     * @return bool
     * @access public
     */
    public function chgrp($filename, $gid, $recursive = false)
    {
        $attr = pack('N3', NET_SFTP_ATTR_UIDGID, -1, $gid);

        return $this->setstat($filename, $attr, $recursive);
    }

    /**
     * Set permissions on a file.
     *
     * Returns the new file permissions on success or false on error.
     * If $recursive is true than this just returns true or false.
     *
     * @param int $mode
     * @param string $filename
     * @param bool $recursive
     * @throws \UnexpectedValueException on receipt of unexpected packets
     * @return mixed
     * @access public
     */
    public function chmod($mode, $filename, $recursive = false)
    {
        if (is_string($mode) && is_int($filename)) {
            $temp = $mode;
            $mode = $filename;
            $filename = $temp;
        }

        $attr = pack('N2', NET_SFTP_ATTR_PERMISSIONS, $mode & 07777);
        if (!$this->setstat($filename, $attr, $recursive)) {
            return false;
        }
        if ($recursive) {
            return true;
        }

        $filename = $this->realpath($filename);
        // rather than return what the permissions *should* be, we'll return what they actually are.  this will also
        // tell us if the file actually exists.
        // incidentally, SFTPv4+ adds an additional 32-bit integer field - flags - to the following:
        $packet = pack('Na*', strlen($filename), $filename);
        if (!$this->send_sftp_packet(NET_SFTP_STAT, $packet)) {
            return false;
        }

        $response = $this->get_sftp_packet();
        switch ($this->packet_type) {
            case NET_SFTP_ATTRS:
                $attrs = $this->parseAttributes($response);
                return $attrs['permissions'];
            case NET_SFTP_STATUS:
                $this->logError($response);
                return false;
        }

        throw new \UnexpectedValueException('Expected NET_SFTP_ATTRS or NET_SFTP_STATUS. '
                                          . 'Got packet type: ' . $this->packet_type);
    }

    /**
     * Sets information about a file
     *
     * @param string $filename
     * @param string $attr
     * @param bool $recursive
     * @throws \UnexpectedValueException on receipt of unexpected packets
     * @return bool
     * @access private
     */
    private function setstat($filename, $attr, $recursive)
    {
        if (!($this->bitmap & SSH2::MASK_LOGIN)) {
            return false;
        }

        $filename = $this->realpath($filename);
        if ($filename === false) {
            return false;
        }

        $this->remove_from_stat_cache($filename);

        if ($recursive) {
            $i = 0;
            $result = $this->setstat_recursive($filename, $attr, $i);
            $this->read_put_responses($i);
            return $result;
        }

        // SFTPv4+ has an additional byte field - type - that would need to be sent, as well. setting it to
        // SSH_FILEXFER_TYPE_UNKNOWN might work. if not, we'd have to do an SSH_FXP_STAT before doing an SSH_FXP_SETSTAT.
        if (!$this->send_sftp_packet(NET_SFTP_SETSTAT, pack('Na*a*', strlen($filename), $filename, $attr))) {
            return false;
        }

        /*
         "Because some systems must use separate system calls to set various attributes, it is possible that a failure
          response will be returned, but yet some of the attributes may be have been successfully modified.  If possible,
          servers SHOULD avoid this situation; however, clients MUST be aware that this is possible."

          -- http://tools.ietf.org/html/draft-ietf-secsh-filexfer-13#section-8.6
        */
        $response = $this->get_sftp_packet();
        if ($this->packet_type != NET_SFTP_STATUS) {
            throw new \UnexpectedValueException('Expected NET_SFTP_STATUS. '
                                              . 'Got packet type: ' . $this->packet_type);
        }

        if (strlen($response) < 4) {
            return false;
        }
        extract(unpack('Nstatus', Strings::shift($response, 4)));
        /** @var integer $status */

        if ($status != NET_SFTP_STATUS_OK) {
            $this->logError($response, $status);
            return false;
        }

        return true;
    }

    /**
     * Recursively sets information on directories on the SFTP server
     *
     * Minimizes directory lookups and SSH_FXP_STATUS requests for speed.
     *
     * @param string $path
     * @param string $attr
     * @param int $i
     * @return bool
     * @access private
     */
    private function setstat_recursive($path, $attr, &$i)
    {
        if (!$this->read_put_responses($i)) {
            return false;
        }
        $i = 0;
        $entries = $this->readlist($path, true);

        if ($entries === false) {
            return $this->setstat($path, $attr, false);
        }

        // normally $entries would have at least . and .. but it might not if the directories
        // permissions didn't allow reading
        if (empty($entries)) {
            return false;
        }

        unset($entries['.'], $entries['..']);
        foreach ($entries as $filename => $props) {
            if (!isset($props['type'])) {
                return false;
            }

            $temp = $path . '/' . $filename;
            if ($props['type'] == NET_SFTP_TYPE_DIRECTORY) {
                if (!$this->setstat_recursive($temp, $attr, $i)) {
                    return false;
                }
            } else {
                if (!$this->send_sftp_packet(NET_SFTP_SETSTAT, pack('Na*a*', strlen($temp), $temp, $attr))) {
                    return false;
                }

                $i++;

                if ($i >= NET_SFTP_QUEUE_SIZE) {
                    if (!$this->read_put_responses($i)) {
                        return false;
                    }
                    $i = 0;
                }
            }
        }

        if (!$this->send_sftp_packet(NET_SFTP_SETSTAT, pack('Na*a*', strlen($path), $path, $attr))) {
            return false;
        }

        $i++;

        if ($i >= NET_SFTP_QUEUE_SIZE) {
            if (!$this->read_put_responses($i)) {
                return false;
            }
            $i = 0;
        }

        return true;
    }

    /**
     * Return the target of a symbolic link
     *
     * @param string $link
     * @throws \UnexpectedValueException on receipt of unexpected packets
     * @return mixed
     * @access public
     */
    public function readlink($link)
    {
        if (!($this->bitmap & SSH2::MASK_LOGIN)) {
            return false;
        }

        $link = $this->realpath($link);

        if (!$this->send_sftp_packet(NET_SFTP_READLINK, pack('Na*', strlen($link), $link))) {
            return false;
        }

        $response = $this->get_sftp_packet();
        switch ($this->packet_type) {
            case NET_SFTP_NAME:
                break;
            case NET_SFTP_STATUS:
                $this->logError($response);
                return false;
            default:
                throw new \UnexpectedValueException('Expected NET_SFTP_NAME or NET_SFTP_STATUS. '
                                                  . 'Got packet type: ' . $this->packet_type);
        }

        if (strlen($response) < 4) {
            return false;
        }
        extract(unpack('Ncount', Strings::shift($response, 4)));
        /** @var integer $count */
        // the file isn't a symlink
        if (!$count) {
            return false;
        }

        if (strlen($response) < 4) {
            return false;
        }
        extract(unpack('Nlength', Strings::shift($response, 4)));
        /** @var integer $length */

        return Strings::shift($response, $length);
    }

    /**
     * Create a symlink
     *
     * symlink() creates a symbolic link to the existing target with the specified name link.
     *
     * @param string $target
     * @param string $link
     * @throws \UnexpectedValueException on receipt of unexpected packets
     * @return bool
     * @access public
     */
    public function symlink($target, $link)
    {
        if (!($this->bitmap & SSH2::MASK_LOGIN)) {
            return false;
        }

        //$target = $this->realpath($target);
        $link = $this->realpath($link);

        $packet = pack('Na*Na*', strlen($target), $target, strlen($link), $link);
        if (!$this->send_sftp_packet(NET_SFTP_SYMLINK, $packet)) {
            return false;
        }

        $response = $this->get_sftp_packet();
        if ($this->packet_type != NET_SFTP_STATUS) {
            throw new \UnexpectedValueException('Expected NET_SFTP_STATUS. '
                                              . 'Got packet type: ' . $this->packet_type);
        }

        if (strlen($response) < 4) {
            return false;
        }
        extract(unpack('Nstatus', Strings::shift($response, 4)));
        /** @var integer $status */

        if ($status != NET_SFTP_STATUS_OK) {
            $this->logError($response, $status);
            return false;
        }

        return true;
    }

    /**
     * Creates a directory.
     *
     * @param string $dir
     * @param int $mode
     * @param bool $recursive
     * @return bool
     * @access public
     */
    public function mkdir($dir, $mode = -1, $recursive = false)
    {
        if (!($this->bitmap & SSH2::MASK_LOGIN)) {
            return false;
        }

        $dir = $this->realpath($dir);
        // by not providing any permissions, hopefully the server will use the logged in users umask - their
        // default permissions.
        $attr = $mode == -1 ? "\0\0\0\0" : pack('N2', NET_SFTP_ATTR_PERMISSIONS, $mode & 07777);

        if ($recursive) {
            $dirs = explode('/', preg_replace('#/(?=/)|/$#', '', $dir));
            if (empty($dirs[0])) {
                array_shift($dirs);
                $dirs[0] = '/' . $dirs[0];
            }
            for ($i = 0; $i < count($dirs); $i++) {
                $temp = array_slice($dirs, 0, $i + 1);
                $temp = implode('/', $temp);
                $result = $this->mkdir_helper($temp, $attr);
            }
            return $result;
        }

        return $this->mkdir_helper($dir, $attr);
    }

    /**
     * Helper function for directory creation
     *
     * @param string $dir
     * @param string $attr
     * @return bool
     * @access private
     */
    private function mkdir_helper($dir, $attr)
    {
        if (!$this->send_sftp_packet(NET_SFTP_MKDIR, pack('Na*a*', strlen($dir), $dir, $attr))) {
            return false;
        }

        $response = $this->get_sftp_packet();
        if ($this->packet_type != NET_SFTP_STATUS) {
            throw new \UnexpectedValueException('Expected NET_SFTP_STATUS. '
                                              . 'Got packet type: ' . $this->packet_type);
        }

        if (strlen($response) < 4) {
            return false;
        }
        extract(unpack('Nstatus', Strings::shift($response, 4)));
        /** @var integer $status */

        if ($status != NET_SFTP_STATUS_OK) {
            $this->logError($response, $status);
            return false;
        }

        return true;
    }

    /**
     * Removes a directory.
     *
     * @param string $dir
     * @throws \UnexpectedValueException on receipt of unexpected packets
     * @return bool
     * @access public
     */
    public function rmdir($dir)
    {
        if (!($this->bitmap & SSH2::MASK_LOGIN)) {
            return false;
        }

        $dir = $this->realpath($dir);
        if ($dir === false) {
            return false;
        }

        if (!$this->send_sftp_packet(NET_SFTP_RMDIR, pack('Na*', strlen($dir), $dir))) {
            return false;
        }

        $response = $this->get_sftp_packet();
        if ($this->packet_type != NET_SFTP_STATUS) {
            throw new \UnexpectedValueException('Expected NET_SFTP_STATUS. '
                                              . 'Got packet type: ' . $this->packet_type);
        }

        if (strlen($response) < 4) {
            return false;
        }
        extract(unpack('Nstatus', Strings::shift($response, 4)));
        /** @var integer $status */

        if ($status != NET_SFTP_STATUS_OK) {
            // presumably SSH_FX_NO_SUCH_FILE or SSH_FX_PERMISSION_DENIED?
            $this->logError($response, $status);
            return false;
        }

        $this->remove_from_stat_cache($dir);
        // the following will do a soft delete, which would be useful if you deleted a file
        // and then tried to do a stat on the deleted file. the above, in contrast, does
        // a hard delete
        //$this->update_stat_cache($dir, false);

        return true;
    }

    /**
     * Uploads a file to the SFTP server.
     *
     * By default, \phpseclib\Net\SFTP::put() does not read from the local filesystem.  $data is dumped directly into $remote_file.
     * So, for example, if you set $data to 'filename.ext' and then do \phpseclib\Net\SFTP::get(), you will get a file, twelve bytes
     * long, containing 'filename.ext' as its contents.
     *
     * Setting $mode to self::SOURCE_LOCAL_FILE will change the above behavior.  With self::SOURCE_LOCAL_FILE, $remote_file will
     * contain as many bytes as filename.ext does on your local filesystem.  If your filename.ext is 1MB then that is how
     * large $remote_file will be, as well.
     *
     * Setting $mode to self::SOURCE_CALLBACK will use $data as callback function, which gets only one parameter -- number of bytes to return, and returns a string if there is some data or null if there is no more data
     *
     * If $data is a resource then it'll be used as a resource instead.
     *
     * Currently, only binary mode is supported.  As such, if the line endings need to be adjusted, you will need to take
     * care of that, yourself.
     *
     * $mode can take an additional two parameters - self::RESUME and self::RESUME_START. These are bitwise AND'd with
     * $mode. So if you want to resume upload of a 300mb file on the local file system you'd set $mode to the following:
     *
     * self::SOURCE_LOCAL_FILE | self::RESUME
     *
     * If you wanted to simply append the full contents of a local file to the full contents of a remote file you'd replace
     * self::RESUME with self::RESUME_START.
     *
     * If $mode & (self::RESUME | self::RESUME_START) then self::RESUME_START will be assumed.
     *
     * $start and $local_start give you more fine grained control over this process and take precident over self::RESUME
     * when they're non-negative. ie. $start could let you write at the end of a file (like self::RESUME) or in the middle
     * of one. $local_start could let you start your reading from the end of a file (like self::RESUME_START) or in the
     * middle of one.
     *
     * Setting $local_start to > 0 or $mode | self::RESUME_START doesn't do anything unless $mode | self::SOURCE_LOCAL_FILE.
     *
     * @param string $remote_file
     * @param string|resource $data
     * @param int $mode
     * @param int $start
     * @param int $local_start
     * @param callable|null $progressCallback
     * @throws \UnexpectedValueException on receipt of unexpected packets
     * @throws \BadFunctionCallException if you're uploading via a callback and the callback function is invalid
     * @throws \phpseclib\Exception\FileNotFoundException if you're uploading via a file and the file doesn't exist
     * @return bool
     * @access public
     * @internal ASCII mode for SFTPv4/5/6 can be supported by adding a new function - \phpseclib\Net\SFTP::setMode().
     */
    public function put($remote_file, $data, $mode = self::SOURCE_STRING, $start = -1, $local_start = -1, $progressCallback = null)
    {
        if (!($this->bitmap & SSH2::MASK_LOGIN)) {
            return false;
        }

        $remote_file = $this->realpath($remote_file);
        if ($remote_file === false) {
            return false;
        }

        $this->remove_from_stat_cache($remote_file);

        $flags = NET_SFTP_OPEN_WRITE | NET_SFTP_OPEN_CREATE;
        // according to the SFTP specs, NET_SFTP_OPEN_APPEND should "force all writes to append data at the end of the file."
        // in practice, it doesn't seem to do that.
        //$flags|= ($mode & self::RESUME) ? NET_SFTP_OPEN_APPEND : NET_SFTP_OPEN_TRUNCATE;

        if ($start >= 0) {
            $offset = $start;
        } elseif ($mode & self::RESUME) {
            // if NET_SFTP_OPEN_APPEND worked as it should _size() wouldn't need to be called
            $size = $this->size($remote_file);
            $offset = $size !== false ? $size : 0;
        } else {
            $offset = 0;
            $flags|= NET_SFTP_OPEN_TRUNCATE;
        }

        $packet = pack('Na*N2', strlen($remote_file), $remote_file, $flags, 0);
        if (!$this->send_sftp_packet(NET_SFTP_OPEN, $packet)) {
            return false;
        }

        $response = $this->get_sftp_packet();
        switch ($this->packet_type) {
            case NET_SFTP_HANDLE:
                $handle = substr($response, 4);
                break;
            case NET_SFTP_STATUS:
                $this->logError($response);
                return false;
            default:
                throw new \UnexpectedValueException('Expected NET_SFTP_HANDLE or NET_SFTP_STATUS. '
                                                  . 'Got packet type: ' . $this->packet_type);
        }

        // http://tools.ietf.org/html/draft-ietf-secsh-filexfer-13#section-8.2.3
        $dataCallback = false;
        switch (true) {
            case $mode & self::SOURCE_CALLBACK:
                if (!is_callable($data)) {
                    throw new \BadFunctionCallException("\$data should be is_callable() if you specify SOURCE_CALLBACK flag");
                }
                $dataCallback = $data;
                // do nothing
                break;
            case is_resource($data):
                $mode = $mode & ~self::SOURCE_LOCAL_FILE;
                $info = stream_get_meta_data($data);
                if ($info['wrapper_type'] == 'PHP' && $info['stream_type'] == 'Input') {
                    $fp = fopen('php://memory', 'w+');
                    stream_copy_to_stream($data, $fp);
                    rewind($fp);
                } else {
                    $fp = $data;
                }
                break;
            case $mode & self::SOURCE_LOCAL_FILE:
                if (!is_file($data)) {
                    throw new FileNotFoundException("$data is not a valid file");
                }
                $fp = @fopen($data, 'rb');
                if (!$fp) {
                    return false;
                }
        }

        if (isset($fp)) {
            $stat = fstat($fp);
            $size = !empty($stat) ? $stat['size'] : 0;

            if ($local_start >= 0) {
                fseek($fp, $local_start);
                $size-= $local_start;
            }
        } elseif ($dataCallback) {
            $size = 0;
        } else {
            $size = strlen($data);
        }

        $sent = 0;
        $size = $size < 0 ? ($size & 0x7FFFFFFF) + 0x80000000 : $size;

        $sftp_packet_size = 4096; // PuTTY uses 4096
        // make the SFTP packet be exactly 4096 bytes by including the bytes in the NET_SFTP_WRITE packets "header"
        $sftp_packet_size-= strlen($handle) + 25;
        $i = 0;
        while ($dataCallback || ($size === 0 || $sent < $size)) {
            if ($dataCallback) {
                $temp = call_user_func($dataCallback, $sftp_packet_size);
                if (is_null($temp)) {
                    break;
                }
            } else {
                $temp = isset($fp) ? fread($fp, $sftp_packet_size) : substr($data, $sent, $sftp_packet_size);
                if ($temp === false || $temp === '') {
                    break;
                }
            }

            $subtemp = $offset + $sent;
            $packet = pack('Na*N3a*', strlen($handle), $handle, $subtemp / 4294967296, $subtemp, strlen($temp), $temp);
            if (!$this->send_sftp_packet(NET_SFTP_WRITE, $packet)) {
                if ($mode & self::SOURCE_LOCAL_FILE) {
                    fclose($fp);
                }
                return false;
            }
            $sent+= strlen($temp);
            if (is_callable($progressCallback)) {
                call_user_func($progressCallback, $sent);
            }

            $i++;

            if ($i == NET_SFTP_QUEUE_SIZE) {
                if (!$this->read_put_responses($i)) {
                    $i = 0;
                    break;
                }
                $i = 0;
            }
        }

        if (!$this->read_put_responses($i)) {
            if ($mode & self::SOURCE_LOCAL_FILE) {
                fclose($fp);
            }
            $this->close_handle($handle);
            return false;
        }

        if ($mode & self::SOURCE_LOCAL_FILE) {
            fclose($fp);
        }

        return $this->close_handle($handle);
    }

    /**
     * Reads multiple successive SSH_FXP_WRITE responses
     *
     * Sending an SSH_FXP_WRITE packet and immediately reading its response isn't as efficient as blindly sending out $i
     * SSH_FXP_WRITEs, in succession, and then reading $i responses.
     *
     * @param int $i
     * @return bool
     * @throws \UnexpectedValueException on receipt of unexpected packets
     * @access private
     */
    private function read_put_responses($i)
    {
        while ($i--) {
            $response = $this->get_sftp_packet();
            if ($this->packet_type != NET_SFTP_STATUS) {
                throw new \UnexpectedValueException('Expected NET_SFTP_STATUS. '
                                                  . 'Got packet type: ' . $this->packet_type);
            }

            if (strlen($response) < 4) {
                return false;
            }
            extract(unpack('Nstatus', Strings::shift($response, 4)));
            /** @var integer $status */

            if ($status != NET_SFTP_STATUS_OK) {
                $this->logError($response, $status);
                break;
            }
        }

        return $i < 0;
    }

    /**
     * Close handle
     *
     * @param string $handle
     * @return bool
     * @throws \UnexpectedValueException on receipt of unexpected packets
     * @access private
     */
    private function close_handle($handle)
    {
        if (!$this->send_sftp_packet(NET_SFTP_CLOSE, pack('Na*', strlen($handle), $handle))) {
            return false;
        }

        // "The client MUST release all resources associated with the handle regardless of the status."
        //  -- http://tools.ietf.org/html/draft-ietf-secsh-filexfer-13#section-8.1.3
        $response = $this->get_sftp_packet();
        if ($this->packet_type != NET_SFTP_STATUS) {
            throw new \UnexpectedValueException('Expected NET_SFTP_STATUS. '
                                              . 'Got packet type: ' . $this->packet_type);
        }

        if (strlen($response) < 4) {
            return false;
        }
        extract(unpack('Nstatus', Strings::shift($response, 4)));
        /** @var integer $status */

        if ($status != NET_SFTP_STATUS_OK) {
            $this->logError($response, $status);
            return false;
        }

        return true;
    }

    /**
     * Downloads a file from the SFTP server.
     *
     * Returns a string containing the contents of $remote_file if $local_file is left undefined or a boolean false if
     * the operation was unsuccessful.  If $local_file is defined, returns true or false depending on the success of the
     * operation.
     *
     * $offset and $length can be used to download files in chunks.
     *
     * @param string $remote_file
     * @param string|bool|resource $local_file
     * @param int $offset
     * @param int $length
     * @throws \UnexpectedValueException on receipt of unexpected packets
     * @return mixed
     * @access public
     */
    public function get($remote_file, $local_file = false, $offset = 0, $length = -1)
    {
        if (!($this->bitmap & SSH2::MASK_LOGIN)) {
            return false;
        }

        $remote_file = $this->realpath($remote_file);
        if ($remote_file === false) {
            return false;
        }

        $packet = pack('Na*N2', strlen($remote_file), $remote_file, NET_SFTP_OPEN_READ, 0);
        if (!$this->send_sftp_packet(NET_SFTP_OPEN, $packet)) {
            return false;
        }

        $response = $this->get_sftp_packet();
        switch ($this->packet_type) {
            case NET_SFTP_HANDLE:
                $handle = substr($response, 4);
                break;
            case NET_SFTP_STATUS: // presumably SSH_FX_NO_SUCH_FILE or SSH_FX_PERMISSION_DENIED
                $this->logError($response);
                return false;
            default:
                throw new \UnexpectedValueException('Expected NET_SFTP_HANDLE or NET_SFTP_STATUS. '
                                                  . 'Got packet type: ' . $this->packet_type);
        }

        if (is_resource($local_file)) {
            $fp = $local_file;
            $stat = fstat($fp);
            $res_offset = $stat['size'];
        } else {
            $res_offset = 0;
            if ($local_file !== false) {
                $fp = fopen($local_file, 'wb');
                if (!$fp) {
                    return false;
                }
            } else {
                $content = '';
            }
        }

        $fclose_check = $local_file !== false && !is_resource($local_file);

        $start = $offset;
        $read = 0;
        while (true) {
            $i = 0;

            while ($i < NET_SFTP_QUEUE_SIZE && ($length < 0 || $read < $length)) {
                $tempoffset = $start + $read;

                $packet_size = $length > 0 ? min($this->max_sftp_packet, $length - $read) : $this->max_sftp_packet;

                $packet = pack('Na*N3', strlen($handle), $handle, $tempoffset / 4294967296, $tempoffset, $packet_size);
                if (!$this->send_sftp_packet(NET_SFTP_READ, $packet)) {
                    if ($fclose_check) {
                        fclose($fp);
                    }
                    return false;
                }
                $packet = null;
                $read+= $packet_size;
                $i++;
            }

            if (!$i) {
                break;
            }

            $clear_responses = false;
            while ($i > 0) {
                $i--;

                if ($clear_responses) {
                    $this->get_sftp_packet();
                    continue;
                } else {
                    $response = $this->get_sftp_packet();
                }

                switch ($this->packet_type) {
                    case NET_SFTP_DATA:
                        $temp = substr($response, 4);
                        $offset+= strlen($temp);
                        if ($local_file === false) {
                            $content.= $temp;
                        } else {
                            fputs($fp, $temp);
                        }
                        $temp = null;
                        break;
                    case NET_SFTP_STATUS:
                        // could, in theory, return false if !strlen($content) but we'll hold off for the time being
                        $this->logError($response);
                        $clear_responses = true; // don't break out of the loop yet, so we can read the remaining responses
                        break;
                    default:
                        if ($fclose_check) {
                            fclose($fp);
                        }
                        throw new \UnexpectedValueException('Expected NET_SFTP_DATA or NET_SFTP_STATUS. '
                                                          . 'Got packet type: ' . $this->packet_type);
                }
                $response = null;
            }

            if ($clear_responses) {
                break;
            }
        }

        if ($length > 0 && $length <= $offset - $start) {
            if ($local_file === false) {
                $content = substr($content, 0, $length);
            } else {
                ftruncate($fp, $length + $res_offset);
            }
        }

        if ($fclose_check) {
            fclose($fp);
        }

        if (!$this->close_handle($handle)) {
            return false;
        }

        // if $content isn't set that means a file was written to
        return isset($content) ? $content : true;
    }

    /**
     * Deletes a file on the SFTP server.
     *
     * @param string $path
     * @param bool $recursive
     * @return bool
     * @throws \UnexpectedValueException on receipt of unexpected packets
     * @access public
     */
    public function delete($path, $recursive = true)
    {
        if (!($this->bitmap & SSH2::MASK_LOGIN)) {
            return false;
        }

        if (is_object($path)) {
            // It's an object. Cast it as string before we check anything else.
            $path = (string) $path;
        }

        if (!is_string($path) || $path == '') {
            return false;
        }

        $path = $this->realpath($path);
        if ($path === false) {
            return false;
        }

        // http://tools.ietf.org/html/draft-ietf-secsh-filexfer-13#section-8.3
        if (!$this->send_sftp_packet(NET_SFTP_REMOVE, pack('Na*', strlen($path), $path))) {
            return false;
        }

        $response = $this->get_sftp_packet();
        if ($this->packet_type != NET_SFTP_STATUS) {
            throw new \UnexpectedValueException('Expected NET_SFTP_STATUS. '
                                              . 'Got packet type: ' . $this->packet_type);
        }

        // if $status isn't SSH_FX_OK it's probably SSH_FX_NO_SUCH_FILE or SSH_FX_PERMISSION_DENIED
        if (strlen($response) < 4) {
            return false;
        }
        extract(unpack('Nstatus', Strings::shift($response, 4)));
        /** @var integer $status */

        if ($status != NET_SFTP_STATUS_OK) {
            $this->logError($response, $status);
            if (!$recursive) {
                return false;
            }
            $i = 0;
            $result = $this->delete_recursive($path, $i);
            $this->read_put_responses($i);
            return $result;
        }

        $this->remove_from_stat_cache($path);

        return true;
    }

    /**
     * Recursively deletes directories on the SFTP server
     *
     * Minimizes directory lookups and SSH_FXP_STATUS requests for speed.
     *
     * @param string $path
     * @param int $i
     * @return bool
     * @access private
     */
    private function delete_recursive($path, &$i)
    {
        if (!$this->read_put_responses($i)) {
            return false;
        }
        $i = 0;
        $entries = $this->readlist($path, true);

        // normally $entries would have at least . and .. but it might not if the directories
        // permissions didn't allow reading
        if (empty($entries)) {
            return false;
        }

        unset($entries['.'], $entries['..']);
        foreach ($entries as $filename => $props) {
            if (!isset($props['type'])) {
                return false;
            }

            $temp = $path . '/' . $filename;
            if ($props['type'] == NET_SFTP_TYPE_DIRECTORY) {
                if (!$this->delete_recursive($temp, $i)) {
                    return false;
                }
            } else {
                if (!$this->send_sftp_packet(NET_SFTP_REMOVE, pack('Na*', strlen($temp), $temp))) {
                    return false;
                }
                $this->remove_from_stat_cache($temp);

                $i++;

                if ($i >= NET_SFTP_QUEUE_SIZE) {
                    if (!$this->read_put_responses($i)) {
                        return false;
                    }
                    $i = 0;
                }
            }
        }

        if (!$this->send_sftp_packet(NET_SFTP_RMDIR, pack('Na*', strlen($path), $path))) {
            return false;
        }
        $this->remove_from_stat_cache($path);

        $i++;

        if ($i >= NET_SFTP_QUEUE_SIZE) {
            if (!$this->read_put_responses($i)) {
                return false;
            }
            $i = 0;
        }

        return true;
    }

    /**
     * Checks whether a file or directory exists
     *
     * @param string $path
     * @return bool
     * @access public
     */
    public function file_exists($path)
    {
        if ($this->use_stat_cache) {
            $path = $this->realpath($path);

            $result = $this->query_stat_cache($path);

            if (isset($result)) {
                // return true if $result is an array or if it's an stdClass object
                return $result !== false;
            }
        }

        return $this->stat($path) !== false;
    }

    /**
     * Tells whether the filename is a directory
     *
     * @param string $path
     * @return bool
     * @access public
     */
    public function is_dir($path)
    {
        $result = $this->get_stat_cache_prop($path, 'type');
        if ($result === false) {
            return false;
        }
        return $result === NET_SFTP_TYPE_DIRECTORY;
    }

    /**
     * Tells whether the filename is a regular file
     *
     * @param string $path
     * @return bool
     * @access public
     */
    public function is_file($path)
    {
        $result = $this->get_stat_cache_prop($path, 'type');
        if ($result === false) {
            return false;
        }
        return $result === NET_SFTP_TYPE_REGULAR;
    }

    /**
     * Tells whether the filename is a symbolic link
     *
     * @param string $path
     * @return bool
     * @access public
     */
    public function is_link($path)
    {
        $result = $this->get_lstat_cache_prop($path, 'type');
        if ($result === false) {
            return false;
        }
        return $result === NET_SFTP_TYPE_SYMLINK;
    }

    /**
     * Tells whether a file exists and is readable
     *
     * @param string $path
     * @return bool
     * @access public
     */
    public function is_readable($path)
    {
        $path = $this->realpath($path);

        $packet = pack('Na*N2', strlen($path), $path, NET_SFTP_OPEN_READ, 0);
        if (!$this->send_sftp_packet(NET_SFTP_OPEN, $packet)) {
            return false;
        }

        $response = $this->get_sftp_packet();
        switch ($this->packet_type) {
            case NET_SFTP_HANDLE:
                return true;
            case NET_SFTP_STATUS: // presumably SSH_FX_NO_SUCH_FILE or SSH_FX_PERMISSION_DENIED
                return false;
            default:
                throw new \UnexpectedValueException('Expected NET_SFTP_HANDLE or NET_SFTP_STATUS. '
                                                  . 'Got packet type: ' . $this->packet_type);
        }
    }

    /**
     * Tells whether the filename is writable
     *
     * @param string $path
     * @return bool
     * @access public
     */
    public function is_writable($path)
    {
        $path = $this->realpath($path);

        $packet = pack('Na*N2', strlen($path), $path, NET_SFTP_OPEN_WRITE, 0);
        if (!$this->send_sftp_packet(NET_SFTP_OPEN, $packet)) {
            return false;
        }

        $response = $this->get_sftp_packet();
        switch ($this->packet_type) {
            case NET_SFTP_HANDLE:
                return true;
            case NET_SFTP_STATUS: // presumably SSH_FX_NO_SUCH_FILE or SSH_FX_PERMISSION_DENIED
                return false;
            default:
                user_error('Expected SSH_FXP_HANDLE or SSH_FXP_STATUS');
                return false;
        }
    }

    /**
     * Tells whether the filename is writeable
     *
     * Alias of is_writable
     *
     * @param string $path
     * @return bool
     * @access public
     */
    public function is_writeable($path)
    {
        return $this->is_writable($path);
    }

    /**
     * Gets last access time of file
     *
     * @param string $path
     * @return mixed
     * @access public
     */
    public function fileatime($path)
    {
        return $this->get_stat_cache_prop($path, 'atime');
    }

    /**
     * Gets file modification time
     *
     * @param string $path
     * @return mixed
     * @access public
     */
    public function filemtime($path)
    {
        return $this->get_stat_cache_prop($path, 'mtime');
    }

    /**
     * Gets file permissions
     *
     * @param string $path
     * @return mixed
     * @access public
     */
    public function fileperms($path)
    {
        return $this->get_stat_cache_prop($path, 'permissions');
    }

    /**
     * Gets file owner
     *
     * @param string $path
     * @return mixed
     * @access public
     */
    public function fileowner($path)
    {
        return $this->get_stat_cache_prop($path, 'uid');
    }

    /**
     * Gets file group
     *
     * @param string $path
     * @return mixed
     * @access public
     */
    public function filegroup($path)
    {
        return $this->get_stat_cache_prop($path, 'gid');
    }

    /**
     * Gets file size
     *
     * @param string $path
     * @return mixed
     * @access public
     */
    public function filesize($path)
    {
        return $this->get_stat_cache_prop($path, 'size');
    }

    /**
     * Gets file type
     *
     * @param string $path
     * @return mixed
     * @access public
     */
    public function filetype($path)
    {
        $type = $this->get_stat_cache_prop($path, 'type');
        if ($type === false) {
            return false;
        }

        switch ($type) {
            case NET_SFTP_TYPE_BLOCK_DEVICE:
                return 'block';
            case NET_SFTP_TYPE_CHAR_DEVICE:
                return 'char';
            case NET_SFTP_TYPE_DIRECTORY:
                return 'dir';
            case NET_SFTP_TYPE_FIFO:
                return 'fifo';
            case NET_SFTP_TYPE_REGULAR:
                return 'file';
            case NET_SFTP_TYPE_SYMLINK:
                return 'link';
            default:
                return false;
        }
    }

    /**
     * Return a stat properity
     *
     * Uses cache if appropriate.
     *
     * @param string $path
     * @param string $prop
     * @return mixed
     * @access private
     */
    private function get_stat_cache_prop($path, $prop)
    {
        return $this->get_xstat_cache_prop($path, $prop, 'stat');
    }

    /**
     * Return an lstat properity
     *
     * Uses cache if appropriate.
     *
     * @param string $path
     * @param string $prop
     * @return mixed
     * @access private
     */
    private function get_lstat_cache_prop($path, $prop)
    {
        return $this->get_xstat_cache_prop($path, $prop, 'lstat');
    }

    /**
     * Return a stat or lstat properity
     *
     * Uses cache if appropriate.
     *
     * @param string $path
     * @param string $prop
     * @param string $type
     * @return mixed
     * @access private
     */
    private function get_xstat_cache_prop($path, $prop, $type)
    {
        if ($this->use_stat_cache) {
            $path = $this->realpath($path);

            $result = $this->query_stat_cache($path);

            if (is_object($result) && isset($result->$type)) {
                return $result->{$type}[$prop];
            }
        }

        $result = $this->$type($path);

        if ($result === false || !isset($result[$prop])) {
            return false;
        }

        return $result[$prop];
    }

    /**
     * Renames a file or a directory on the SFTP server
     *
     * @param string $oldname
     * @param string $newname
     * @return bool
     * @throws \UnexpectedValueException on receipt of unexpected packets
     * @access public
     */
    public function rename($oldname, $newname)
    {
        if (!($this->bitmap & SSH2::MASK_LOGIN)) {
            return false;
        }

        $oldname = $this->realpath($oldname);
        $newname = $this->realpath($newname);
        if ($oldname === false || $newname === false) {
            return false;
        }

        // http://tools.ietf.org/html/draft-ietf-secsh-filexfer-13#section-8.3
        $packet = pack('Na*Na*', strlen($oldname), $oldname, strlen($newname), $newname);
        if (!$this->send_sftp_packet(NET_SFTP_RENAME, $packet)) {
            return false;
        }

        $response = $this->get_sftp_packet();
        if ($this->packet_type != NET_SFTP_STATUS) {
            throw new \UnexpectedValueException('Expected NET_SFTP_STATUS. '
                                              . 'Got packet type: ' . $this->packet_type);
        }

        // if $status isn't SSH_FX_OK it's probably SSH_FX_NO_SUCH_FILE or SSH_FX_PERMISSION_DENIED
        if (strlen($response) < 4) {
            return false;
        }
        extract(unpack('Nstatus', Strings::shift($response, 4)));
        /** @var integer $status */

        if ($status != NET_SFTP_STATUS_OK) {
            $this->logError($response, $status);
            return false;
        }

        // don't move the stat cache entry over since this operation could very well change the
        // atime and mtime attributes
        //$this->update_stat_cache($newname, $this->query_stat_cache($oldname));
        $this->remove_from_stat_cache($oldname);
        $this->remove_from_stat_cache($newname);

        return true;
    }

    /**
     * Parse Attributes
     *
     * See '7.  File Attributes' of draft-ietf-secsh-filexfer-13 for more info.
     *
     * @param string $response
     * @return array
     * @access private
     */
    private function parseAttributes(&$response)
    {
        $attr = [];
        if (strlen($response) < 4) {
            //user_error('Malformed file attributes');
            return [];
        }
        extract(unpack('Nflags', Strings::shift($response, 4)));
        /** @var integer $flags */

        // SFTPv4+ have a type field (a byte) that follows the above flag field
        foreach ($this->attributes as $key => $value) {
            switch ($flags & $key) {
                case NET_SFTP_ATTR_SIZE: // 0x00000001
                    // The size attribute is defined as an unsigned 64-bit integer.
                    // The following will use floats on 32-bit platforms, if necessary.
                    // As can be seen in the BigInteger class, floats are generally
                    // IEEE 754 binary64 "double precision" on such platforms and
                    // as such can represent integers of at least 2^50 without loss
                    // of precision. Interpreted in filesize, 2^50 bytes = 1024 TiB.
                    $attr['size'] = hexdec(Hex::encode(Strings::shift($response, 8)));
                    break;
                case NET_SFTP_ATTR_UIDGID: // 0x00000002 (SFTPv3 only)
                    if (strlen($response) < 8) {
                        //user_error('Malformed file attributes');
                        return $attr;
                    }
                    $attr+= unpack('Nuid/Ngid', Strings::shift($response, 8));
                    break;
                case NET_SFTP_ATTR_PERMISSIONS: // 0x00000004
                    if (strlen($response) < 4) {
                        //user_error('Malformed file attributes');
                        return $attr;
                    }
                    $attr+= unpack('Npermissions', Strings::shift($response, 4));
                    // mode == permissions; permissions was the original array key and is retained for bc purposes.
                    // mode was added because that's the more industry standard terminology
                    $attr+= ['mode' => $attr['permissions']];
                    $fileType = $this->parseMode($attr['permissions']);
                    if ($fileType !== false) {
                        $attr+= ['type' => $fileType];
                    }
                    break;
                case NET_SFTP_ATTR_ACCESSTIME: // 0x00000008
                    if (strlen($response) < 8) {
                        //user_error('Malformed file attributes');
                        return $attr;
                    }
                    $attr+= unpack('Natime/Nmtime', Strings::shift($response, 8));
                    break;
                case NET_SFTP_ATTR_EXTENDED: // 0x80000000
                    if (strlen($response) < 4) {
                        //user_error('Malformed file attributes');
                        return $attr;
                    }
                    extract(unpack('Ncount', Strings::shift($response, 4)));
                    /** @var integer $count */

                    for ($i = 0; $i < $count; $i++) {
                        if (strlen($response) < 4) {
                            //user_error('Malformed file attributes');
                            return $attr;
                        }
                        extract(unpack('Nlength', Strings::shift($response, 4)));
                        /** @var integer $length */

                        $key = Strings::shift($response, $length);

                        if (strlen($response) < 4) {
                            //user_error('Malformed file attributes');
                            return $attr;
                        }
                        extract(unpack('Nlength', Strings::shift($response, 4)));
                        /** @var integer $length */

                        $attr[$key] = Strings::shift($response, $length);
                    }
            }
        }
        return $attr;
    }

    /**
     * Attempt to identify the file type
     *
     * Quoting the SFTP RFC, "Implementations MUST NOT send bits that are not defined" but they seem to anyway
     *
     * @param int $mode
     * @return int
     * @access private
     */
    private function parseMode($mode)
    {
        // values come from http://lxr.free-electrons.com/source/include/uapi/linux/stat.h#L12
        // see, also, http://linux.die.net/man/2/stat
        switch ($mode & 0170000) {// ie. 1111 0000 0000 0000
            case 0000000: // no file type specified - figure out the file type using alternative means
                return false;
            case 0040000:
                return NET_SFTP_TYPE_DIRECTORY;
            case 0100000:
                return NET_SFTP_TYPE_REGULAR;
            case 0120000:
                return NET_SFTP_TYPE_SYMLINK;
            // new types introduced in SFTPv5+
            // http://tools.ietf.org/html/draft-ietf-secsh-filexfer-05#section-5.2
            case 0010000: // named pipe (fifo)
                return NET_SFTP_TYPE_FIFO;
            case 0020000: // character special
                return NET_SFTP_TYPE_CHAR_DEVICE;
            case 0060000: // block special
                return NET_SFTP_TYPE_BLOCK_DEVICE;
            case 0140000: // socket
                return NET_SFTP_TYPE_SOCKET;
            case 0160000: // whiteout
                // "SPECIAL should be used for files that are of
                //  a known type which cannot be expressed in the protocol"
                return NET_SFTP_TYPE_SPECIAL;
            default:
                return NET_SFTP_TYPE_UNKNOWN;
        }
    }

    /**
     * Parse Longname
     *
     * SFTPv3 doesn't provide any easy way of identifying a file type.  You could try to open
     * a file as a directory and see if an error is returned or you could try to parse the
     * SFTPv3-specific longname field of the SSH_FXP_NAME packet.  That's what this function does.
     * The result is returned using the
     * {@link http://tools.ietf.org/html/draft-ietf-secsh-filexfer-04#section-5.2 SFTPv4 type constants}.
     *
     * If the longname is in an unrecognized format bool(false) is returned.
     *
     * @param string $longname
     * @return mixed
     * @access private
     */
    private function parseLongname($longname)
    {
        // http://en.wikipedia.org/wiki/Unix_file_types
        // http://en.wikipedia.org/wiki/Filesystem_permissions#Notation_of_traditional_Unix_permissions
        if (preg_match('#^[^/]([r-][w-][xstST-]){3}#', $longname)) {
            switch ($longname[0]) {
                case '-':
                    return NET_SFTP_TYPE_REGULAR;
                case 'd':
                    return NET_SFTP_TYPE_DIRECTORY;
                case 'l':
                    return NET_SFTP_TYPE_SYMLINK;
                default:
                    return NET_SFTP_TYPE_SPECIAL;
            }
        }

        return false;
    }

    /**
     * Sends SFTP Packets
     *
     * See '6. General Packet Format' of draft-ietf-secsh-filexfer-13 for more info.
     *
     * @param int $type
     * @param string $data
     * @see self::_get_sftp_packet()
     * @see self::_send_channel_packet()
     * @return bool
     * @access private
     */
    private function send_sftp_packet($type, $data)
    {
        $packet = $this->request_id !== false ?
            pack('NCNa*', strlen($data) + 5, $type, $this->request_id, $data) :
            pack('NCa*',  strlen($data) + 1, $type, $data);

        $start = strtok(microtime(), ' ') + strtok(''); // http://php.net/microtime#61838
        $result = $this->send_channel_packet(self::CHANNEL, $packet);
        $stop = strtok(microtime(), ' ') + strtok('');

        if (defined('NET_SFTP_LOGGING')) {
            $packet_type = '-> ' . $this->packet_types[$type] .
                           ' (' . round($stop - $start, 4) . 's)';
            if (NET_SFTP_LOGGING == self::LOG_REALTIME) {
                echo "<pre>\r\n" . $this->format_log([$data], [$packet_type]) . "\r\n</pre>\r\n";
                flush();
                ob_flush();
            } else {
                $this->packet_type_log[] = $packet_type;
                if (NET_SFTP_LOGGING == self::LOG_COMPLEX) {
                    $this->packet_log[] = $data;
                }
            }
        }

        return $result;
    }

    /**
     * Receives SFTP Packets
     *
     * See '6. General Packet Format' of draft-ietf-secsh-filexfer-13 for more info.
     *
     * Incidentally, the number of SSH_MSG_CHANNEL_DATA messages has no bearing on the number of SFTP packets present.
     * There can be one SSH_MSG_CHANNEL_DATA messages containing two SFTP packets or there can be two SSH_MSG_CHANNEL_DATA
     * messages containing one SFTP packet.
     *
     * @see self::_send_sftp_packet()
     * @return string
     * @access private
     */
    private function get_sftp_packet()
    {
        $this->curTimeout = false;

        $start = strtok(microtime(), ' ') + strtok(''); // http://php.net/microtime#61838

        // SFTP packet length
        while (strlen($this->packet_buffer) < 4) {
            $temp = $this->get_channel_packet(self::CHANNEL, true);
            if (is_bool($temp)) {
                $this->packet_type = false;
                $this->packet_buffer = '';
                return false;
            }
            $this->packet_buffer.= $temp;
        }
        if (strlen($this->packet_buffer) < 4) {
            return false;
        }
        extract(unpack('Nlength', Strings::shift($this->packet_buffer, 4)));
        /** @var integer $length */

        $tempLength = $length;
        $tempLength-= strlen($this->packet_buffer);

        // SFTP packet type and data payload
        while ($tempLength > 0) {
            $temp = $this->get_channel_packet(self::CHANNEL, true);
            if (is_bool($temp)) {
                $this->packet_type = false;
                $this->packet_buffer = '';
                return false;
            }
            $this->packet_buffer.= $temp;
            $tempLength-= strlen($temp);
        }

        $stop = strtok(microtime(), ' ') + strtok('');

        $this->packet_type = ord(Strings::shift($this->packet_buffer));

        if ($this->request_id !== false) {
            Strings::shift($this->packet_buffer, 4); // remove the request id
            $length-= 5; // account for the request id and the packet type
        } else {
            $length-= 1; // account for the packet type
        }

        $packet = Strings::shift($this->packet_buffer, $length);

        if (defined('NET_SFTP_LOGGING')) {
            $packet_type = '<- ' . $this->packet_types[$this->packet_type] .
                           ' (' . round($stop - $start, 4) . 's)';
            if (NET_SFTP_LOGGING == self::LOG_REALTIME) {
                echo "<pre>\r\n" . $this->format_log([$packet], [$packet_type]) . "\r\n</pre>\r\n";
                flush();
                ob_flush();
            } else {
                $this->packet_type_log[] = $packet_type;
                if (NET_SFTP_LOGGING == self::LOG_COMPLEX) {
                    $this->packet_log[] = $packet;
                }
            }
        }

        return $packet;
    }

    /**
     * Returns a log of the packets that have been sent and received.
     *
     * Returns a string if NET_SFTP_LOGGING == self::LOG_COMPLEX, an array if NET_SFTP_LOGGING == self::LOG_SIMPLE and false if !defined('NET_SFTP_LOGGING')
     *
     * @access public
     * @return array|string
     */
    public function getSFTPLog()
    {
        if (!defined('NET_SFTP_LOGGING')) {
            return false;
        }

        switch (NET_SFTP_LOGGING) {
            case self::LOG_COMPLEX:
                return $this->format_log($this->packet_log, $this->packet_type_log);
                break;
            //case self::LOG_SIMPLE:
            default:
                return $this->packet_type_log;
        }
    }

    /**
     * Returns all errors
     *
     * @return array
     * @access public
     */
    public function getSFTPErrors()
    {
        return $this->sftp_errors;
    }

    /**
     * Returns the last error
     *
     * @return string
     * @access public
     */
    public function getLastSFTPError()
    {
        return count($this->sftp_errors) ? $this->sftp_errors[count($this->sftp_errors) - 1] : '';
    }

    /**
     * Get supported SFTP versions
     *
     * @return array
     * @access public
     */
    public function getSupportedVersions()
    {
        $temp = ['version' => $this->version];
        if (isset($this->extensions['versions'])) {
            $temp['extensions'] = $this->extensions['versions'];
        }
        return $temp;
    }

    /**
     * Disconnect
     *
     * @param int $reason
     * @return bool
     * @access protected
     */
    protected function disconnect_helper($reason)
    {
        $this->pwd = false;
        parent::disconnect_helper($reason);
    }
}<|MERGE_RESOLUTION|>--- conflicted
+++ resolved
@@ -353,13 +353,8 @@
             // yields inconsistent behavior depending on how php is compiled.  so we left shift -1 (which, in
             // two's compliment, consists of all 1 bits) by 31.  on 64-bit systems this'll yield 0xFFFFFFFF80000000.
             // that's not a problem, however, and 'anded' and a 32-bit number, as all the leading 1 bits are ignored.
-<<<<<<< HEAD
-              -1 << 31 => 'NET_SFTP_ATTR_EXTENDED'
+            (-1 << 31) & 0xFFFFFFFF => 'NET_SFTP_ATTR_EXTENDED'
         ];
-=======
-            (-1 << 31) & 0xFFFFFFFF => 'NET_SFTP_ATTR_EXTENDED'
-        );
->>>>>>> 473c980d
         // http://tools.ietf.org/html/draft-ietf-secsh-filexfer-04#section-6.3
         // the flag definitions change somewhat in SFTPv5+.  if SFTPv5+ support is added to this library, maybe name
         // the array for that $this->open5_flags and similarly alter the constant names.
