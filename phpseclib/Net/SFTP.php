<?php

/**
 * Pure-PHP implementation of SFTP.
 *
 * PHP version 5
 *
 * Currently only supports SFTPv2 and v3, which, according to wikipedia.org, "is the most widely used version,
 * implemented by the popular OpenSSH SFTP server".  If you want SFTPv4/5/6 support, provide me with access
 * to an SFTPv4/5/6 server.
 *
 * The API for this library is modeled after the API from PHP's {@link http://php.net/book.ftp FTP extension}.
 *
 * Here's a short example of how to use this library:
 * <code>
 * <?php
 *    include 'vendor/autoload.php';
 *
 *    $sftp = new \phpseclib3\Net\SFTP('www.domain.tld');
 *    if (!$sftp->login('username', 'password')) {
 *        exit('Login Failed');
 *    }
 *
 *    echo $sftp->pwd() . "\r\n";
 *    $sftp->put('filename.ext', 'hello, world!');
 *    print_r($sftp->nlist());
 * ?>
 * </code>
 *
 * @category  Net
 * @package   SFTP
 * @author    Jim Wigginton <terrafrost@php.net>
 * @copyright 2009 Jim Wigginton
 * @license   http://www.opensource.org/licenses/mit-license.html  MIT License
 * @link      http://phpseclib.sourceforge.net
 */

namespace phpseclib3\Net;

use phpseclib3\Exception\FileNotFoundException;
use phpseclib3\Common\Functions\Strings;
use phpseclib3\Crypt\Common\AsymmetricKey;
use phpseclib3\System\SSH\Agent;

/**
 * Pure-PHP implementations of SFTP.
 *
 * @package SFTP
 * @author  Jim Wigginton <terrafrost@php.net>
 * @access  public
 */
class SFTP extends SSH2
{
    /**
     * SFTP channel constant
     *
     * \phpseclib3\Net\SSH2::exec() uses 0 and \phpseclib3\Net\SSH2::read() / \phpseclib3\Net\SSH2::write() use 1.
     *
     * @see \phpseclib3\Net\SSH2::send_channel_packet()
     * @see \phpseclib3\Net\SSH2::get_channel_packet()
     * @access private
     */
    const CHANNEL = 0x100;

    /**
     * Reads data from a local file.
     *
     * @access public
     * @see \phpseclib3\Net\SFTP::put()
     */
    const SOURCE_LOCAL_FILE = 1;
    /**
     * Reads data from a string.
     *
     * @access public
     * @see \phpseclib3\Net\SFTP::put()
     */
    // this value isn't really used anymore but i'm keeping it reserved for historical reasons
    const SOURCE_STRING = 2;
    /**
     * Reads data from callback:
     * function callback($length) returns string to proceed, null for EOF
     *
     * @access public
     * @see \phpseclib3\Net\SFTP::put()
     */
    const SOURCE_CALLBACK = 16;
    /**
     * Resumes an upload
     *
     * @access public
     * @see \phpseclib3\Net\SFTP::put()
     */
    const RESUME = 4;
    /**
     * Append a local file to an already existing remote file
     *
     * @access public
     * @see \phpseclib3\Net\SFTP::put()
     */
    const RESUME_START = 8;

    /**
     * Packet Types
     *
     * @see self::__construct()
     * @var array
     * @access private
     */
    private $packet_types = [];

    /**
     * Status Codes
     *
     * @see self::__construct()
     * @var array
     * @access private
     */
    private $status_codes = [];

    /**
     * The Request ID
     *
     * The request ID exists in the off chance that a packet is sent out-of-order.  Of course, this library doesn't support
     * concurrent actions, so it's somewhat academic, here.
     *
     * @var boolean
     * @see self::_send_sftp_packet()
     * @access private
     */
    private $use_request_id = false;

    /**
     * The Packet Type
     *
     * The request ID exists in the off chance that a packet is sent out-of-order.  Of course, this library doesn't support
     * concurrent actions, so it's somewhat academic, here.
     *
     * @var int
     * @see self::_get_sftp_packet()
     * @access private
     */
    private $packet_type = -1;

    /**
     * Packet Buffer
     *
     * @var string
     * @see self::_get_sftp_packet()
     * @access private
     */
    private $packet_buffer = '';

    /**
     * Extensions supported by the server
     *
     * @var array
     * @see self::_initChannel()
     * @access private
     */
    private $extensions = [];

    /**
     * Server SFTP version
     *
     * @var int
     * @see self::_initChannel()
     * @access private
     */
    private $version;

    /**
     * Current working directory
     *
     * @var string
     * @see self::realpath()
     * @see self::chdir()
     * @access private
     */
    private $pwd = false;

    /**
     * Packet Type Log
     *
     * @see self::getLog()
     * @var array
     * @access private
     */
    private $packet_type_log = [];

    /**
     * Packet Log
     *
     * @see self::getLog()
     * @var array
     * @access private
     */
    private $packet_log = [];

    /**
     * Error information
     *
     * @see self::getSFTPErrors()
     * @see self::getLastSFTPError()
     * @var array
     * @access private
     */
    private $sftp_errors = [];

    /**
     * Stat Cache
     *
     * Rather than always having to open a directory and close it immediately there after to see if a file is a directory
     * we'll cache the results.
     *
     * @see self::_update_stat_cache()
     * @see self::_remove_from_stat_cache()
     * @see self::_query_stat_cache()
     * @var array
     * @access private
     */
    private $stat_cache = [];

    /**
     * Max SFTP Packet Size
     *
     * @see self::__construct()
     * @see self::get()
     * @var array
     * @access private
     */
    private $max_sftp_packet;

    /**
     * Stat Cache Flag
     *
     * @see self::disableStatCache()
     * @see self::enableStatCache()
     * @var bool
     * @access private
     */
    private $use_stat_cache = true;

    /**
     * Sort Options
     *
     * @see self::_comparator()
     * @see self::setListOrder()
     * @var array
     * @access private
     */
    protected $sortOptions = [];

    /**
     * Canonicalization Flag
     *
     * Determines whether or not paths should be canonicalized before being
     * passed on to the remote server.
     *
     * @see self::enablePathCanonicalization()
     * @see self::disablePathCanonicalization()
     * @see self::realpath()
     * @var bool
     * @access private
     */
    private $canonicalize_paths = true;

    /**
     * Request Buffers
     *
     * @see self::_get_sftp_packet()
     * @var array
     * @access private
     */
    private $requestBuffer = array();

    /**
     * Preserve timestamps on file downloads / uploads
     *
     * @see self::get()
     * @see self::put()
     * @var bool
     * @access private
     */
    private $preserveTime = false;

    /**
     * Was the last packet due to the channels being closed or not?
     *
     * @see self::get()
     * @see self::get_sftp_packet()
     * @var bool
     * @access private
     */
    private $channel_close = false;

    /**
     * Was the last packet due to the channels being closed or not?
     *
     * @see self::get()
     * @see self::get_sftp_packet()
     * @var bool
     * @access private
     */
    var $channel_close = false;

    /**
     * Default Constructor.
     *
     * Connects to an SFTP server
     *
     * @param string $host
     * @param int $port
     * @param int $timeout
     * @return \phpseclib3\Net\SFTP
     * @access public
     */
    public function __construct($host, $port = 22, $timeout = 10)
    {
        parent::__construct($host, $port, $timeout);

        $this->max_sftp_packet = 1 << 15;

        $this->packet_types = [
            1  => 'NET_SFTP_INIT',
            2  => 'NET_SFTP_VERSION',
            /* the format of SSH_FXP_OPEN changed between SFTPv4 and SFTPv5+:
                   SFTPv5+: http://tools.ietf.org/html/draft-ietf-secsh-filexfer-13#section-8.1.1
               pre-SFTPv5 : http://tools.ietf.org/html/draft-ietf-secsh-filexfer-04#section-6.3 */
            3  => 'NET_SFTP_OPEN',
            4  => 'NET_SFTP_CLOSE',
            5  => 'NET_SFTP_READ',
            6  => 'NET_SFTP_WRITE',
            7  => 'NET_SFTP_LSTAT',
            9  => 'NET_SFTP_SETSTAT',
            11 => 'NET_SFTP_OPENDIR',
            12 => 'NET_SFTP_READDIR',
            13 => 'NET_SFTP_REMOVE',
            14 => 'NET_SFTP_MKDIR',
            15 => 'NET_SFTP_RMDIR',
            16 => 'NET_SFTP_REALPATH',
            17 => 'NET_SFTP_STAT',
            /* the format of SSH_FXP_RENAME changed between SFTPv4 and SFTPv5+:
                   SFTPv5+: http://tools.ietf.org/html/draft-ietf-secsh-filexfer-13#section-8.3
               pre-SFTPv5 : http://tools.ietf.org/html/draft-ietf-secsh-filexfer-04#section-6.5 */
            18 => 'NET_SFTP_RENAME',
            19 => 'NET_SFTP_READLINK',
            20 => 'NET_SFTP_SYMLINK',

            101=> 'NET_SFTP_STATUS',
            102=> 'NET_SFTP_HANDLE',
            /* the format of SSH_FXP_NAME changed between SFTPv3 and SFTPv4+:
                   SFTPv4+: http://tools.ietf.org/html/draft-ietf-secsh-filexfer-13#section-9.4
               pre-SFTPv4 : http://tools.ietf.org/html/draft-ietf-secsh-filexfer-02#section-7 */
            103=> 'NET_SFTP_DATA',
            104=> 'NET_SFTP_NAME',
            105=> 'NET_SFTP_ATTRS',

            200=> 'NET_SFTP_EXTENDED'
        ];
        $this->status_codes = [
            0 => 'NET_SFTP_STATUS_OK',
            1 => 'NET_SFTP_STATUS_EOF',
            2 => 'NET_SFTP_STATUS_NO_SUCH_FILE',
            3 => 'NET_SFTP_STATUS_PERMISSION_DENIED',
            4 => 'NET_SFTP_STATUS_FAILURE',
            5 => 'NET_SFTP_STATUS_BAD_MESSAGE',
            6 => 'NET_SFTP_STATUS_NO_CONNECTION',
            7 => 'NET_SFTP_STATUS_CONNECTION_LOST',
            8 => 'NET_SFTP_STATUS_OP_UNSUPPORTED',
            9 => 'NET_SFTP_STATUS_INVALID_HANDLE',
            10 => 'NET_SFTP_STATUS_NO_SUCH_PATH',
            11 => 'NET_SFTP_STATUS_FILE_ALREADY_EXISTS',
            12 => 'NET_SFTP_STATUS_WRITE_PROTECT',
            13 => 'NET_SFTP_STATUS_NO_MEDIA',
            14 => 'NET_SFTP_STATUS_NO_SPACE_ON_FILESYSTEM',
            15 => 'NET_SFTP_STATUS_QUOTA_EXCEEDED',
            16 => 'NET_SFTP_STATUS_UNKNOWN_PRINCIPAL',
            17 => 'NET_SFTP_STATUS_LOCK_CONFLICT',
            18 => 'NET_SFTP_STATUS_DIR_NOT_EMPTY',
            19 => 'NET_SFTP_STATUS_NOT_A_DIRECTORY',
            20 => 'NET_SFTP_STATUS_INVALID_FILENAME',
            21 => 'NET_SFTP_STATUS_LINK_LOOP',
            22 => 'NET_SFTP_STATUS_CANNOT_DELETE',
            23 => 'NET_SFTP_STATUS_INVALID_PARAMETER',
            24 => 'NET_SFTP_STATUS_FILE_IS_A_DIRECTORY',
            25 => 'NET_SFTP_STATUS_BYTE_RANGE_LOCK_CONFLICT',
            26 => 'NET_SFTP_STATUS_BYTE_RANGE_LOCK_REFUSED',
            27 => 'NET_SFTP_STATUS_DELETE_PENDING',
            28 => 'NET_SFTP_STATUS_FILE_CORRUPT',
            29 => 'NET_SFTP_STATUS_OWNER_INVALID',
            30 => 'NET_SFTP_STATUS_GROUP_INVALID',
            31 => 'NET_SFTP_STATUS_NO_MATCHING_BYTE_RANGE_LOCK'
        ];
        // http://tools.ietf.org/html/draft-ietf-secsh-filexfer-13#section-7.1
        // the order, in this case, matters quite a lot - see \phpseclib3\Net\SFTP::_parseAttributes() to understand why
        $this->attributes = [
            0x00000001 => 'NET_SFTP_ATTR_SIZE',
            0x00000002 => 'NET_SFTP_ATTR_UIDGID', // defined in SFTPv3, removed in SFTPv4+
            0x00000004 => 'NET_SFTP_ATTR_PERMISSIONS',
            0x00000008 => 'NET_SFTP_ATTR_ACCESSTIME',
            // 0x80000000 will yield a floating point on 32-bit systems and converting floating points to integers
            // yields inconsistent behavior depending on how php is compiled.  so we left shift -1 (which, in
            // two's compliment, consists of all 1 bits) by 31.  on 64-bit systems this'll yield 0xFFFFFFFF80000000.
            // that's not a problem, however, and 'anded' and a 32-bit number, as all the leading 1 bits are ignored.
            (-1 << 31) & 0xFFFFFFFF => 'NET_SFTP_ATTR_EXTENDED'
        ];
        // http://tools.ietf.org/html/draft-ietf-secsh-filexfer-04#section-6.3
        // the flag definitions change somewhat in SFTPv5+.  if SFTPv5+ support is added to this library, maybe name
        // the array for that $this->open5_flags and similarly alter the constant names.
        $this->open_flags = [
            0x00000001 => 'NET_SFTP_OPEN_READ',
            0x00000002 => 'NET_SFTP_OPEN_WRITE',
            0x00000004 => 'NET_SFTP_OPEN_APPEND',
            0x00000008 => 'NET_SFTP_OPEN_CREATE',
            0x00000010 => 'NET_SFTP_OPEN_TRUNCATE',
            0x00000020 => 'NET_SFTP_OPEN_EXCL'
        ];
        // http://tools.ietf.org/html/draft-ietf-secsh-filexfer-04#section-5.2
        // see \phpseclib3\Net\SFTP::_parseLongname() for an explanation
        $this->file_types = [
            1 => 'NET_SFTP_TYPE_REGULAR',
            2 => 'NET_SFTP_TYPE_DIRECTORY',
            3 => 'NET_SFTP_TYPE_SYMLINK',
            4 => 'NET_SFTP_TYPE_SPECIAL',
            5 => 'NET_SFTP_TYPE_UNKNOWN',
            // the following types were first defined for use in SFTPv5+
            // http://tools.ietf.org/html/draft-ietf-secsh-filexfer-05#section-5.2
            6 => 'NET_SFTP_TYPE_SOCKET',
            7 => 'NET_SFTP_TYPE_CHAR_DEVICE',
            8 => 'NET_SFTP_TYPE_BLOCK_DEVICE',
            9 => 'NET_SFTP_TYPE_FIFO'
        ];
        $this->define_array(
            $this->packet_types,
            $this->status_codes,
            $this->attributes,
            $this->open_flags,
            $this->file_types
        );

        if (!defined('NET_SFTP_QUEUE_SIZE')) {
            define('NET_SFTP_QUEUE_SIZE', 32);
        }
        if (!defined('NET_SFTP_UPLOAD_QUEUE_SIZE')) {
            define('NET_SFTP_UPLOAD_QUEUE_SIZE', 1024);
        }
    }

    /**
     * Login
     *
     * @param string $username
     * @param string|AsymmetricKey|array[]|Agent|null ...$args
     * @throws \UnexpectedValueException on receipt of unexpected packets
     * @return bool
     * @access public
     */
    public function login($username, ...$args)
    {
        if (!parent::login(...func_get_args())) {
            return false;
        }

<<<<<<< HEAD
        return $this->init_sftp_connection();
=======
        return $this->_init_sftp_connection();
>>>>>>> 1e363294
    }

    /**
     * (Re)initializes the SFTP channel
     *
<<<<<<< HEAD
     * @throws \UnexpectedValueException on receipt of unexpected packets
     * @return bool
     * @access private
     */
    private function init_sftp_connection()
=======
     * @return bool
     * @access private
     */
    function _init_sftp_connection()
>>>>>>> 1e363294
    {
        $this->window_size_server_to_client[self::CHANNEL] = $this->window_size;

        $packet = Strings::packSSH2(
            'CsN3',
            NET_SSH2_MSG_CHANNEL_OPEN,
            'session',
            self::CHANNEL,
            $this->window_size,
            0x4000
        );

        $this->send_binary_packet($packet);

        $this->channel_status[self::CHANNEL] = NET_SSH2_MSG_CHANNEL_OPEN;

        $this->get_channel_packet(self::CHANNEL, true);

        $packet = Strings::packSSH2(
            'CNsbs',
            NET_SSH2_MSG_CHANNEL_REQUEST,
            $this->server_channels[self::CHANNEL],
            'subsystem',
            true,
            'sftp'
        );
        $this->send_binary_packet($packet);

        $this->channel_status[self::CHANNEL] = NET_SSH2_MSG_CHANNEL_REQUEST;

        $response = $this->get_channel_packet(self::CHANNEL, true);
        if ($response === false) {
            // from PuTTY's psftp.exe
            $command = "test -x /usr/lib/sftp-server && exec /usr/lib/sftp-server\n" .
                       "test -x /usr/local/lib/sftp-server && exec /usr/local/lib/sftp-server\n" .
                       "exec sftp-server";
            // we don't do $this->exec($command, false) because exec() operates on a different channel and plus the SSH_MSG_CHANNEL_OPEN that exec() does
            // is redundant
            $packet = Strings::packSSH2(
                'CNsCs',
                NET_SSH2_MSG_CHANNEL_REQUEST,
                $this->server_channels[self::CHANNEL],
                'exec',
                1,
                $command
            );
            $this->send_binary_packet($packet);

            $this->channel_status[self::CHANNEL] = NET_SSH2_MSG_CHANNEL_REQUEST;

            $response = $this->get_channel_packet(self::CHANNEL, true);
            if ($response === false) {
                return false;
            }
        }

        $this->channel_status[self::CHANNEL] = NET_SSH2_MSG_CHANNEL_DATA;
        $this->send_sftp_packet(NET_SFTP_INIT, "\0\0\0\3");

        $response = $this->get_sftp_packet();
        if ($this->packet_type != NET_SFTP_VERSION) {
            throw new \UnexpectedValueException('Expected NET_SFTP_VERSION. '
                                              . 'Got packet type: ' . $this->packet_type);
        }

        list($this->version) = Strings::unpackSSH2('N', $response);
        while (!empty($response)) {
            list($key, $value) = Strings::unpackSSH2('ss', $response);
            $this->extensions[$key] = $value;
        }

        /*
         SFTPv4+ defines a 'newline' extension.  SFTPv3 seems to have unofficial support for it via 'newline@vandyke.com',
         however, I'm not sure what 'newline@vandyke.com' is supposed to do (the fact that it's unofficial means that it's
         not in the official SFTPv3 specs) and 'newline@vandyke.com' / 'newline' are likely not drop-in substitutes for
         one another due to the fact that 'newline' comes with a SSH_FXF_TEXT bitmask whereas it seems unlikely that
         'newline@vandyke.com' would.
        */
        /*
        if (isset($this->extensions['newline@vandyke.com'])) {
            $this->extensions['newline'] = $this->extensions['newline@vandyke.com'];
            unset($this->extensions['newline@vandyke.com']);
        }
        */

        $this->use_request_id = true;

        /*
         A Note on SFTPv4/5/6 support:
         <http://tools.ietf.org/html/draft-ietf-secsh-filexfer-13#section-5.1> states the following:

         "If the client wishes to interoperate with servers that support noncontiguous version
          numbers it SHOULD send '3'"

         Given that the server only sends its version number after the client has already done so, the above
         seems to be suggesting that v3 should be the default version.  This makes sense given that v3 is the
         most popular.

         <http://tools.ietf.org/html/draft-ietf-secsh-filexfer-13#section-5.5> states the following;

         "If the server did not send the "versions" extension, or the version-from-list was not included, the
          server MAY send a status response describing the failure, but MUST then close the channel without
          processing any further requests."

         So what do you do if you have a client whose initial SSH_FXP_INIT packet says it implements v3 and
         a server whose initial SSH_FXP_VERSION reply says it implements v4 and only v4?  If it only implements
         v4, the "versions" extension is likely not going to have been sent so version re-negotiation as discussed
         in draft-ietf-secsh-filexfer-13 would be quite impossible.  As such, what \phpseclib3\Net\SFTP would do is close the
         channel and reopen it with a new and updated SSH_FXP_INIT packet.
        */
        switch ($this->version) {
            case 2:
            case 3:
                break;
            default:
                return false;
        }

        $this->pwd = $this->realpath('.');

        $this->update_stat_cache($this->pwd, []);

        return true;
    }

    /**
     * Disable the stat cache
     *
     * @access public
     */
    public function disableStatCache()
    {
        $this->use_stat_cache = false;
    }

    /**
     * Enable the stat cache
     *
     * @access public
     */
    public function enableStatCache()
    {
        $this->use_stat_cache = true;
    }

    /**
     * Clear the stat cache
     *
     * @access public
     */
    public function clearStatCache()
    {
        $this->stat_cache = [];
    }

    /**
     * Enable path canonicalization
     *
     * @access public
     */
    public function enablePathCanonicalization()
    {
        $this->canonicalize_paths = true;
    }

    /**
     * Enable path canonicalization
     *
     * @access public
     */
    public function disablePathCanonicalization()
    {
        $this->canonicalize_paths = false;
    }

    /**
     * Returns the current directory name
     *
     * @return mixed
     * @access public
     */
    public function pwd()
    {
        return $this->pwd;
    }

    /**
     * Logs errors
     *
     * @param string $response
     * @param int $status
     * @access private
     */
    private function logError($response, $status = -1)
    {
        if ($status == -1) {
            list($status) = Strings::unpackSSH2('N', $response);
        }

        list($error) = $this->status_codes[$status];

        if ($this->version > 2) {
            list($message) = Strings::unpackSSH2('s', $response);
            $this->sftp_errors[] = "$error: $message";
        } else {
            $this->sftp_errors[] = $error;
        }
    }

    /**
     * Canonicalize the Server-Side Path Name
     *
     * SFTP doesn't provide a mechanism by which the current working directory can be changed, so we'll emulate it.  Returns
     * the absolute (canonicalized) path.
     *
     * If canonicalize_paths has been disabled using disablePathCanonicalization(), $path is returned as-is.
     *
     * @see self::chdir()
     * @see self::disablePathCanonicalization()
     * @param string $path
     * @throws \UnexpectedValueException on receipt of unexpected packets
     * @return mixed
     * @access public
     */
    public function realpath($path)
    {
        if (!$this->canonicalize_paths) {
            return $path;
        }

        if ($this->pwd === false) {
            // http://tools.ietf.org/html/draft-ietf-secsh-filexfer-13#section-8.9
            $this->send_sftp_packet(NET_SFTP_REALPATH, Strings::packSSH2('s', $path));

            $response = $this->get_sftp_packet();
            switch ($this->packet_type) {
                case NET_SFTP_NAME:
                    // although SSH_FXP_NAME is implemented differently in SFTPv3 than it is in SFTPv4+, the following
                    // should work on all SFTP versions since the only part of the SSH_FXP_NAME packet the following looks
                    // at is the first part and that part is defined the same in SFTP versions 3 through 6.
                    list(, $filename) = Strings::unpackSSH2('Ns', $response);
                    return $filename;
                case NET_SFTP_STATUS:
                    $this->logError($response);
                    return false;
                default:
                    throw new \UnexpectedValueException('Expected NET_SFTP_NAME or NET_SFTP_STATUS. '
                                                      . 'Got packet type: ' . $this->packet_type);
            }
        }

        if (!strlen($path) || $path[0] != '/') {
            $path = $this->pwd . '/' . $path;
        }

        $path = explode('/', $path);
        $new = [];
        foreach ($path as $dir) {
            if (!strlen($dir)) {
                continue;
            }
            switch ($dir) {
                case '..':
                    array_pop($new);
                case '.':
                    break;
                default:
                    $new[] = $dir;
            }
        }

        return '/' . implode('/', $new);
    }

    /**
     * Changes the current directory
     *
     * @param string $dir
     * @throws \UnexpectedValueException on receipt of unexpected packets
     * @return bool
     * @access public
     */
    public function chdir($dir)
    {
        if (!($this->bitmap & SSH2::MASK_LOGIN)) {
            return false;
        }

        // assume current dir if $dir is empty
        if ($dir === '') {
            $dir = './';
        // suffix a slash if needed
        } elseif ($dir[strlen($dir) - 1] != '/') {
            $dir.= '/';
        }

        $dir = $this->realpath($dir);

        // confirm that $dir is, in fact, a valid directory
        if ($this->use_stat_cache && is_array($this->query_stat_cache($dir))) {
            $this->pwd = $dir;
            return true;
        }

        // we could do a stat on the alleged $dir to see if it's a directory but that doesn't tell us
        // the currently logged in user has the appropriate permissions or not. maybe you could see if
        // the file's uid / gid match the currently logged in user's uid / gid but how there's no easy
        // way to get those with SFTP

        $this->send_sftp_packet(NET_SFTP_OPENDIR, Strings::packSSH2('s', $dir));

        // see \phpseclib3\Net\SFTP::nlist() for a more thorough explanation of the following
        $response = $this->get_sftp_packet();
        switch ($this->packet_type) {
            case NET_SFTP_HANDLE:
                $handle = substr($response, 4);
                break;
            case NET_SFTP_STATUS:
                $this->logError($response);
                return false;
            default:
                throw new \UnexpectedValueException('Expected NET_SFTP_HANDLE or NET_SFTP_STATUS' .
                                                    'Got packet type: ' . $this->packet_type);
        }

        if (!$this->close_handle($handle)) {
            return false;
        }

        $this->update_stat_cache($dir, []);

        $this->pwd = $dir;
        return true;
    }

    /**
     * Returns a list of files in the given directory
     *
     * @param string $dir
     * @param bool $recursive
     * @return mixed
     * @access public
     */
    public function nlist($dir = '.', $recursive = false)
    {
        return $this->nlist_helper($dir, $recursive, '');
    }

    /**
     * Helper method for nlist
     *
     * @param string $dir
     * @param bool $recursive
     * @param string $relativeDir
     * @return mixed
     * @access private
     */
    private function nlist_helper($dir, $recursive, $relativeDir)
    {
        $files = $this->readlist($dir, false);

        if (!$recursive || $files === false) {
            return $files;
        }

        $result = [];
        foreach ($files as $value) {
            if ($value == '.' || $value == '..') {
                $result[] = $relativeDir . $value;
                continue;
            }
            if (is_array($this->query_stat_cache($this->realpath($dir . '/' . $value)))) {
                $temp = $this->nlist_helper($dir . '/' . $value, true, $relativeDir . $value . '/');
                $temp = is_array($temp) ? $temp : [];
                $result = array_merge($result, $temp);
            } else {
                $result[] = $relativeDir . $value;
            }
        }

        return $result;
    }

    /**
     * Returns a detailed list of files in the given directory
     *
     * @param string $dir
     * @param bool $recursive
     * @return mixed
     * @access public
     */
    public function rawlist($dir = '.', $recursive = false)
    {
        $files = $this->readlist($dir, true);
        if (!$recursive || $files === false) {
            return $files;
        }

        static $depth = 0;

        foreach ($files as $key => $value) {
            if ($depth != 0 && $key == '..') {
                unset($files[$key]);
                continue;
            }
            $is_directory = false;
            if ($key != '.' && $key != '..') {
                if ($this->use_stat_cache) {
                    $is_directory = is_array($this->query_stat_cache($this->realpath($dir . '/' . $key)));
                } else {
                    $stat = $this->lstat($dir . '/' . $key);
                    $is_directory = $stat && $stat['type'] === NET_SFTP_TYPE_DIRECTORY;
                }
            }

            if ($is_directory) {
                $depth++;
                $files[$key] = $this->rawlist($dir . '/' . $key, true);
                $depth--;
            } else {
                $files[$key] = (object) $value;
            }
        }

        return $files;
    }

    /**
     * Reads a list, be it detailed or not, of files in the given directory
     *
     * @param string $dir
     * @param bool $raw
     * @return mixed
     * @throws \UnexpectedValueException on receipt of unexpected packets
     * @access private
     */
    private function readlist($dir, $raw = true)
    {
        if (!($this->bitmap & SSH2::MASK_LOGIN)) {
            return false;
        }

        $dir = $this->realpath($dir . '/');
        if ($dir === false) {
            return false;
        }

        // http://tools.ietf.org/html/draft-ietf-secsh-filexfer-13#section-8.1.2
        $this->send_sftp_packet(NET_SFTP_OPENDIR, Strings::packSSH2('s', $dir));

        $response = $this->get_sftp_packet();
        switch ($this->packet_type) {
            case NET_SFTP_HANDLE:
                // http://tools.ietf.org/html/draft-ietf-secsh-filexfer-13#section-9.2
                // since 'handle' is the last field in the SSH_FXP_HANDLE packet, we'll just remove the first four bytes that
                // represent the length of the string and leave it at that
                $handle = substr($response, 4);
                break;
            case NET_SFTP_STATUS:
                // presumably SSH_FX_NO_SUCH_FILE or SSH_FX_PERMISSION_DENIED
                $this->logError($response);
                return false;
            default:
                throw new \UnexpectedValueException('Expected NET_SFTP_HANDLE or NET_SFTP_STATUS. '
                                                  . 'Got packet type: ' . $this->packet_type);
        }

        $this->update_stat_cache($dir, []);

        $contents = [];
        while (true) {
            // http://tools.ietf.org/html/draft-ietf-secsh-filexfer-13#section-8.2.2
            // why multiple SSH_FXP_READDIR packets would be sent when the response to a single one can span arbitrarily many
            // SSH_MSG_CHANNEL_DATA messages is not known to me.
            $this->send_sftp_packet(NET_SFTP_READDIR, Strings::packSSH2('s', $handle));

            $response = $this->get_sftp_packet();
            switch ($this->packet_type) {
                case NET_SFTP_NAME:
                    list($count) = Strings::unpackSSH2('N', $response);
                    for ($i = 0; $i < $count; $i++) {
                        list($shortname, $longname) = Strings::unpackSSH2('ss', $response);
                        $attributes = $this->parseAttributes($response);
                        if (!isset($attributes['type'])) {
                            $fileType = $this->parseLongname($longname);
                            if ($fileType) {
                                $attributes['type'] = $fileType;
                            }
                        }
                        $contents[$shortname] = $attributes + ['filename' => $shortname];

                        if (isset($attributes['type']) && $attributes['type'] == NET_SFTP_TYPE_DIRECTORY && ($shortname != '.' && $shortname != '..')) {
                            $this->update_stat_cache($dir . '/' . $shortname, []);
                        } else {
                            if ($shortname == '..') {
                                $temp = $this->realpath($dir . '/..') . '/.';
                            } else {
                                $temp = $dir . '/' . $shortname;
                            }
                            $this->update_stat_cache($temp, (object) ['lstat' => $attributes]);
                        }
                        // SFTPv6 has an optional boolean end-of-list field, but we'll ignore that, since the
                        // final SSH_FXP_STATUS packet should tell us that, already.
                    }
                    break;
                case NET_SFTP_STATUS:
                    list($status) = Strings::unpackSSH2('N', $response);
                    if ($status != NET_SFTP_STATUS_EOF) {
                        $this->logError($response, $status);
                        return false;
                    }
                    break 2;
                default:
                    throw new \UnexpectedValueException('Expected NET_SFTP_NAME or NET_SFTP_STATUS. '
                                                      . 'Got packet type: ' . $this->packet_type);
            }
        }

        if (!$this->close_handle($handle)) {
            return false;
        }

        if (count($this->sortOptions)) {
            uasort($contents, [&$this, 'comparator']);
        }

        return $raw ? $contents : array_map('strval', array_keys($contents));
    }

    /**
     * Compares two rawlist entries using parameters set by setListOrder()
     *
     * Intended for use with uasort()
     *
     * @param array $a
     * @param array $b
     * @return int
     * @access private
     */
    private function comparator($a, $b)
    {
        switch (true) {
            case $a['filename'] === '.' || $b['filename'] === '.':
                if ($a['filename'] === $b['filename']) {
                    return 0;
                }
                return $a['filename'] === '.' ? -1 : 1;
            case $a['filename'] === '..' || $b['filename'] === '..':
                if ($a['filename'] === $b['filename']) {
                    return 0;
                }
                return $a['filename'] === '..' ? -1 : 1;
            case isset($a['type']) && $a['type'] === NET_SFTP_TYPE_DIRECTORY:
                if (!isset($b['type'])) {
                    return 1;
                }
                if ($b['type'] !== $a['type']) {
                    return -1;
                }
                break;
            case isset($b['type']) && $b['type'] === NET_SFTP_TYPE_DIRECTORY:
                return 1;
        }
        foreach ($this->sortOptions as $sort => $order) {
            if (!isset($a[$sort]) || !isset($b[$sort])) {
                if (isset($a[$sort])) {
                    return -1;
                }
                if (isset($b[$sort])) {
                    return 1;
                }
                return 0;
            }
            switch ($sort) {
                case 'filename':
                    $result = strcasecmp($a['filename'], $b['filename']);
                    if ($result) {
                        return $order === SORT_DESC ? -$result : $result;
                    }
                    break;
                case 'mode':
                    $a[$sort]&= 07777;
                    $b[$sort]&= 07777;
                default:
                    if ($a[$sort] === $b[$sort]) {
                        break;
                    }
                    return $order === SORT_ASC ? $a[$sort] - $b[$sort] : $b[$sort] - $a[$sort];
            }
        }
    }

    /**
     * Defines how nlist() and rawlist() will be sorted - if at all.
     *
     * If sorting is enabled directories and files will be sorted independently with
     * directories appearing before files in the resultant array that is returned.
     *
     * Any parameter returned by stat is a valid sort parameter for this function.
     * Filename comparisons are case insensitive.
     *
     * Examples:
     *
     * $sftp->setListOrder('filename', SORT_ASC);
     * $sftp->setListOrder('size', SORT_DESC, 'filename', SORT_ASC);
     * $sftp->setListOrder(true);
     *    Separates directories from files but doesn't do any sorting beyond that
     * $sftp->setListOrder();
     *    Don't do any sort of sorting
     *
     * @param string[] ...$args
     * @access public
     */
    public function setListOrder(...$args)
    {
        $this->sortOptions = [];
        if (empty($args)) {
            return;
        }
        $len = count($args) & 0x7FFFFFFE;
        for ($i = 0; $i < $len; $i+=2) {
            $this->sortOptions[$args[$i]] = $args[$i + 1];
        }
        if (!count($this->sortOptions)) {
            $this->sortOptions = ['bogus' => true];
        }
    }

    /**
     * Save files / directories to cache
     *
     * @param string $path
     * @param mixed $value
     * @access private
     */
    private function update_stat_cache($path, $value)
    {
        if ($this->use_stat_cache === false) {
            return;
        }

        // preg_replace('#^/|/(?=/)|/$#', '', $dir) == str_replace('//', '/', trim($path, '/'))
        $dirs = explode('/', preg_replace('#^/|/(?=/)|/$#', '', $path));

        $temp = &$this->stat_cache;
        $max = count($dirs) - 1;
        foreach ($dirs as $i => $dir) {
            // if $temp is an object that means one of two things.
            //  1. a file was deleted and changed to a directory behind phpseclib's back
            //  2. it's a symlink. when lstat is done it's unclear what it's a symlink to
            if (is_object($temp)) {
                $temp = [];
            }
            if (!isset($temp[$dir])) {
                $temp[$dir] = [];
            }
            if ($i === $max) {
                if (is_object($temp[$dir]) && is_object($value)) {
                    if (!isset($value->stat) && isset($temp[$dir]->stat)) {
                        $value->stat = $temp[$dir]->stat;
                    }
                    if (!isset($value->lstat) && isset($temp[$dir]->lstat)) {
                        $value->lstat = $temp[$dir]->lstat;
                    }
                }
                $temp[$dir] = $value;
                break;
            }
            $temp = &$temp[$dir];
        }
    }

    /**
     * Remove files / directories from cache
     *
     * @param string $path
     * @return bool
     * @access private
     */
    private function remove_from_stat_cache($path)
    {
        $dirs = explode('/', preg_replace('#^/|/(?=/)|/$#', '', $path));

        $temp = &$this->stat_cache;
        $max = count($dirs) - 1;
        foreach ($dirs as $i => $dir) {
            if (!is_array($temp)) {
                return false;
            }
            if ($i === $max) {
                unset($temp[$dir]);
                return true;
            }
            if (!isset($temp[$dir])) {
                return false;
            }
            $temp = &$temp[$dir];
        }
    }

    /**
     * Checks cache for path
     *
     * Mainly used by file_exists
     *
     * @param string $path
     * @return mixed
     * @access private
     */
    private function query_stat_cache($path)
    {
        $dirs = explode('/', preg_replace('#^/|/(?=/)|/$#', '', $path));

        $temp = &$this->stat_cache;
        foreach ($dirs as $dir) {
            if (!is_array($temp)) {
                return null;
            }
            if (!isset($temp[$dir])) {
                return null;
            }
            $temp = &$temp[$dir];
        }
        return $temp;
    }

    /**
     * Returns general information about a file.
     *
     * Returns an array on success and false otherwise.
     *
     * @param string $filename
     * @return mixed
     * @access public
     */
    public function stat($filename)
    {
        if (!($this->bitmap & SSH2::MASK_LOGIN)) {
            return false;
        }

        $filename = $this->realpath($filename);
        if ($filename === false) {
            return false;
        }

        if ($this->use_stat_cache) {
            $result = $this->query_stat_cache($filename);
            if (is_array($result) && isset($result['.']) && isset($result['.']->stat)) {
                return $result['.']->stat;
            }
            if (is_object($result) && isset($result->stat)) {
                return $result->stat;
            }
        }

        $stat = $this->stat_helper($filename, NET_SFTP_STAT);
        if ($stat === false) {
            $this->remove_from_stat_cache($filename);
            return false;
        }
        if (isset($stat['type'])) {
            if ($stat['type'] == NET_SFTP_TYPE_DIRECTORY) {
                $filename.= '/.';
            }
            $this->update_stat_cache($filename, (object) ['stat' => $stat]);
            return $stat;
        }

        $pwd = $this->pwd;
        $stat['type'] = $this->chdir($filename) ?
            NET_SFTP_TYPE_DIRECTORY :
            NET_SFTP_TYPE_REGULAR;
        $this->pwd = $pwd;

        if ($stat['type'] == NET_SFTP_TYPE_DIRECTORY) {
            $filename.= '/.';
        }
        $this->update_stat_cache($filename, (object) ['stat' => $stat]);

        return $stat;
    }

    /**
     * Returns general information about a file or symbolic link.
     *
     * Returns an array on success and false otherwise.
     *
     * @param string $filename
     * @return mixed
     * @access public
     */
    public function lstat($filename)
    {
        if (!($this->bitmap & SSH2::MASK_LOGIN)) {
            return false;
        }

        $filename = $this->realpath($filename);
        if ($filename === false) {
            return false;
        }

        if ($this->use_stat_cache) {
            $result = $this->query_stat_cache($filename);
            if (is_array($result) && isset($result['.']) && isset($result['.']->lstat)) {
                return $result['.']->lstat;
            }
            if (is_object($result) && isset($result->lstat)) {
                return $result->lstat;
            }
        }

        $lstat = $this->stat_helper($filename, NET_SFTP_LSTAT);
        if ($lstat === false) {
            $this->remove_from_stat_cache($filename);
            return false;
        }
        if (isset($lstat['type'])) {
            if ($lstat['type'] == NET_SFTP_TYPE_DIRECTORY) {
                $filename.= '/.';
            }
            $this->update_stat_cache($filename, (object) ['lstat' => $lstat]);
            return $lstat;
        }

        $stat = $this->stat_helper($filename, NET_SFTP_STAT);

        if ($lstat != $stat) {
            $lstat = array_merge($lstat, ['type' => NET_SFTP_TYPE_SYMLINK]);
            $this->update_stat_cache($filename, (object) ['lstat' => $lstat]);
            return $stat;
        }

        $pwd = $this->pwd;
        $lstat['type'] = $this->chdir($filename) ?
            NET_SFTP_TYPE_DIRECTORY :
            NET_SFTP_TYPE_REGULAR;
        $this->pwd = $pwd;

        if ($lstat['type'] == NET_SFTP_TYPE_DIRECTORY) {
            $filename.= '/.';
        }
        $this->update_stat_cache($filename, (object) ['lstat' => $lstat]);

        return $lstat;
    }

    /**
     * Returns general information about a file or symbolic link
     *
     * Determines information without calling \phpseclib3\Net\SFTP::realpath().
     * The second parameter can be either NET_SFTP_STAT or NET_SFTP_LSTAT.
     *
     * @param string $filename
     * @param int $type
     * @throws \UnexpectedValueException on receipt of unexpected packets
     * @return mixed
     * @access private
     */
    private function stat_helper($filename, $type)
    {
        // SFTPv4+ adds an additional 32-bit integer field - flags - to the following:
        $packet = Strings::packSSH2('s', $filename);
        $this->send_sftp_packet($type, $packet);

        $response = $this->get_sftp_packet();
        switch ($this->packet_type) {
            case NET_SFTP_ATTRS:
                return $this->parseAttributes($response);
            case NET_SFTP_STATUS:
                $this->logError($response);
                return false;
        }

        throw new \UnexpectedValueException('Expected NET_SFTP_ATTRS or NET_SFTP_STATUS. '
                                          . 'Got packet type: ' . $this->packet_type);
    }

    /**
     * Truncates a file to a given length
     *
     * @param string $filename
     * @param int $new_size
     * @return bool
     * @access public
     */
    public function truncate($filename, $new_size)
    {
        $attr = pack('N3', NET_SFTP_ATTR_SIZE, $new_size / 4294967296, $new_size); // 4294967296 == 0x100000000 == 1<<32

        return $this->setstat($filename, $attr, false);
    }

    /**
     * Sets access and modification time of file.
     *
     * If the file does not exist, it will be created.
     *
     * @param string $filename
     * @param int $time
     * @param int $atime
     * @throws \UnexpectedValueException on receipt of unexpected packets
     * @return bool
     * @access public
     */
    public function touch($filename, $time = null, $atime = null)
    {
        if (!($this->bitmap & SSH2::MASK_LOGIN)) {
            return false;
        }

        $filename = $this->realpath($filename);
        if ($filename === false) {
            return false;
        }

        if (!isset($time)) {
            $time = time();
        }
        if (!isset($atime)) {
            $atime = $time;
        }

        $flags = NET_SFTP_OPEN_WRITE | NET_SFTP_OPEN_CREATE | NET_SFTP_OPEN_EXCL;
        $attr = pack('N3', NET_SFTP_ATTR_ACCESSTIME, $time, $atime);
        $packet = Strings::packSSH2('sN', $filename, $flags) . $attr;
        $this->send_sftp_packet(NET_SFTP_OPEN, $packet);

        $response = $this->get_sftp_packet();
        switch ($this->packet_type) {
            case NET_SFTP_HANDLE:
                return $this->close_handle(substr($response, 4));
            case NET_SFTP_STATUS:
                $this->logError($response);
                break;
            default:
                throw new \UnexpectedValueException('Expected NET_SFTP_HANDLE or NET_SFTP_STATUS. '
                                                  . 'Got packet type: ' . $this->packet_type);
        }

        return $this->setstat($filename, $attr, false);
    }

    /**
     * Changes file or directory owner
     *
     * Returns true on success or false on error.
     *
     * @param string $filename
     * @param int $uid
     * @param bool $recursive
     * @return bool
     * @access public
     */
    public function chown($filename, $uid, $recursive = false)
    {
        // quoting from <http://www.kernel.org/doc/man-pages/online/pages/man2/chown.2.html>,
        // "if the owner or group is specified as -1, then that ID is not changed"
        $attr = pack('N3', NET_SFTP_ATTR_UIDGID, $uid, -1);

        return $this->setstat($filename, $attr, $recursive);
    }

    /**
     * Changes file or directory group
     *
     * Returns true on success or false on error.
     *
     * @param string $filename
     * @param int $gid
     * @param bool $recursive
     * @return bool
     * @access public
     */
    public function chgrp($filename, $gid, $recursive = false)
    {
        $attr = pack('N3', NET_SFTP_ATTR_UIDGID, -1, $gid);

        return $this->setstat($filename, $attr, $recursive);
    }

    /**
     * Set permissions on a file.
     *
     * Returns the new file permissions on success or false on error.
     * If $recursive is true than this just returns true or false.
     *
     * @param int $mode
     * @param string $filename
     * @param bool $recursive
     * @throws \UnexpectedValueException on receipt of unexpected packets
     * @return mixed
     * @access public
     */
    public function chmod($mode, $filename, $recursive = false)
    {
        if (is_string($mode) && is_int($filename)) {
            $temp = $mode;
            $mode = $filename;
            $filename = $temp;
        }

        $attr = pack('N2', NET_SFTP_ATTR_PERMISSIONS, $mode & 07777);
        if (!$this->setstat($filename, $attr, $recursive)) {
            return false;
        }
        if ($recursive) {
            return true;
        }

        $filename = $this->realpath($filename);
        // rather than return what the permissions *should* be, we'll return what they actually are.  this will also
        // tell us if the file actually exists.
        // incidentally, SFTPv4+ adds an additional 32-bit integer field - flags - to the following:
        $packet = pack('Na*', strlen($filename), $filename);
        $this->send_sftp_packet(NET_SFTP_STAT, $packet);

        $response = $this->get_sftp_packet();
        switch ($this->packet_type) {
            case NET_SFTP_ATTRS:
                $attrs = $this->parseAttributes($response);
                return $attrs['mode'];
            case NET_SFTP_STATUS:
                $this->logError($response);
                return false;
        }

        throw new \UnexpectedValueException('Expected NET_SFTP_ATTRS or NET_SFTP_STATUS. '
                                          . 'Got packet type: ' . $this->packet_type);
    }

    /**
     * Sets information about a file
     *
     * @param string $filename
     * @param string $attr
     * @param bool $recursive
     * @throws \UnexpectedValueException on receipt of unexpected packets
     * @return bool
     * @access private
     */
    private function setstat($filename, $attr, $recursive)
    {
        if (!($this->bitmap & SSH2::MASK_LOGIN)) {
            return false;
        }

        $filename = $this->realpath($filename);
        if ($filename === false) {
            return false;
        }

        $this->remove_from_stat_cache($filename);

        if ($recursive) {
            $i = 0;
            $result = $this->setstat_recursive($filename, $attr, $i);
            $this->read_put_responses($i);
            return $result;
        }

        // SFTPv4+ has an additional byte field - type - that would need to be sent, as well. setting it to
        // SSH_FILEXFER_TYPE_UNKNOWN might work. if not, we'd have to do an SSH_FXP_STAT before doing an SSH_FXP_SETSTAT.
        $this->send_sftp_packet(NET_SFTP_SETSTAT, Strings::packSSH2('s', $filename) . $attr);

        /*
         "Because some systems must use separate system calls to set various attributes, it is possible that a failure
          response will be returned, but yet some of the attributes may be have been successfully modified.  If possible,
          servers SHOULD avoid this situation; however, clients MUST be aware that this is possible."

          -- http://tools.ietf.org/html/draft-ietf-secsh-filexfer-13#section-8.6
        */
        $response = $this->get_sftp_packet();
        if ($this->packet_type != NET_SFTP_STATUS) {
            throw new \UnexpectedValueException('Expected NET_SFTP_STATUS. '
                                              . 'Got packet type: ' . $this->packet_type);
        }

        list($status) = Strings::unpackSSH2('N', $response);
        if ($status != NET_SFTP_STATUS_OK) {
            $this->logError($response, $status);
            return false;
        }

        return true;
    }

    /**
     * Recursively sets information on directories on the SFTP server
     *
     * Minimizes directory lookups and SSH_FXP_STATUS requests for speed.
     *
     * @param string $path
     * @param string $attr
     * @param int $i
     * @return bool
     * @access private
     */
    private function setstat_recursive($path, $attr, &$i)
    {
        if (!$this->read_put_responses($i)) {
            return false;
        }
        $i = 0;
        $entries = $this->readlist($path, true);

        if ($entries === false) {
            return $this->setstat($path, $attr, false);
        }

        // normally $entries would have at least . and .. but it might not if the directories
        // permissions didn't allow reading
        if (empty($entries)) {
            return false;
        }

        unset($entries['.'], $entries['..']);
        foreach ($entries as $filename => $props) {
            if (!isset($props['type'])) {
                return false;
            }

            $temp = $path . '/' . $filename;
            if ($props['type'] == NET_SFTP_TYPE_DIRECTORY) {
                if (!$this->setstat_recursive($temp, $attr, $i)) {
                    return false;
                }
            } else {
                $this->send_sftp_packet(NET_SFTP_SETSTAT, Strings::packSSH2('s', $temp) . $attr);

                $i++;

                if ($i >= NET_SFTP_QUEUE_SIZE) {
                    if (!$this->read_put_responses($i)) {
                        return false;
                    }
                    $i = 0;
                }
            }
        }

        $this->send_sftp_packet(NET_SFTP_SETSTAT, Strings::packSSH2('s', $path) . $attr);

        $i++;

        if ($i >= NET_SFTP_QUEUE_SIZE) {
            if (!$this->read_put_responses($i)) {
                return false;
            }
            $i = 0;
        }

        return true;
    }

    /**
     * Return the target of a symbolic link
     *
     * @param string $link
     * @throws \UnexpectedValueException on receipt of unexpected packets
     * @return mixed
     * @access public
     */
    public function readlink($link)
    {
        if (!($this->bitmap & SSH2::MASK_LOGIN)) {
            return false;
        }

        $link = $this->realpath($link);

        $this->send_sftp_packet(NET_SFTP_READLINK, Strings::packSSH2('s', $link));

        $response = $this->get_sftp_packet();
        switch ($this->packet_type) {
            case NET_SFTP_NAME:
                break;
            case NET_SFTP_STATUS:
                $this->logError($response);
                return false;
            default:
                throw new \UnexpectedValueException('Expected NET_SFTP_NAME or NET_SFTP_STATUS. '
                                                  . 'Got packet type: ' . $this->packet_type);
        }

        list($count) = Strings::unpackSSH2('N', $response);
        // the file isn't a symlink
        if (!$count) {
            return false;
        }

        list($filename) = Strings::unpackSSH2('s', $response);

        return $filename;
    }

    /**
     * Create a symlink
     *
     * symlink() creates a symbolic link to the existing target with the specified name link.
     *
     * @param string $target
     * @param string $link
     * @throws \UnexpectedValueException on receipt of unexpected packets
     * @return bool
     * @access public
     */
    public function symlink($target, $link)
    {
        if (!($this->bitmap & SSH2::MASK_LOGIN)) {
            return false;
        }

        //$target = $this->realpath($target);
        $link = $this->realpath($link);

        $packet = Strings::packSSH2('ss', $target, $link);
        $this->send_sftp_packet(NET_SFTP_SYMLINK, $packet);

        $response = $this->get_sftp_packet();
        if ($this->packet_type != NET_SFTP_STATUS) {
            throw new \UnexpectedValueException('Expected NET_SFTP_STATUS. '
                                              . 'Got packet type: ' . $this->packet_type);
        }

        list($status) = Strings::unpackSSH2('N', $response);
        if ($status != NET_SFTP_STATUS_OK) {
            $this->logError($response, $status);
            return false;
        }

        return true;
    }

    /**
     * Creates a directory.
     *
     * @param string $dir
     * @param int $mode
     * @param bool $recursive
     * @return bool
     * @access public
     */
    public function mkdir($dir, $mode = -1, $recursive = false)
    {
        if (!($this->bitmap & SSH2::MASK_LOGIN)) {
            return false;
        }

        $dir = $this->realpath($dir);

        if ($recursive) {
            $dirs = explode('/', preg_replace('#/(?=/)|/$#', '', $dir));
            if (empty($dirs[0])) {
                array_shift($dirs);
                $dirs[0] = '/' . $dirs[0];
            }
            for ($i = 0; $i < count($dirs); $i++) {
                $temp = array_slice($dirs, 0, $i + 1);
                $temp = implode('/', $temp);
                $result = $this->mkdir_helper($temp, $mode);
            }
            return $result;
        }

        return $this->mkdir_helper($dir, $mode);
    }

    /**
     * Helper function for directory creation
     *
     * @param string $dir
     * @param int $mode
     * @return bool
     * @access private
     */
    private function mkdir_helper($dir, $mode)
    {
        // send SSH_FXP_MKDIR without any attributes (that's what the \0\0\0\0 is doing)
        $this->send_sftp_packet(NET_SFTP_MKDIR, Strings::packSSH2('s', $dir) . "\0\0\0\0");

        $response = $this->get_sftp_packet();
        if ($this->packet_type != NET_SFTP_STATUS) {
            throw new \UnexpectedValueException('Expected NET_SFTP_STATUS. '
                                              . 'Got packet type: ' . $this->packet_type);
        }

        list($status) = Strings::unpackSSH2('N', $response);
        if ($status != NET_SFTP_STATUS_OK) {
            $this->logError($response, $status);
            return false;
        }

        if ($mode !== -1) {
            $this->chmod($mode, $dir);
        }

        return true;
    }

    /**
     * Removes a directory.
     *
     * @param string $dir
     * @throws \UnexpectedValueException on receipt of unexpected packets
     * @return bool
     * @access public
     */
    public function rmdir($dir)
    {
        if (!($this->bitmap & SSH2::MASK_LOGIN)) {
            return false;
        }

        $dir = $this->realpath($dir);
        if ($dir === false) {
            return false;
        }

        $this->send_sftp_packet(NET_SFTP_RMDIR, Strings::packSSH2('s', $dir));

        $response = $this->get_sftp_packet();
        if ($this->packet_type != NET_SFTP_STATUS) {
            throw new \UnexpectedValueException('Expected NET_SFTP_STATUS. '
                                              . 'Got packet type: ' . $this->packet_type);
        }

        list($status) = Strings::unpackSSH2('N', $response);
        if ($status != NET_SFTP_STATUS_OK) {
            // presumably SSH_FX_NO_SUCH_FILE or SSH_FX_PERMISSION_DENIED?
            $this->logError($response, $status);
            return false;
        }

        $this->remove_from_stat_cache($dir);
        // the following will do a soft delete, which would be useful if you deleted a file
        // and then tried to do a stat on the deleted file. the above, in contrast, does
        // a hard delete
        //$this->update_stat_cache($dir, false);

        return true;
    }

    /**
     * Uploads a file to the SFTP server.
     *
     * By default, \phpseclib3\Net\SFTP::put() does not read from the local filesystem.  $data is dumped directly into $remote_file.
     * So, for example, if you set $data to 'filename.ext' and then do \phpseclib3\Net\SFTP::get(), you will get a file, twelve bytes
     * long, containing 'filename.ext' as its contents.
     *
     * Setting $mode to self::SOURCE_LOCAL_FILE will change the above behavior.  With self::SOURCE_LOCAL_FILE, $remote_file will
     * contain as many bytes as filename.ext does on your local filesystem.  If your filename.ext is 1MB then that is how
     * large $remote_file will be, as well.
     *
     * Setting $mode to self::SOURCE_CALLBACK will use $data as callback function, which gets only one parameter -- number of bytes to return, and returns a string if there is some data or null if there is no more data
     *
     * If $data is a resource then it'll be used as a resource instead.
     *
     * Currently, only binary mode is supported.  As such, if the line endings need to be adjusted, you will need to take
     * care of that, yourself.
     *
     * $mode can take an additional two parameters - self::RESUME and self::RESUME_START. These are bitwise AND'd with
     * $mode. So if you want to resume upload of a 300mb file on the local file system you'd set $mode to the following:
     *
     * self::SOURCE_LOCAL_FILE | self::RESUME
     *
     * If you wanted to simply append the full contents of a local file to the full contents of a remote file you'd replace
     * self::RESUME with self::RESUME_START.
     *
     * If $mode & (self::RESUME | self::RESUME_START) then self::RESUME_START will be assumed.
     *
     * $start and $local_start give you more fine grained control over this process and take precident over self::RESUME
     * when they're non-negative. ie. $start could let you write at the end of a file (like self::RESUME) or in the middle
     * of one. $local_start could let you start your reading from the end of a file (like self::RESUME_START) or in the
     * middle of one.
     *
     * Setting $local_start to > 0 or $mode | self::RESUME_START doesn't do anything unless $mode | self::SOURCE_LOCAL_FILE.
     *
     * {@internal ASCII mode for SFTPv4/5/6 can be supported by adding a new function - \phpseclib3\Net\SFTP::setMode().}
     *
     * @param string $remote_file
     * @param string|resource $data
     * @param int $mode
     * @param int $start
     * @param int $local_start
     * @param callable|null $progressCallback
     * @throws \UnexpectedValueException on receipt of unexpected packets
     * @throws \BadFunctionCallException if you're uploading via a callback and the callback function is invalid
     * @throws \phpseclib3\Exception\FileNotFoundException if you're uploading via a file and the file doesn't exist
     * @return bool
     * @access public
     */
    public function put($remote_file, $data, $mode = self::SOURCE_STRING, $start = -1, $local_start = -1, $progressCallback = null)
    {
        if (!($this->bitmap & SSH2::MASK_LOGIN)) {
            return false;
        }

        $remote_file = $this->realpath($remote_file);
        if ($remote_file === false) {
            return false;
        }

        $flags = NET_SFTP_OPEN_WRITE | NET_SFTP_OPEN_CREATE;
        // according to the SFTP specs, NET_SFTP_OPEN_APPEND should "force all writes to append data at the end of the file."
        // in practice, it doesn't seem to do that.
        //$flags|= ($mode & self::RESUME) ? NET_SFTP_OPEN_APPEND : NET_SFTP_OPEN_TRUNCATE;

        if ($start >= 0) {
            $offset = $start;
        } elseif ($mode & self::RESUME) {
            // if NET_SFTP_OPEN_APPEND worked as it should _size() wouldn't need to be called
            $size = $this->stat($remote_file)['size'];
            $offset = $size !== false ? $size : 0;
        } else {
            $offset = 0;
            $flags|= NET_SFTP_OPEN_TRUNCATE;
        }

        $this->remove_from_stat_cache($remote_file);

        $packet = Strings::packSSH2('sNN', $remote_file, $flags, 0);
        $this->send_sftp_packet(NET_SFTP_OPEN, $packet);

        $response = $this->get_sftp_packet();
        switch ($this->packet_type) {
            case NET_SFTP_HANDLE:
                $handle = substr($response, 4);
                break;
            case NET_SFTP_STATUS:
                $this->logError($response);
                return false;
            default:
                throw new \UnexpectedValueException('Expected NET_SFTP_HANDLE or NET_SFTP_STATUS. '
                                                  . 'Got packet type: ' . $this->packet_type);
        }

        // http://tools.ietf.org/html/draft-ietf-secsh-filexfer-13#section-8.2.3
        $dataCallback = false;
        switch (true) {
            case $mode & self::SOURCE_CALLBACK:
                if (!is_callable($data)) {
                    throw new \BadFunctionCallException("\$data should be is_callable() if you specify SOURCE_CALLBACK flag");
                }
                $dataCallback = $data;
                // do nothing
                break;
            case is_resource($data):
                $mode = $mode & ~self::SOURCE_LOCAL_FILE;
                $info = stream_get_meta_data($data);
                if ($info['wrapper_type'] == 'PHP' && $info['stream_type'] == 'Input') {
                    $fp = fopen('php://memory', 'w+');
                    stream_copy_to_stream($data, $fp);
                    rewind($fp);
                } else {
                    $fp = $data;
                }
                break;
            case $mode & self::SOURCE_LOCAL_FILE:
                if (!is_file($data)) {
                    throw new FileNotFoundException("$data is not a valid file");
                }
                $fp = @fopen($data, 'rb');
                if (!$fp) {
                    return false;
                }
        }

        if (isset($fp)) {
            $stat = fstat($fp);
            $size = !empty($stat) ? $stat['size'] : 0;

            if ($local_start >= 0) {
                fseek($fp, $local_start);
                $size-= $local_start;
            }
        } elseif ($dataCallback) {
            $size = 0;
        } else {
            $size = strlen($data);
        }

        $sent = 0;
        $size = $size < 0 ? ($size & 0x7FFFFFFF) + 0x80000000 : $size;

        $sftp_packet_size = $this->max_sftp_packet;
        // make the SFTP packet be exactly the SFTP packet size by including the bytes in the NET_SFTP_WRITE packets "header"
        $sftp_packet_size-= strlen($handle) + 25;
        $i = $j = 0;
        while ($dataCallback || ($size === 0 || $sent < $size)) {
            if ($dataCallback) {
                $temp = $dataCallback($sftp_packet_size);
                if (is_null($temp)) {
                    break;
                }
            } else {
                $temp = isset($fp) ? fread($fp, $sftp_packet_size) : substr($data, $sent, $sftp_packet_size);
                if ($temp === false || $temp === '') {
                    break;
                }
            }

            $subtemp = $offset + $sent;
            $packet = pack('Na*N3a*', strlen($handle), $handle, $subtemp / 4294967296, $subtemp, strlen($temp), $temp);
            try {
                $this->send_sftp_packet(NET_SFTP_WRITE, $packet, $j);
            } catch (\Exception $e) {
                if ($mode & self::SOURCE_LOCAL_FILE) {
                    fclose($fp);
                }
                throw $e;
            }
            $sent+= strlen($temp);
            if (is_callable($progressCallback)) {
                $progressCallback($sent);
            }

            $i++;
            $j++;
            if ($i == NET_SFTP_UPLOAD_QUEUE_SIZE) {
                if (!$this->read_put_responses($i)) {
                    $i = 0;
                    break;
                }
                $i = 0;
            }
        }

        if (!$this->read_put_responses($i)) {
            if ($mode & self::SOURCE_LOCAL_FILE) {
                fclose($fp);
            }
            $this->close_handle($handle);
            return false;
        }

        if ($mode & self::SOURCE_LOCAL_FILE) {
            if ($this->preserveTime) {
                $stat = fstat($fp);
                $this->touch($remote_file, $stat['mtime'], $stat['atime']);
            }

            if (isset($fp) && is_resource($fp)) {
                fclose($fp);
            }
        }

        return $this->close_handle($handle);
    }

    /**
     * Reads multiple successive SSH_FXP_WRITE responses
     *
     * Sending an SSH_FXP_WRITE packet and immediately reading its response isn't as efficient as blindly sending out $i
     * SSH_FXP_WRITEs, in succession, and then reading $i responses.
     *
     * @param int $i
     * @return bool
     * @throws \UnexpectedValueException on receipt of unexpected packets
     * @access private
     */
    private function read_put_responses($i)
    {
        while ($i--) {
            $response = $this->get_sftp_packet();
            if ($this->packet_type != NET_SFTP_STATUS) {
                throw new \UnexpectedValueException('Expected NET_SFTP_STATUS. '
                                                  . 'Got packet type: ' . $this->packet_type);
            }

            list($status) = Strings::unpackSSH2('N', $response);
            if ($status != NET_SFTP_STATUS_OK) {
                $this->logError($response, $status);
                break;
            }
        }

        return $i < 0;
    }

    /**
     * Close handle
     *
     * @param string $handle
     * @return bool
     * @throws \UnexpectedValueException on receipt of unexpected packets
     * @access private
     */
    private function close_handle($handle)
    {
        $this->send_sftp_packet(NET_SFTP_CLOSE, pack('Na*', strlen($handle), $handle));

        // "The client MUST release all resources associated with the handle regardless of the status."
        //  -- http://tools.ietf.org/html/draft-ietf-secsh-filexfer-13#section-8.1.3
        $response = $this->get_sftp_packet();
        if ($this->packet_type != NET_SFTP_STATUS) {
            throw new \UnexpectedValueException('Expected NET_SFTP_STATUS. '
                                              . 'Got packet type: ' . $this->packet_type);
        }

        list($status) = Strings::unpackSSH2('N', $response);
        if ($status != NET_SFTP_STATUS_OK) {
            $this->logError($response, $status);
            return false;
        }

        return true;
    }

    /**
     * Downloads a file from the SFTP server.
     *
     * Returns a string containing the contents of $remote_file if $local_file is left undefined or a boolean false if
     * the operation was unsuccessful.  If $local_file is defined, returns true or false depending on the success of the
     * operation.
     *
     * $offset and $length can be used to download files in chunks.
     *
     * @param string $remote_file
     * @param string|bool|resource|callable $local_file
     * @param int $offset
     * @param int $length
     * @param callable|null $progressCallback
     * @throws \UnexpectedValueException on receipt of unexpected packets
     * @return mixed
     * @access public
     */
    public function get($remote_file, $local_file = false, $offset = 0, $length = -1, $progressCallback = null)
    {
        if (!($this->bitmap & SSH2::MASK_LOGIN)) {
            return false;
        }

        $remote_file = $this->realpath($remote_file);
        if ($remote_file === false) {
            return false;
        }

        $packet = pack('Na*N2', strlen($remote_file), $remote_file, NET_SFTP_OPEN_READ, 0);
        $this->send_sftp_packet(NET_SFTP_OPEN, $packet);

        $response = $this->get_sftp_packet();
        switch ($this->packet_type) {
            case NET_SFTP_HANDLE:
                $handle = substr($response, 4);
                break;
            case NET_SFTP_STATUS: // presumably SSH_FX_NO_SUCH_FILE or SSH_FX_PERMISSION_DENIED
                $this->logError($response);
                return false;
            default:
                throw new \UnexpectedValueException('Expected NET_SFTP_HANDLE or NET_SFTP_STATUS. '
                                                  . 'Got packet type: ' . $this->packet_type);
        }

        if (is_resource($local_file)) {
            $fp = $local_file;
            $stat = fstat($fp);
            $res_offset = $stat['size'];
        } else {
            $res_offset = 0;
            if ($local_file !== false && !is_callable($local_file)) {
                $fp = fopen($local_file, 'wb');
                if (!$fp) {
                    return false;
                }
            } else {
                $content = '';
            }
        }

        $fclose_check = $local_file !== false && !is_callable($local_file) && !is_resource($local_file);

        $start = $offset;
        $read = 0;
        while (true) {
            $i = 0;

            while ($i < NET_SFTP_QUEUE_SIZE && ($length < 0 || $read < $length)) {
                $tempoffset = $start + $read;

                $packet_size = $length > 0 ? min($this->max_sftp_packet, $length - $read) : $this->max_sftp_packet;

                $packet = Strings::packSSH2('sN3', $handle, $tempoffset / 4294967296, $tempoffset, $packet_size);
                try {
                    $this->send_sftp_packet(NET_SFTP_READ, $packet, $i);
                } catch (\Exception $e) {
                    if ($fclose_check) {
                        fclose($fp);
                    }
                    throw $e;
                }
                $packet = null;
                $read+= $packet_size;
                $i++;
            }

            if (!$i) {
                break;
            }

            $packets_sent = $i - 1;

            $clear_responses = false;
            while ($i > 0) {
                $i--;

                if ($clear_responses) {
                    $this->get_sftp_packet($packets_sent - $i);
                    continue;
                } else {
                    $response = $this->get_sftp_packet($packets_sent - $i);
                }

                switch ($this->packet_type) {
                    case NET_SFTP_DATA:
                        $temp = substr($response, 4);
                        $offset+= strlen($temp);
                        if ($local_file === false) {
                            $content.= $temp;
                        } elseif (is_callable($local_file)) {
                            $local_file($temp);
                        } else {
                            fputs($fp, $temp);
                        }
                        if (is_callable($progressCallback)) {
                            call_user_func($progressCallback, $offset);
                        }
                        $temp = null;
                        break;
                    case NET_SFTP_STATUS:
                        // could, in theory, return false if !strlen($content) but we'll hold off for the time being
                        $this->logError($response);
                        $clear_responses = true; // don't break out of the loop yet, so we can read the remaining responses
                        break;
                    default:
                        if ($fclose_check) {
                            fclose($fp);
                        }
<<<<<<< HEAD
                        if ($this->channel_close) {
                            $this->init_sftp_connection();
                        } else {
                            throw new \UnexpectedValueException('Expected NET_SFTP_DATA or NET_SFTP_STATUS. '
                                                              . 'Got packet type: ' . $this->packet_type);
=======
                        // maybe the file was successfully transferred, maybe it wasn't
                        if ($this->channel_close) {
                            $this->_init_sftp_connection();
                            return false;
                        } else {
                            user_error('Expected SSH_FX_DATA or SSH_FXP_STATUS');
>>>>>>> 1e363294
                        }
                }
                $response = null;
            }

            if ($clear_responses) {
                break;
            }
        }

        if ($length > 0 && $length <= $offset - $start) {
            if ($local_file === false) {
                $content = substr($content, 0, $length);
            } else {
                ftruncate($fp, $length + $res_offset);
            }
        }

        if ($fclose_check) {
            fclose($fp);

            if ($this->preserveTime) {
                $stat = $this->stat($remote_file);
                touch($local_file, $stat['mtime'], $stat['atime']);
            }
        }

        if (!$this->close_handle($handle)) {
            return false;
        }

        // if $content isn't set that means a file was written to
        return isset($content) ? $content : true;
    }

    /**
     * Deletes a file on the SFTP server.
     *
     * @param string $path
     * @param bool $recursive
     * @return bool
     * @throws \UnexpectedValueException on receipt of unexpected packets
     * @access public
     */
    public function delete($path, $recursive = true)
    {
        if (!($this->bitmap & SSH2::MASK_LOGIN)) {
            return false;
        }

        if (is_object($path)) {
            // It's an object. Cast it as string before we check anything else.
            $path = (string) $path;
        }

        if (!is_string($path) || $path == '') {
            return false;
        }

        $path = $this->realpath($path);
        if ($path === false) {
            return false;
        }

        // http://tools.ietf.org/html/draft-ietf-secsh-filexfer-13#section-8.3
        $this->send_sftp_packet(NET_SFTP_REMOVE, pack('Na*', strlen($path), $path));

        $response = $this->get_sftp_packet();
        if ($this->packet_type != NET_SFTP_STATUS) {
            throw new \UnexpectedValueException('Expected NET_SFTP_STATUS. '
                                              . 'Got packet type: ' . $this->packet_type);
        }

        // if $status isn't SSH_FX_OK it's probably SSH_FX_NO_SUCH_FILE or SSH_FX_PERMISSION_DENIED
        list($status) = Strings::unpackSSH2('N', $response);
        if ($status != NET_SFTP_STATUS_OK) {
            $this->logError($response, $status);
            if (!$recursive) {
                return false;
            }

            $i = 0;
            $result = $this->delete_recursive($path, $i);
            $this->read_put_responses($i);
            return $result;
        }

        $this->remove_from_stat_cache($path);

        return true;
    }

    /**
     * Recursively deletes directories on the SFTP server
     *
     * Minimizes directory lookups and SSH_FXP_STATUS requests for speed.
     *
     * @param string $path
     * @param int $i
     * @return bool
     * @access private
     */
    private function delete_recursive($path, &$i)
    {
        if (!$this->read_put_responses($i)) {
            return false;
        }
        $i = 0;
        $entries = $this->readlist($path, true);

        // normally $entries would have at least . and .. but it might not if the directories
        // permissions didn't allow reading
        if (empty($entries)) {
            return false;
        }

        unset($entries['.'], $entries['..']);
        foreach ($entries as $filename => $props) {
            if (!isset($props['type'])) {
                return false;
            }

            $temp = $path . '/' . $filename;
            if ($props['type'] == NET_SFTP_TYPE_DIRECTORY) {
                if (!$this->delete_recursive($temp, $i)) {
                    return false;
                }
            } else {
                $this->send_sftp_packet(NET_SFTP_REMOVE, Strings::packSSH2('s', $temp));
                $this->remove_from_stat_cache($temp);

                $i++;

                if ($i >= NET_SFTP_QUEUE_SIZE) {
                    if (!$this->read_put_responses($i)) {
                        return false;
                    }
                    $i = 0;
                }
            }
        }

        $this->send_sftp_packet(NET_SFTP_RMDIR, Strings::packSSH2('s', $path));
        $this->remove_from_stat_cache($path);

        $i++;

        if ($i >= NET_SFTP_QUEUE_SIZE) {
            if (!$this->read_put_responses($i)) {
                return false;
            }
            $i = 0;
        }

        return true;
    }

    /**
     * Checks whether a file or directory exists
     *
     * @param string $path
     * @return bool
     * @access public
     */
    public function file_exists($path)
    {
        if ($this->use_stat_cache) {
            $path = $this->realpath($path);

            $result = $this->query_stat_cache($path);

            if (isset($result)) {
                // return true if $result is an array or if it's an stdClass object
                return $result !== false;
            }
        }

        return $this->stat($path) !== false;
    }

    /**
     * Tells whether the filename is a directory
     *
     * @param string $path
     * @return bool
     * @access public
     */
    public function is_dir($path)
    {
        $result = $this->get_stat_cache_prop($path, 'type');
        if ($result === false) {
            return false;
        }
        return $result === NET_SFTP_TYPE_DIRECTORY;
    }

    /**
     * Tells whether the filename is a regular file
     *
     * @param string $path
     * @return bool
     * @access public
     */
    public function is_file($path)
    {
        $result = $this->get_stat_cache_prop($path, 'type');
        if ($result === false) {
            return false;
        }
        return $result === NET_SFTP_TYPE_REGULAR;
    }

    /**
     * Tells whether the filename is a symbolic link
     *
     * @param string $path
     * @return bool
     * @access public
     */
    public function is_link($path)
    {
        $result = $this->get_lstat_cache_prop($path, 'type');
        if ($result === false) {
            return false;
        }
        return $result === NET_SFTP_TYPE_SYMLINK;
    }

    /**
     * Tells whether a file exists and is readable
     *
     * @param string $path
     * @return bool
     * @access public
     */
    public function is_readable($path)
    {
        $packet = Strings::packSSH2('sNN', $this->realpath($path), NET_SFTP_OPEN_READ, 0);
        $this->send_sftp_packet(NET_SFTP_OPEN, $packet);

        $response = $this->get_sftp_packet();
        switch ($this->packet_type) {
            case NET_SFTP_HANDLE:
                return true;
            case NET_SFTP_STATUS: // presumably SSH_FX_NO_SUCH_FILE or SSH_FX_PERMISSION_DENIED
                return false;
            default:
                throw new \UnexpectedValueException('Expected NET_SFTP_HANDLE or NET_SFTP_STATUS. '
                                                  . 'Got packet type: ' . $this->packet_type);
        }
    }

    /**
     * Tells whether the filename is writable
     *
     * @param string $path
     * @return bool
     * @access public
     */
    public function is_writable($path)
    {
        $packet = Strings::packSSH2('sNN', $this->realpath($path), NET_SFTP_OPEN_WRITE, 0);
        $this->send_sftp_packet(NET_SFTP_OPEN, $packet);

        $response = $this->get_sftp_packet();
        switch ($this->packet_type) {
            case NET_SFTP_HANDLE:
                return true;
            case NET_SFTP_STATUS: // presumably SSH_FX_NO_SUCH_FILE or SSH_FX_PERMISSION_DENIED
                return false;
            default:
                throw new \UnexpectedValueException('Expected SSH_FXP_HANDLE or SSH_FXP_STATUS. '
                                                  . 'Got packet type: ' . $this->packet_type);
        }
    }

    /**
     * Tells whether the filename is writeable
     *
     * Alias of is_writable
     *
     * @param string $path
     * @return bool
     * @access public
     */
    public function is_writeable($path)
    {
        return $this->is_writable($path);
    }

    /**
     * Gets last access time of file
     *
     * @param string $path
     * @return mixed
     * @access public
     */
    public function fileatime($path)
    {
        return $this->get_stat_cache_prop($path, 'atime');
    }

    /**
     * Gets file modification time
     *
     * @param string $path
     * @return mixed
     * @access public
     */
    public function filemtime($path)
    {
        return $this->get_stat_cache_prop($path, 'mtime');
    }

    /**
     * Gets file permissions
     *
     * @param string $path
     * @return mixed
     * @access public
     */
    public function fileperms($path)
    {
        return $this->get_stat_cache_prop($path, 'mode');
    }

    /**
     * Gets file owner
     *
     * @param string $path
     * @return mixed
     * @access public
     */
    public function fileowner($path)
    {
        return $this->get_stat_cache_prop($path, 'uid');
    }

    /**
     * Gets file group
     *
     * @param string $path
     * @return mixed
     * @access public
     */
    public function filegroup($path)
    {
        return $this->get_stat_cache_prop($path, 'gid');
    }

    /**
     * Gets file size
     *
     * @param string $path
     * @return mixed
     * @access public
     */
    public function filesize($path)
    {
        return $this->get_stat_cache_prop($path, 'size');
    }

    /**
     * Gets file type
     *
     * @param string $path
     * @return mixed
     * @access public
     */
    public function filetype($path)
    {
        $type = $this->get_stat_cache_prop($path, 'type');
        if ($type === false) {
            return false;
        }

        switch ($type) {
            case NET_SFTP_TYPE_BLOCK_DEVICE:
                return 'block';
            case NET_SFTP_TYPE_CHAR_DEVICE:
                return 'char';
            case NET_SFTP_TYPE_DIRECTORY:
                return 'dir';
            case NET_SFTP_TYPE_FIFO:
                return 'fifo';
            case NET_SFTP_TYPE_REGULAR:
                return 'file';
            case NET_SFTP_TYPE_SYMLINK:
                return 'link';
            default:
                return false;
        }
    }

    /**
     * Return a stat properity
     *
     * Uses cache if appropriate.
     *
     * @param string $path
     * @param string $prop
     * @return mixed
     * @access private
     */
    private function get_stat_cache_prop($path, $prop)
    {
        return $this->get_xstat_cache_prop($path, $prop, 'stat');
    }

    /**
     * Return an lstat properity
     *
     * Uses cache if appropriate.
     *
     * @param string $path
     * @param string $prop
     * @return mixed
     * @access private
     */
    private function get_lstat_cache_prop($path, $prop)
    {
        return $this->get_xstat_cache_prop($path, $prop, 'lstat');
    }

    /**
     * Return a stat or lstat properity
     *
     * Uses cache if appropriate.
     *
     * @param string $path
     * @param string $prop
     * @param string $type
     * @return mixed
     * @access private
     */
    private function get_xstat_cache_prop($path, $prop, $type)
    {
        if ($this->use_stat_cache) {
            $path = $this->realpath($path);

            $result = $this->query_stat_cache($path);

            if (is_object($result) && isset($result->$type)) {
                return $result->{$type}[$prop];
            }
        }

        $result = $this->$type($path);

        if ($result === false || !isset($result[$prop])) {
            return false;
        }

        return $result[$prop];
    }

    /**
     * Renames a file or a directory on the SFTP server
     *
     * @param string $oldname
     * @param string $newname
     * @return bool
     * @throws \UnexpectedValueException on receipt of unexpected packets
     * @access public
     */
    public function rename($oldname, $newname)
    {
        if (!($this->bitmap & SSH2::MASK_LOGIN)) {
            return false;
        }

        $oldname = $this->realpath($oldname);
        $newname = $this->realpath($newname);
        if ($oldname === false || $newname === false) {
            return false;
        }

        // http://tools.ietf.org/html/draft-ietf-secsh-filexfer-13#section-8.3
        $packet = Strings::packSSH2('ss', $oldname, $newname);
        $this->send_sftp_packet(NET_SFTP_RENAME, $packet);

        $response = $this->get_sftp_packet();
        if ($this->packet_type != NET_SFTP_STATUS) {
            throw new \UnexpectedValueException('Expected NET_SFTP_STATUS. '
                                              . 'Got packet type: ' . $this->packet_type);
        }

        // if $status isn't SSH_FX_OK it's probably SSH_FX_NO_SUCH_FILE or SSH_FX_PERMISSION_DENIED
        list($status) = Strings::unpackSSH2('N', $response);
        if ($status != NET_SFTP_STATUS_OK) {
            $this->logError($response, $status);
            return false;
        }

        // don't move the stat cache entry over since this operation could very well change the
        // atime and mtime attributes
        //$this->update_stat_cache($newname, $this->query_stat_cache($oldname));
        $this->remove_from_stat_cache($oldname);
        $this->remove_from_stat_cache($newname);

        return true;
    }

    /**
     * Parse Attributes
     *
     * See '7.  File Attributes' of draft-ietf-secsh-filexfer-13 for more info.
     *
     * @param string $response
     * @return array
     * @access private
     */
    protected function parseAttributes(&$response)
    {
        $attr = [];
        list($flags) = Strings::unpackSSH2('N', $response);

        // SFTPv4+ have a type field (a byte) that follows the above flag field
        foreach ($this->attributes as $key => $value) {
            switch ($flags & $key) {
                case NET_SFTP_ATTR_SIZE: // 0x00000001
                    // The size attribute is defined as an unsigned 64-bit integer.
                    // The following will use floats on 32-bit platforms, if necessary.
                    // As can be seen in the BigInteger class, floats are generally
                    // IEEE 754 binary64 "double precision" on such platforms and
                    // as such can represent integers of at least 2^50 without loss
                    // of precision. Interpreted in filesize, 2^50 bytes = 1024 TiB.
                    list($upper, $size) = Strings::unpackSSH2('NN', $response);
                    $attr['size'] = $upper ? 4294967296 * $upper : 0;
                    $attr['size']+= $size < 0 ? ($size & 0x7FFFFFFF) + 0x80000000 : $size;
                    break;
                case NET_SFTP_ATTR_UIDGID: // 0x00000002 (SFTPv3 only)
                    list($attr['uid'], $attr['gid']) = Strings::unpackSSH2('NN', $response);
                    break;
                case NET_SFTP_ATTR_PERMISSIONS: // 0x00000004
                    list($attr['mode']) = Strings::unpackSSH2('N', $response);
                    $fileType = $this->parseMode($attr['mode']);
                    if ($fileType !== false) {
                        $attr+= ['type' => $fileType];
                    }
                    break;
                case NET_SFTP_ATTR_ACCESSTIME: // 0x00000008
                    list($attr['atime'], $attr['mtime']) = Strings::unpackSSH2('NN', $response);
                    break;
                case NET_SFTP_ATTR_EXTENDED: // 0x80000000
                    list($count) = Strings::unpackSSH2('N', $response);
                    for ($i = 0; $i < $count; $i++) {
                        list($key, $value) = Strings::unpackSSH2('ss', $response);
                        $attr[$key] = $value;
                    }
            }
        }
        return $attr;
    }

    /**
     * Attempt to identify the file type
     *
     * Quoting the SFTP RFC, "Implementations MUST NOT send bits that are not defined" but they seem to anyway
     *
     * @param int $mode
     * @return int
     * @access private
     */
    private function parseMode($mode)
    {
        // values come from http://lxr.free-electrons.com/source/include/uapi/linux/stat.h#L12
        // see, also, http://linux.die.net/man/2/stat
        switch ($mode & 0170000) {// ie. 1111 0000 0000 0000
            case 0000000: // no file type specified - figure out the file type using alternative means
                return false;
            case 0040000:
                return NET_SFTP_TYPE_DIRECTORY;
            case 0100000:
                return NET_SFTP_TYPE_REGULAR;
            case 0120000:
                return NET_SFTP_TYPE_SYMLINK;
            // new types introduced in SFTPv5+
            // http://tools.ietf.org/html/draft-ietf-secsh-filexfer-05#section-5.2
            case 0010000: // named pipe (fifo)
                return NET_SFTP_TYPE_FIFO;
            case 0020000: // character special
                return NET_SFTP_TYPE_CHAR_DEVICE;
            case 0060000: // block special
                return NET_SFTP_TYPE_BLOCK_DEVICE;
            case 0140000: // socket
                return NET_SFTP_TYPE_SOCKET;
            case 0160000: // whiteout
                // "SPECIAL should be used for files that are of
                //  a known type which cannot be expressed in the protocol"
                return NET_SFTP_TYPE_SPECIAL;
            default:
                return NET_SFTP_TYPE_UNKNOWN;
        }
    }

    /**
     * Parse Longname
     *
     * SFTPv3 doesn't provide any easy way of identifying a file type.  You could try to open
     * a file as a directory and see if an error is returned or you could try to parse the
     * SFTPv3-specific longname field of the SSH_FXP_NAME packet.  That's what this function does.
     * The result is returned using the
     * {@link http://tools.ietf.org/html/draft-ietf-secsh-filexfer-04#section-5.2 SFTPv4 type constants}.
     *
     * If the longname is in an unrecognized format bool(false) is returned.
     *
     * @param string $longname
     * @return mixed
     * @access private
     */
    private function parseLongname($longname)
    {
        // http://en.wikipedia.org/wiki/Unix_file_types
        // http://en.wikipedia.org/wiki/Filesystem_permissions#Notation_of_traditional_Unix_permissions
        if (preg_match('#^[^/]([r-][w-][xstST-]){3}#', $longname)) {
            switch ($longname[0]) {
                case '-':
                    return NET_SFTP_TYPE_REGULAR;
                case 'd':
                    return NET_SFTP_TYPE_DIRECTORY;
                case 'l':
                    return NET_SFTP_TYPE_SYMLINK;
                default:
                    return NET_SFTP_TYPE_SPECIAL;
            }
        }

        return false;
    }

    /**
     * Sends SFTP Packets
     *
     * See '6. General Packet Format' of draft-ietf-secsh-filexfer-13 for more info.
     *
     * @param int $type
     * @param string $data
     * @param int $request_id
     * @see self::_get_sftp_packet()
     * @see self::send_channel_packet()
     * @return bool
     * @access private
     */
    private function send_sftp_packet($type, $data, $request_id = 1)
    {
        // in SSH2.php the timeout is cumulative per function call. eg. exec() will
        // timeout after 10s. but for SFTP.php it's cumulative per packet
        $this->curTimeout = $this->timeout;

        $packet = $this->use_request_id ?
            pack('NCNa*', strlen($data) + 5, $type, $request_id, $data) :
            pack('NCa*',  strlen($data) + 1, $type, $data);

        $start = microtime(true);
        $result = $this->send_channel_packet(self::CHANNEL, $packet);
        $stop = microtime(true);

        if (defined('NET_SFTP_LOGGING')) {
            $packet_type = '-> ' . $this->packet_types[$type] .
                           ' (' . round($stop - $start, 4) . 's)';
            if (NET_SFTP_LOGGING == self::LOG_REALTIME) {
                switch (PHP_SAPI) {
                    case 'cli':
                        $start = $stop = "\r\n";
                        break;
                    default:
                        $start = '<pre>';
                        $stop = '</pre>';
                }
                echo $start . $this->format_log([$data], [$packet_type]) . $stop;
                @flush();
                @ob_flush();
            } else {
                $this->packet_type_log[] = $packet_type;
                if (NET_SFTP_LOGGING == self::LOG_COMPLEX) {
                    $this->packet_log[] = $data;
                }
            }
        }

        return $result;
    }

    /**
     * Resets a connection for re-use
     *
     * @param int $reason
     * @access private
     */
    protected function reset_connection($reason)
    {
        parent::reset_connection($reason);
        $this->use_request_id = false;
        $this->pwd = false;
        $this->requestBuffer = [];
    }

    /**
     * Receives SFTP Packets
     *
     * See '6. General Packet Format' of draft-ietf-secsh-filexfer-13 for more info.
     *
     * Incidentally, the number of SSH_MSG_CHANNEL_DATA messages has no bearing on the number of SFTP packets present.
     * There can be one SSH_MSG_CHANNEL_DATA messages containing two SFTP packets or there can be two SSH_MSG_CHANNEL_DATA
     * messages containing one SFTP packet.
     *
     * @see self::_send_sftp_packet()
     * @return string
     * @access private
     */
    private function get_sftp_packet($request_id = null)
    {
        $this->channel_close = false;

        if (isset($request_id) && isset($this->requestBuffer[$request_id])) {
            $this->packet_type = $this->requestBuffer[$request_id]['packet_type'];
            $temp = $this->requestBuffer[$request_id]['packet'];
            unset($this->requestBuffer[$request_id]);
            return $temp;
        }

        // in SSH2.php the timeout is cumulative per function call. eg. exec() will
        // timeout after 10s. but for SFTP.php it's cumulative per packet
        $this->curTimeout = $this->timeout;

        $start = microtime(true);

        // SFTP packet length
        while (strlen($this->packet_buffer) < 4) {
<<<<<<< HEAD
            $temp = $this->get_channel_packet(self::CHANNEL, true);
            if (is_bool($temp)) {
=======
            $temp = $this->_get_channel_packet(self::CHANNEL, true);
            if ($temp === true) {
                if ($this->channel_status[self::CHANNEL] === NET_SSH2_MSG_CHANNEL_CLOSE) {
                    $this->channel_close = true;
                }
>>>>>>> 1e363294
                $this->packet_type = false;
                $this->packet_buffer = '';
                return false;
            }
            $this->packet_buffer.= $temp;
        }
        if (strlen($this->packet_buffer) < 4) {
            throw new \RuntimeException('Packet is too small');
        }
        extract(unpack('Nlength', Strings::shift($this->packet_buffer, 4)));
        /** @var integer $length */

        $tempLength = $length;
        $tempLength-= strlen($this->packet_buffer);

        // 256 * 1024 is what SFTP_MAX_MSG_LENGTH is set to in OpenSSH's sftp-common.h
        if ($tempLength > 256 * 1024) {
            throw new \RuntimeException('Invalid Size');
        }

        // SFTP packet type and data payload
        while ($tempLength > 0) {
            $temp = $this->get_channel_packet(self::CHANNEL, true);
            if (is_bool($temp)) {
                $this->packet_type = false;
                $this->packet_buffer = '';
                return false;
            }
            $this->packet_buffer.= $temp;
            $tempLength-= strlen($temp);
        }

        $stop = microtime(true);

        $this->packet_type = ord(Strings::shift($this->packet_buffer));

        if ($this->use_request_id) {
            extract(unpack('Npacket_id', Strings::shift($this->packet_buffer, 4))); // remove the request id
            $length-= 5; // account for the request id and the packet type
        } else {
            $length-= 1; // account for the packet type
        }

        $packet = Strings::shift($this->packet_buffer, $length);

        if (defined('NET_SFTP_LOGGING')) {
            $packet_type = '<- ' . $this->packet_types[$this->packet_type] .
                           ' (' . round($stop - $start, 4) . 's)';
            if (NET_SFTP_LOGGING == self::LOG_REALTIME) {
                switch (PHP_SAPI) {
                    case 'cli':
                        $start = $stop = "\r\n";
                        break;
                    default:
                        $start = '<pre>';
                        $stop = '</pre>';
                }
                echo $start . $this->format_log([$packet], [$packet_type]) . $stop;
                @flush();
                @ob_flush();
            } else {
                $this->packet_type_log[] = $packet_type;
                if (NET_SFTP_LOGGING == self::LOG_COMPLEX) {
                    $this->packet_log[] = $packet;
                }
            }
        }

        if (isset($request_id) && $this->use_request_id && $packet_id != $request_id) {
            $this->requestBuffer[$packet_id] = array(
                'packet_type' => $this->packet_type,
                'packet' => $packet
            );
            return $this->get_sftp_packet($request_id);
        }

        return $packet;
    }

    /**
     * Returns a log of the packets that have been sent and received.
     *
     * Returns a string if NET_SFTP_LOGGING == self::LOG_COMPLEX, an array if NET_SFTP_LOGGING == self::LOG_SIMPLE and false if !defined('NET_SFTP_LOGGING')
     *
     * @access public
     * @return array|string
     */
    public function getSFTPLog()
    {
        if (!defined('NET_SFTP_LOGGING')) {
            return false;
        }

        switch (NET_SFTP_LOGGING) {
            case self::LOG_COMPLEX:
                return $this->format_log($this->packet_log, $this->packet_type_log);
                break;
            //case self::LOG_SIMPLE:
            default:
                return $this->packet_type_log;
        }
    }

    /**
     * Returns all errors
     *
     * @return array
     * @access public
     */
    public function getSFTPErrors()
    {
        return $this->sftp_errors;
    }

    /**
     * Returns the last error
     *
     * @return string
     * @access public
     */
    public function getLastSFTPError()
    {
        return count($this->sftp_errors) ? $this->sftp_errors[count($this->sftp_errors) - 1] : '';
    }

    /**
     * Get supported SFTP versions
     *
     * @return array
     * @access public
     */
    public function getSupportedVersions()
    {
        $temp = ['version' => $this->version];
        if (isset($this->extensions['versions'])) {
            $temp['extensions'] = $this->extensions['versions'];
        }
        return $temp;
    }

    /**
     * Disconnect
     *
     * @param int $reason
     * @return bool
     * @access protected
     */
    protected function disconnect_helper($reason)
    {
        $this->pwd = false;
        parent::disconnect_helper($reason);
    }

    /**
     * Enable Date Preservation
     *
     * @access public
     */
    function enableDatePreservation()
    {
        $this->preserveTime = true;
    }

    /**
     * Disable Date Preservation
     *
     * @access public
     */
    function disableDatePreservation()
    {
        $this->preserveTime = false;
    }
}<|MERGE_RESOLUTION|>--- conflicted
+++ resolved
@@ -293,16 +293,6 @@
      * @access private
      */
     private $channel_close = false;
-
-    /**
-     * Was the last packet due to the channels being closed or not?
-     *
-     * @see self::get()
-     * @see self::get_sftp_packet()
-     * @var bool
-     * @access private
-     */
-    var $channel_close = false;
 
     /**
      * Default Constructor.
@@ -462,28 +452,17 @@
             return false;
         }
 
-<<<<<<< HEAD
         return $this->init_sftp_connection();
-=======
-        return $this->_init_sftp_connection();
->>>>>>> 1e363294
     }
 
     /**
      * (Re)initializes the SFTP channel
      *
-<<<<<<< HEAD
      * @throws \UnexpectedValueException on receipt of unexpected packets
      * @return bool
      * @access private
      */
     private function init_sftp_connection()
-=======
-     * @return bool
-     * @access private
-     */
-    function _init_sftp_connection()
->>>>>>> 1e363294
     {
         $this->window_size_server_to_client[self::CHANNEL] = $this->window_size;
 
@@ -2223,20 +2202,12 @@
                         if ($fclose_check) {
                             fclose($fp);
                         }
-<<<<<<< HEAD
                         if ($this->channel_close) {
                             $this->init_sftp_connection();
+                            return false;
                         } else {
                             throw new \UnexpectedValueException('Expected NET_SFTP_DATA or NET_SFTP_STATUS. '
                                                               . 'Got packet type: ' . $this->packet_type);
-=======
-                        // maybe the file was successfully transferred, maybe it wasn't
-                        if ($this->channel_close) {
-                            $this->_init_sftp_connection();
-                            return false;
-                        } else {
-                            user_error('Expected SSH_FX_DATA or SSH_FXP_STATUS');
->>>>>>> 1e363294
                         }
                 }
                 $response = null;
@@ -2967,16 +2938,11 @@
 
         // SFTP packet length
         while (strlen($this->packet_buffer) < 4) {
-<<<<<<< HEAD
             $temp = $this->get_channel_packet(self::CHANNEL, true);
-            if (is_bool($temp)) {
-=======
-            $temp = $this->_get_channel_packet(self::CHANNEL, true);
             if ($temp === true) {
-                if ($this->channel_status[self::CHANNEL] === NET_SSH2_MSG_CHANNEL_CLOSE) {
+                if ($this->channel_status[NET_SFTP_CHANNEL] === NET_SSH2_MSG_CHANNEL_CLOSE) {
                     $this->channel_close = true;
                 }
->>>>>>> 1e363294
                 $this->packet_type = false;
                 $this->packet_buffer = '';
                 return false;
