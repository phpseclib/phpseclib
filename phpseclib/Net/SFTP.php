--- conflicted
+++ resolved
@@ -2907,35 +2907,9 @@
         $stop = microtime(true);
 
         if (defined('NET_SFTP_LOGGING')) {
-<<<<<<< HEAD
-            $packet_type = sprintf(
-                '-> %s (%ss)',
-                SFTPPacketType::getConstantNameByValue($type),
-                round($stop - $start, 4)
-            );
-            if (NET_SFTP_LOGGING == self::LOG_REALTIME) {
-                switch (PHP_SAPI) {
-                    case 'cli':
-                        $start = $stop = "\r\n";
-                        break;
-                    default:
-                        $start = '<pre>';
-                        $stop = '</pre>';
-                }
-                echo $start . $this->format_log([$data], [$packet_type]) . $stop;
-                @flush();
-                @ob_flush();
-            } else {
-                $this->packet_type_log[] = $packet_type;
-                if (NET_SFTP_LOGGING == self::LOG_COMPLEX) {
-                    $this->packet_log[] = $data;
-                }
-            }
-=======
             $packet_type = '-> ' . $this->packet_types[$type] .
                            ' (' . round($stop - $start, 4) . 's)';
             $this->append_log($packet_type, $data);
->>>>>>> e78edac0
         }
     }
 
@@ -3035,35 +3009,9 @@
         $packet = Strings::shift($this->packet_buffer, $length);
 
         if (defined('NET_SFTP_LOGGING')) {
-<<<<<<< HEAD
-            $packet_type = sprintf(
-                '<- %s (%ss)',
-                SFTPPacketType::getConstantNameByValue($this->packet_type),
-                round($stop - $start, 4)
-            );
-            if (NET_SFTP_LOGGING == self::LOG_REALTIME) {
-                switch (PHP_SAPI) {
-                    case 'cli':
-                        $start = $stop = "\r\n";
-                        break;
-                    default:
-                        $start = '<pre>';
-                        $stop = '</pre>';
-                }
-                echo $start . $this->format_log([$packet], [$packet_type]) . $stop;
-                @flush();
-                @ob_flush();
-            } else {
-                $this->packet_type_log[] = $packet_type;
-                if (NET_SFTP_LOGGING == self::LOG_COMPLEX) {
-                    $this->packet_log[] = $packet;
-                }
-            }
-=======
             $packet_type = '<- ' . $this->packet_types[$this->packet_type] .
                            ' (' . round($stop - $start, 4) . 's)';
             $this->append_log($packet_type, $packet);
->>>>>>> e78edac0
         }
 
         if (isset($request_id) && $this->use_request_id && $packet_id != $request_id) {
@@ -3081,11 +3029,8 @@
      * Logs data packets
      *
      * Makes sure that only the last 1MB worth of packets will be logged
-     *
-     * @param string $message_number
-     * @param string $message
-     */
-    private function append_log($message_number, $message)
+     */
+    private function append_log(string $message_number, string $message)
     {
         $this->append_log_helper(
             NET_SFTP_LOGGING,
