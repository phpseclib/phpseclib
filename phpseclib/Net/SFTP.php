<?php

/**
 * Pure-PHP implementation of SFTP.
 *
 * PHP version 5
 *
 * Supports SFTPv2/3/4/5/6. Defaults to v3.
 *
 * The API for this library is modeled after the API from PHP's {@link http://php.net/book.ftp FTP extension}.
 *
 * Here's a short example of how to use this library:
 * <code>
 * <?php
 *    include 'vendor/autoload.php';
 *
 *    $sftp = new \phpseclib3\Net\SFTP('www.domain.tld');
 *    if (!$sftp->login('username', 'password')) {
 *        exit('Login Failed');
 *    }
 *
 *    echo $sftp->pwd() . "\r\n";
 *    $sftp->put('filename.ext', 'hello, world!');
 *    print_r($sftp->nlist());
 * ?>
 * </code>
 *
 * @author    Jim Wigginton <terrafrost@php.net>
 * @copyright 2009 Jim Wigginton
 * @license   http://www.opensource.org/licenses/mit-license.html  MIT License
 * @link      http://phpseclib.sourceforge.net
 */

namespace phpseclib3\Net;

use phpseclib3\Common\Functions\Strings;
use phpseclib3\Exception\FileNotFoundException;

/**
 * Pure-PHP implementations of SFTP.
 *
 * @author  Jim Wigginton <terrafrost@php.net>
 */
class SFTP extends SSH2
{
    /**
     * SFTP channel constant
     *
     * \phpseclib3\Net\SSH2::exec() uses 0 and \phpseclib3\Net\SSH2::read() / \phpseclib3\Net\SSH2::write() use 1.
     *
     * @see \phpseclib3\Net\SSH2::send_channel_packet()
     * @see \phpseclib3\Net\SSH2::get_channel_packet()
     */
    const CHANNEL = 0x100;

    /**
     * Reads data from a local file.
     *
     * @see \phpseclib3\Net\SFTP::put()
     */
    const SOURCE_LOCAL_FILE = 1;
    /**
     * Reads data from a string.
     *
     * @see \phpseclib3\Net\SFTP::put()
     */
    // this value isn't really used anymore but i'm keeping it reserved for historical reasons
    const SOURCE_STRING = 2;
    /**
     * Reads data from callback:
     * function callback($length) returns string to proceed, null for EOF
     *
     * @see \phpseclib3\Net\SFTP::put()
     */
    const SOURCE_CALLBACK = 16;
    /**
     * Resumes an upload
     *
     * @see \phpseclib3\Net\SFTP::put()
     */
    const RESUME = 4;
    /**
     * Append a local file to an already existing remote file
     *
     * @see \phpseclib3\Net\SFTP::put()
     */
    const RESUME_START = 8;

    /**
     * Packet Types
     *
     * @see self::__construct()
     * @var array
     * @access private
     */
    private $packet_types = [];

    /**
     * Status Codes
     *
     * @see self::__construct()
     * @var array
     * @access private
     */
    private $status_codes = [];

    /** @var array<int, string> */
    private $attributes;

    /** @var array<int, string> */
    private $open_flags;

    /** @var array<int, string> */
    private $open_flags5;

    /** @var array<int, string> */
    private $file_types;

    /**
     * The Request ID
     *
     * The request ID exists in the off chance that a packet is sent out-of-order.  Of course, this library doesn't support
     * concurrent actions, so it's somewhat academic, here.
     *
     * @var boolean
     * @see self::_send_sftp_packet()
     */
    private $use_request_id = false;

    /**
     * The Packet Type
     *
     * The request ID exists in the off chance that a packet is sent out-of-order.  Of course, this library doesn't support
     * concurrent actions, so it's somewhat academic, here.
     *
     * @var int
     * @see self::_get_sftp_packet()
     */
    private $packet_type = -1;

    /**
     * Packet Buffer
     *
     * @var string
     * @see self::_get_sftp_packet()
     */
    private $packet_buffer = '';

    /**
     * Extensions supported by the server
     *
     * @var array
     * @see self::_initChannel()
     */
    private $extensions = [];

    /**
     * Server SFTP version
     *
     * @var int
     * @see self::_initChannel()
     */
    private $version;

    /**
     * Default Server SFTP version
     *
     * @var int
     * @see self::_initChannel()
     */
    private $defaultVersion;

    /**
     * Preferred SFTP version
     *
     * @var int
     * @see self::_initChannel()
     */
    private $preferredVersion = 3;

    /**
     * Current working directory
     *
     * @var string|bool
     * @see self::realpath()
     * @see self::chdir()
     */
    private $pwd = false;

    /**
     * Packet Type Log
     *
     * @see self::getLog()
     * @var array
     */
    private $packet_type_log = [];

    /**
     * Packet Log
     *
     * @see self::getLog()
     * @var array
     */
    private $packet_log = [];

    /**
     * Error information
     *
     * @see self::getSFTPErrors()
     * @see self::getLastSFTPError()
     * @var array
     */
    private $sftp_errors = [];

    /**
     * Stat Cache
     *
     * Rather than always having to open a directory and close it immediately there after to see if a file is a directory
     * we'll cache the results.
     *
     * @see self::_update_stat_cache()
     * @see self::_remove_from_stat_cache()
     * @see self::_query_stat_cache()
     * @var array
     */
    private $stat_cache = [];

    /**
     * Max SFTP Packet Size
     *
     * @see self::__construct()
     * @see self::get()
     * @var int
     */
    private $max_sftp_packet;

    /**
     * Stat Cache Flag
     *
     * @see self::disableStatCache()
     * @see self::enableStatCache()
     * @var bool
     */
    private $use_stat_cache = true;

    /**
     * Sort Options
     *
     * @see self::_comparator()
     * @see self::setListOrder()
     * @var array
     */
    protected $sortOptions = [];

    /**
     * Canonicalization Flag
     *
     * Determines whether or not paths should be canonicalized before being
     * passed on to the remote server.
     *
     * @see self::enablePathCanonicalization()
     * @see self::disablePathCanonicalization()
     * @see self::realpath()
     * @var bool
     */
    private $canonicalize_paths = true;

    /**
     * Request Buffers
     *
     * @see self::_get_sftp_packet()
     * @var array
     */
    private $requestBuffer = [];

    /**
     * Preserve timestamps on file downloads / uploads
     *
     * @see self::get()
     * @see self::put()
     * @var bool
     */
    private $preserveTime = false;

    /**
     * Arbitrary Length Packets Flag
     *
     * Determines whether or not packets of any length should be allowed,
     * in cases where the server chooses the packet length (such as
     * directory listings). By default, packets are only allowed to be
     * 256 * 1024 bytes (SFTP_MAX_MSG_LENGTH from OpenSSH's sftp-common.h)
     *
     * @see self::enableArbitraryLengthPackets()
     * @see self::_get_sftp_packet()
     * @var bool
     */
    private $allow_arbitrary_length_packets = false;

    /**
     * Was the last packet due to the channels being closed or not?
     *
     * @see self::get()
     * @see self::get_sftp_packet()
     * @var bool
     */
    private $channel_close = false;

    /**
     * Has the SFTP channel been partially negotiated?
     *
     * @var bool
     */
    private $partial_init = false;

    /**
     * Default Constructor.
     *
     * Connects to an SFTP server
     *
     * @param string $host
     * @param int $port
     * @param int $timeout
     */
    public function __construct($host, $port = 22, $timeout = 10)
    {
        parent::__construct($host, $port, $timeout);

        $this->max_sftp_packet = 1 << 15;

        $this->packet_types = [
            1  => 'NET_SFTP_INIT',
            2  => 'NET_SFTP_VERSION',
            3  => 'NET_SFTP_OPEN',
            4  => 'NET_SFTP_CLOSE',
            5  => 'NET_SFTP_READ',
            6  => 'NET_SFTP_WRITE',
            7  => 'NET_SFTP_LSTAT',
            9  => 'NET_SFTP_SETSTAT',
            10 => 'NET_SFTP_FSETSTAT',
            11 => 'NET_SFTP_OPENDIR',
            12 => 'NET_SFTP_READDIR',
            13 => 'NET_SFTP_REMOVE',
            14 => 'NET_SFTP_MKDIR',
            15 => 'NET_SFTP_RMDIR',
            16 => 'NET_SFTP_REALPATH',
            17 => 'NET_SFTP_STAT',
            18 => 'NET_SFTP_RENAME',
            19 => 'NET_SFTP_READLINK',
            20 => 'NET_SFTP_SYMLINK',
            21 => 'NET_SFTP_LINK',

            101 => 'NET_SFTP_STATUS',
            102 => 'NET_SFTP_HANDLE',
            103 => 'NET_SFTP_DATA',
            104 => 'NET_SFTP_NAME',
            105 => 'NET_SFTP_ATTRS',

            200 => 'NET_SFTP_EXTENDED'
        ];
        $this->status_codes = [
            0 => 'NET_SFTP_STATUS_OK',
            1 => 'NET_SFTP_STATUS_EOF',
            2 => 'NET_SFTP_STATUS_NO_SUCH_FILE',
            3 => 'NET_SFTP_STATUS_PERMISSION_DENIED',
            4 => 'NET_SFTP_STATUS_FAILURE',
            5 => 'NET_SFTP_STATUS_BAD_MESSAGE',
            6 => 'NET_SFTP_STATUS_NO_CONNECTION',
            7 => 'NET_SFTP_STATUS_CONNECTION_LOST',
            8 => 'NET_SFTP_STATUS_OP_UNSUPPORTED',
            9 => 'NET_SFTP_STATUS_INVALID_HANDLE',
            10 => 'NET_SFTP_STATUS_NO_SUCH_PATH',
            11 => 'NET_SFTP_STATUS_FILE_ALREADY_EXISTS',
            12 => 'NET_SFTP_STATUS_WRITE_PROTECT',
            13 => 'NET_SFTP_STATUS_NO_MEDIA',
            14 => 'NET_SFTP_STATUS_NO_SPACE_ON_FILESYSTEM',
            15 => 'NET_SFTP_STATUS_QUOTA_EXCEEDED',
            16 => 'NET_SFTP_STATUS_UNKNOWN_PRINCIPAL',
            17 => 'NET_SFTP_STATUS_LOCK_CONFLICT',
            18 => 'NET_SFTP_STATUS_DIR_NOT_EMPTY',
            19 => 'NET_SFTP_STATUS_NOT_A_DIRECTORY',
            20 => 'NET_SFTP_STATUS_INVALID_FILENAME',
            21 => 'NET_SFTP_STATUS_LINK_LOOP',
            22 => 'NET_SFTP_STATUS_CANNOT_DELETE',
            23 => 'NET_SFTP_STATUS_INVALID_PARAMETER',
            24 => 'NET_SFTP_STATUS_FILE_IS_A_DIRECTORY',
            25 => 'NET_SFTP_STATUS_BYTE_RANGE_LOCK_CONFLICT',
            26 => 'NET_SFTP_STATUS_BYTE_RANGE_LOCK_REFUSED',
            27 => 'NET_SFTP_STATUS_DELETE_PENDING',
            28 => 'NET_SFTP_STATUS_FILE_CORRUPT',
            29 => 'NET_SFTP_STATUS_OWNER_INVALID',
            30 => 'NET_SFTP_STATUS_GROUP_INVALID',
            31 => 'NET_SFTP_STATUS_NO_MATCHING_BYTE_RANGE_LOCK'
        ];
        // http://tools.ietf.org/html/draft-ietf-secsh-filexfer-13#section-7.1
        // the order, in this case, matters quite a lot - see \phpseclib3\Net\SFTP::_parseAttributes() to understand why
        $this->attributes = [
            0x00000001 => 'NET_SFTP_ATTR_SIZE',
            0x00000002 => 'NET_SFTP_ATTR_UIDGID',          // defined in SFTPv3, removed in SFTPv4+
            0x00000080 => 'NET_SFTP_ATTR_OWNERGROUP',      // defined in SFTPv4+
            0x00000004 => 'NET_SFTP_ATTR_PERMISSIONS',
            0x00000008 => 'NET_SFTP_ATTR_ACCESSTIME',
            0x00000010 => 'NET_SFTP_ATTR_CREATETIME',      // SFTPv4+
            0x00000020 => 'NET_SFTP_ATTR_MODIFYTIME',
            0x00000040 => 'NET_SFTP_ATTR_ACL',
            0x00000100 => 'NET_SFTP_ATTR_SUBSECOND_TIMES',
            0x00000200 => 'NET_SFTP_ATTR_BITS',            // SFTPv5+
            0x00000400 => 'NET_SFTP_ATTR_ALLOCATION_SIZE', // SFTPv6+
            0x00000800 => 'NET_SFTP_ATTR_TEXT_HINT',
            0x00001000 => 'NET_SFTP_ATTR_MIME_TYPE',
            0x00002000 => 'NET_SFTP_ATTR_LINK_COUNT',
            0x00004000 => 'NET_SFTP_ATTR_UNTRANSLATED_NAME',
            0x00008000 => 'NET_SFTP_ATTR_CTIME',
            // 0x80000000 will yield a floating point on 32-bit systems and converting floating points to integers
            // yields inconsistent behavior depending on how php is compiled.  so we left shift -1 (which, in
            // two's compliment, consists of all 1 bits) by 31.  on 64-bit systems this'll yield 0xFFFFFFFF80000000.
            // that's not a problem, however, and 'anded' and a 32-bit number, as all the leading 1 bits are ignored.
            (-1 << 31) & 0xFFFFFFFF => 'NET_SFTP_ATTR_EXTENDED'
        ];
        // http://tools.ietf.org/html/draft-ietf-secsh-filexfer-04#section-6.3
        // the flag definitions change somewhat in SFTPv5+.  if SFTPv5+ support is added to this library, maybe name
        // the array for that $this->open5_flags and similarly alter the constant names.
        $this->open_flags = [
            0x00000001 => 'NET_SFTP_OPEN_READ',
            0x00000002 => 'NET_SFTP_OPEN_WRITE',
            0x00000004 => 'NET_SFTP_OPEN_APPEND',
            0x00000008 => 'NET_SFTP_OPEN_CREATE',
            0x00000010 => 'NET_SFTP_OPEN_TRUNCATE',
            0x00000020 => 'NET_SFTP_OPEN_EXCL',
            0x00000040 => 'NET_SFTP_OPEN_TEXT' // defined in SFTPv4
        ];
        // SFTPv5+ changed the flags up:
        // https://datatracker.ietf.org/doc/html/draft-ietf-secsh-filexfer-13#section-8.1.1.3
        $this->open_flags5 = [
            // when SSH_FXF_ACCESS_DISPOSITION is a 3 bit field that controls how the file is opened
            0x00000000 => 'NET_SFTP_OPEN_CREATE_NEW',
            0x00000001 => 'NET_SFTP_OPEN_CREATE_TRUNCATE',
            0x00000002 => 'NET_SFTP_OPEN_OPEN_EXISTING',
            0x00000003 => 'NET_SFTP_OPEN_OPEN_OR_CREATE',
            0x00000004 => 'NET_SFTP_OPEN_TRUNCATE_EXISTING',
            // the rest of the flags are not supported
            0x00000008 => 'NET_SFTP_OPEN_APPEND_DATA', // "the offset field of SS_FXP_WRITE requests is ignored"
            0x00000010 => 'NET_SFTP_OPEN_APPEND_DATA_ATOMIC',
            0x00000020 => 'NET_SFTP_OPEN_TEXT_MODE',
            0x00000040 => 'NET_SFTP_OPEN_BLOCK_READ',
            0x00000080 => 'NET_SFTP_OPEN_BLOCK_WRITE',
            0x00000100 => 'NET_SFTP_OPEN_BLOCK_DELETE',
            0x00000200 => 'NET_SFTP_OPEN_BLOCK_ADVISORY',
            0x00000400 => 'NET_SFTP_OPEN_NOFOLLOW',
            0x00000800 => 'NET_SFTP_OPEN_DELETE_ON_CLOSE',
            0x00001000 => 'NET_SFTP_OPEN_ACCESS_AUDIT_ALARM_INFO',
            0x00002000 => 'NET_SFTP_OPEN_ACCESS_BACKUP',
            0x00004000 => 'NET_SFTP_OPEN_BACKUP_STREAM',
            0x00008000 => 'NET_SFTP_OPEN_OVERRIDE_OWNER',
        ];
        // http://tools.ietf.org/html/draft-ietf-secsh-filexfer-04#section-5.2
        // see \phpseclib3\Net\SFTP::_parseLongname() for an explanation
        $this->file_types = [
            1 => 'NET_SFTP_TYPE_REGULAR',
            2 => 'NET_SFTP_TYPE_DIRECTORY',
            3 => 'NET_SFTP_TYPE_SYMLINK',
            4 => 'NET_SFTP_TYPE_SPECIAL',
            5 => 'NET_SFTP_TYPE_UNKNOWN',
            // the following types were first defined for use in SFTPv5+
            // http://tools.ietf.org/html/draft-ietf-secsh-filexfer-05#section-5.2
            6 => 'NET_SFTP_TYPE_SOCKET',
            7 => 'NET_SFTP_TYPE_CHAR_DEVICE',
            8 => 'NET_SFTP_TYPE_BLOCK_DEVICE',
            9 => 'NET_SFTP_TYPE_FIFO'
        ];
        $this->define_array(
            $this->packet_types,
            $this->status_codes,
            $this->attributes,
            $this->open_flags,
            $this->open_flags5,
            $this->file_types
        );

        if (!defined('NET_SFTP_QUEUE_SIZE')) {
            define('NET_SFTP_QUEUE_SIZE', 32);
        }
        if (!defined('NET_SFTP_UPLOAD_QUEUE_SIZE')) {
            define('NET_SFTP_UPLOAD_QUEUE_SIZE', 1024);
        }
    }

    /**
     * Check a few things before SFTP functions are called
     *
     * @return bool
     */
    private function precheck()
    {
        if (!($this->bitmap & SSH2::MASK_LOGIN)) {
            return false;
        }

        if ($this->pwd === false) {
            return $this->init_sftp_connection();
        }

        return true;
    }

    /**
     * Partially initialize an SFTP connection
     *
     * @throws \UnexpectedValueException on receipt of unexpected packets
     * @return bool
     */
    private function partial_init_sftp_connection()
    {
        $this->window_size_server_to_client[self::CHANNEL] = $this->window_size;

        $packet = Strings::packSSH2(
            'CsN3',
            NET_SSH2_MSG_CHANNEL_OPEN,
            'session',
            self::CHANNEL,
            $this->window_size,
            0x4000
        );

        $this->send_binary_packet($packet);

        $this->channel_status[self::CHANNEL] = NET_SSH2_MSG_CHANNEL_OPEN;

        $response = $this->get_channel_packet(self::CHANNEL, true);
        if ($response === true && $this->isTimeout()) {
            return false;
        }

        $packet = Strings::packSSH2(
            'CNsbs',
            NET_SSH2_MSG_CHANNEL_REQUEST,
            $this->server_channels[self::CHANNEL],
            'subsystem',
            true,
            'sftp'
        );
        $this->send_binary_packet($packet);

        $this->channel_status[self::CHANNEL] = NET_SSH2_MSG_CHANNEL_REQUEST;

        $response = $this->get_channel_packet(self::CHANNEL, true);
        if ($response === false) {
            // from PuTTY's psftp.exe
            $command = "test -x /usr/lib/sftp-server && exec /usr/lib/sftp-server\n" .
                       "test -x /usr/local/lib/sftp-server && exec /usr/local/lib/sftp-server\n" .
                       "exec sftp-server";
            // we don't do $this->exec($command, false) because exec() operates on a different channel and plus the SSH_MSG_CHANNEL_OPEN that exec() does
            // is redundant
            $packet = Strings::packSSH2(
                'CNsCs',
                NET_SSH2_MSG_CHANNEL_REQUEST,
                $this->server_channels[self::CHANNEL],
                'exec',
                1,
                $command
            );
            $this->send_binary_packet($packet);

            $this->channel_status[self::CHANNEL] = NET_SSH2_MSG_CHANNEL_REQUEST;

            $response = $this->get_channel_packet(self::CHANNEL, true);
            if ($response === false) {
                return false;
            }
        } elseif ($response === true && $this->isTimeout()) {
            return false;
        }

        $this->channel_status[self::CHANNEL] = NET_SSH2_MSG_CHANNEL_DATA;
        $this->send_sftp_packet(NET_SFTP_INIT, "\0\0\0\3");

        $response = $this->get_sftp_packet();
        if ($this->packet_type != NET_SFTP_VERSION) {
            throw new \UnexpectedValueException('Expected NET_SFTP_VERSION. '
                                              . 'Got packet type: ' . $this->packet_type);
        }

        $this->use_request_id = true;

        list($this->defaultVersion) = Strings::unpackSSH2('N', $response);
        while (!empty($response)) {
            list($key, $value) = Strings::unpackSSH2('ss', $response);
            $this->extensions[$key] = $value;
        }

        $this->partial_init = true;

        return true;
    }

    /**
     * (Re)initializes the SFTP channel
     *
     * @return bool
     */
    private function init_sftp_connection()
    {
        if (!$this->partial_init && !$this->partial_init_sftp_connection()) {
            return false;
        }

        /*
         A Note on SFTPv4/5/6 support:
         <http://tools.ietf.org/html/draft-ietf-secsh-filexfer-13#section-5.1> states the following:

         "If the client wishes to interoperate with servers that support noncontiguous version
          numbers it SHOULD send '3'"

         Given that the server only sends its version number after the client has already done so, the above
         seems to be suggesting that v3 should be the default version.  This makes sense given that v3 is the
         most popular.

         <http://tools.ietf.org/html/draft-ietf-secsh-filexfer-13#section-5.5> states the following;

         "If the server did not send the "versions" extension, or the version-from-list was not included, the
          server MAY send a status response describing the failure, but MUST then close the channel without
          processing any further requests."

         So what do you do if you have a client whose initial SSH_FXP_INIT packet says it implements v3 and
         a server whose initial SSH_FXP_VERSION reply says it implements v4 and only v4?  If it only implements
         v4, the "versions" extension is likely not going to have been sent so version re-negotiation as discussed
         in draft-ietf-secsh-filexfer-13 would be quite impossible.  As such, what \phpseclib3\Net\SFTP would do is close the
         channel and reopen it with a new and updated SSH_FXP_INIT packet.
        */
        $this->version = $this->defaultVersion;
        if (isset($this->extensions['versions']) && (!$this->preferredVersion || $this->preferredVersion != $this->version)) {
            $versions = explode(',', $this->extensions['versions']);
            $supported = [6, 5, 4];
            if ($this->preferredVersion) {
                $supported = array_diff($supported, [$this->preferredVersion]);
                array_unshift($supported, $this->preferredVersion);
            }
            foreach ($supported as $ver) {
                if (in_array($ver, $versions)) {
                    if ($ver === $this->version) {
                        break;
                    }
                    $this->version = (int) $ver;
                    $packet = Strings::packSSH2('ss', 'version-select', "$ver");
                    $this->send_sftp_packet(NET_SFTP_EXTENDED, $packet);
                    $response = $this->get_sftp_packet();
                    if ($this->packet_type != NET_SFTP_STATUS) {
                        throw new \UnexpectedValueException('Expected NET_SFTP_STATUS. '
                            . 'Got packet type: ' . $this->packet_type);
                    }
                    list($status) = Strings::unpackSSH2('N', $response);
                    if ($status != NET_SFTP_STATUS_OK) {
                        $this->logError($response, $status);
                        throw new \UnexpectedValueException('Expected NET_SFTP_STATUS_OK. '
                            . ' Got ' . $status);
                    }
                    break;
                }
            }
        }

        /*
         SFTPv4+ defines a 'newline' extension.  SFTPv3 seems to have unofficial support for it via 'newline@vandyke.com',
         however, I'm not sure what 'newline@vandyke.com' is supposed to do (the fact that it's unofficial means that it's
         not in the official SFTPv3 specs) and 'newline@vandyke.com' / 'newline' are likely not drop-in substitutes for
         one another due to the fact that 'newline' comes with a SSH_FXF_TEXT bitmask whereas it seems unlikely that
         'newline@vandyke.com' would.
        */
        /*
        if (isset($this->extensions['newline@vandyke.com'])) {
            $this->extensions['newline'] = $this->extensions['newline@vandyke.com'];
            unset($this->extensions['newline@vandyke.com']);
        }
        */
        if ($this->version < 2 || $this->version > 6) {
            return false;
        }

        $this->pwd = true;
<<<<<<< HEAD
        $this->pwd = $this->realpath('.');
=======
        $this->pwd = $this->_realpath('.');
        if ($this->pwd === false) {
            if (!$this->canonicalize_paths) {
                user_error('Unable to canonicalize current working directory');
                return false;
            }
            $this->canonicalize_paths = false;
            $this->_reset_connection(NET_SSH2_DISCONNECT_CONNECTION_LOST);
        }
>>>>>>> a0c76f01

        $this->update_stat_cache($this->pwd, []);

        return true;
    }

    /**
     * Disable the stat cache
     *
     */
    public function disableStatCache()
    {
        $this->use_stat_cache = false;
    }

    /**
     * Enable the stat cache
     *
     */
    public function enableStatCache()
    {
        $this->use_stat_cache = true;
    }

    /**
     * Clear the stat cache
     *
     */
    public function clearStatCache()
    {
        $this->stat_cache = [];
    }

    /**
     * Enable path canonicalization
     *
     */
    public function enablePathCanonicalization()
    {
        $this->canonicalize_paths = true;
    }

    /**
     * Disable path canonicalization
     *
     * If this is enabled then $sftp->pwd() will not return the canonicalized absolute path
     *
     */
    public function disablePathCanonicalization()
    {
        $this->canonicalize_paths = false;
    }

    /**
     * Enable arbitrary length packets
     *
     */
    public function enableArbitraryLengthPackets()
    {
        $this->allow_arbitrary_length_packets = true;
    }

    /**
     * Disable arbitrary length packets
     *
     */
    public function disableArbitraryLengthPackets()
    {
        $this->allow_arbitrary_length_packets = false;
    }

    /**
     * Returns the current directory name
     *
     * @return string|bool
     */
    public function pwd()
    {
        if (!$this->precheck()) {
            return false;
        }

        return $this->pwd;
    }

    /**
     * Logs errors
     *
     * @param string $response
     * @param int $status
     */
    private function logError($response, $status = -1)
    {
        if ($status == -1) {
            list($status) = Strings::unpackSSH2('N', $response);
        }

        $error = $this->status_codes[$status];

        if ($this->version > 2) {
            list($message) = Strings::unpackSSH2('s', $response);
            $this->sftp_errors[] = "$error: $message";
        } else {
            $this->sftp_errors[] = $error;
        }
    }

    /**
     * Canonicalize the Server-Side Path Name
     *
     * SFTP doesn't provide a mechanism by which the current working directory can be changed, so we'll emulate it.  Returns
     * the absolute (canonicalized) path.
     *
     * If canonicalize_paths has been disabled using disablePathCanonicalization(), $path is returned as-is.
     *
     * @see self::chdir()
     * @see self::disablePathCanonicalization()
     * @param string $path
     * @throws \UnexpectedValueException on receipt of unexpected packets
     * @return mixed
     */
    public function realpath($path)
    {
        if ($this->precheck() === false) {
            return false;
        }

        if (!$this->canonicalize_paths) {
            if ($this->pwd === true) {
                return '.';
            }
            if (!strlen($path) || $path[0] != '/') {
                $path = $this->pwd . '/' . $path;
            }

            $parts = explode('/', $path);
            $afterPWD = $beforePWD = [];
            foreach ($parts as $part) {
                switch ($part) {
                    //case '': // some SFTP servers /require/ double /'s. see https://github.com/phpseclib/phpseclib/pull/1137
                    case '.':
                        break;
                    case '..':
                        if (!empty($afterPWD)) {
                            array_pop($afterPWD);
                        } else {
                            $beforePWD[] = '..';
                        }
                        break;
                    default:
                        $afterPWD[] = $part;
                }
            }

            $beforePWD = count($beforePWD) ? implode('/', $beforePWD) : '.';
            return $beforePWD . '/' . implode('/', $afterPWD);
        }

        if ($this->pwd === true) {
            // http://tools.ietf.org/html/draft-ietf-secsh-filexfer-13#section-8.9
            $this->send_sftp_packet(NET_SFTP_REALPATH, Strings::packSSH2('s', $path));

            $response = $this->get_sftp_packet();
            switch ($this->packet_type) {
                case NET_SFTP_NAME:
                    // although SSH_FXP_NAME is implemented differently in SFTPv3 than it is in SFTPv4+, the following
                    // should work on all SFTP versions since the only part of the SSH_FXP_NAME packet the following looks
                    // at is the first part and that part is defined the same in SFTP versions 3 through 6.
                    list(, $filename) = Strings::unpackSSH2('Ns', $response);
                    return $filename;
                case NET_SFTP_STATUS:
                    $this->logError($response);
                    return false;
                default:
<<<<<<< HEAD
                    throw new \UnexpectedValueException('Expected NET_SFTP_NAME or NET_SFTP_STATUS. '
                                                      . 'Got packet type: ' . $this->packet_type);
=======
                    return false;
>>>>>>> a0c76f01
            }
        }

        if (!strlen($path) || $path[0] != '/') {
            $path = $this->pwd . '/' . $path;
        }

        $path = explode('/', $path);
        $new = [];
        foreach ($path as $dir) {
            if (!strlen($dir)) {
                continue;
            }
            switch ($dir) {
                case '..':
                    array_pop($new);
                    // fall-through
                case '.':
                    break;
                default:
                    $new[] = $dir;
            }
        }

        return '/' . implode('/', $new);
    }

    /**
     * Changes the current directory
     *
     * @param string $dir
     * @throws \UnexpectedValueException on receipt of unexpected packets
     * @return bool
     */
    public function chdir($dir)
    {
        if (!$this->precheck()) {
            return false;
        }

        // assume current dir if $dir is empty
        if ($dir === '') {
            $dir = './';
        // suffix a slash if needed
        } elseif ($dir[strlen($dir) - 1] != '/') {
            $dir .= '/';
        }

        $dir = $this->realpath($dir);

        // confirm that $dir is, in fact, a valid directory
        if ($this->use_stat_cache && is_array($this->query_stat_cache($dir))) {
            $this->pwd = $dir;
            return true;
        }

        // we could do a stat on the alleged $dir to see if it's a directory but that doesn't tell us
        // the currently logged in user has the appropriate permissions or not. maybe you could see if
        // the file's uid / gid match the currently logged in user's uid / gid but how there's no easy
        // way to get those with SFTP

        $this->send_sftp_packet(NET_SFTP_OPENDIR, Strings::packSSH2('s', $dir));

        // see \phpseclib3\Net\SFTP::nlist() for a more thorough explanation of the following
        $response = $this->get_sftp_packet();
        switch ($this->packet_type) {
            case NET_SFTP_HANDLE:
                $handle = substr($response, 4);
                break;
            case NET_SFTP_STATUS:
                $this->logError($response);
                return false;
            default:
                throw new \UnexpectedValueException('Expected NET_SFTP_HANDLE or NET_SFTP_STATUS' .
                                                    'Got packet type: ' . $this->packet_type);
        }

        if (!$this->close_handle($handle)) {
            return false;
        }

        $this->update_stat_cache($dir, []);

        $this->pwd = $dir;
        return true;
    }

    /**
     * Returns a list of files in the given directory
     *
     * @param string $dir
     * @param bool $recursive
     * @return array|false
     */
    public function nlist($dir = '.', $recursive = false)
    {
        return $this->nlist_helper($dir, $recursive, '');
    }

    /**
     * Helper method for nlist
     *
     * @param string $dir
     * @param bool $recursive
     * @param string $relativeDir
     * @return array|false
     */
    private function nlist_helper($dir, $recursive, $relativeDir)
    {
        $files = $this->readlist($dir, false);

        if (!$recursive || $files === false) {
            return $files;
        }

        $result = [];
        foreach ($files as $value) {
            if ($value == '.' || $value == '..') {
                $result[] = $relativeDir . $value;
                continue;
            }
            if (is_array($this->query_stat_cache($this->realpath($dir . '/' . $value)))) {
                $temp = $this->nlist_helper($dir . '/' . $value, true, $relativeDir . $value . '/');
                $temp = is_array($temp) ? $temp : [];
                $result = array_merge($result, $temp);
            } else {
                $result[] = $relativeDir . $value;
            }
        }

        return $result;
    }

    /**
     * Returns a detailed list of files in the given directory
     *
     * @param string $dir
     * @param bool $recursive
     * @return array|false
     */
    public function rawlist($dir = '.', $recursive = false)
    {
        $files = $this->readlist($dir, true);
        if (!$recursive || $files === false) {
            return $files;
        }

        static $depth = 0;

        foreach ($files as $key => $value) {
            if ($depth != 0 && $key == '..') {
                unset($files[$key]);
                continue;
            }
            $is_directory = false;
            if ($key != '.' && $key != '..') {
                if ($this->use_stat_cache) {
                    $is_directory = is_array($this->query_stat_cache($this->realpath($dir . '/' . $key)));
                } else {
                    $stat = $this->lstat($dir . '/' . $key);
                    $is_directory = $stat && $stat['type'] === NET_SFTP_TYPE_DIRECTORY;
                }
            }

            if ($is_directory) {
                $depth++;
                $files[$key] = $this->rawlist($dir . '/' . $key, true);
                $depth--;
            } else {
                $files[$key] = (object) $value;
            }
        }

        return $files;
    }

    /**
     * Reads a list, be it detailed or not, of files in the given directory
     *
     * @param string $dir
     * @param bool $raw
     * @return array|false
     * @throws \UnexpectedValueException on receipt of unexpected packets
     */
    private function readlist($dir, $raw = true)
    {
        if (!$this->precheck()) {
            return false;
        }

        $dir = $this->realpath($dir . '/');
        if ($dir === false) {
            return false;
        }

        // http://tools.ietf.org/html/draft-ietf-secsh-filexfer-13#section-8.1.2
        $this->send_sftp_packet(NET_SFTP_OPENDIR, Strings::packSSH2('s', $dir));

        $response = $this->get_sftp_packet();
        switch ($this->packet_type) {
            case NET_SFTP_HANDLE:
                // http://tools.ietf.org/html/draft-ietf-secsh-filexfer-13#section-9.2
                // since 'handle' is the last field in the SSH_FXP_HANDLE packet, we'll just remove the first four bytes that
                // represent the length of the string and leave it at that
                $handle = substr($response, 4);
                break;
            case NET_SFTP_STATUS:
                // presumably SSH_FX_NO_SUCH_FILE or SSH_FX_PERMISSION_DENIED
                $this->logError($response);
                return false;
            default:
                throw new \UnexpectedValueException('Expected NET_SFTP_HANDLE or NET_SFTP_STATUS. '
                                                  . 'Got packet type: ' . $this->packet_type);
        }

        $this->update_stat_cache($dir, []);

        $contents = [];
        while (true) {
            // http://tools.ietf.org/html/draft-ietf-secsh-filexfer-13#section-8.2.2
            // why multiple SSH_FXP_READDIR packets would be sent when the response to a single one can span arbitrarily many
            // SSH_MSG_CHANNEL_DATA messages is not known to me.
            $this->send_sftp_packet(NET_SFTP_READDIR, Strings::packSSH2('s', $handle));

            $response = $this->get_sftp_packet();
            switch ($this->packet_type) {
                case NET_SFTP_NAME:
                    list($count) = Strings::unpackSSH2('N', $response);
                    for ($i = 0; $i < $count; $i++) {
                        list($shortname) = Strings::unpackSSH2('s', $response);
                        // SFTPv4 "removed the long filename from the names structure-- it can now be
                        //         built from information available in the attrs structure."
                        if ($this->version < 4) {
                            list($longname) = Strings::unpackSSH2('s', $response);
                        }
                        $attributes = $this->parseAttributes($response);
                        if (!isset($attributes['type']) && $this->version < 4) {
                            $fileType = $this->parseLongname($longname);
                            if ($fileType) {
                                $attributes['type'] = $fileType;
                            }
                        }
                        $contents[$shortname] = $attributes + ['filename' => $shortname];

                        if (isset($attributes['type']) && $attributes['type'] == NET_SFTP_TYPE_DIRECTORY && ($shortname != '.' && $shortname != '..')) {
                            $this->update_stat_cache($dir . '/' . $shortname, []);
                        } else {
                            if ($shortname == '..') {
                                $temp = $this->realpath($dir . '/..') . '/.';
                            } else {
                                $temp = $dir . '/' . $shortname;
                            }
                            $this->update_stat_cache($temp, (object) ['lstat' => $attributes]);
                        }
                        // SFTPv6 has an optional boolean end-of-list field, but we'll ignore that, since the
                        // final SSH_FXP_STATUS packet should tell us that, already.
                    }
                    break;
                case NET_SFTP_STATUS:
                    list($status) = Strings::unpackSSH2('N', $response);
                    if ($status != NET_SFTP_STATUS_EOF) {
                        $this->logError($response, $status);
                        return false;
                    }
                    break 2;
                default:
                    throw new \UnexpectedValueException('Expected NET_SFTP_NAME or NET_SFTP_STATUS. '
                                                      . 'Got packet type: ' . $this->packet_type);
            }
        }

        if (!$this->close_handle($handle)) {
            return false;
        }

        if (count($this->sortOptions)) {
            uasort($contents, [&$this, 'comparator']);
        }

        return $raw ? $contents : array_map('strval', array_keys($contents));
    }

    /**
     * Compares two rawlist entries using parameters set by setListOrder()
     *
     * Intended for use with uasort()
     *
     * @param array $a
     * @param array $b
     * @return int
     */
    private function comparator($a, $b)
    {
        switch (true) {
            case $a['filename'] === '.' || $b['filename'] === '.':
                if ($a['filename'] === $b['filename']) {
                    return 0;
                }
                return $a['filename'] === '.' ? -1 : 1;
            case $a['filename'] === '..' || $b['filename'] === '..':
                if ($a['filename'] === $b['filename']) {
                    return 0;
                }
                return $a['filename'] === '..' ? -1 : 1;
            case isset($a['type']) && $a['type'] === NET_SFTP_TYPE_DIRECTORY:
                if (!isset($b['type'])) {
                    return 1;
                }
                if ($b['type'] !== $a['type']) {
                    return -1;
                }
                break;
            case isset($b['type']) && $b['type'] === NET_SFTP_TYPE_DIRECTORY:
                return 1;
        }
        foreach ($this->sortOptions as $sort => $order) {
            if (!isset($a[$sort]) || !isset($b[$sort])) {
                if (isset($a[$sort])) {
                    return -1;
                }
                if (isset($b[$sort])) {
                    return 1;
                }
                return 0;
            }
            switch ($sort) {
                case 'filename':
                    $result = strcasecmp($a['filename'], $b['filename']);
                    if ($result) {
                        return $order === SORT_DESC ? -$result : $result;
                    }
                    break;
                case 'mode':
                    $a[$sort] &= 07777;
                    $b[$sort] &= 07777;
                    // fall-through
                default:
                    if ($a[$sort] === $b[$sort]) {
                        break;
                    }
                    return $order === SORT_ASC ? $a[$sort] - $b[$sort] : $b[$sort] - $a[$sort];
            }
        }
    }

    /**
     * Defines how nlist() and rawlist() will be sorted - if at all.
     *
     * If sorting is enabled directories and files will be sorted independently with
     * directories appearing before files in the resultant array that is returned.
     *
     * Any parameter returned by stat is a valid sort parameter for this function.
     * Filename comparisons are case insensitive.
     *
     * Examples:
     *
     * $sftp->setListOrder('filename', SORT_ASC);
     * $sftp->setListOrder('size', SORT_DESC, 'filename', SORT_ASC);
     * $sftp->setListOrder(true);
     *    Separates directories from files but doesn't do any sorting beyond that
     * $sftp->setListOrder();
     *    Don't do any sort of sorting
     *
     * @param string ...$args
     */
    public function setListOrder(...$args)
    {
        $this->sortOptions = [];
        if (empty($args)) {
            return;
        }
        $len = count($args) & 0x7FFFFFFE;
        for ($i = 0; $i < $len; $i += 2) {
            $this->sortOptions[$args[$i]] = $args[$i + 1];
        }
        if (!count($this->sortOptions)) {
            $this->sortOptions = ['bogus' => true];
        }
    }

    /**
     * Save files / directories to cache
     *
     * @param string $path
     * @param mixed $value
     */
    private function update_stat_cache($path, $value)
    {
        if ($this->use_stat_cache === false) {
            return;
        }

        // preg_replace('#^/|/(?=/)|/$#', '', $dir) == str_replace('//', '/', trim($path, '/'))
        $dirs = explode('/', preg_replace('#^/|/(?=/)|/$#', '', $path));

        $temp = &$this->stat_cache;
        $max = count($dirs) - 1;
        foreach ($dirs as $i => $dir) {
            // if $temp is an object that means one of two things.
            //  1. a file was deleted and changed to a directory behind phpseclib's back
            //  2. it's a symlink. when lstat is done it's unclear what it's a symlink to
            if (is_object($temp)) {
                $temp = [];
            }
            if (!isset($temp[$dir])) {
                $temp[$dir] = [];
            }
            if ($i === $max) {
                if (is_object($temp[$dir]) && is_object($value)) {
                    if (!isset($value->stat) && isset($temp[$dir]->stat)) {
                        $value->stat = $temp[$dir]->stat;
                    }
                    if (!isset($value->lstat) && isset($temp[$dir]->lstat)) {
                        $value->lstat = $temp[$dir]->lstat;
                    }
                }
                $temp[$dir] = $value;
                break;
            }
            $temp = &$temp[$dir];
        }
    }

    /**
     * Remove files / directories from cache
     *
     * @param string $path
     * @return bool
     */
    private function remove_from_stat_cache($path)
    {
        $dirs = explode('/', preg_replace('#^/|/(?=/)|/$#', '', $path));

        $temp = &$this->stat_cache;
        $max = count($dirs) - 1;
        foreach ($dirs as $i => $dir) {
            if (!is_array($temp)) {
                return false;
            }
            if ($i === $max) {
                unset($temp[$dir]);
                return true;
            }
            if (!isset($temp[$dir])) {
                return false;
            }
            $temp = &$temp[$dir];
        }
    }

    /**
     * Checks cache for path
     *
     * Mainly used by file_exists
     *
     * @param string $path
     * @return mixed
     */
    private function query_stat_cache($path)
    {
        $dirs = explode('/', preg_replace('#^/|/(?=/)|/$#', '', $path));

        $temp = &$this->stat_cache;
        foreach ($dirs as $dir) {
            if (!is_array($temp)) {
                return null;
            }
            if (!isset($temp[$dir])) {
                return null;
            }
            $temp = &$temp[$dir];
        }
        return $temp;
    }

    /**
     * Returns general information about a file.
     *
     * Returns an array on success and false otherwise.
     *
     * @param string $filename
     * @return array|false
     */
    public function stat($filename)
    {
        if (!$this->precheck()) {
            return false;
        }

        $filename = $this->realpath($filename);
        if ($filename === false) {
            return false;
        }

        if ($this->use_stat_cache) {
            $result = $this->query_stat_cache($filename);
            if (is_array($result) && isset($result['.']) && isset($result['.']->stat)) {
                return $result['.']->stat;
            }
            if (is_object($result) && isset($result->stat)) {
                return $result->stat;
            }
        }

        $stat = $this->stat_helper($filename, NET_SFTP_STAT);
        if ($stat === false) {
            $this->remove_from_stat_cache($filename);
            return false;
        }
        if (isset($stat['type'])) {
            if ($stat['type'] == NET_SFTP_TYPE_DIRECTORY) {
                $filename .= '/.';
            }
            $this->update_stat_cache($filename, (object) ['stat' => $stat]);
            return $stat;
        }

        $pwd = $this->pwd;
        $stat['type'] = $this->chdir($filename) ?
            NET_SFTP_TYPE_DIRECTORY :
            NET_SFTP_TYPE_REGULAR;
        $this->pwd = $pwd;

        if ($stat['type'] == NET_SFTP_TYPE_DIRECTORY) {
            $filename .= '/.';
        }
        $this->update_stat_cache($filename, (object) ['stat' => $stat]);

        return $stat;
    }

    /**
     * Returns general information about a file or symbolic link.
     *
     * Returns an array on success and false otherwise.
     *
     * @param string $filename
     * @return array|false
     */
    public function lstat($filename)
    {
        if (!$this->precheck()) {
            return false;
        }

        $filename = $this->realpath($filename);
        if ($filename === false) {
            return false;
        }

        if ($this->use_stat_cache) {
            $result = $this->query_stat_cache($filename);
            if (is_array($result) && isset($result['.']) && isset($result['.']->lstat)) {
                return $result['.']->lstat;
            }
            if (is_object($result) && isset($result->lstat)) {
                return $result->lstat;
            }
        }

        $lstat = $this->stat_helper($filename, NET_SFTP_LSTAT);
        if ($lstat === false) {
            $this->remove_from_stat_cache($filename);
            return false;
        }
        if (isset($lstat['type'])) {
            if ($lstat['type'] == NET_SFTP_TYPE_DIRECTORY) {
                $filename .= '/.';
            }
            $this->update_stat_cache($filename, (object) ['lstat' => $lstat]);
            return $lstat;
        }

        $stat = $this->stat_helper($filename, NET_SFTP_STAT);

        if ($lstat != $stat) {
            $lstat = array_merge($lstat, ['type' => NET_SFTP_TYPE_SYMLINK]);
            $this->update_stat_cache($filename, (object) ['lstat' => $lstat]);
            return $stat;
        }

        $pwd = $this->pwd;
        $lstat['type'] = $this->chdir($filename) ?
            NET_SFTP_TYPE_DIRECTORY :
            NET_SFTP_TYPE_REGULAR;
        $this->pwd = $pwd;

        if ($lstat['type'] == NET_SFTP_TYPE_DIRECTORY) {
            $filename .= '/.';
        }
        $this->update_stat_cache($filename, (object) ['lstat' => $lstat]);

        return $lstat;
    }

    /**
     * Returns general information about a file or symbolic link
     *
     * Determines information without calling \phpseclib3\Net\SFTP::realpath().
     * The second parameter can be either NET_SFTP_STAT or NET_SFTP_LSTAT.
     *
     * @param string $filename
     * @param int $type
     * @throws \UnexpectedValueException on receipt of unexpected packets
     * @return array|false
     */
    private function stat_helper($filename, $type)
    {
        // SFTPv4+ adds an additional 32-bit integer field - flags - to the following:
        $packet = Strings::packSSH2('s', $filename);
        $this->send_sftp_packet($type, $packet);

        $response = $this->get_sftp_packet();
        switch ($this->packet_type) {
            case NET_SFTP_ATTRS:
                return $this->parseAttributes($response);
            case NET_SFTP_STATUS:
                $this->logError($response);
                return false;
        }

        throw new \UnexpectedValueException('Expected NET_SFTP_ATTRS or NET_SFTP_STATUS. '
                                          . 'Got packet type: ' . $this->packet_type);
    }

    /**
     * Truncates a file to a given length
     *
     * @param string $filename
     * @param int $new_size
     * @return bool
     */
    public function truncate($filename, $new_size)
    {
        $attr = Strings::packSSH2('NQ', NET_SFTP_ATTR_SIZE, $new_size);

        return $this->setstat($filename, $attr, false);
    }

    /**
     * Sets access and modification time of file.
     *
     * If the file does not exist, it will be created.
     *
     * @param string $filename
     * @param int $time
     * @param int $atime
     * @throws \UnexpectedValueException on receipt of unexpected packets
     * @return bool
     */
    public function touch($filename, $time = null, $atime = null)
    {
        if (!$this->precheck()) {
            return false;
        }

        $filename = $this->realpath($filename);
        if ($filename === false) {
            return false;
        }

        if (!isset($time)) {
            $time = time();
        }
        if (!isset($atime)) {
            $atime = $time;
        }

        $attr = $this->version < 4 ?
            pack('N3', NET_SFTP_ATTR_ACCESSTIME, $atime, $time) :
            Strings::packSSH2('NQ2', NET_SFTP_ATTR_ACCESSTIME | NET_SFTP_ATTR_MODIFYTIME, $atime, $time);

        $packet = Strings::packSSH2('s', $filename);
        $packet .= $this->version >= 5 ?
            pack('N2', 0, NET_SFTP_OPEN_OPEN_EXISTING) :
            pack('N', NET_SFTP_OPEN_WRITE | NET_SFTP_OPEN_CREATE | NET_SFTP_OPEN_EXCL);
        $packet .= $attr;

        $this->send_sftp_packet(NET_SFTP_OPEN, $packet);

        $response = $this->get_sftp_packet();
        switch ($this->packet_type) {
            case NET_SFTP_HANDLE:
                return $this->close_handle(substr($response, 4));
            case NET_SFTP_STATUS:
                $this->logError($response);
                break;
            default:
                throw new \UnexpectedValueException('Expected NET_SFTP_HANDLE or NET_SFTP_STATUS. '
                                                  . 'Got packet type: ' . $this->packet_type);
        }

        return $this->setstat($filename, $attr, false);
    }

    /**
     * Changes file or directory owner
     *
     * $uid should be an int for SFTPv3 and a string for SFTPv4+. Ideally the string
     * would be of the form "user@dns_domain" but it does not need to be.
     * `$sftp->getSupportedVersions()['version']` will return the specific version
     * that's being used.
     *
     * Returns true on success or false on error.
     *
     * @param string $filename
     * @param int|string $uid
     * @param bool $recursive
     * @return bool
     */
    public function chown($filename, $uid, $recursive = false)
    {
        /*
         quoting <https://datatracker.ietf.org/doc/html/draft-ietf-secsh-filexfer-13#section-7.5>,

         "To avoid a representation that is tied to a particular underlying
          implementation at the client or server, the use of UTF-8 strings has
          been chosen.  The string should be of the form "user@dns_domain".
          This will allow for a client and server that do not use the same
          local representation the ability to translate to a common syntax that
          can be interpreted by both.  In the case where there is no
          translation available to the client or server, the attribute value
          must be constructed without the "@"."

         phpseclib _could_ auto append the dns_domain to $uid BUT what if it shouldn't
         have one? phpseclib would have no way of knowing so rather than guess phpseclib
         will just use whatever value the user provided
       */

        $attr = $this->version < 4 ?
            // quoting <http://www.kernel.org/doc/man-pages/online/pages/man2/chown.2.html>,
            // "if the owner or group is specified as -1, then that ID is not changed"
            pack('N3', NET_SFTP_ATTR_UIDGID, $uid, -1) :
            // quoting <https://datatracker.ietf.org/doc/html/draft-ietf-secsh-filexfer-13#section-7.5>,
            // "If either the owner or group field is zero length, the field should be
            //  considered absent, and no change should be made to that specific field
            //  during a modification operation"
            Strings::packSSH2('Nss', NET_SFTP_ATTR_OWNERGROUP, $uid, '');

        return $this->setstat($filename, $attr, $recursive);
    }

    /**
     * Changes file or directory group
     *
     * $gid should be an int for SFTPv3 and a string for SFTPv4+. Ideally the string
     * would be of the form "user@dns_domain" but it does not need to be.
     * `$sftp->getSupportedVersions()['version']` will return the specific version
     * that's being used.
     *
     * Returns true on success or false on error.
     *
     * @param string $filename
     * @param int|string $gid
     * @param bool $recursive
     * @return bool
     */
    public function chgrp($filename, $gid, $recursive = false)
    {
        $attr = $this->version < 4 ?
            pack('N3', NET_SFTP_ATTR_UIDGID, -1, $gid) :
            Strings::packSSH2('Nss', NET_SFTP_ATTR_OWNERGROUP, '', $gid);

        return $this->setstat($filename, $attr, $recursive);
    }

    /**
     * Set permissions on a file.
     *
     * Returns the new file permissions on success or false on error.
     * If $recursive is true than this just returns true or false.
     *
     * @param int $mode
     * @param string $filename
     * @param bool $recursive
     * @throws \UnexpectedValueException on receipt of unexpected packets
     * @return mixed
     */
    public function chmod($mode, $filename, $recursive = false)
    {
        if (is_string($mode) && is_int($filename)) {
            $temp = $mode;
            $mode = $filename;
            $filename = $temp;
        }

        $attr = pack('N2', NET_SFTP_ATTR_PERMISSIONS, $mode & 07777);
        if (!$this->setstat($filename, $attr, $recursive)) {
            return false;
        }
        if ($recursive) {
            return true;
        }

        $filename = $this->realpath($filename);
        // rather than return what the permissions *should* be, we'll return what they actually are.  this will also
        // tell us if the file actually exists.
        // incidentally, SFTPv4+ adds an additional 32-bit integer field - flags - to the following:
        $packet = pack('Na*', strlen($filename), $filename);
        $this->send_sftp_packet(NET_SFTP_STAT, $packet);

        $response = $this->get_sftp_packet();
        switch ($this->packet_type) {
            case NET_SFTP_ATTRS:
                $attrs = $this->parseAttributes($response);
                return $attrs['mode'];
            case NET_SFTP_STATUS:
                $this->logError($response);
                return false;
        }

        throw new \UnexpectedValueException('Expected NET_SFTP_ATTRS or NET_SFTP_STATUS. '
                                          . 'Got packet type: ' . $this->packet_type);
    }

    /**
     * Sets information about a file
     *
     * @param string $filename
     * @param string $attr
     * @param bool $recursive
     * @throws \UnexpectedValueException on receipt of unexpected packets
     * @return bool
     */
    private function setstat($filename, $attr, $recursive)
    {
        if (!$this->precheck()) {
            return false;
        }

        $filename = $this->realpath($filename);
        if ($filename === false) {
            return false;
        }

        $this->remove_from_stat_cache($filename);

        if ($recursive) {
            $i = 0;
            $result = $this->setstat_recursive($filename, $attr, $i);
            $this->read_put_responses($i);
            return $result;
        }

        $packet = Strings::packSSH2('s', $filename);
        $packet .= $this->version >= 4 ?
            pack('a*Ca*', substr($attr, 0, 4), NET_SFTP_TYPE_UNKNOWN, substr($attr, 4)) :
            $attr;
        $this->send_sftp_packet(NET_SFTP_SETSTAT, $packet);

        /*
         "Because some systems must use separate system calls to set various attributes, it is possible that a failure
          response will be returned, but yet some of the attributes may be have been successfully modified.  If possible,
          servers SHOULD avoid this situation; however, clients MUST be aware that this is possible."

          -- http://tools.ietf.org/html/draft-ietf-secsh-filexfer-13#section-8.6
        */
        $response = $this->get_sftp_packet();
        if ($this->packet_type != NET_SFTP_STATUS) {
            throw new \UnexpectedValueException('Expected NET_SFTP_STATUS. '
                                              . 'Got packet type: ' . $this->packet_type);
        }

        list($status) = Strings::unpackSSH2('N', $response);
        if ($status != NET_SFTP_STATUS_OK) {
            $this->logError($response, $status);
            return false;
        }

        return true;
    }

    /**
     * Recursively sets information on directories on the SFTP server
     *
     * Minimizes directory lookups and SSH_FXP_STATUS requests for speed.
     *
     * @param string $path
     * @param string $attr
     * @param int $i
     * @return bool
     */
    private function setstat_recursive($path, $attr, &$i)
    {
        if (!$this->read_put_responses($i)) {
            return false;
        }
        $i = 0;
        $entries = $this->readlist($path, true);

        if ($entries === false) {
            return $this->setstat($path, $attr, false);
        }

        // normally $entries would have at least . and .. but it might not if the directories
        // permissions didn't allow reading
        if (empty($entries)) {
            return false;
        }

        unset($entries['.'], $entries['..']);
        foreach ($entries as $filename => $props) {
            if (!isset($props['type'])) {
                return false;
            }

            $temp = $path . '/' . $filename;
            if ($props['type'] == NET_SFTP_TYPE_DIRECTORY) {
                if (!$this->setstat_recursive($temp, $attr, $i)) {
                    return false;
                }
            } else {
                $packet = Strings::packSSH2('s', $temp);
                $packet .= $this->version >= 4 ?
                    pack('Ca*', NET_SFTP_TYPE_UNKNOWN, $attr) :
                    $attr;
                $this->send_sftp_packet(NET_SFTP_SETSTAT, $packet);

                $i++;

                if ($i >= NET_SFTP_QUEUE_SIZE) {
                    if (!$this->read_put_responses($i)) {
                        return false;
                    }
                    $i = 0;
                }
            }
        }

        $packet = Strings::packSSH2('s', $path);
        $packet .= $this->version >= 4 ?
            pack('Ca*', NET_SFTP_TYPE_UNKNOWN, $attr) :
            $attr;
        $this->send_sftp_packet(NET_SFTP_SETSTAT, $packet);

        $i++;

        if ($i >= NET_SFTP_QUEUE_SIZE) {
            if (!$this->read_put_responses($i)) {
                return false;
            }
            $i = 0;
        }

        return true;
    }

    /**
     * Return the target of a symbolic link
     *
     * @param string $link
     * @throws \UnexpectedValueException on receipt of unexpected packets
     * @return mixed
     */
    public function readlink($link)
    {
        if (!$this->precheck()) {
            return false;
        }

        $link = $this->realpath($link);

        $this->send_sftp_packet(NET_SFTP_READLINK, Strings::packSSH2('s', $link));

        $response = $this->get_sftp_packet();
        switch ($this->packet_type) {
            case NET_SFTP_NAME:
                break;
            case NET_SFTP_STATUS:
                $this->logError($response);
                return false;
            default:
                throw new \UnexpectedValueException('Expected NET_SFTP_NAME or NET_SFTP_STATUS. '
                                                  . 'Got packet type: ' . $this->packet_type);
        }

        list($count) = Strings::unpackSSH2('N', $response);
        // the file isn't a symlink
        if (!$count) {
            return false;
        }

        list($filename) = Strings::unpackSSH2('s', $response);

        return $filename;
    }

    /**
     * Create a symlink
     *
     * symlink() creates a symbolic link to the existing target with the specified name link.
     *
     * @param string $target
     * @param string $link
     * @throws \UnexpectedValueException on receipt of unexpected packets
     * @return bool
     */
    public function symlink($target, $link)
    {
        if (!$this->precheck()) {
            return false;
        }

        //$target = $this->realpath($target);
        $link = $this->realpath($link);

        /* quoting https://datatracker.ietf.org/doc/html/draft-ietf-secsh-filexfer-09#section-12.1 :

           Changed the SYMLINK packet to be LINK and give it the ability to
           create hard links.  Also change it's packet number because many
           implementation implemented SYMLINK with the arguments reversed.
           Hopefully the new argument names make it clear which way is which.
        */
        if ($this->version == 6) {
            $type = NET_SFTP_LINK;
            $packet = Strings::packSSH2('ssC', $link, $target, 1);
        } else {
            $type = NET_SFTP_SYMLINK;
            /* quoting http://bxr.su/OpenBSD/usr.bin/ssh/PROTOCOL#347 :

               3.1. sftp: Reversal of arguments to SSH_FXP_SYMLINK

               When OpenSSH's sftp-server was implemented, the order of the arguments
               to the SSH_FXP_SYMLINK method was inadvertently reversed. Unfortunately,
               the reversal was not noticed until the server was widely deployed. Since
               fixing this to follow the specification would cause incompatibility, the
               current order was retained. For correct operation, clients should send
               SSH_FXP_SYMLINK as follows:

                   uint32      id
                   string      targetpath
                   string      linkpath */
            $packet = substr($this->server_identifier, 0, 15) == 'SSH-2.0-OpenSSH' ?
                Strings::packSSH2('ss', $target, $link) :
                Strings::packSSH2('ss', $link, $target);
        }
        $this->send_sftp_packet($type, $packet);

        $response = $this->get_sftp_packet();
        if ($this->packet_type != NET_SFTP_STATUS) {
            throw new \UnexpectedValueException('Expected NET_SFTP_STATUS. '
                                              . 'Got packet type: ' . $this->packet_type);
        }

        list($status) = Strings::unpackSSH2('N', $response);
        if ($status != NET_SFTP_STATUS_OK) {
            $this->logError($response, $status);
            return false;
        }

        return true;
    }

    /**
     * Creates a directory.
     *
     * @param string $dir
     * @param int $mode
     * @param bool $recursive
     * @return bool
     */
    public function mkdir($dir, $mode = -1, $recursive = false)
    {
        if (!$this->precheck()) {
            return false;
        }

        $dir = $this->realpath($dir);

        if ($recursive) {
            $dirs = explode('/', preg_replace('#/(?=/)|/$#', '', $dir));
            if (empty($dirs[0])) {
                array_shift($dirs);
                $dirs[0] = '/' . $dirs[0];
            }
            for ($i = 0; $i < count($dirs); $i++) {
                $temp = array_slice($dirs, 0, $i + 1);
                $temp = implode('/', $temp);
                $result = $this->mkdir_helper($temp, $mode);
            }
            return $result;
        }

        return $this->mkdir_helper($dir, $mode);
    }

    /**
     * Helper function for directory creation
     *
     * @param string $dir
     * @param int $mode
     * @return bool
     */
    private function mkdir_helper($dir, $mode)
    {
        // send SSH_FXP_MKDIR without any attributes (that's what the \0\0\0\0 is doing)
        $this->send_sftp_packet(NET_SFTP_MKDIR, Strings::packSSH2('s', $dir) . "\0\0\0\0");

        $response = $this->get_sftp_packet();
        if ($this->packet_type != NET_SFTP_STATUS) {
            throw new \UnexpectedValueException('Expected NET_SFTP_STATUS. '
                                              . 'Got packet type: ' . $this->packet_type);
        }

        list($status) = Strings::unpackSSH2('N', $response);
        if ($status != NET_SFTP_STATUS_OK) {
            $this->logError($response, $status);
            return false;
        }

        if ($mode !== -1) {
            $this->chmod($mode, $dir);
        }

        return true;
    }

    /**
     * Removes a directory.
     *
     * @param string $dir
     * @throws \UnexpectedValueException on receipt of unexpected packets
     * @return bool
     */
    public function rmdir($dir)
    {
        if (!$this->precheck()) {
            return false;
        }

        $dir = $this->realpath($dir);
        if ($dir === false) {
            return false;
        }

        $this->send_sftp_packet(NET_SFTP_RMDIR, Strings::packSSH2('s', $dir));

        $response = $this->get_sftp_packet();
        if ($this->packet_type != NET_SFTP_STATUS) {
            throw new \UnexpectedValueException('Expected NET_SFTP_STATUS. '
                                              . 'Got packet type: ' . $this->packet_type);
        }

        list($status) = Strings::unpackSSH2('N', $response);
        if ($status != NET_SFTP_STATUS_OK) {
            // presumably SSH_FX_NO_SUCH_FILE or SSH_FX_PERMISSION_DENIED?
            $this->logError($response, $status);
            return false;
        }

        $this->remove_from_stat_cache($dir);
        // the following will do a soft delete, which would be useful if you deleted a file
        // and then tried to do a stat on the deleted file. the above, in contrast, does
        // a hard delete
        //$this->update_stat_cache($dir, false);

        return true;
    }

    /**
     * Uploads a file to the SFTP server.
     *
     * By default, \phpseclib3\Net\SFTP::put() does not read from the local filesystem.  $data is dumped directly into $remote_file.
     * So, for example, if you set $data to 'filename.ext' and then do \phpseclib3\Net\SFTP::get(), you will get a file, twelve bytes
     * long, containing 'filename.ext' as its contents.
     *
     * Setting $mode to self::SOURCE_LOCAL_FILE will change the above behavior.  With self::SOURCE_LOCAL_FILE, $remote_file will
     * contain as many bytes as filename.ext does on your local filesystem.  If your filename.ext is 1MB then that is how
     * large $remote_file will be, as well.
     *
     * Setting $mode to self::SOURCE_CALLBACK will use $data as callback function, which gets only one parameter -- number
     * of bytes to return, and returns a string if there is some data or null if there is no more data
     *
     * If $data is a resource then it'll be used as a resource instead.
     *
     * Currently, only binary mode is supported.  As such, if the line endings need to be adjusted, you will need to take
     * care of that, yourself.
     *
     * $mode can take an additional two parameters - self::RESUME and self::RESUME_START. These are bitwise AND'd with
     * $mode. So if you want to resume upload of a 300mb file on the local file system you'd set $mode to the following:
     *
     * self::SOURCE_LOCAL_FILE | self::RESUME
     *
     * If you wanted to simply append the full contents of a local file to the full contents of a remote file you'd replace
     * self::RESUME with self::RESUME_START.
     *
     * If $mode & (self::RESUME | self::RESUME_START) then self::RESUME_START will be assumed.
     *
     * $start and $local_start give you more fine grained control over this process and take precident over self::RESUME
     * when they're non-negative. ie. $start could let you write at the end of a file (like self::RESUME) or in the middle
     * of one. $local_start could let you start your reading from the end of a file (like self::RESUME_START) or in the
     * middle of one.
     *
     * Setting $local_start to > 0 or $mode | self::RESUME_START doesn't do anything unless $mode | self::SOURCE_LOCAL_FILE.
     *
     * {@internal ASCII mode for SFTPv4/5/6 can be supported by adding a new function - \phpseclib3\Net\SFTP::setMode().}
     *
     * @param string $remote_file
     * @param string|resource $data
     * @param int $mode
     * @param int $start
     * @param int $local_start
     * @param callable|null $progressCallback
     * @throws \UnexpectedValueException on receipt of unexpected packets
     * @throws \BadFunctionCallException if you're uploading via a callback and the callback function is invalid
     * @throws \phpseclib3\Exception\FileNotFoundException if you're uploading via a file and the file doesn't exist
     * @return bool
     */
    public function put($remote_file, $data, $mode = self::SOURCE_STRING, $start = -1, $local_start = -1, $progressCallback = null)
    {
        if (!$this->precheck()) {
            return false;
        }

        $remote_file = $this->realpath($remote_file);
        if ($remote_file === false) {
            return false;
        }

        $this->remove_from_stat_cache($remote_file);

        if ($this->version >= 5) {
            $flags = NET_SFTP_OPEN_OPEN_OR_CREATE;
        } else {
            $flags = NET_SFTP_OPEN_WRITE | NET_SFTP_OPEN_CREATE;
            // according to the SFTP specs, NET_SFTP_OPEN_APPEND should "force all writes to append data at the end of the file."
            // in practice, it doesn't seem to do that.
            //$flags|= ($mode & self::RESUME) ? NET_SFTP_OPEN_APPEND : NET_SFTP_OPEN_TRUNCATE;
        }

        if ($start >= 0) {
            $offset = $start;
        } elseif ($mode & self::RESUME) {
            // if NET_SFTP_OPEN_APPEND worked as it should _size() wouldn't need to be called
            $size = $this->stat($remote_file)['size'];
            $offset = $size !== false ? $size : 0;
        } else {
            $offset = 0;
            if ($this->version >= 5) {
                $flags = NET_SFTP_OPEN_CREATE_TRUNCATE;
            } else {
                $flags |= NET_SFTP_OPEN_TRUNCATE;
            }
        }

        $this->remove_from_stat_cache($remote_file);

        $packet = Strings::packSSH2('s', $remote_file);
        $packet .= $this->version >= 5 ?
            pack('N3', 0, $flags, 0) :
            pack('N2', $flags, 0);
        $this->send_sftp_packet(NET_SFTP_OPEN, $packet);

        $response = $this->get_sftp_packet();
        switch ($this->packet_type) {
            case NET_SFTP_HANDLE:
                $handle = substr($response, 4);
                break;
            case NET_SFTP_STATUS:
                $this->logError($response);
                return false;
            default:
                throw new \UnexpectedValueException('Expected NET_SFTP_HANDLE or NET_SFTP_STATUS. '
                                                  . 'Got packet type: ' . $this->packet_type);
        }

        // http://tools.ietf.org/html/draft-ietf-secsh-filexfer-13#section-8.2.3
        $dataCallback = false;
        switch (true) {
            case $mode & self::SOURCE_CALLBACK:
                if (!is_callable($data)) {
                    throw new \BadFunctionCallException("\$data should be is_callable() if you specify SOURCE_CALLBACK flag");
                }
                $dataCallback = $data;
                // do nothing
                break;
            case is_resource($data):
                $mode = $mode & ~self::SOURCE_LOCAL_FILE;
                $info = stream_get_meta_data($data);
                if (isset($info['wrapper_type']) && $info['wrapper_type'] == 'PHP' && $info['stream_type'] == 'Input') {
                    $fp = fopen('php://memory', 'w+');
                    stream_copy_to_stream($data, $fp);
                    rewind($fp);
                } else {
                    $fp = $data;
                }
                break;
            case $mode & self::SOURCE_LOCAL_FILE:
                if (!is_file($data)) {
                    throw new FileNotFoundException("$data is not a valid file");
                }
                $fp = @fopen($data, 'rb');
                if (!$fp) {
                    return false;
                }
        }

        if (isset($fp)) {
            $stat = fstat($fp);
            $size = !empty($stat) ? $stat['size'] : 0;

            if ($local_start >= 0) {
                fseek($fp, $local_start);
                $size -= $local_start;
            }
        } elseif ($dataCallback) {
            $size = 0;
        } else {
            $size = strlen($data);
        }

        $sent = 0;
        $size = $size < 0 ? ($size & 0x7FFFFFFF) + 0x80000000 : $size;

        $sftp_packet_size = $this->max_sftp_packet;
        // make the SFTP packet be exactly the SFTP packet size by including the bytes in the NET_SFTP_WRITE packets "header"
        $sftp_packet_size -= strlen($handle) + 25;
        $i = $j = 0;
        while ($dataCallback || ($size === 0 || $sent < $size)) {
            if ($dataCallback) {
                $temp = $dataCallback($sftp_packet_size);
                if (is_null($temp)) {
                    break;
                }
            } else {
                $temp = isset($fp) ? fread($fp, $sftp_packet_size) : substr($data, $sent, $sftp_packet_size);
                if ($temp === false || $temp === '') {
                    break;
                }
            }

            $subtemp = $offset + $sent;
            $packet = pack('Na*N3a*', strlen($handle), $handle, $subtemp / 4294967296, $subtemp, strlen($temp), $temp);
            try {
                $this->send_sftp_packet(NET_SFTP_WRITE, $packet, $j);
            } catch (\Exception $e) {
                if ($mode & self::SOURCE_LOCAL_FILE) {
                    fclose($fp);
                }
                throw $e;
            }
            $sent += strlen($temp);
            if (is_callable($progressCallback)) {
                $progressCallback($sent);
            }

            $i++;
            $j++;
            if ($i == NET_SFTP_UPLOAD_QUEUE_SIZE) {
                if (!$this->read_put_responses($i)) {
                    $i = 0;
                    break;
                }
                $i = 0;
            }
        }

        $result = $this->close_handle($handle);

        if (!$this->read_put_responses($i)) {
            if ($mode & self::SOURCE_LOCAL_FILE) {
                fclose($fp);
            }
            $this->close_handle($handle);
            return false;
        }

        if ($mode & SFTP::SOURCE_LOCAL_FILE) {
            if (isset($fp) && is_resource($fp)) {
                fclose($fp);
            }

            if ($this->preserveTime) {
                $stat = stat($data);
                $attr = $this->version < 4 ?
                    pack('N3', NET_SFTP_ATTR_ACCESSTIME, $stat['atime'], $stat['mtime']) :
                    Strings::packSSH2('NQ2', NET_SFTP_ATTR_ACCESSTIME | NET_SFTP_ATTR_MODIFYTIME, $stat['atime'], $stat['mtime']);
                if (!$this->setstat($remote_file, $attr, false)) {
                    throw new \RuntimeException('Error setting file time');
                }
            }
        }

        return $result;
    }

    /**
     * Reads multiple successive SSH_FXP_WRITE responses
     *
     * Sending an SSH_FXP_WRITE packet and immediately reading its response isn't as efficient as blindly sending out $i
     * SSH_FXP_WRITEs, in succession, and then reading $i responses.
     *
     * @param int $i
     * @return bool
     * @throws \UnexpectedValueException on receipt of unexpected packets
     */
    private function read_put_responses($i)
    {
        while ($i--) {
            $response = $this->get_sftp_packet();
            if ($this->packet_type != NET_SFTP_STATUS) {
                throw new \UnexpectedValueException('Expected NET_SFTP_STATUS. '
                                                  . 'Got packet type: ' . $this->packet_type);
            }

            list($status) = Strings::unpackSSH2('N', $response);
            if ($status != NET_SFTP_STATUS_OK) {
                $this->logError($response, $status);
                break;
            }
        }

        return $i < 0;
    }

    /**
     * Close handle
     *
     * @param string $handle
     * @return bool
     * @throws \UnexpectedValueException on receipt of unexpected packets
     */
    private function close_handle($handle)
    {
        $this->send_sftp_packet(NET_SFTP_CLOSE, pack('Na*', strlen($handle), $handle));

        // "The client MUST release all resources associated with the handle regardless of the status."
        //  -- http://tools.ietf.org/html/draft-ietf-secsh-filexfer-13#section-8.1.3
        $response = $this->get_sftp_packet();
        if ($this->packet_type != NET_SFTP_STATUS) {
            throw new \UnexpectedValueException('Expected NET_SFTP_STATUS. '
                                              . 'Got packet type: ' . $this->packet_type);
        }

        list($status) = Strings::unpackSSH2('N', $response);
        if ($status != NET_SFTP_STATUS_OK) {
            $this->logError($response, $status);
            return false;
        }

        return true;
    }

    /**
     * Downloads a file from the SFTP server.
     *
     * Returns a string containing the contents of $remote_file if $local_file is left undefined or a boolean false if
     * the operation was unsuccessful.  If $local_file is defined, returns true or false depending on the success of the
     * operation.
     *
     * $offset and $length can be used to download files in chunks.
     *
     * @param string $remote_file
     * @param string|bool|resource|callable $local_file
     * @param int $offset
     * @param int $length
     * @param callable|null $progressCallback
     * @throws \UnexpectedValueException on receipt of unexpected packets
     * @return string|bool
     */
    public function get($remote_file, $local_file = false, $offset = 0, $length = -1, $progressCallback = null)
    {
        if (!$this->precheck()) {
            return false;
        }

        $remote_file = $this->realpath($remote_file);
        if ($remote_file === false) {
            return false;
        }

        $packet = Strings::packSSH2('s', $remote_file);
        $packet .= $this->version >= 5 ?
            pack('N3', 0, NET_SFTP_OPEN_OPEN_EXISTING, 0) :
            pack('N2', NET_SFTP_OPEN_READ, 0);
        $this->send_sftp_packet(NET_SFTP_OPEN, $packet);

        $response = $this->get_sftp_packet();
        switch ($this->packet_type) {
            case NET_SFTP_HANDLE:
                $handle = substr($response, 4);
                break;
            case NET_SFTP_STATUS: // presumably SSH_FX_NO_SUCH_FILE or SSH_FX_PERMISSION_DENIED
                $this->logError($response);
                return false;
            default:
                throw new \UnexpectedValueException('Expected NET_SFTP_HANDLE or NET_SFTP_STATUS. '
                                                  . 'Got packet type: ' . $this->packet_type);
        }

        if (is_resource($local_file)) {
            $fp = $local_file;
            $stat = fstat($fp);
            $res_offset = $stat['size'];
        } else {
            $res_offset = 0;
            if ($local_file !== false && !is_callable($local_file)) {
                $fp = fopen($local_file, 'wb');
                if (!$fp) {
                    return false;
                }
            } else {
                $content = '';
            }
        }

        $fclose_check = $local_file !== false && !is_callable($local_file) && !is_resource($local_file);

        $start = $offset;
        $read = 0;
        while (true) {
            $i = 0;

            while ($i < NET_SFTP_QUEUE_SIZE && ($length < 0 || $read < $length)) {
                $tempoffset = $start + $read;

                $packet_size = $length > 0 ? min($this->max_sftp_packet, $length - $read) : $this->max_sftp_packet;

                $packet = Strings::packSSH2('sN3', $handle, $tempoffset / 4294967296, $tempoffset, $packet_size);
                try {
                    $this->send_sftp_packet(NET_SFTP_READ, $packet, $i);
                } catch (\Exception $e) {
                    if ($fclose_check) {
                        fclose($fp);
                    }
                    throw $e;
                }
                $packet = null;
                $read += $packet_size;
                $i++;
            }

            if (!$i) {
                break;
            }

            $packets_sent = $i - 1;

            $clear_responses = false;
            while ($i > 0) {
                $i--;

                if ($clear_responses) {
                    $this->get_sftp_packet($packets_sent - $i);
                    continue;
                } else {
                    $response = $this->get_sftp_packet($packets_sent - $i);
                }

                switch ($this->packet_type) {
                    case NET_SFTP_DATA:
                        $temp = substr($response, 4);
                        $offset += strlen($temp);
                        if ($local_file === false) {
                            $content .= $temp;
                        } elseif (is_callable($local_file)) {
                            $local_file($temp);
                        } else {
                            fputs($fp, $temp);
                        }
                        if (is_callable($progressCallback)) {
                            call_user_func($progressCallback, $offset);
                        }
                        $temp = null;
                        break;
                    case NET_SFTP_STATUS:
                        // could, in theory, return false if !strlen($content) but we'll hold off for the time being
                        $this->logError($response);
                        $clear_responses = true; // don't break out of the loop yet, so we can read the remaining responses
                        break;
                    default:
                        if ($fclose_check) {
                            fclose($fp);
                        }
                        if ($this->channel_close) {
                            $this->partial_init = false;
                            $this->init_sftp_connection();
                            return false;
                        } else {
                            throw new \UnexpectedValueException('Expected NET_SFTP_DATA or NET_SFTP_STATUS. '
                                                              . 'Got packet type: ' . $this->packet_type);
                        }
                }
                $response = null;
            }

            if ($clear_responses) {
                break;
            }
        }

        if ($length > 0 && $length <= $offset - $start) {
            if ($local_file === false) {
                $content = substr($content, 0, $length);
            } else {
                ftruncate($fp, $length + $res_offset);
            }
        }

        if ($fclose_check) {
            fclose($fp);

            if ($this->preserveTime) {
                $stat = $this->stat($remote_file);
                touch($local_file, $stat['mtime'], $stat['atime']);
            }
        }

        if (!$this->close_handle($handle)) {
            return false;
        }

        // if $content isn't set that means a file was written to
        return isset($content) ? $content : true;
    }

    /**
     * Deletes a file on the SFTP server.
     *
     * @param string $path
     * @param bool $recursive
     * @return bool
     * @throws \UnexpectedValueException on receipt of unexpected packets
     */
    public function delete($path, $recursive = true)
    {
        if (!$this->precheck()) {
            return false;
        }

        if (is_object($path)) {
            // It's an object. Cast it as string before we check anything else.
            $path = (string) $path;
        }

        if (!is_string($path) || $path == '') {
            return false;
        }

        $path = $this->realpath($path);
        if ($path === false) {
            return false;
        }

        // http://tools.ietf.org/html/draft-ietf-secsh-filexfer-13#section-8.3
        $this->send_sftp_packet(NET_SFTP_REMOVE, pack('Na*', strlen($path), $path));

        $response = $this->get_sftp_packet();
        if ($this->packet_type != NET_SFTP_STATUS) {
            throw new \UnexpectedValueException('Expected NET_SFTP_STATUS. '
                                              . 'Got packet type: ' . $this->packet_type);
        }

        // if $status isn't SSH_FX_OK it's probably SSH_FX_NO_SUCH_FILE or SSH_FX_PERMISSION_DENIED
        list($status) = Strings::unpackSSH2('N', $response);
        if ($status != NET_SFTP_STATUS_OK) {
            $this->logError($response, $status);
            if (!$recursive) {
                return false;
            }

            $i = 0;
            $result = $this->delete_recursive($path, $i);
            $this->read_put_responses($i);
            return $result;
        }

        $this->remove_from_stat_cache($path);

        return true;
    }

    /**
     * Recursively deletes directories on the SFTP server
     *
     * Minimizes directory lookups and SSH_FXP_STATUS requests for speed.
     *
     * @param string $path
     * @param int $i
     * @return bool
     */
    private function delete_recursive($path, &$i)
    {
        if (!$this->read_put_responses($i)) {
            return false;
        }
        $i = 0;
        $entries = $this->readlist($path, true);

        // normally $entries would have at least . and .. but it might not if the directories
        // permissions didn't allow reading
        if (empty($entries)) {
            $entries = [];
        }

        unset($entries['.'], $entries['..']);
        foreach ($entries as $filename => $props) {
            if (!isset($props['type'])) {
                return false;
            }

            $temp = $path . '/' . $filename;
            if ($props['type'] == NET_SFTP_TYPE_DIRECTORY) {
                if (!$this->delete_recursive($temp, $i)) {
                    return false;
                }
            } else {
                $this->send_sftp_packet(NET_SFTP_REMOVE, Strings::packSSH2('s', $temp));
                $this->remove_from_stat_cache($temp);

                $i++;

                if ($i >= NET_SFTP_QUEUE_SIZE) {
                    if (!$this->read_put_responses($i)) {
                        return false;
                    }
                    $i = 0;
                }
            }
        }

        $this->send_sftp_packet(NET_SFTP_RMDIR, Strings::packSSH2('s', $path));
        $this->remove_from_stat_cache($path);

        $i++;

        if ($i >= NET_SFTP_QUEUE_SIZE) {
            if (!$this->read_put_responses($i)) {
                return false;
            }
            $i = 0;
        }

        return true;
    }

    /**
     * Checks whether a file or directory exists
     *
     * @param string $path
     * @return bool
     */
    public function file_exists($path)
    {
        if ($this->use_stat_cache) {
            if (!$this->precheck()) {
                return false;
            }

            $path = $this->realpath($path);

            $result = $this->query_stat_cache($path);

            if (isset($result)) {
                // return true if $result is an array or if it's an stdClass object
                return $result !== false;
            }
        }

        return $this->stat($path) !== false;
    }

    /**
     * Tells whether the filename is a directory
     *
     * @param string $path
     * @return bool
     */
    public function is_dir($path)
    {
        $result = $this->get_stat_cache_prop($path, 'type');
        if ($result === false) {
            return false;
        }
        return $result === NET_SFTP_TYPE_DIRECTORY;
    }

    /**
     * Tells whether the filename is a regular file
     *
     * @param string $path
     * @return bool
     */
    public function is_file($path)
    {
        $result = $this->get_stat_cache_prop($path, 'type');
        if ($result === false) {
            return false;
        }
        return $result === NET_SFTP_TYPE_REGULAR;
    }

    /**
     * Tells whether the filename is a symbolic link
     *
     * @param string $path
     * @return bool
     */
    public function is_link($path)
    {
        $result = $this->get_lstat_cache_prop($path, 'type');
        if ($result === false) {
            return false;
        }
        return $result === NET_SFTP_TYPE_SYMLINK;
    }

    /**
     * Tells whether a file exists and is readable
     *
     * @param string $path
     * @return bool
     */
    public function is_readable($path)
    {
        if (!$this->precheck()) {
            return false;
        }

        $packet = Strings::packSSH2('sNN', $this->realpath($path), NET_SFTP_OPEN_READ, 0);
        $this->send_sftp_packet(NET_SFTP_OPEN, $packet);

        $response = $this->get_sftp_packet();
        switch ($this->packet_type) {
            case NET_SFTP_HANDLE:
                return true;
            case NET_SFTP_STATUS: // presumably SSH_FX_NO_SUCH_FILE or SSH_FX_PERMISSION_DENIED
                return false;
            default:
                throw new \UnexpectedValueException('Expected NET_SFTP_HANDLE or NET_SFTP_STATUS. '
                                                  . 'Got packet type: ' . $this->packet_type);
        }
    }

    /**
     * Tells whether the filename is writable
     *
     * @param string $path
     * @return bool
     */
    public function is_writable($path)
    {
        if (!$this->precheck()) {
            return false;
        }

        $packet = Strings::packSSH2('sNN', $this->realpath($path), NET_SFTP_OPEN_WRITE, 0);
        $this->send_sftp_packet(NET_SFTP_OPEN, $packet);

        $response = $this->get_sftp_packet();
        switch ($this->packet_type) {
            case NET_SFTP_HANDLE:
                return true;
            case NET_SFTP_STATUS: // presumably SSH_FX_NO_SUCH_FILE or SSH_FX_PERMISSION_DENIED
                return false;
            default:
                throw new \UnexpectedValueException('Expected SSH_FXP_HANDLE or SSH_FXP_STATUS. '
                                                  . 'Got packet type: ' . $this->packet_type);
        }
    }

    /**
     * Tells whether the filename is writeable
     *
     * Alias of is_writable
     *
     * @param string $path
     * @return bool
     */
    public function is_writeable($path)
    {
        return $this->is_writable($path);
    }

    /**
     * Gets last access time of file
     *
     * @param string $path
     * @return mixed
     */
    public function fileatime($path)
    {
        return $this->get_stat_cache_prop($path, 'atime');
    }

    /**
     * Gets file modification time
     *
     * @param string $path
     * @return mixed
     */
    public function filemtime($path)
    {
        return $this->get_stat_cache_prop($path, 'mtime');
    }

    /**
     * Gets file permissions
     *
     * @param string $path
     * @return mixed
     */
    public function fileperms($path)
    {
        return $this->get_stat_cache_prop($path, 'mode');
    }

    /**
     * Gets file owner
     *
     * @param string $path
     * @return mixed
     */
    public function fileowner($path)
    {
        return $this->get_stat_cache_prop($path, 'uid');
    }

    /**
     * Gets file group
     *
     * @param string $path
     * @return mixed
     */
    public function filegroup($path)
    {
        return $this->get_stat_cache_prop($path, 'gid');
    }

    /**
     * Gets file size
     *
     * @param string $path
     * @return mixed
     */
    public function filesize($path)
    {
        return $this->get_stat_cache_prop($path, 'size');
    }

    /**
     * Gets file type
     *
     * @param string $path
     * @return string|false
     */
    public function filetype($path)
    {
        $type = $this->get_stat_cache_prop($path, 'type');
        if ($type === false) {
            return false;
        }

        switch ($type) {
            case NET_SFTP_TYPE_BLOCK_DEVICE:
                return 'block';
            case NET_SFTP_TYPE_CHAR_DEVICE:
                return 'char';
            case NET_SFTP_TYPE_DIRECTORY:
                return 'dir';
            case NET_SFTP_TYPE_FIFO:
                return 'fifo';
            case NET_SFTP_TYPE_REGULAR:
                return 'file';
            case NET_SFTP_TYPE_SYMLINK:
                return 'link';
            default:
                return false;
        }
    }

    /**
     * Return a stat properity
     *
     * Uses cache if appropriate.
     *
     * @param string $path
     * @param string $prop
     * @return mixed
     */
    private function get_stat_cache_prop($path, $prop)
    {
        return $this->get_xstat_cache_prop($path, $prop, 'stat');
    }

    /**
     * Return an lstat properity
     *
     * Uses cache if appropriate.
     *
     * @param string $path
     * @param string $prop
     * @return mixed
     */
    private function get_lstat_cache_prop($path, $prop)
    {
        return $this->get_xstat_cache_prop($path, $prop, 'lstat');
    }

    /**
     * Return a stat or lstat properity
     *
     * Uses cache if appropriate.
     *
     * @param string $path
     * @param string $prop
     * @param string $type
     * @return mixed
     */
    private function get_xstat_cache_prop($path, $prop, $type)
    {
        if (!$this->precheck()) {
            return false;
        }

        if ($this->use_stat_cache) {
            $path = $this->realpath($path);

            $result = $this->query_stat_cache($path);

            if (is_object($result) && isset($result->$type)) {
                return $result->{$type}[$prop];
            }
        }

        $result = $this->$type($path);

        if ($result === false || !isset($result[$prop])) {
            return false;
        }

        return $result[$prop];
    }

    /**
     * Renames a file or a directory on the SFTP server.
     *
     * If the file already exists this will return false
     *
     * @param string $oldname
     * @param string $newname
     * @return bool
     * @throws \UnexpectedValueException on receipt of unexpected packets
     */
    public function rename($oldname, $newname)
    {
        if (!$this->precheck()) {
            return false;
        }

        $oldname = $this->realpath($oldname);
        $newname = $this->realpath($newname);
        if ($oldname === false || $newname === false) {
            return false;
        }

        // http://tools.ietf.org/html/draft-ietf-secsh-filexfer-13#section-8.3
        $packet = Strings::packSSH2('ss', $oldname, $newname);
        if ($this->version >= 5) {
            /* quoting https://datatracker.ietf.org/doc/html/draft-ietf-secsh-filexfer-05#section-6.5 ,

               'flags' is 0 or a combination of:

                   SSH_FXP_RENAME_OVERWRITE  0x00000001
                   SSH_FXP_RENAME_ATOMIC     0x00000002
                   SSH_FXP_RENAME_NATIVE     0x00000004

               (none of these are currently supported) */
            $packet .= "\0\0\0\0";
        }
        $this->send_sftp_packet(NET_SFTP_RENAME, $packet);

        $response = $this->get_sftp_packet();
        if ($this->packet_type != NET_SFTP_STATUS) {
            throw new \UnexpectedValueException('Expected NET_SFTP_STATUS. '
                                              . 'Got packet type: ' . $this->packet_type);
        }

        // if $status isn't SSH_FX_OK it's probably SSH_FX_NO_SUCH_FILE or SSH_FX_PERMISSION_DENIED
        list($status) = Strings::unpackSSH2('N', $response);
        if ($status != NET_SFTP_STATUS_OK) {
            $this->logError($response, $status);
            return false;
        }

        // don't move the stat cache entry over since this operation could very well change the
        // atime and mtime attributes
        //$this->update_stat_cache($newname, $this->query_stat_cache($oldname));
        $this->remove_from_stat_cache($oldname);
        $this->remove_from_stat_cache($newname);

        return true;
    }

    /**
     * Parse Time
     *
     * See '7.7.  Times' of draft-ietf-secsh-filexfer-13 for more info.
     *
     * @param string $key
     * @param int $flags
     * @param string $response
     * @return array
     */
    private function parseTime($key, $flags, &$response)
    {
        $attr = [];
        list($attr[$key]) = Strings::unpackSSH2('Q', $response);
        if ($flags & NET_SFTP_ATTR_SUBSECOND_TIMES) {
            list($attr[$key . '-nseconds']) = Strings::unpackSSH2('N', $response);
        }
        return $attr;
    }

    /**
     * Parse Attributes
     *
     * See '7.  File Attributes' of draft-ietf-secsh-filexfer-13 for more info.
     *
     * @param string $response
     * @return array
     */
    protected function parseAttributes(&$response)
    {
        if ($this->version >= 4) {
            list($flags, $attr['type']) = Strings::unpackSSH2('NC', $response);
        } else {
            list($flags) = Strings::unpackSSH2('N', $response);
        }

        foreach ($this->attributes as $key => $value) {
            switch ($flags & $key) {
                case NET_SFTP_ATTR_UIDGID:
                    if ($this->version > 3) {
                        continue 2;
                    }
                    break;
                case NET_SFTP_ATTR_CREATETIME:
                case NET_SFTP_ATTR_MODIFYTIME:
                case NET_SFTP_ATTR_ACL:
                case NET_SFTP_ATTR_OWNERGROUP:
                case NET_SFTP_ATTR_SUBSECOND_TIMES:
                    if ($this->version < 4) {
                        continue 2;
                    }
                    break;
                case NET_SFTP_ATTR_BITS:
                    if ($this->version < 5) {
                        continue 2;
                    }
                    break;
                case NET_SFTP_ATTR_ALLOCATION_SIZE:
                case NET_SFTP_ATTR_TEXT_HINT:
                case NET_SFTP_ATTR_MIME_TYPE:
                case NET_SFTP_ATTR_LINK_COUNT:
                case NET_SFTP_ATTR_UNTRANSLATED_NAME:
                case NET_SFTP_ATTR_CTIME:
                    if ($this->version < 6) {
                        continue 2;
                    }
            }
            switch ($flags & $key) {
                case NET_SFTP_ATTR_SIZE:             // 0x00000001
                    // The size attribute is defined as an unsigned 64-bit integer.
                    // The following will use floats on 32-bit platforms, if necessary.
                    // As can be seen in the BigInteger class, floats are generally
                    // IEEE 754 binary64 "double precision" on such platforms and
                    // as such can represent integers of at least 2^50 without loss
                    // of precision. Interpreted in filesize, 2^50 bytes = 1024 TiB.
                    list($attr['size']) = Strings::unpackSSH2('Q', $response);
                    break;
                case NET_SFTP_ATTR_UIDGID: // 0x00000002 (SFTPv3 only)
                    list($attr['uid'], $attr['gid']) = Strings::unpackSSH2('NN', $response);
                    break;
                case NET_SFTP_ATTR_PERMISSIONS: // 0x00000004
                    list($attr['mode']) = Strings::unpackSSH2('N', $response);
                    $fileType = $this->parseMode($attr['mode']);
                    if ($this->version < 4 && $fileType !== false) {
                        $attr += ['type' => $fileType];
                    }
                    break;
                case NET_SFTP_ATTR_ACCESSTIME: // 0x00000008
                    if ($this->version >= 4) {
                        $attr += $this->parseTime('atime', $flags, $response);
                        break;
                    }
                    list($attr['atime'], $attr['mtime']) = Strings::unpackSSH2('NN', $response);
                    break;
                case NET_SFTP_ATTR_CREATETIME:       // 0x00000010 (SFTPv4+)
                    $attr += $this->parseTime('createtime', $flags, $response);
                    break;
                case NET_SFTP_ATTR_MODIFYTIME:       // 0x00000020
                    $attr += $this->parseTime('mtime', $flags, $response);
                    break;
                case NET_SFTP_ATTR_ACL:              // 0x00000040
                    // access control list
                    // see https://datatracker.ietf.org/doc/html/draft-ietf-secsh-filexfer-04#section-5.7
                    // currently unsupported
                    list($count) = Strings::unpackSSH2('N', $response);
                    for ($i = 0; $i < $count; $i++) {
                        list($type, $flag, $mask, $who) = Strings::unpackSSH2('N3s', $result);
                    }
                    break;
                case NET_SFTP_ATTR_OWNERGROUP:       // 0x00000080
                    list($attr['owner'], $attr['$group']) = Strings::unpackSSH2('ss', $response);
                    break;
                case NET_SFTP_ATTR_SUBSECOND_TIMES:  // 0x00000100
                    break;
                case NET_SFTP_ATTR_BITS:             // 0x00000200 (SFTPv5+)
                    // see https://datatracker.ietf.org/doc/html/draft-ietf-secsh-filexfer-05#section-5.8
                    // currently unsupported
                    // tells if you file is:
                    // readonly, system, hidden, case inensitive, archive, encrypted, compressed, sparse
                    // append only, immutable, sync
                    list($attrib_bits, $attrib_bits_valid) = Strings::unpackSSH2('N2', $response);
                    // if we were actually gonna implement the above it ought to be
                    // $attr['attrib-bits'] and $attr['attrib-bits-valid']
                    // eg. - instead of _
                    break;
                case NET_SFTP_ATTR_ALLOCATION_SIZE:  // 0x00000400 (SFTPv6+)
                    // see https://datatracker.ietf.org/doc/html/draft-ietf-secsh-filexfer-13#section-7.4
                    // represents the number of bytes that the file consumes on the disk. will
                    // usually be larger than the 'size' field
                    list($attr['allocation-size']) = Strings::unpackSSH2('Q', $response);
                    break;
                case NET_SFTP_ATTR_TEXT_HINT:        // 0x00000800
                    // https://datatracker.ietf.org/doc/html/draft-ietf-secsh-filexfer-13#section-7.10
                    // currently unsupported
                    // tells if file is "known text", "guessed text", "known binary", "guessed binary"
                    list($text_hint) = Strings::unpackSSH2('C', $response);
                    // the above should be $attr['text-hint']
                    break;
                case NET_SFTP_ATTR_MIME_TYPE:        // 0x00001000
                    // see https://datatracker.ietf.org/doc/html/draft-ietf-secsh-filexfer-13#section-7.11
                    list($attr['mime-type']) = Strings::unpackSSH2('s', $response);
                    break;
                case NET_SFTP_ATTR_LINK_COUNT:       // 0x00002000
                    // see https://datatracker.ietf.org/doc/html/draft-ietf-secsh-filexfer-13#section-7.12
                    list($attr['link-count']) = Strings::unpackSSH2('N', $response);
                    break;
                case NET_SFTP_ATTR_UNTRANSLATED_NAME:// 0x00004000
                    // see https://datatracker.ietf.org/doc/html/draft-ietf-secsh-filexfer-13#section-7.13
                    list($attr['untranslated-name']) = Strings::unpackSSH2('s', $response);
                    break;
                case NET_SFTP_ATTR_CTIME:            // 0x00008000
                    // 'ctime' contains the last time the file attributes were changed.  The
                    // exact meaning of this field depends on the server.
                    $attr += $this->parseTime('ctime', $flags, $response);
                    break;
                case NET_SFTP_ATTR_EXTENDED: // 0x80000000
                    list($count) = Strings::unpackSSH2('N', $response);
                    for ($i = 0; $i < $count; $i++) {
                        list($key, $value) = Strings::unpackSSH2('ss', $response);
                        $attr[$key] = $value;
                    }
            }
        }
        return $attr;
    }

    /**
     * Attempt to identify the file type
     *
     * Quoting the SFTP RFC, "Implementations MUST NOT send bits that are not defined" but they seem to anyway
     *
     * @param int $mode
     * @return int
     */
    private function parseMode($mode)
    {
        // values come from http://lxr.free-electrons.com/source/include/uapi/linux/stat.h#L12
        // see, also, http://linux.die.net/man/2/stat
        switch ($mode & 0170000) {// ie. 1111 0000 0000 0000
            case 0000000: // no file type specified - figure out the file type using alternative means
                return false;
            case 0040000:
                return NET_SFTP_TYPE_DIRECTORY;
            case 0100000:
                return NET_SFTP_TYPE_REGULAR;
            case 0120000:
                return NET_SFTP_TYPE_SYMLINK;
            // new types introduced in SFTPv5+
            // http://tools.ietf.org/html/draft-ietf-secsh-filexfer-05#section-5.2
            case 0010000: // named pipe (fifo)
                return NET_SFTP_TYPE_FIFO;
            case 0020000: // character special
                return NET_SFTP_TYPE_CHAR_DEVICE;
            case 0060000: // block special
                return NET_SFTP_TYPE_BLOCK_DEVICE;
            case 0140000: // socket
                return NET_SFTP_TYPE_SOCKET;
            case 0160000: // whiteout
                // "SPECIAL should be used for files that are of
                //  a known type which cannot be expressed in the protocol"
                return NET_SFTP_TYPE_SPECIAL;
            default:
                return NET_SFTP_TYPE_UNKNOWN;
        }
    }

    /**
     * Parse Longname
     *
     * SFTPv3 doesn't provide any easy way of identifying a file type.  You could try to open
     * a file as a directory and see if an error is returned or you could try to parse the
     * SFTPv3-specific longname field of the SSH_FXP_NAME packet.  That's what this function does.
     * The result is returned using the
     * {@link http://tools.ietf.org/html/draft-ietf-secsh-filexfer-04#section-5.2 SFTPv4 type constants}.
     *
     * If the longname is in an unrecognized format bool(false) is returned.
     *
     * @param string $longname
     * @return mixed
     */
    private function parseLongname($longname)
    {
        // http://en.wikipedia.org/wiki/Unix_file_types
        // http://en.wikipedia.org/wiki/Filesystem_permissions#Notation_of_traditional_Unix_permissions
        if (preg_match('#^[^/]([r-][w-][xstST-]){3}#', $longname)) {
            switch ($longname[0]) {
                case '-':
                    return NET_SFTP_TYPE_REGULAR;
                case 'd':
                    return NET_SFTP_TYPE_DIRECTORY;
                case 'l':
                    return NET_SFTP_TYPE_SYMLINK;
                default:
                    return NET_SFTP_TYPE_SPECIAL;
            }
        }

        return false;
    }

    /**
     * Sends SFTP Packets
     *
     * See '6. General Packet Format' of draft-ietf-secsh-filexfer-13 for more info.
     *
     * @param int $type
     * @param string $data
     * @param int $request_id
     * @see self::_get_sftp_packet()
     * @see self::send_channel_packet()
     * @return void
     */
    private function send_sftp_packet($type, $data, $request_id = 1)
    {
        // in SSH2.php the timeout is cumulative per function call. eg. exec() will
        // timeout after 10s. but for SFTP.php it's cumulative per packet
        $this->curTimeout = $this->timeout;

        $packet = $this->use_request_id ?
            pack('NCNa*', strlen($data) + 5, $type, $request_id, $data) :
            pack('NCa*', strlen($data) + 1, $type, $data);

        $start = microtime(true);
        $this->send_channel_packet(self::CHANNEL, $packet);
        $stop = microtime(true);

        if (defined('NET_SFTP_LOGGING')) {
            $packet_type = '-> ' . $this->packet_types[$type] .
                           ' (' . round($stop - $start, 4) . 's)';
            if (NET_SFTP_LOGGING == self::LOG_REALTIME) {
                switch (PHP_SAPI) {
                    case 'cli':
                        $start = $stop = "\r\n";
                        break;
                    default:
                        $start = '<pre>';
                        $stop = '</pre>';
                }
                echo $start . $this->format_log([$data], [$packet_type]) . $stop;
                @flush();
                @ob_flush();
            } else {
                $this->packet_type_log[] = $packet_type;
                if (NET_SFTP_LOGGING == self::LOG_COMPLEX) {
                    $this->packet_log[] = $data;
                }
            }
        }
    }

    /**
     * Resets a connection for re-use
     *
     * @param int $reason
     */
    protected function reset_connection($reason)
    {
        parent::reset_connection($reason);
        $this->use_request_id = false;
        $this->pwd = false;
        $this->requestBuffer = [];
    }

    /**
     * Receives SFTP Packets
     *
     * See '6. General Packet Format' of draft-ietf-secsh-filexfer-13 for more info.
     *
     * Incidentally, the number of SSH_MSG_CHANNEL_DATA messages has no bearing on the number of SFTP packets present.
     * There can be one SSH_MSG_CHANNEL_DATA messages containing two SFTP packets or there can be two SSH_MSG_CHANNEL_DATA
     * messages containing one SFTP packet.
     *
     * @see self::_send_sftp_packet()
     * @return string
     */
    private function get_sftp_packet($request_id = null)
    {
        $this->channel_close = false;

        if (isset($request_id) && isset($this->requestBuffer[$request_id])) {
            $this->packet_type = $this->requestBuffer[$request_id]['packet_type'];
            $temp = $this->requestBuffer[$request_id]['packet'];
            unset($this->requestBuffer[$request_id]);
            return $temp;
        }

        // in SSH2.php the timeout is cumulative per function call. eg. exec() will
        // timeout after 10s. but for SFTP.php it's cumulative per packet
        $this->curTimeout = $this->timeout;

        $start = microtime(true);

        // SFTP packet length
        while (strlen($this->packet_buffer) < 4) {
            $temp = $this->get_channel_packet(self::CHANNEL, true);
            if ($temp === true) {
                if ($this->channel_status[self::CHANNEL] === NET_SSH2_MSG_CHANNEL_CLOSE) {
                    $this->channel_close = true;
                }
                $this->packet_type = false;
                $this->packet_buffer = '';
                return false;
            }
            $this->packet_buffer .= $temp;
        }
        if (strlen($this->packet_buffer) < 4) {
            throw new \RuntimeException('Packet is too small');
        }
        extract(unpack('Nlength', Strings::shift($this->packet_buffer, 4)));
        /** @var integer $length */

        $tempLength = $length;
        $tempLength -= strlen($this->packet_buffer);

        // 256 * 1024 is what SFTP_MAX_MSG_LENGTH is set to in OpenSSH's sftp-common.h
        if (!$this->allow_arbitrary_length_packets && !$this->use_request_id && $tempLength > 256 * 1024) {
            throw new \RuntimeException('Invalid Size');
        }

        // SFTP packet type and data payload
        while ($tempLength > 0) {
            $temp = $this->get_channel_packet(self::CHANNEL, true);
            if ($temp === true) {
                if ($this->channel_status[self::CHANNEL] === NET_SSH2_MSG_CHANNEL_CLOSE) {
                    $this->channel_close = true;
                }
                $this->packet_type = false;
                $this->packet_buffer = '';
                return false;
            }
            $this->packet_buffer .= $temp;
            $tempLength -= strlen($temp);
        }

        $stop = microtime(true);

        $this->packet_type = ord(Strings::shift($this->packet_buffer));

        if ($this->use_request_id) {
            extract(unpack('Npacket_id', Strings::shift($this->packet_buffer, 4))); // remove the request id
            $length -= 5; // account for the request id and the packet type
        } else {
            $length -= 1; // account for the packet type
        }

        $packet = Strings::shift($this->packet_buffer, $length);

        if (defined('NET_SFTP_LOGGING')) {
            $packet_type = '<- ' . $this->packet_types[$this->packet_type] .
                           ' (' . round($stop - $start, 4) . 's)';
            if (NET_SFTP_LOGGING == self::LOG_REALTIME) {
                switch (PHP_SAPI) {
                    case 'cli':
                        $start = $stop = "\r\n";
                        break;
                    default:
                        $start = '<pre>';
                        $stop = '</pre>';
                }
                echo $start . $this->format_log([$packet], [$packet_type]) . $stop;
                @flush();
                @ob_flush();
            } else {
                $this->packet_type_log[] = $packet_type;
                if (NET_SFTP_LOGGING == self::LOG_COMPLEX) {
                    $this->packet_log[] = $packet;
                }
            }
        }

        if (isset($request_id) && $this->use_request_id && $packet_id != $request_id) {
            $this->requestBuffer[$packet_id] = [
                'packet_type' => $this->packet_type,
                'packet' => $packet
            ];
            return $this->get_sftp_packet($request_id);
        }

        return $packet;
    }

    /**
     * Returns a log of the packets that have been sent and received.
     *
     * Returns a string if NET_SFTP_LOGGING == self::LOG_COMPLEX, an array if NET_SFTP_LOGGING == self::LOG_SIMPLE and false if !defined('NET_SFTP_LOGGING')
     *
     * @return array|string
     */
    public function getSFTPLog()
    {
        if (!defined('NET_SFTP_LOGGING')) {
            return false;
        }

        switch (NET_SFTP_LOGGING) {
            case self::LOG_COMPLEX:
                return $this->format_log($this->packet_log, $this->packet_type_log);
                break;
            //case self::LOG_SIMPLE:
            default:
                return $this->packet_type_log;
        }
    }

    /**
     * Returns all errors
     *
     * @return array
     */
    public function getSFTPErrors()
    {
        return $this->sftp_errors;
    }

    /**
     * Returns the last error
     *
     * @return string
     */
    public function getLastSFTPError()
    {
        return count($this->sftp_errors) ? $this->sftp_errors[count($this->sftp_errors) - 1] : '';
    }

    /**
     * Get supported SFTP versions
     *
     * @return array
     */
    public function getSupportedVersions()
    {
        if (!($this->bitmap & SSH2::MASK_LOGIN)) {
            return false;
        }

        if (!$this->partial_init) {
            $this->partial_init_sftp_connection();
        }

        $temp = ['version' => $this->defaultVersion];
        if (isset($this->extensions['versions'])) {
            $temp['extensions'] = $this->extensions['versions'];
        }
        return $temp;
    }

    /**
     * Get supported SFTP versions
     *
     * @return int|false
     */
    public function getNegotiatedVersion()
    {
        if (!$this->precheck()) {
            return false;
        }

        return $this->version;
    }

    /**
     * Set preferred version
     *
     * If you're preferred version isn't supported then the highest supported
     * version of SFTP will be utilized. Set to null or false or int(0) to
     * unset the preferred version
     *
     * @param int $version
     */
    public function setPreferredVersion($version)
    {
        $this->preferredVersion = $version;
    }

    /**
     * Disconnect
     *
     * @param int $reason
     * @return false
     */
    protected function disconnect_helper($reason)
    {
        $this->pwd = false;
        return parent::disconnect_helper($reason);
    }

    /**
     * Enable Date Preservation
     *
     */
    public function enableDatePreservation()
    {
        $this->preserveTime = true;
    }

    /**
     * Disable Date Preservation
     *
     */
    public function disableDatePreservation()
    {
        $this->preserveTime = false;
    }
}<|MERGE_RESOLUTION|>--- conflicted
+++ resolved
@@ -676,19 +676,15 @@
         }
 
         $this->pwd = true;
-<<<<<<< HEAD
-        $this->pwd = $this->realpath('.');
-=======
-        $this->pwd = $this->_realpath('.');
-        if ($this->pwd === false) {
+        try {
+            $this->pwd = $this->realpath('.');
+        } catch (\UnexpectedValueException $e) {
             if (!$this->canonicalize_paths) {
-                user_error('Unable to canonicalize current working directory');
-                return false;
-            }
-            $this->canonicalize_paths = false;
-            $this->_reset_connection(NET_SSH2_DISCONNECT_CONNECTION_LOST);
-        }
->>>>>>> a0c76f01
+                throw $e;
+            }
+            $this->$this->canonicalize_paths = false;
+            $this->reset_connection(NET_SSH2_DISCONNECT_CONNECTION_LOST);
+        }
 
         $this->update_stat_cache($this->pwd, []);
 
@@ -823,7 +819,6 @@
             if (!strlen($path) || $path[0] != '/') {
                 $path = $this->pwd . '/' . $path;
             }
-
             $parts = explode('/', $path);
             $afterPWD = $beforePWD = [];
             foreach ($parts as $part) {
@@ -842,7 +837,6 @@
                         $afterPWD[] = $part;
                 }
             }
-
             $beforePWD = count($beforePWD) ? implode('/', $beforePWD) : '.';
             return $beforePWD . '/' . implode('/', $afterPWD);
         }
@@ -863,12 +857,8 @@
                     $this->logError($response);
                     return false;
                 default:
-<<<<<<< HEAD
                     throw new \UnexpectedValueException('Expected NET_SFTP_NAME or NET_SFTP_STATUS. '
                                                       . 'Got packet type: ' . $this->packet_type);
-=======
-                    return false;
->>>>>>> a0c76f01
             }
         }
 
@@ -3325,10 +3315,7 @@
         // SFTP packet type and data payload
         while ($tempLength > 0) {
             $temp = $this->get_channel_packet(self::CHANNEL, true);
-            if ($temp === true) {
-                if ($this->channel_status[self::CHANNEL] === NET_SSH2_MSG_CHANNEL_CLOSE) {
-                    $this->channel_close = true;
-                }
+            if (is_bool($temp)) {
                 $this->packet_type = false;
                 $this->packet_buffer = '';
                 return false;
