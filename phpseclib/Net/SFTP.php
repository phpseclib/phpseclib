--- conflicted
+++ resolved
@@ -1953,11 +1953,7 @@
 
             $subtemp = $offset + $sent;
             $packet = pack('Na*N3a*', strlen($handle), $handle, $subtemp / 4294967296, $subtemp, strlen($temp), $temp);
-<<<<<<< HEAD
-            if (!$this->send_sftp_packet(NET_SFTP_WRITE, $packet)) {
-=======
-            if (!$this->_send_sftp_packet(NET_SFTP_WRITE, $packet, $j)) {
->>>>>>> a563ee67
+            if (!$this->send_sftp_packet(NET_SFTP_WRITE, $packet, $j)) {
                 if ($mode & self::SOURCE_LOCAL_FILE) {
                     fclose($fp);
                 }
@@ -1970,14 +1966,8 @@
 
             $i++;
             $j++;
-
-<<<<<<< HEAD
-            if ($i == NET_SFTP_QUEUE_SIZE) {
+            if ($i == NET_SFTP_UPLOAD_QUEUE_SIZE) {
                 if (!$this->read_put_responses($i)) {
-=======
-            if ($i == NET_SFTP_UPLOAD_QUEUE_SIZE) {
-                if (!$this->_read_put_responses($i)) {
->>>>>>> a563ee67
                     $i = 0;
                     break;
                 }
