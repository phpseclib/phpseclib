<?php

/**
 * Pure-PHP implementation of SFTP.
 *
 * PHP version 5
 *
 * Currently only supports SFTPv2 and v3, which, according to wikipedia.org, "is the most widely used version,
 * implemented by the popular OpenSSH SFTP server".  If you want SFTPv4/5/6 support, provide me with access
 * to an SFTPv4/5/6 server.
 *
 * The API for this library is modeled after the API from PHP's {@link http://php.net/book.ftp FTP extension}.
 *
 * Here's a short example of how to use this library:
 * <code>
 * <?php
 *    include 'vendor/autoload.php';
 *
 *    $sftp = new \phpseclib3\Net\SFTP('www.domain.tld');
 *    if (!$sftp->login('username', 'password')) {
 *        exit('Login Failed');
 *    }
 *
 *    echo $sftp->pwd() . "\r\n";
 *    $sftp->put('filename.ext', 'hello, world!');
 *    print_r($sftp->nlist());
 * ?>
 * </code>
 *
 * @category  Net
 * @package   SFTP
 * @author    Jim Wigginton <terrafrost@php.net>
 * @copyright 2009 Jim Wigginton
 * @license   http://www.opensource.org/licenses/mit-license.html  MIT License
 * @link      http://phpseclib.sourceforge.net
 */

namespace phpseclib3\Net;

use ParagonIE\ConstantTime\Hex;
use phpseclib3\Exception\FileNotFoundException;
use phpseclib3\Common\Functions\Strings;

/**
 * Pure-PHP implementations of SFTP.
 *
 * @package SFTP
 * @author  Jim Wigginton <terrafrost@php.net>
 * @access  public
 */
class SFTP extends SSH2
{
    /**
     * SFTP channel constant
     *
     * \phpseclib3\Net\SSH2::exec() uses 0 and \phpseclib3\Net\SSH2::read() / \phpseclib3\Net\SSH2::write() use 1.
     *
     * @see \phpseclib3\Net\SSH2::send_channel_packet()
     * @see \phpseclib3\Net\SSH2::get_channel_packet()
     * @access private
     */
    const CHANNEL = 0x100;

    /**#@+
     * @access public
     * @see \phpseclib3\Net\SFTP::put()
    */
    /**
     * Reads data from a local file.
     */
    const SOURCE_LOCAL_FILE = 1;
    /**
     * Reads data from a string.
     */
    // this value isn't really used anymore but i'm keeping it reserved for historical reasons
    const SOURCE_STRING = 2;
    /**
     * Reads data from callback:
     * function callback($length) returns string to proceed, null for EOF
     */
    const SOURCE_CALLBACK = 16;
    /**
     * Resumes an upload
     */
    const RESUME = 4;
    /**
     * Append a local file to an already existing remote file
     */
    const RESUME_START = 8;
    /**#@-*/

    /**
     * Packet Types
     *
     * @see self::__construct()
     * @var array
     * @access private
     */
    private $packet_types = [];

    /**
     * Status Codes
     *
     * @see self::__construct()
     * @var array
     * @access private
     */
    private $status_codes = [];

    /**
     * The Request ID
     *
     * The request ID exists in the off chance that a packet is sent out-of-order.  Of course, this library doesn't support
     * concurrent actions, so it's somewhat academic, here.
     *
     * @var boolean
     * @see self::_send_sftp_packet()
     * @access private
     */
    private $use_request_id = false;

    /**
     * The Packet Type
     *
     * The request ID exists in the off chance that a packet is sent out-of-order.  Of course, this library doesn't support
     * concurrent actions, so it's somewhat academic, here.
     *
     * @var int
     * @see self::_get_sftp_packet()
     * @access private
     */
    private $packet_type = -1;

    /**
     * Packet Buffer
     *
     * @var string
     * @see self::_get_sftp_packet()
     * @access private
     */
    private $packet_buffer = '';

    /**
     * Extensions supported by the server
     *
     * @var array
     * @see self::_initChannel()
     * @access private
     */
    private $extensions = [];

    /**
     * Server SFTP version
     *
     * @var int
     * @see self::_initChannel()
     * @access private
     */
    private $version;

    /**
     * Current working directory
     *
     * @var string
     * @see self::realpath()
     * @see self::chdir()
     * @access private
     */
    private $pwd = false;

    /**
     * Packet Type Log
     *
     * @see self::getLog()
     * @var array
     * @access private
     */
    private $packet_type_log = [];

    /**
     * Packet Log
     *
     * @see self::getLog()
     * @var array
     * @access private
     */
    private $packet_log = [];

    /**
     * Error information
     *
     * @see self::getSFTPErrors()
     * @see self::getLastSFTPError()
     * @var array
     * @access private
     */
    private $sftp_errors = [];

    /**
     * Stat Cache
     *
     * Rather than always having to open a directory and close it immediately there after to see if a file is a directory
     * we'll cache the results.
     *
     * @see self::_update_stat_cache()
     * @see self::_remove_from_stat_cache()
     * @see self::_query_stat_cache()
     * @var array
     * @access private
     */
    private $stat_cache = [];

    /**
     * Max SFTP Packet Size
     *
     * @see self::__construct()
     * @see self::get()
     * @var array
     * @access private
     */
    private $max_sftp_packet;

    /**
     * Stat Cache Flag
     *
     * @see self::disableStatCache()
     * @see self::enableStatCache()
     * @var bool
     * @access private
     */
    private $use_stat_cache = true;

    /**
     * Sort Options
     *
     * @see self::_comparator()
     * @see self::setListOrder()
     * @var array
     * @access private
     */
    protected $sortOptions = [];

    /**
     * Canonicalization Flag
     *
     * Determines whether or not paths should be canonicalized before being
     * passed on to the remote server.
     *
     * @see self::enablePathCanonicalization()
     * @see self::disablePathCanonicalization()
     * @see self::realpath()
     * @var bool
     * @access private
     */
    private $canonicalize_paths = true;

    /**
     * Request Buffers
     *
     * @see self::_get_sftp_packet()
     * @var array
     * @access private
     */
    var $requestBuffer = array();

    /**
     * Default Constructor.
     *
     * Connects to an SFTP server
     *
     * @param string $host
     * @param int $port
     * @param int $timeout
     * @return \phpseclib3\Net\SFTP
     * @access public
     */
    public function __construct($host, $port = 22, $timeout = 10)
    {
        parent::__construct($host, $port, $timeout);

        $this->max_sftp_packet = 1 << 15;

        $this->packet_types = [
            1  => 'NET_SFTP_INIT',
            2  => 'NET_SFTP_VERSION',
            /* the format of SSH_FXP_OPEN changed between SFTPv4 and SFTPv5+:
                   SFTPv5+: http://tools.ietf.org/html/draft-ietf-secsh-filexfer-13#section-8.1.1
               pre-SFTPv5 : http://tools.ietf.org/html/draft-ietf-secsh-filexfer-04#section-6.3 */
            3  => 'NET_SFTP_OPEN',
            4  => 'NET_SFTP_CLOSE',
            5  => 'NET_SFTP_READ',
            6  => 'NET_SFTP_WRITE',
            7  => 'NET_SFTP_LSTAT',
            9  => 'NET_SFTP_SETSTAT',
            11 => 'NET_SFTP_OPENDIR',
            12 => 'NET_SFTP_READDIR',
            13 => 'NET_SFTP_REMOVE',
            14 => 'NET_SFTP_MKDIR',
            15 => 'NET_SFTP_RMDIR',
            16 => 'NET_SFTP_REALPATH',
            17 => 'NET_SFTP_STAT',
            /* the format of SSH_FXP_RENAME changed between SFTPv4 and SFTPv5+:
                   SFTPv5+: http://tools.ietf.org/html/draft-ietf-secsh-filexfer-13#section-8.3
               pre-SFTPv5 : http://tools.ietf.org/html/draft-ietf-secsh-filexfer-04#section-6.5 */
            18 => 'NET_SFTP_RENAME',
            19 => 'NET_SFTP_READLINK',
            20 => 'NET_SFTP_SYMLINK',

            101=> 'NET_SFTP_STATUS',
            102=> 'NET_SFTP_HANDLE',
            /* the format of SSH_FXP_NAME changed between SFTPv3 and SFTPv4+:
                   SFTPv4+: http://tools.ietf.org/html/draft-ietf-secsh-filexfer-13#section-9.4
               pre-SFTPv4 : http://tools.ietf.org/html/draft-ietf-secsh-filexfer-02#section-7 */
            103=> 'NET_SFTP_DATA',
            104=> 'NET_SFTP_NAME',
            105=> 'NET_SFTP_ATTRS',

            200=> 'NET_SFTP_EXTENDED'
        ];
        $this->status_codes = [
            0 => 'NET_SFTP_STATUS_OK',
            1 => 'NET_SFTP_STATUS_EOF',
            2 => 'NET_SFTP_STATUS_NO_SUCH_FILE',
            3 => 'NET_SFTP_STATUS_PERMISSION_DENIED',
            4 => 'NET_SFTP_STATUS_FAILURE',
            5 => 'NET_SFTP_STATUS_BAD_MESSAGE',
            6 => 'NET_SFTP_STATUS_NO_CONNECTION',
            7 => 'NET_SFTP_STATUS_CONNECTION_LOST',
            8 => 'NET_SFTP_STATUS_OP_UNSUPPORTED',
            9 => 'NET_SFTP_STATUS_INVALID_HANDLE',
            10 => 'NET_SFTP_STATUS_NO_SUCH_PATH',
            11 => 'NET_SFTP_STATUS_FILE_ALREADY_EXISTS',
            12 => 'NET_SFTP_STATUS_WRITE_PROTECT',
            13 => 'NET_SFTP_STATUS_NO_MEDIA',
            14 => 'NET_SFTP_STATUS_NO_SPACE_ON_FILESYSTEM',
            15 => 'NET_SFTP_STATUS_QUOTA_EXCEEDED',
            16 => 'NET_SFTP_STATUS_UNKNOWN_PRINCIPAL',
            17 => 'NET_SFTP_STATUS_LOCK_CONFLICT',
            18 => 'NET_SFTP_STATUS_DIR_NOT_EMPTY',
            19 => 'NET_SFTP_STATUS_NOT_A_DIRECTORY',
            20 => 'NET_SFTP_STATUS_INVALID_FILENAME',
            21 => 'NET_SFTP_STATUS_LINK_LOOP',
            22 => 'NET_SFTP_STATUS_CANNOT_DELETE',
            23 => 'NET_SFTP_STATUS_INVALID_PARAMETER',
            24 => 'NET_SFTP_STATUS_FILE_IS_A_DIRECTORY',
            25 => 'NET_SFTP_STATUS_BYTE_RANGE_LOCK_CONFLICT',
            26 => 'NET_SFTP_STATUS_BYTE_RANGE_LOCK_REFUSED',
            27 => 'NET_SFTP_STATUS_DELETE_PENDING',
            28 => 'NET_SFTP_STATUS_FILE_CORRUPT',
            29 => 'NET_SFTP_STATUS_OWNER_INVALID',
            30 => 'NET_SFTP_STATUS_GROUP_INVALID',
            31 => 'NET_SFTP_STATUS_NO_MATCHING_BYTE_RANGE_LOCK'
        ];
        // http://tools.ietf.org/html/draft-ietf-secsh-filexfer-13#section-7.1
        // the order, in this case, matters quite a lot - see \phpseclib3\Net\SFTP::_parseAttributes() to understand why
        $this->attributes = [
            0x00000001 => 'NET_SFTP_ATTR_SIZE',
            0x00000002 => 'NET_SFTP_ATTR_UIDGID', // defined in SFTPv3, removed in SFTPv4+
            0x00000004 => 'NET_SFTP_ATTR_PERMISSIONS',
            0x00000008 => 'NET_SFTP_ATTR_ACCESSTIME',
            // 0x80000000 will yield a floating point on 32-bit systems and converting floating points to integers
            // yields inconsistent behavior depending on how php is compiled.  so we left shift -1 (which, in
            // two's compliment, consists of all 1 bits) by 31.  on 64-bit systems this'll yield 0xFFFFFFFF80000000.
            // that's not a problem, however, and 'anded' and a 32-bit number, as all the leading 1 bits are ignored.
            (-1 << 31) & 0xFFFFFFFF => 'NET_SFTP_ATTR_EXTENDED'
        ];
        // http://tools.ietf.org/html/draft-ietf-secsh-filexfer-04#section-6.3
        // the flag definitions change somewhat in SFTPv5+.  if SFTPv5+ support is added to this library, maybe name
        // the array for that $this->open5_flags and similarly alter the constant names.
        $this->open_flags = [
            0x00000001 => 'NET_SFTP_OPEN_READ',
            0x00000002 => 'NET_SFTP_OPEN_WRITE',
            0x00000004 => 'NET_SFTP_OPEN_APPEND',
            0x00000008 => 'NET_SFTP_OPEN_CREATE',
            0x00000010 => 'NET_SFTP_OPEN_TRUNCATE',
            0x00000020 => 'NET_SFTP_OPEN_EXCL'
        ];
        // http://tools.ietf.org/html/draft-ietf-secsh-filexfer-04#section-5.2
        // see \phpseclib3\Net\SFTP::_parseLongname() for an explanation
        $this->file_types = [
            1 => 'NET_SFTP_TYPE_REGULAR',
            2 => 'NET_SFTP_TYPE_DIRECTORY',
            3 => 'NET_SFTP_TYPE_SYMLINK',
            4 => 'NET_SFTP_TYPE_SPECIAL',
            5 => 'NET_SFTP_TYPE_UNKNOWN',
            // the following types were first defined for use in SFTPv5+
            // http://tools.ietf.org/html/draft-ietf-secsh-filexfer-05#section-5.2
            6 => 'NET_SFTP_TYPE_SOCKET',
            7 => 'NET_SFTP_TYPE_CHAR_DEVICE',
            8 => 'NET_SFTP_TYPE_BLOCK_DEVICE',
            9 => 'NET_SFTP_TYPE_FIFO'
        ];
        $this->define_array(
            $this->packet_types,
            $this->status_codes,
            $this->attributes,
            $this->open_flags,
            $this->file_types
        );

        if (!defined('NET_SFTP_QUEUE_SIZE')) {
            define('NET_SFTP_QUEUE_SIZE', 32);
        }
        if (!defined('NET_SFTP_UPLOAD_QUEUE_SIZE')) {
            define('NET_SFTP_UPLOAD_QUEUE_SIZE', 1024);
        }
    }

    /**
     * Login
     *
     * @param string $username
     * @param $args[] string password
     * @throws \UnexpectedValueException on receipt of unexpected packets
     * @return bool
     * @access public
     */
    public function login($username, ...$args)
    {
        if (!parent::login(...func_get_args())) {
            return false;
        }

        $this->window_size_server_to_client[self::CHANNEL] = $this->window_size;

        $packet = Strings::packSSH2(
            'CsN3',
            NET_SSH2_MSG_CHANNEL_OPEN,
            'session',
            self::CHANNEL,
            $this->window_size,
            0x4000
        );

        $this->send_binary_packet($packet);

        $this->channel_status[self::CHANNEL] = NET_SSH2_MSG_CHANNEL_OPEN;

        $response = $this->get_channel_packet(self::CHANNEL, true);
        if ($response === false) {
            return false;
        }

        $packet = Strings::packSSH2(
            'CNsbs',
            NET_SSH2_MSG_CHANNEL_REQUEST,
            $this->server_channels[self::CHANNEL],
            'subsystem',
            true,
            'sftp'
        );
        $this->send_binary_packet($packet);

        $this->channel_status[self::CHANNEL] = NET_SSH2_MSG_CHANNEL_REQUEST;

        $response = $this->get_channel_packet(self::CHANNEL, true);
        if ($response === false) {
            // from PuTTY's psftp.exe
            $command = "test -x /usr/lib/sftp-server && exec /usr/lib/sftp-server\n" .
                       "test -x /usr/local/lib/sftp-server && exec /usr/local/lib/sftp-server\n" .
                       "exec sftp-server";
            // we don't do $this->exec($command, false) because exec() operates on a different channel and plus the SSH_MSG_CHANNEL_OPEN that exec() does
            // is redundant
            $packet = Strings::packSSH2(
                'CNsCs',
                NET_SSH2_MSG_CHANNEL_REQUEST,
                $this->server_channels[self::CHANNEL],
                'exec',
                1,
                $command
            );
            $this->send_binary_packet($packet);

            $this->channel_status[self::CHANNEL] = NET_SSH2_MSG_CHANNEL_REQUEST;

            $response = $this->get_channel_packet(self::CHANNEL, true);
            if ($response === false) {
                return false;
            }
        }

        $this->channel_status[self::CHANNEL] = NET_SSH2_MSG_CHANNEL_DATA;

        if (!$this->send_sftp_packet(NET_SFTP_INIT, "\0\0\0\3")) {
            return false;
        }

        $response = $this->get_sftp_packet();
        if ($this->packet_type != NET_SFTP_VERSION) {
            throw new \UnexpectedValueException('Expected NET_SFTP_VERSION. '
                                              . 'Got packet type: ' . $this->packet_type);
        }

        list($this->version) = Strings::unpackSSH2('N', $response);
        while (!empty($response)) {
            list($key, $value) = Strings::unpackSSH2('ss', $response);
            $this->extensions[$key] = $value;
        }

        /*
         SFTPv4+ defines a 'newline' extension.  SFTPv3 seems to have unofficial support for it via 'newline@vandyke.com',
         however, I'm not sure what 'newline@vandyke.com' is supposed to do (the fact that it's unofficial means that it's
         not in the official SFTPv3 specs) and 'newline@vandyke.com' / 'newline' are likely not drop-in substitutes for
         one another due to the fact that 'newline' comes with a SSH_FXF_TEXT bitmask whereas it seems unlikely that
         'newline@vandyke.com' would.
        */
        /*
        if (isset($this->extensions['newline@vandyke.com'])) {
            $this->extensions['newline'] = $this->extensions['newline@vandyke.com'];
            unset($this->extensions['newline@vandyke.com']);
        }
        */

        $this->use_request_id = true;

        /*
         A Note on SFTPv4/5/6 support:
         <http://tools.ietf.org/html/draft-ietf-secsh-filexfer-13#section-5.1> states the following:

         "If the client wishes to interoperate with servers that support noncontiguous version
          numbers it SHOULD send '3'"

         Given that the server only sends its version number after the client has already done so, the above
         seems to be suggesting that v3 should be the default version.  This makes sense given that v3 is the
         most popular.

         <http://tools.ietf.org/html/draft-ietf-secsh-filexfer-13#section-5.5> states the following;

         "If the server did not send the "versions" extension, or the version-from-list was not included, the
          server MAY send a status response describing the failure, but MUST then close the channel without
          processing any further requests."

         So what do you do if you have a client whose initial SSH_FXP_INIT packet says it implements v3 and
         a server whose initial SSH_FXP_VERSION reply says it implements v4 and only v4?  If it only implements
         v4, the "versions" extension is likely not going to have been sent so version re-negotiation as discussed
         in draft-ietf-secsh-filexfer-13 would be quite impossible.  As such, what \phpseclib3\Net\SFTP would do is close the
         channel and reopen it with a new and updated SSH_FXP_INIT packet.
        */
        switch ($this->version) {
            case 2:
            case 3:
                break;
            default:
                return false;
        }

        $this->pwd = $this->realpath('.');

        $this->update_stat_cache($this->pwd, []);

        return true;
    }

    /**
     * Disable the stat cache
     *
     * @access public
     */
    function disableStatCache()
    {
        $this->use_stat_cache = false;
    }

    /**
     * Enable the stat cache
     *
     * @access public
     */
    public function enableStatCache()
    {
        $this->use_stat_cache = true;
    }

    /**
     * Clear the stat cache
     *
     * @access public
     */
    public function clearStatCache()
    {
        $this->stat_cache = [];
    }

    /**
     * Enable path canonicalization
     *
     * @access public
     */
    public function enablePathCanonicalization()
    {
        $this->canonicalize_paths = true;
    }

    /**
     * Enable path canonicalization
     *
     * @access public
     */
    public function disablePathCanonicalization()
    {
        $this->canonicalize_paths = false;
    }

    /**
     * Returns the current directory name
     *
     * @return mixed
     * @access public
     */
    public function pwd()
    {
        return $this->pwd;
    }

    /**
     * Logs errors
     *
     * @param string $response
     * @param int $status
     * @access private
     */
    private function logError($response, $status = -1)
    {
        if ($status == -1) {
            list($status) = Strings::unpackSSH2('N', $response);
        }

        list($error) = $this->status_codes[$status];

        if ($this->version > 2) {
            list($message) = Strings::unpackSSH2('s', $response);
            $this->sftp_errors[] = "$error: $message";
        } else {
            $this->sftp_errors[] = $error;
        }
    }

    /**
     * Canonicalize the Server-Side Path Name
     *
     * SFTP doesn't provide a mechanism by which the current working directory can be changed, so we'll emulate it.  Returns
     * the absolute (canonicalized) path.
     *
     * If canonicalize_paths has been disabled using disablePathCanonicalization(), $path is returned as-is.
     *
     * @see self::chdir()
     * @see self::disablePathCanonicalization()
     * @param string $path
     * @throws \UnexpectedValueException on receipt of unexpected packets
     * @return mixed
     * @access public
     */
    public function realpath($path)
    {
        if (!$this->canonicalize_paths) {
            return $path;
        }

        if ($this->pwd === false) {
            // http://tools.ietf.org/html/draft-ietf-secsh-filexfer-13#section-8.9
            if (!$this->send_sftp_packet(NET_SFTP_REALPATH, Strings::packSSH2('s', $path))) {
                return false;
            }

            $response = $this->get_sftp_packet();
            switch ($this->packet_type) {
                case NET_SFTP_NAME:
                    // although SSH_FXP_NAME is implemented differently in SFTPv3 than it is in SFTPv4+, the following
                    // should work on all SFTP versions since the only part of the SSH_FXP_NAME packet the following looks
                    // at is the first part and that part is defined the same in SFTP versions 3 through 6.
                    list(, $filename) = Strings::unpackSSH2('Ns', $response);
                    return $filename;
                case NET_SFTP_STATUS:
                    $this->logError($response);
                    return false;
                default:
                    throw new \UnexpectedValueException('Expected NET_SFTP_NAME or NET_SFTP_STATUS. '
                                                      . 'Got packet type: ' . $this->packet_type);
            }
        }

        if ($path[0] != '/') {
            $path = $this->pwd . '/' . $path;
        }

        $path = explode('/', $path);
        $new = [];
        foreach ($path as $dir) {
            if (!strlen($dir)) {
                continue;
            }
            switch ($dir) {
                case '..':
                    array_pop($new);
                case '.':
                    break;
                default:
                    $new[] = $dir;
            }
        }

        return '/' . implode('/', $new);
    }

    /**
     * Changes the current directory
     *
     * @param string $dir
     * @throws \UnexpectedValueException on receipt of unexpected packets
     * @return bool
     * @access public
     */
    public function chdir($dir)
    {
        if (!($this->bitmap & SSH2::MASK_LOGIN)) {
            return false;
        }

        // assume current dir if $dir is empty
        if ($dir === '') {
            $dir = './';
        // suffix a slash if needed
        } elseif ($dir[strlen($dir) - 1] != '/') {
            $dir.= '/';
        }

        $dir = $this->realpath($dir);

        // confirm that $dir is, in fact, a valid directory
        if ($this->use_stat_cache && is_array($this->query_stat_cache($dir))) {
            $this->pwd = $dir;
            return true;
        }

        // we could do a stat on the alleged $dir to see if it's a directory but that doesn't tell us
        // the currently logged in user has the appropriate permissions or not. maybe you could see if
        // the file's uid / gid match the currently logged in user's uid / gid but how there's no easy
        // way to get those with SFTP

        if (!$this->send_sftp_packet(NET_SFTP_OPENDIR, Strings::packSSH2('s', $dir))) {
            return false;
        }

        // see \phpseclib3\Net\SFTP::nlist() for a more thorough explanation of the following
        $response = $this->get_sftp_packet();
        switch ($this->packet_type) {
            case NET_SFTP_HANDLE:
                $handle = substr($response, 4);
                break;
            case NET_SFTP_STATUS:
                $this->logError($response);
                return false;
            default:
                throw new \UnexpectedValueException('Expected NET_SFTP_HANDLE or NET_SFTP_STATUS' .
                                                    'Got packet type: ' . $this->packet_type);
        }

        if (!$this->close_handle($handle)) {
            return false;
        }

        $this->update_stat_cache($dir, []);

        $this->pwd = $dir;
        return true;
    }

    /**
     * Returns a list of files in the given directory
     *
     * @param string $dir
     * @param bool $recursive
     * @return mixed
     * @access public
     */
    public function nlist($dir = '.', $recursive = false)
    {
        return $this->nlist_helper($dir, $recursive, '');
    }

    /**
     * Helper method for nlist
     *
     * @param string $dir
     * @param bool $recursive
     * @param string $relativeDir
     * @return mixed
     * @access private
     */
    private function nlist_helper($dir, $recursive, $relativeDir)
    {
        $files = $this->readlist($dir, false);

        if (!$recursive || $files === false) {
            return $files;
        }

        $result = [];
        foreach ($files as $value) {
            if ($value == '.' || $value == '..') {
                $result[] = $relativeDir . $value;
                continue;
            }
            if (is_array($this->query_stat_cache($this->realpath($dir . '/' . $value)))) {
                $temp = $this->nlist_helper($dir . '/' . $value, true, $relativeDir . $value . '/');
                $temp = is_array($temp) ? $temp : [];
                $result = array_merge($result, $temp);
            } else {
                $result[] = $relativeDir . $value;
            }
        }

        return $result;
    }

    /**
     * Returns a detailed list of files in the given directory
     *
     * @param string $dir
     * @param bool $recursive
     * @return mixed
     * @access public
     */
    public function rawlist($dir = '.', $recursive = false)
    {
        $files = $this->readlist($dir, true);
        if (!$recursive || $files === false) {
            return $files;
        }

        static $depth = 0;

        foreach ($files as $key => $value) {
            if ($depth != 0 && $key == '..') {
                unset($files[$key]);
                continue;
            }
            $is_directory = false;
            if ($key != '.' && $key != '..') {
                if ($this->use_stat_cache) {
                    $is_directory = is_array($this->query_stat_cache($this->realpath($dir . '/' . $key)));
                } else {
                    $stat = $this->lstat($dir . '/' . $key);
                    $is_directory = $stat && $stat['type'] === NET_SFTP_TYPE_DIRECTORY;
                }
            }

            if ($is_directory) {
                $depth++;
                $files[$key] = $this->rawlist($dir . '/' . $key, true);
                $depth--;
            } else {
                $files[$key] = (object) $value;
            }
        }

        return $files;
    }

    /**
     * Reads a list, be it detailed or not, of files in the given directory
     *
     * @param string $dir
     * @param bool $raw
     * @return mixed
     * @throws \UnexpectedValueException on receipt of unexpected packets
     * @access private
     */
    private function readlist($dir, $raw = true)
    {
        if (!($this->bitmap & SSH2::MASK_LOGIN)) {
            return false;
        }

        $dir = $this->realpath($dir . '/');
        if ($dir === false) {
            return false;
        }

        // http://tools.ietf.org/html/draft-ietf-secsh-filexfer-13#section-8.1.2
        if (!$this->send_sftp_packet(NET_SFTP_OPENDIR, Strings::packSSH2('s', $dir))) {
            return false;
        }

        $response = $this->get_sftp_packet();
        switch ($this->packet_type) {
            case NET_SFTP_HANDLE:
                // http://tools.ietf.org/html/draft-ietf-secsh-filexfer-13#section-9.2
                // since 'handle' is the last field in the SSH_FXP_HANDLE packet, we'll just remove the first four bytes that
                // represent the length of the string and leave it at that
                $handle = substr($response, 4);
                break;
            case NET_SFTP_STATUS:
                // presumably SSH_FX_NO_SUCH_FILE or SSH_FX_PERMISSION_DENIED
                $this->logError($response);
                return false;
            default:
                throw new \UnexpectedValueException('Expected NET_SFTP_HANDLE or NET_SFTP_STATUS. '
                                                  . 'Got packet type: ' . $this->packet_type);
        }

        $this->update_stat_cache($dir, []);

        $contents = [];
        while (true) {
            // http://tools.ietf.org/html/draft-ietf-secsh-filexfer-13#section-8.2.2
            // why multiple SSH_FXP_READDIR packets would be sent when the response to a single one can span arbitrarily many
            // SSH_MSG_CHANNEL_DATA messages is not known to me.
            if (!$this->send_sftp_packet(NET_SFTP_READDIR, Strings::packSSH2('s', $handle))) {
                return false;
            }

            $response = $this->get_sftp_packet();
            switch ($this->packet_type) {
                case NET_SFTP_NAME:
                    list($count) = Strings::unpackSSH2('N', $response);
                    for ($i = 0; $i < $count; $i++) {
                        list($shortname, $longname) = Strings::unpackSSH2('ss', $response);
                        $attributes = $this->parseAttributes($response);
                        if (!isset($attributes['type'])) {
                            $fileType = $this->parseLongname($longname);
                            if ($fileType) {
                                $attributes['type'] = $fileType;
                            }
                        }
                        $contents[$shortname] = $attributes + ['filename' => $shortname];

                        if (isset($attributes['type']) && $attributes['type'] == NET_SFTP_TYPE_DIRECTORY && ($shortname != '.' && $shortname != '..')) {
                            $this->update_stat_cache($dir . '/' . $shortname, []);
                        } else {
                            if ($shortname == '..') {
                                $temp = $this->realpath($dir . '/..') . '/.';
                            } else {
                                $temp = $dir . '/' . $shortname;
                            }
                            $this->update_stat_cache($temp, (object) ['lstat' => $attributes]);
                        }
                        // SFTPv6 has an optional boolean end-of-list field, but we'll ignore that, since the
                        // final SSH_FXP_STATUS packet should tell us that, already.
                    }
                    break;
                case NET_SFTP_STATUS:
                    list($status) = Strings::unpackSSH2('N', $response);
                    if ($status != NET_SFTP_STATUS_EOF) {
                        $this->logError($response, $status);
                        return false;
                    }
                    break 2;
                default:
                    throw new \UnexpectedValueException('Expected NET_SFTP_NAME or NET_SFTP_STATUS. '
                                                      . 'Got packet type: ' . $this->packet_type);
            }
        }

        if (!$this->close_handle($handle)) {
            return false;
        }

        if (count($this->sortOptions)) {
            uasort($contents, [&$this, 'comparator']);
        }

        return $raw ? $contents : array_keys($contents);
    }

    /**
     * Compares two rawlist entries using parameters set by setListOrder()
     *
     * Intended for use with uasort()
     *
     * @param array $a
     * @param array $b
     * @return int
     * @access private
     */
    private function comparator($a, $b)
    {
        switch (true) {
            case $a['filename'] === '.' || $b['filename'] === '.':
                if ($a['filename'] === $b['filename']) {
                    return 0;
                }
                return $a['filename'] === '.' ? -1 : 1;
            case $a['filename'] === '..' || $b['filename'] === '..':
                if ($a['filename'] === $b['filename']) {
                    return 0;
                }
                return $a['filename'] === '..' ? -1 : 1;
            case isset($a['type']) && $a['type'] === NET_SFTP_TYPE_DIRECTORY:
                if (!isset($b['type'])) {
                    return 1;
                }
                if ($b['type'] !== $a['type']) {
                    return -1;
                }
                break;
            case isset($b['type']) && $b['type'] === NET_SFTP_TYPE_DIRECTORY:
                return 1;
        }
        foreach ($this->sortOptions as $sort => $order) {
            if (!isset($a[$sort]) || !isset($b[$sort])) {
                if (isset($a[$sort])) {
                    return -1;
                }
                if (isset($b[$sort])) {
                    return 1;
                }
                return 0;
            }
            switch ($sort) {
                case 'filename':
                    $result = strcasecmp($a['filename'], $b['filename']);
                    if ($result) {
                        return $order === SORT_DESC ? -$result : $result;
                    }
                    break;
                case 'mode':
                    $a[$sort]&= 07777;
                    $b[$sort]&= 07777;
                default:
                    if ($a[$sort] === $b[$sort]) {
                        break;
                    }
                    return $order === SORT_ASC ? $a[$sort] - $b[$sort] : $b[$sort] - $a[$sort];
            }
        }
    }

    /**
     * Defines how nlist() and rawlist() will be sorted - if at all.
     *
     * If sorting is enabled directories and files will be sorted independently with
     * directories appearing before files in the resultant array that is returned.
     *
     * Any parameter returned by stat is a valid sort parameter for this function.
     * Filename comparisons are case insensitive.
     *
     * Examples:
     *
     * $sftp->setListOrder('filename', SORT_ASC);
     * $sftp->setListOrder('size', SORT_DESC, 'filename', SORT_ASC);
     * $sftp->setListOrder(true);
     *    Separates directories from files but doesn't do any sorting beyond that
     * $sftp->setListOrder();
     *    Don't do any sort of sorting
     *
     * @param $args[]
     * @access public
     */
    public function setListOrder(...$args)
    {
        $this->sortOptions = [];
        if (empty($args)) {
            return;
        }
        $len = count($args) & 0x7FFFFFFE;
        for ($i = 0; $i < $len; $i+=2) {
            $this->sortOptions[$args[$i]] = $args[$i + 1];
        }
        if (!count($this->sortOptions)) {
            $this->sortOptions = ['bogus' => true];
        }
    }

    /**
     * Save files / directories to cache
     *
     * @param string $path
     * @param mixed $value
     * @access private
     */
    private function update_stat_cache($path, $value)
    {
        if ($this->use_stat_cache === false) {
            return;
        }

        // preg_replace('#^/|/(?=/)|/$#', '', $dir) == str_replace('//', '/', trim($path, '/'))
        $dirs = explode('/', preg_replace('#^/|/(?=/)|/$#', '', $path));

        $temp = &$this->stat_cache;
        $max = count($dirs) - 1;
        foreach ($dirs as $i => $dir) {
            // if $temp is an object that means one of two things.
            //  1. a file was deleted and changed to a directory behind phpseclib's back
            //  2. it's a symlink. when lstat is done it's unclear what it's a symlink to
            if (is_object($temp)) {
                $temp = [];
            }
            if (!isset($temp[$dir])) {
                $temp[$dir] = [];
            }
            if ($i === $max) {
                if (is_object($temp[$dir]) && is_object($value)) {
                    if (!isset($value->stat) && isset($temp[$dir]->stat)) {
                        $value->stat = $temp[$dir]->stat;
                    }
                    if (!isset($value->lstat) && isset($temp[$dir]->lstat)) {
                        $value->lstat = $temp[$dir]->lstat;
                    }
                }
                $temp[$dir] = $value;
                break;
            }
            $temp = &$temp[$dir];
        }
    }

    /**
     * Remove files / directories from cache
     *
     * @param string $path
     * @return bool
     * @access private
     */
    private function remove_from_stat_cache($path)
    {
        $dirs = explode('/', preg_replace('#^/|/(?=/)|/$#', '', $path));

        $temp = &$this->stat_cache;
        $max = count($dirs) - 1;
        foreach ($dirs as $i => $dir) {
            if ($i === $max) {
                unset($temp[$dir]);
                return true;
            }
            if (!isset($temp[$dir])) {
                return false;
            }
            $temp = &$temp[$dir];
        }
    }

    /**
     * Checks cache for path
     *
     * Mainly used by file_exists
     *
     * @param string $path
     * @return mixed
     * @access private
     */
    private function query_stat_cache($path)
    {
        $dirs = explode('/', preg_replace('#^/|/(?=/)|/$#', '', $path));

        $temp = &$this->stat_cache;
        foreach ($dirs as $dir) {
            if (!isset($temp[$dir])) {
                return null;
            }
            $temp = &$temp[$dir];
        }
        return $temp;
    }

    /**
     * Returns general information about a file.
     *
     * Returns an array on success and false otherwise.
     *
     * @param string $filename
     * @return mixed
     * @access public
     */
    public function stat($filename)
    {
        if (!($this->bitmap & SSH2::MASK_LOGIN)) {
            return false;
        }

        $filename = $this->realpath($filename);
        if ($filename === false) {
            return false;
        }

        if ($this->use_stat_cache) {
            $result = $this->query_stat_cache($filename);
            if (is_array($result) && isset($result['.']) && isset($result['.']->stat)) {
                return $result['.']->stat;
            }
            if (is_object($result) && isset($result->stat)) {
                return $result->stat;
            }
        }

        $stat = $this->stat_helper($filename, NET_SFTP_STAT);
        if ($stat === false) {
            $this->remove_from_stat_cache($filename);
            return false;
        }
        if (isset($stat['type'])) {
            if ($stat['type'] == NET_SFTP_TYPE_DIRECTORY) {
                $filename.= '/.';
            }
            $this->update_stat_cache($filename, (object) ['stat' => $stat]);
            return $stat;
        }

        $pwd = $this->pwd;
        $stat['type'] = $this->chdir($filename) ?
            NET_SFTP_TYPE_DIRECTORY :
            NET_SFTP_TYPE_REGULAR;
        $this->pwd = $pwd;

        if ($stat['type'] == NET_SFTP_TYPE_DIRECTORY) {
            $filename.= '/.';
        }
        $this->update_stat_cache($filename, (object) ['stat' => $stat]);

        return $stat;
    }

    /**
     * Returns general information about a file or symbolic link.
     *
     * Returns an array on success and false otherwise.
     *
     * @param string $filename
     * @return mixed
     * @access public
     */
    public function lstat($filename)
    {
        if (!($this->bitmap & SSH2::MASK_LOGIN)) {
            return false;
        }

        $filename = $this->realpath($filename);
        if ($filename === false) {
            return false;
        }

        if ($this->use_stat_cache) {
            $result = $this->query_stat_cache($filename);
            if (is_array($result) && isset($result['.']) && isset($result['.']->lstat)) {
                return $result['.']->lstat;
            }
            if (is_object($result) && isset($result->lstat)) {
                return $result->lstat;
            }
        }

        $lstat = $this->stat_helper($filename, NET_SFTP_LSTAT);
        if ($lstat === false) {
            $this->remove_from_stat_cache($filename);
            return false;
        }
        if (isset($lstat['type'])) {
            if ($lstat['type'] == NET_SFTP_TYPE_DIRECTORY) {
                $filename.= '/.';
            }
            $this->update_stat_cache($filename, (object) ['lstat' => $lstat]);
            return $lstat;
        }

        $stat = $this->stat_helper($filename, NET_SFTP_STAT);

        if ($lstat != $stat) {
            $lstat = array_merge($lstat, ['type' => NET_SFTP_TYPE_SYMLINK]);
            $this->update_stat_cache($filename, (object) ['lstat' => $lstat]);
            return $stat;
        }

        $pwd = $this->pwd;
        $lstat['type'] = $this->chdir($filename) ?
            NET_SFTP_TYPE_DIRECTORY :
            NET_SFTP_TYPE_REGULAR;
        $this->pwd = $pwd;

        if ($lstat['type'] == NET_SFTP_TYPE_DIRECTORY) {
            $filename.= '/.';
        }
        $this->update_stat_cache($filename, (object) ['lstat' => $lstat]);

        return $lstat;
    }

    /**
     * Returns general information about a file or symbolic link
     *
     * Determines information without calling \phpseclib3\Net\SFTP::realpath().
     * The second parameter can be either NET_SFTP_STAT or NET_SFTP_LSTAT.
     *
     * @param string $filename
     * @param int $type
     * @throws \UnexpectedValueException on receipt of unexpected packets
     * @return mixed
     * @access private
     */
    private function stat_helper($filename, $type)
    {
        // SFTPv4+ adds an additional 32-bit integer field - flags - to the following:
        $packet = Strings::packSSH2('s', $filename);
        if (!$this->send_sftp_packet($type, $packet)) {
            return false;
        }

        $response = $this->get_sftp_packet();
        switch ($this->packet_type) {
            case NET_SFTP_ATTRS:
                return $this->parseAttributes($response);
            case NET_SFTP_STATUS:
                $this->logError($response);
                return false;
        }

        throw new \UnexpectedValueException('Expected NET_SFTP_ATTRS or NET_SFTP_STATUS. '
                                          . 'Got packet type: ' . $this->packet_type);
    }

    /**
     * Truncates a file to a given length
     *
     * @param string $filename
     * @param int $new_size
     * @return bool
     * @access public
     */
    public function truncate($filename, $new_size)
    {
        $attr = pack('N3', NET_SFTP_ATTR_SIZE, $new_size / 4294967296, $new_size); // 4294967296 == 0x100000000 == 1<<32

        return $this->setstat($filename, $attr, false);
    }

    /**
     * Sets access and modification time of file.
     *
     * If the file does not exist, it will be created.
     *
     * @param string $filename
     * @param int $time
     * @param int $atime
     * @throws \UnexpectedValueException on receipt of unexpected packets
     * @return bool
     * @access public
     */
    public function touch($filename, $time = null, $atime = null)
    {
        if (!($this->bitmap & SSH2::MASK_LOGIN)) {
            return false;
        }

        $filename = $this->realpath($filename);
        if ($filename === false) {
            return false;
        }

        if (!isset($time)) {
            $time = time();
        }
        if (!isset($atime)) {
            $atime = $time;
        }

        $flags = NET_SFTP_OPEN_WRITE | NET_SFTP_OPEN_CREATE | NET_SFTP_OPEN_EXCL;
        $attr = pack('N3', NET_SFTP_ATTR_ACCESSTIME, $time, $atime);
        $packet = Strings::packSSH2('sN', $filename, $flags) . $attr;
        if (!$this->send_sftp_packet(NET_SFTP_OPEN, $packet)) {
            return false;
        }

        $response = $this->get_sftp_packet();
        switch ($this->packet_type) {
            case NET_SFTP_HANDLE:
                return $this->close_handle(substr($response, 4));
            case NET_SFTP_STATUS:
                $this->logError($response);
                break;
            default:
                throw new \UnexpectedValueException('Expected NET_SFTP_HANDLE or NET_SFTP_STATUS. '
                                                  . 'Got packet type: ' . $this->packet_type);
        }

        return $this->setstat($filename, $attr, false);
    }

    /**
     * Changes file or directory owner
     *
     * Returns true on success or false on error.
     *
     * @param string $filename
     * @param int $uid
     * @param bool $recursive
     * @return bool
     * @access public
     */
    public function chown($filename, $uid, $recursive = false)
    {
        // quoting from <http://www.kernel.org/doc/man-pages/online/pages/man2/chown.2.html>,
        // "if the owner or group is specified as -1, then that ID is not changed"
        $attr = pack('N3', NET_SFTP_ATTR_UIDGID, $uid, -1);

        return $this->setstat($filename, $attr, $recursive);
    }

    /**
     * Changes file or directory group
     *
     * Returns true on success or false on error.
     *
     * @param string $filename
     * @param int $gid
     * @param bool $recursive
     * @return bool
     * @access public
     */
    public function chgrp($filename, $gid, $recursive = false)
    {
        $attr = pack('N3', NET_SFTP_ATTR_UIDGID, -1, $gid);

        return $this->setstat($filename, $attr, $recursive);
    }

    /**
     * Set permissions on a file.
     *
     * Returns the new file permissions on success or false on error.
     * If $recursive is true than this just returns true or false.
     *
     * @param int $mode
     * @param string $filename
     * @param bool $recursive
     * @throws \UnexpectedValueException on receipt of unexpected packets
     * @return mixed
     * @access public
     */
    public function chmod($mode, $filename, $recursive = false)
    {
        if (is_string($mode) && is_int($filename)) {
            $temp = $mode;
            $mode = $filename;
            $filename = $temp;
        }

        $attr = pack('N2', NET_SFTP_ATTR_PERMISSIONS, $mode & 07777);
        if (!$this->setstat($filename, $attr, $recursive)) {
            return false;
        }
        if ($recursive) {
            return true;
        }

        $filename = $this->realpath($filename);
        // rather than return what the permissions *should* be, we'll return what they actually are.  this will also
        // tell us if the file actually exists.
        // incidentally, SFTPv4+ adds an additional 32-bit integer field - flags - to the following:
        $packet = pack('Na*', strlen($filename), $filename);
        if (!$this->send_sftp_packet(NET_SFTP_STAT, $packet)) {
            return false;
        }

        $response = $this->get_sftp_packet();
        switch ($this->packet_type) {
            case NET_SFTP_ATTRS:
                $attrs = $this->parseAttributes($response);
                return $attrs['mode'];
            case NET_SFTP_STATUS:
                $this->logError($response);
                return false;
        }

        throw new \UnexpectedValueException('Expected NET_SFTP_ATTRS or NET_SFTP_STATUS. '
                                          . 'Got packet type: ' . $this->packet_type);
    }

    /**
     * Sets information about a file
     *
     * @param string $filename
     * @param string $attr
     * @param bool $recursive
     * @throws \UnexpectedValueException on receipt of unexpected packets
     * @return bool
     * @access private
     */
    private function setstat($filename, $attr, $recursive)
    {
        if (!($this->bitmap & SSH2::MASK_LOGIN)) {
            return false;
        }

        $filename = $this->realpath($filename);
        if ($filename === false) {
            return false;
        }

        $this->remove_from_stat_cache($filename);

        if ($recursive) {
            $i = 0;
            $result = $this->setstat_recursive($filename, $attr, $i);
            $this->read_put_responses($i);
            return $result;
        }

        // SFTPv4+ has an additional byte field - type - that would need to be sent, as well. setting it to
        // SSH_FILEXFER_TYPE_UNKNOWN might work. if not, we'd have to do an SSH_FXP_STAT before doing an SSH_FXP_SETSTAT.
        if (!$this->send_sftp_packet(NET_SFTP_SETSTAT, Strings::packSSH2('s', $filename) . $attr)) {
            return false;
        }

        /*
         "Because some systems must use separate system calls to set various attributes, it is possible that a failure
          response will be returned, but yet some of the attributes may be have been successfully modified.  If possible,
          servers SHOULD avoid this situation; however, clients MUST be aware that this is possible."

          -- http://tools.ietf.org/html/draft-ietf-secsh-filexfer-13#section-8.6
        */
        $response = $this->get_sftp_packet();
        if ($this->packet_type != NET_SFTP_STATUS) {
            throw new \UnexpectedValueException('Expected NET_SFTP_STATUS. '
                                              . 'Got packet type: ' . $this->packet_type);
        }

        list($status) = Strings::unpackSSH2('N', $response);
        if ($status != NET_SFTP_STATUS_OK) {
            $this->logError($response, $status);
            return false;
        }

        return true;
    }

    /**
     * Recursively sets information on directories on the SFTP server
     *
     * Minimizes directory lookups and SSH_FXP_STATUS requests for speed.
     *
     * @param string $path
     * @param string $attr
     * @param int $i
     * @return bool
     * @access private
     */
    private function setstat_recursive($path, $attr, &$i)
    {
        if (!$this->read_put_responses($i)) {
            return false;
        }
        $i = 0;
        $entries = $this->readlist($path, true);

        if ($entries === false) {
            return $this->setstat($path, $attr, false);
        }

        // normally $entries would have at least . and .. but it might not if the directories
        // permissions didn't allow reading
        if (empty($entries)) {
            return false;
        }

        unset($entries['.'], $entries['..']);
        foreach ($entries as $filename => $props) {
            if (!isset($props['type'])) {
                return false;
            }

            $temp = $path . '/' . $filename;
            if ($props['type'] == NET_SFTP_TYPE_DIRECTORY) {
                if (!$this->setstat_recursive($temp, $attr, $i)) {
                    return false;
                }
            } else {
                if (!$this->send_sftp_packet(NET_SFTP_SETSTAT, Strings::packSSH2('s', $temp) . $attr)) {
                    return false;
                }

                $i++;

                if ($i >= NET_SFTP_QUEUE_SIZE) {
                    if (!$this->read_put_responses($i)) {
                        return false;
                    }
                    $i = 0;
                }
            }
        }

        if (!$this->send_sftp_packet(NET_SFTP_SETSTAT, Strings::packSSH2('s', $path) . $attr)) {
            return false;
        }

        $i++;

        if ($i >= NET_SFTP_QUEUE_SIZE) {
            if (!$this->read_put_responses($i)) {
                return false;
            }
            $i = 0;
        }

        return true;
    }

    /**
     * Return the target of a symbolic link
     *
     * @param string $link
     * @throws \UnexpectedValueException on receipt of unexpected packets
     * @return mixed
     * @access public
     */
    public function readlink($link)
    {
        if (!($this->bitmap & SSH2::MASK_LOGIN)) {
            return false;
        }

        $link = $this->realpath($link);

        if (!$this->send_sftp_packet(NET_SFTP_READLINK, Strings::packSSH2('s', $link))) {
            return false;
        }

        $response = $this->get_sftp_packet();
        switch ($this->packet_type) {
            case NET_SFTP_NAME:
                break;
            case NET_SFTP_STATUS:
                $this->logError($response);
                return false;
            default:
                throw new \UnexpectedValueException('Expected NET_SFTP_NAME or NET_SFTP_STATUS. '
                                                  . 'Got packet type: ' . $this->packet_type);
        }

        list($count) = Strings::unpackSSH2('N', $response);
        // the file isn't a symlink
        if (!$count) {
            return false;
        }

        list($filename) = Strings::unpackSSH2('s', $response);

        return $filename;
    }

    /**
     * Create a symlink
     *
     * symlink() creates a symbolic link to the existing target with the specified name link.
     *
     * @param string $target
     * @param string $link
     * @throws \UnexpectedValueException on receipt of unexpected packets
     * @return bool
     * @access public
     */
    public function symlink($target, $link)
    {
        if (!($this->bitmap & SSH2::MASK_LOGIN)) {
            return false;
        }

        //$target = $this->realpath($target);
        $link = $this->realpath($link);

        $packet = Strings::packSSH2('ss', $target, $link);
        if (!$this->send_sftp_packet(NET_SFTP_SYMLINK, $packet)) {
            return false;
        }

        $response = $this->get_sftp_packet();
        if ($this->packet_type != NET_SFTP_STATUS) {
            throw new \UnexpectedValueException('Expected NET_SFTP_STATUS. '
                                              . 'Got packet type: ' . $this->packet_type);
        }

        list($status) = Strings::unpackSSH2('N', $response);
        if ($status != NET_SFTP_STATUS_OK) {
            $this->logError($response, $status);
            return false;
        }

        return true;
    }

    /**
     * Creates a directory.
     *
     * @param string $dir
     * @param int $mode
     * @param bool $recursive
     * @return bool
     * @access public
     */
    public function mkdir($dir, $mode = -1, $recursive = false)
    {
        if (!($this->bitmap & SSH2::MASK_LOGIN)) {
            return false;
        }

<<<<<<< HEAD
        $dir = $this->realpath($dir);
        // by not providing any permissions, hopefully the server will use the logged in users umask - their
        // default permissions.
        $attr = $mode == -1 ? "\0\0\0\0" : pack('N2', NET_SFTP_ATTR_PERMISSIONS, $mode & 07777);
=======
        $dir = $this->_realpath($dir);
>>>>>>> 7e67f882

        if ($recursive) {
            $dirs = explode('/', preg_replace('#/(?=/)|/$#', '', $dir));
            if (empty($dirs[0])) {
                array_shift($dirs);
                $dirs[0] = '/' . $dirs[0];
            }
            for ($i = 0; $i < count($dirs); $i++) {
                $temp = array_slice($dirs, 0, $i + 1);
                $temp = implode('/', $temp);
<<<<<<< HEAD
                $result = $this->mkdir_helper($temp, $attr);
=======
                $result = $this->_mkdir_helper($temp, $mode);
>>>>>>> 7e67f882
            }
            return $result;
        }

<<<<<<< HEAD
        return $this->mkdir_helper($dir, $attr);
=======
        return $this->_mkdir_helper($dir, $mode);
>>>>>>> 7e67f882
    }

    /**
     * Helper function for directory creation
     *
     * @param string $dir
     * @param string $attr
     * @return bool
     * @access private
     */
<<<<<<< HEAD
    private function mkdir_helper($dir, $attr)
    {
        if (!$this->send_sftp_packet(NET_SFTP_MKDIR, Strings::packSSH2('s', $dir) . $attr)) {
=======
    function _mkdir_helper($dir, $mode)
    {
        // send SSH_FXP_MKDIR without any attributes (that's what the \0\0\0\0 is doing)
        if (!$this->_send_sftp_packet(NET_SFTP_MKDIR, pack('Na*a*', strlen($dir), $dir, "\0\0\0\0"))) {
>>>>>>> 7e67f882
            return false;
        }

        $response = $this->get_sftp_packet();
        if ($this->packet_type != NET_SFTP_STATUS) {
            throw new \UnexpectedValueException('Expected NET_SFTP_STATUS. '
                                              . 'Got packet type: ' . $this->packet_type);
        }

        list($status) = Strings::unpackSSH2('N', $response);
        if ($status != NET_SFTP_STATUS_OK) {
            $this->logError($response, $status);
            return false;
        }

        if ($mode !== -1) {
            $this->chmod($mode, $dir);
        }

        return true;
    }

    /**
     * Removes a directory.
     *
     * @param string $dir
     * @throws \UnexpectedValueException on receipt of unexpected packets
     * @return bool
     * @access public
     */
    public function rmdir($dir)
    {
        if (!($this->bitmap & SSH2::MASK_LOGIN)) {
            return false;
        }

        $dir = $this->realpath($dir);
        if ($dir === false) {
            return false;
        }

        if (!$this->send_sftp_packet(NET_SFTP_RMDIR, Strings::packSSH2('s', $dir))) {
            return false;
        }

        $response = $this->get_sftp_packet();
        if ($this->packet_type != NET_SFTP_STATUS) {
            throw new \UnexpectedValueException('Expected NET_SFTP_STATUS. '
                                              . 'Got packet type: ' . $this->packet_type);
        }

        list($status) = Strings::unpackSSH2('N', $response);
        if ($status != NET_SFTP_STATUS_OK) {
            // presumably SSH_FX_NO_SUCH_FILE or SSH_FX_PERMISSION_DENIED?
            $this->logError($response, $status);
            return false;
        }

        $this->remove_from_stat_cache($dir);
        // the following will do a soft delete, which would be useful if you deleted a file
        // and then tried to do a stat on the deleted file. the above, in contrast, does
        // a hard delete
        //$this->update_stat_cache($dir, false);

        return true;
    }

    /**
     * Uploads a file to the SFTP server.
     *
     * By default, \phpseclib3\Net\SFTP::put() does not read from the local filesystem.  $data is dumped directly into $remote_file.
     * So, for example, if you set $data to 'filename.ext' and then do \phpseclib3\Net\SFTP::get(), you will get a file, twelve bytes
     * long, containing 'filename.ext' as its contents.
     *
     * Setting $mode to self::SOURCE_LOCAL_FILE will change the above behavior.  With self::SOURCE_LOCAL_FILE, $remote_file will
     * contain as many bytes as filename.ext does on your local filesystem.  If your filename.ext is 1MB then that is how
     * large $remote_file will be, as well.
     *
     * Setting $mode to self::SOURCE_CALLBACK will use $data as callback function, which gets only one parameter -- number of bytes to return, and returns a string if there is some data or null if there is no more data
     *
     * If $data is a resource then it'll be used as a resource instead.
     *
     * Currently, only binary mode is supported.  As such, if the line endings need to be adjusted, you will need to take
     * care of that, yourself.
     *
     * $mode can take an additional two parameters - self::RESUME and self::RESUME_START. These are bitwise AND'd with
     * $mode. So if you want to resume upload of a 300mb file on the local file system you'd set $mode to the following:
     *
     * self::SOURCE_LOCAL_FILE | self::RESUME
     *
     * If you wanted to simply append the full contents of a local file to the full contents of a remote file you'd replace
     * self::RESUME with self::RESUME_START.
     *
     * If $mode & (self::RESUME | self::RESUME_START) then self::RESUME_START will be assumed.
     *
     * $start and $local_start give you more fine grained control over this process and take precident over self::RESUME
     * when they're non-negative. ie. $start could let you write at the end of a file (like self::RESUME) or in the middle
     * of one. $local_start could let you start your reading from the end of a file (like self::RESUME_START) or in the
     * middle of one.
     *
     * Setting $local_start to > 0 or $mode | self::RESUME_START doesn't do anything unless $mode | self::SOURCE_LOCAL_FILE.
     *
     * @param string $remote_file
     * @param string|resource $data
     * @param int $mode
     * @param int $start
     * @param int $local_start
     * @param callable|null $progressCallback
     * @throws \UnexpectedValueException on receipt of unexpected packets
     * @throws \BadFunctionCallException if you're uploading via a callback and the callback function is invalid
     * @throws \phpseclib3\Exception\FileNotFoundException if you're uploading via a file and the file doesn't exist
     * @return bool
     * @access public
     * @internal ASCII mode for SFTPv4/5/6 can be supported by adding a new function - \phpseclib3\Net\SFTP::setMode().
     */
    public function put($remote_file, $data, $mode = self::SOURCE_STRING, $start = -1, $local_start = -1, $progressCallback = null)
    {
        if (!($this->bitmap & SSH2::MASK_LOGIN)) {
            return false;
        }

        $remote_file = $this->realpath($remote_file);
        if ($remote_file === false) {
            return false;
        }

        $this->remove_from_stat_cache($remote_file);

        $flags = NET_SFTP_OPEN_WRITE | NET_SFTP_OPEN_CREATE;
        // according to the SFTP specs, NET_SFTP_OPEN_APPEND should "force all writes to append data at the end of the file."
        // in practice, it doesn't seem to do that.
        //$flags|= ($mode & self::RESUME) ? NET_SFTP_OPEN_APPEND : NET_SFTP_OPEN_TRUNCATE;

        if ($start >= 0) {
            $offset = $start;
        } elseif ($mode & self::RESUME) {
            // if NET_SFTP_OPEN_APPEND worked as it should _size() wouldn't need to be called
            $size = $this->size($remote_file);
            $offset = $size !== false ? $size : 0;
        } else {
            $offset = 0;
            $flags|= NET_SFTP_OPEN_TRUNCATE;
        }

        $packet = Strings::packSSH2('sNN', $remote_file, $flags, 0);
        if (!$this->send_sftp_packet(NET_SFTP_OPEN, $packet)) {
            return false;
        }

        $response = $this->get_sftp_packet();
        switch ($this->packet_type) {
            case NET_SFTP_HANDLE:
                $handle = substr($response, 4);
                break;
            case NET_SFTP_STATUS:
                $this->logError($response);
                return false;
            default:
                throw new \UnexpectedValueException('Expected NET_SFTP_HANDLE or NET_SFTP_STATUS. '
                                                  . 'Got packet type: ' . $this->packet_type);
        }

        // http://tools.ietf.org/html/draft-ietf-secsh-filexfer-13#section-8.2.3
        $dataCallback = false;
        switch (true) {
            case $mode & self::SOURCE_CALLBACK:
                if (!is_callable($data)) {
                    throw new \BadFunctionCallException("\$data should be is_callable() if you specify SOURCE_CALLBACK flag");
                }
                $dataCallback = $data;
                // do nothing
                break;
            case is_resource($data):
                $mode = $mode & ~self::SOURCE_LOCAL_FILE;
                $info = stream_get_meta_data($data);
                if ($info['wrapper_type'] == 'PHP' && $info['stream_type'] == 'Input') {
                    $fp = fopen('php://memory', 'w+');
                    stream_copy_to_stream($data, $fp);
                    rewind($fp);
                } else {
                    $fp = $data;
                }
                break;
            case $mode & self::SOURCE_LOCAL_FILE:
                if (!is_file($data)) {
                    throw new FileNotFoundException("$data is not a valid file");
                }
                $fp = @fopen($data, 'rb');
                if (!$fp) {
                    return false;
                }
        }

        if (isset($fp)) {
            $stat = fstat($fp);
            $size = !empty($stat) ? $stat['size'] : 0;

            if ($local_start >= 0) {
                fseek($fp, $local_start);
                $size-= $local_start;
            }
        } elseif ($dataCallback) {
            $size = 0;
        } else {
            $size = strlen($data);
        }

        $sent = 0;
        $size = $size < 0 ? ($size & 0x7FFFFFFF) + 0x80000000 : $size;

        $sftp_packet_size = 4096; // PuTTY uses 4096
        // make the SFTP packet be exactly 4096 bytes by including the bytes in the NET_SFTP_WRITE packets "header"
        $sftp_packet_size-= strlen($handle) + 25;
        $i = $j = 0;
        while ($dataCallback || ($size === 0 || $sent < $size)) {
            if ($dataCallback) {
                $temp = call_user_func($dataCallback, $sftp_packet_size);
                if (is_null($temp)) {
                    break;
                }
            } else {
                $temp = isset($fp) ? fread($fp, $sftp_packet_size) : substr($data, $sent, $sftp_packet_size);
                if ($temp === false || $temp === '') {
                    break;
                }
            }

            $subtemp = $offset + $sent;
            $packet = pack('Na*N3a*', strlen($handle), $handle, $subtemp / 4294967296, $subtemp, strlen($temp), $temp);
            if (!$this->send_sftp_packet(NET_SFTP_WRITE, $packet, $j)) {
                if ($mode & self::SOURCE_LOCAL_FILE) {
                    fclose($fp);
                }
                return false;
            }
            $sent+= strlen($temp);
            if (is_callable($progressCallback)) {
                call_user_func($progressCallback, $sent);
            }

            $i++;
            $j++;
            if ($i == NET_SFTP_UPLOAD_QUEUE_SIZE) {
                if (!$this->read_put_responses($i)) {
                    $i = 0;
                    break;
                }
                $i = 0;
            }
        }

        if (!$this->read_put_responses($i)) {
            if ($mode & self::SOURCE_LOCAL_FILE) {
                fclose($fp);
            }
            $this->close_handle($handle);
            return false;
        }

        if ($mode & self::SOURCE_LOCAL_FILE) {
            fclose($fp);
        }

        return $this->close_handle($handle);
    }

    /**
     * Reads multiple successive SSH_FXP_WRITE responses
     *
     * Sending an SSH_FXP_WRITE packet and immediately reading its response isn't as efficient as blindly sending out $i
     * SSH_FXP_WRITEs, in succession, and then reading $i responses.
     *
     * @param int $i
     * @return bool
     * @throws \UnexpectedValueException on receipt of unexpected packets
     * @access private
     */
    private function read_put_responses($i)
    {
        while ($i--) {
            $response = $this->get_sftp_packet();
            if ($this->packet_type != NET_SFTP_STATUS) {
                throw new \UnexpectedValueException('Expected NET_SFTP_STATUS. '
                                                  . 'Got packet type: ' . $this->packet_type);
            }

            list($status) = Strings::unpackSSH2('N', $response);
            if ($status != NET_SFTP_STATUS_OK) {
                $this->logError($response, $status);
                break;
            }
        }

        return $i < 0;
    }

    /**
     * Close handle
     *
     * @param string $handle
     * @return bool
     * @throws \UnexpectedValueException on receipt of unexpected packets
     * @access private
     */
    private function close_handle($handle)
    {
        if (!$this->send_sftp_packet(NET_SFTP_CLOSE, pack('Na*', strlen($handle), $handle))) {
            return false;
        }

        // "The client MUST release all resources associated with the handle regardless of the status."
        //  -- http://tools.ietf.org/html/draft-ietf-secsh-filexfer-13#section-8.1.3
        $response = $this->get_sftp_packet();
        if ($this->packet_type != NET_SFTP_STATUS) {
            throw new \UnexpectedValueException('Expected NET_SFTP_STATUS. '
                                              . 'Got packet type: ' . $this->packet_type);
        }

        list($status) = Strings::unpackSSH2('N', $response);
        if ($status != NET_SFTP_STATUS_OK) {
            $this->logError($response, $status);
            return false;
        }

        return true;
    }

    /**
     * Downloads a file from the SFTP server.
     *
     * Returns a string containing the contents of $remote_file if $local_file is left undefined or a boolean false if
     * the operation was unsuccessful.  If $local_file is defined, returns true or false depending on the success of the
     * operation.
     *
     * $offset and $length can be used to download files in chunks.
     *
     * @param string $remote_file
     * @param string|bool|resource $local_file
     * @param int $offset
     * @param int $length
     * @param callable|null $progressCallback
     * @throws \UnexpectedValueException on receipt of unexpected packets
     * @return mixed
     * @access public
     */
    public function get($remote_file, $local_file = false, $offset = 0, $length = -1, $progressCallback = null)
    {
        if (!($this->bitmap & SSH2::MASK_LOGIN)) {
            return false;
        }

        $remote_file = $this->realpath($remote_file);
        if ($remote_file === false) {
            return false;
        }

        $packet = pack('Na*N2', strlen($remote_file), $remote_file, NET_SFTP_OPEN_READ, 0);
        if (!$this->send_sftp_packet(NET_SFTP_OPEN, $packet)) {
            return false;
        }

        $response = $this->get_sftp_packet();
        switch ($this->packet_type) {
            case NET_SFTP_HANDLE:
                $handle = substr($response, 4);
                break;
            case NET_SFTP_STATUS: // presumably SSH_FX_NO_SUCH_FILE or SSH_FX_PERMISSION_DENIED
                $this->logError($response);
                return false;
            default:
                throw new \UnexpectedValueException('Expected NET_SFTP_HANDLE or NET_SFTP_STATUS. '
                                                  . 'Got packet type: ' . $this->packet_type);
        }

        if (is_resource($local_file)) {
            $fp = $local_file;
            $stat = fstat($fp);
            $res_offset = $stat['size'];
        } else {
            $res_offset = 0;
            if ($local_file !== false) {
                $fp = fopen($local_file, 'wb');
                if (!$fp) {
                    return false;
                }
            } else {
                $content = '';
            }
        }

        $fclose_check = $local_file !== false && !is_resource($local_file);

        $start = $offset;
        $read = 0;
        while (true) {
            $i = 0;

            while ($i < NET_SFTP_QUEUE_SIZE && ($length < 0 || $read < $length)) {
                $tempoffset = $start + $read;

                $packet_size = $length > 0 ? min($this->max_sftp_packet, $length - $read) : $this->max_sftp_packet;

                $packet = Strings::packSSH2('sN3', $handle, $tempoffset / 4294967296, $tempoffset, $packet_size);
                if (!$this->send_sftp_packet(NET_SFTP_READ, $packet, $i)) {
                    if ($fclose_check) {
                        fclose($fp);
                    }
                    return false;
                }
                $packet = null;
                $read+= $packet_size;
                if (is_callable($progressCallback)) {
                    call_user_func($progressCallback, $read);
                }
                $i++;
            }

            if (!$i) {
                break;
            }

            $packets_sent = $i - 1;

            $clear_responses = false;
            while ($i > 0) {
                $i--;

                if ($clear_responses) {
                    $this->get_sftp_packet($packets_sent - $i);
                    continue;
                } else {
                    $response = $this->get_sftp_packet($packets_sent - $i);
                }

                switch ($this->packet_type) {
                    case NET_SFTP_DATA:
                        $temp = substr($response, 4);
                        $offset+= strlen($temp);
                        if ($local_file === false) {
                            $content.= $temp;
                        } else {
                            fputs($fp, $temp);
                        }
                        $temp = null;
                        break;
                    case NET_SFTP_STATUS:
                        // could, in theory, return false if !strlen($content) but we'll hold off for the time being
                        $this->logError($response);
                        $clear_responses = true; // don't break out of the loop yet, so we can read the remaining responses
                        break;
                    default:
                        if ($fclose_check) {
                            fclose($fp);
                        }
                        throw new \UnexpectedValueException('Expected NET_SFTP_DATA or NET_SFTP_STATUS. '
                                                          . 'Got packet type: ' . $this->packet_type);
                }
                $response = null;
            }

            if ($clear_responses) {
                break;
            }
        }

        if ($length > 0 && $length <= $offset - $start) {
            if ($local_file === false) {
                $content = substr($content, 0, $length);
            } else {
                ftruncate($fp, $length + $res_offset);
            }
        }

        if ($fclose_check) {
            fclose($fp);
        }

        if (!$this->close_handle($handle)) {
            return false;
        }

        // if $content isn't set that means a file was written to
        return isset($content) ? $content : true;
    }

    /**
     * Deletes a file on the SFTP server.
     *
     * @param string $path
     * @param bool $recursive
     * @return bool
     * @throws \UnexpectedValueException on receipt of unexpected packets
     * @access public
     */
    public function delete($path, $recursive = true)
    {
        if (!($this->bitmap & SSH2::MASK_LOGIN)) {
            return false;
        }

        if (is_object($path)) {
            // It's an object. Cast it as string before we check anything else.
            $path = (string) $path;
        }

        if (!is_string($path) || $path == '') {
            return false;
        }

        $path = $this->realpath($path);
        if ($path === false) {
            return false;
        }

        // http://tools.ietf.org/html/draft-ietf-secsh-filexfer-13#section-8.3
        if (!$this->send_sftp_packet(NET_SFTP_REMOVE, pack('Na*', strlen($path), $path))) {
            return false;
        }

        $response = $this->get_sftp_packet();
        if ($this->packet_type != NET_SFTP_STATUS) {
            throw new \UnexpectedValueException('Expected NET_SFTP_STATUS. '
                                              . 'Got packet type: ' . $this->packet_type);
        }

        // if $status isn't SSH_FX_OK it's probably SSH_FX_NO_SUCH_FILE or SSH_FX_PERMISSION_DENIED
        list($status) = Strings::unpackSSH2('N', $response);
        if ($status != NET_SFTP_STATUS_OK) {
            $this->logError($response, $status);
            if (!$recursive) {
                return false;
            }

            $i = 0;
            $result = $this->delete_recursive($path, $i);
            $this->read_put_responses($i);
            return $result;
        }

        $this->remove_from_stat_cache($path);

        return true;
    }

    /**
     * Recursively deletes directories on the SFTP server
     *
     * Minimizes directory lookups and SSH_FXP_STATUS requests for speed.
     *
     * @param string $path
     * @param int $i
     * @return bool
     * @access private
     */
    private function delete_recursive($path, &$i)
    {
        if (!$this->read_put_responses($i)) {
            return false;
        }
        $i = 0;
        $entries = $this->readlist($path, true);

        // normally $entries would have at least . and .. but it might not if the directories
        // permissions didn't allow reading
        if (empty($entries)) {
            return false;
        }

        unset($entries['.'], $entries['..']);
        foreach ($entries as $filename => $props) {
            if (!isset($props['type'])) {
                return false;
            }

            $temp = $path . '/' . $filename;
            if ($props['type'] == NET_SFTP_TYPE_DIRECTORY) {
                if (!$this->delete_recursive($temp, $i)) {
                    return false;
                }
            } else {
                if (!$this->send_sftp_packet(NET_SFTP_REMOVE, Strings::packSSH2('s', $temp))) {
                    return false;
                }
                $this->remove_from_stat_cache($temp);

                $i++;

                if ($i >= NET_SFTP_QUEUE_SIZE) {
                    if (!$this->read_put_responses($i)) {
                        return false;
                    }
                    $i = 0;
                }
            }
        }

        if (!$this->send_sftp_packet(NET_SFTP_RMDIR, Strings::packSSH2('s', $path))) {
            return false;
        }
        $this->remove_from_stat_cache($path);

        $i++;

        if ($i >= NET_SFTP_QUEUE_SIZE) {
            if (!$this->read_put_responses($i)) {
                return false;
            }
            $i = 0;
        }

        return true;
    }

    /**
     * Checks whether a file or directory exists
     *
     * @param string $path
     * @return bool
     * @access public
     */
    public function file_exists($path)
    {
        if ($this->use_stat_cache) {
            $path = $this->realpath($path);

            $result = $this->query_stat_cache($path);

            if (isset($result)) {
                // return true if $result is an array or if it's an stdClass object
                return $result !== false;
            }
        }

        return $this->stat($path) !== false;
    }

    /**
     * Tells whether the filename is a directory
     *
     * @param string $path
     * @return bool
     * @access public
     */
    public function is_dir($path)
    {
        $result = $this->get_stat_cache_prop($path, 'type');
        if ($result === false) {
            return false;
        }
        return $result === NET_SFTP_TYPE_DIRECTORY;
    }

    /**
     * Tells whether the filename is a regular file
     *
     * @param string $path
     * @return bool
     * @access public
     */
    public function is_file($path)
    {
        $result = $this->get_stat_cache_prop($path, 'type');
        if ($result === false) {
            return false;
        }
        return $result === NET_SFTP_TYPE_REGULAR;
    }

    /**
     * Tells whether the filename is a symbolic link
     *
     * @param string $path
     * @return bool
     * @access public
     */
    public function is_link($path)
    {
        $result = $this->get_lstat_cache_prop($path, 'type');
        if ($result === false) {
            return false;
        }
        return $result === NET_SFTP_TYPE_SYMLINK;
    }

    /**
     * Tells whether a file exists and is readable
     *
     * @param string $path
     * @return bool
     * @access public
     */
    public function is_readable($path)
    {
        $packet = Strings::packSSH2('sNN', $this->realpath($path), NET_SFTP_OPEN_READ, 0);
        if (!$this->send_sftp_packet(NET_SFTP_OPEN, $packet)) {
            return false;
        }

        $response = $this->get_sftp_packet();
        switch ($this->packet_type) {
            case NET_SFTP_HANDLE:
                return true;
            case NET_SFTP_STATUS: // presumably SSH_FX_NO_SUCH_FILE or SSH_FX_PERMISSION_DENIED
                return false;
            default:
                throw new \UnexpectedValueException('Expected NET_SFTP_HANDLE or NET_SFTP_STATUS. '
                                                  . 'Got packet type: ' . $this->packet_type);
        }
    }

    /**
     * Tells whether the filename is writable
     *
     * @param string $path
     * @return bool
     * @access public
     */
    public function is_writable($path)
    {
        $packet = Strings::packSSH2('sNN', $this->realpath($path), NET_SFTP_OPEN_WRITE, 0);
        if (!$this->send_sftp_packet(NET_SFTP_OPEN, $packet)) {
            return false;
        }

        $response = $this->get_sftp_packet();
        switch ($this->packet_type) {
            case NET_SFTP_HANDLE:
                return true;
            case NET_SFTP_STATUS: // presumably SSH_FX_NO_SUCH_FILE or SSH_FX_PERMISSION_DENIED
                return false;
            default:
                throw new \UnexpectedValueException('Expected SSH_FXP_HANDLE or SSH_FXP_STATUS. '
                                                  . 'Got packet type: ' . $this->packet_type);
        }
    }

    /**
     * Tells whether the filename is writeable
     *
     * Alias of is_writable
     *
     * @param string $path
     * @return bool
     * @access public
     */
    public function is_writeable($path)
    {
        return $this->is_writable($path);
    }

    /**
     * Gets last access time of file
     *
     * @param string $path
     * @return mixed
     * @access public
     */
    public function fileatime($path)
    {
        return $this->get_stat_cache_prop($path, 'atime');
    }

    /**
     * Gets file modification time
     *
     * @param string $path
     * @return mixed
     * @access public
     */
    public function filemtime($path)
    {
        return $this->get_stat_cache_prop($path, 'mtime');
    }

    /**
     * Gets file permissions
     *
     * @param string $path
     * @return mixed
     * @access public
     */
    public function fileperms($path)
    {
        return $this->get_stat_cache_prop($path, 'mode');
    }

    /**
     * Gets file owner
     *
     * @param string $path
     * @return mixed
     * @access public
     */
    public function fileowner($path)
    {
        return $this->get_stat_cache_prop($path, 'uid');
    }

    /**
     * Gets file group
     *
     * @param string $path
     * @return mixed
     * @access public
     */
    public function filegroup($path)
    {
        return $this->get_stat_cache_prop($path, 'gid');
    }

    /**
     * Gets file size
     *
     * @param string $path
     * @return mixed
     * @access public
     */
    public function filesize($path)
    {
        return $this->get_stat_cache_prop($path, 'size');
    }

    /**
     * Gets file type
     *
     * @param string $path
     * @return mixed
     * @access public
     */
    public function filetype($path)
    {
        $type = $this->get_stat_cache_prop($path, 'type');
        if ($type === false) {
            return false;
        }

        switch ($type) {
            case NET_SFTP_TYPE_BLOCK_DEVICE:
                return 'block';
            case NET_SFTP_TYPE_CHAR_DEVICE:
                return 'char';
            case NET_SFTP_TYPE_DIRECTORY:
                return 'dir';
            case NET_SFTP_TYPE_FIFO:
                return 'fifo';
            case NET_SFTP_TYPE_REGULAR:
                return 'file';
            case NET_SFTP_TYPE_SYMLINK:
                return 'link';
            default:
                return false;
        }
    }

    /**
     * Return a stat properity
     *
     * Uses cache if appropriate.
     *
     * @param string $path
     * @param string $prop
     * @return mixed
     * @access private
     */
    private function get_stat_cache_prop($path, $prop)
    {
        return $this->get_xstat_cache_prop($path, $prop, 'stat');
    }

    /**
     * Return an lstat properity
     *
     * Uses cache if appropriate.
     *
     * @param string $path
     * @param string $prop
     * @return mixed
     * @access private
     */
    private function get_lstat_cache_prop($path, $prop)
    {
        return $this->get_xstat_cache_prop($path, $prop, 'lstat');
    }

    /**
     * Return a stat or lstat properity
     *
     * Uses cache if appropriate.
     *
     * @param string $path
     * @param string $prop
     * @param string $type
     * @return mixed
     * @access private
     */
    private function get_xstat_cache_prop($path, $prop, $type)
    {
        if ($this->use_stat_cache) {
            $path = $this->realpath($path);

            $result = $this->query_stat_cache($path);

            if (is_object($result) && isset($result->$type)) {
                return $result->{$type}[$prop];
            }
        }

        $result = $this->$type($path);

        if ($result === false || !isset($result[$prop])) {
            return false;
        }

        return $result[$prop];
    }

    /**
     * Renames a file or a directory on the SFTP server
     *
     * @param string $oldname
     * @param string $newname
     * @return bool
     * @throws \UnexpectedValueException on receipt of unexpected packets
     * @access public
     */
    public function rename($oldname, $newname)
    {
        if (!($this->bitmap & SSH2::MASK_LOGIN)) {
            return false;
        }

        $oldname = $this->realpath($oldname);
        $newname = $this->realpath($newname);
        if ($oldname === false || $newname === false) {
            return false;
        }

        // http://tools.ietf.org/html/draft-ietf-secsh-filexfer-13#section-8.3
        $packet = Strings::packSSH2('ss', $oldname, $newname);
        if (!$this->send_sftp_packet(NET_SFTP_RENAME, $packet)) {
            return false;
        }

        $response = $this->get_sftp_packet();
        if ($this->packet_type != NET_SFTP_STATUS) {
            throw new \UnexpectedValueException('Expected NET_SFTP_STATUS. '
                                              . 'Got packet type: ' . $this->packet_type);
        }

        // if $status isn't SSH_FX_OK it's probably SSH_FX_NO_SUCH_FILE or SSH_FX_PERMISSION_DENIED
        list($status) = Strings::unpackSSH2('N', $response);
        if ($status != NET_SFTP_STATUS_OK) {
            $this->logError($response, $status);
            return false;
        }

        // don't move the stat cache entry over since this operation could very well change the
        // atime and mtime attributes
        //$this->update_stat_cache($newname, $this->query_stat_cache($oldname));
        $this->remove_from_stat_cache($oldname);
        $this->remove_from_stat_cache($newname);

        return true;
    }

    /**
     * Parse Attributes
     *
     * See '7.  File Attributes' of draft-ietf-secsh-filexfer-13 for more info.
     *
     * @param string $response
     * @return array
     * @access private
     */
    protected function parseAttributes(&$response)
    {
        $attr = [];
        list($flags) = Strings::unpackSSH2('N', $response);

        // SFTPv4+ have a type field (a byte) that follows the above flag field
        foreach ($this->attributes as $key => $value) {
            switch ($flags & $key) {
                case NET_SFTP_ATTR_SIZE: // 0x00000001
                    // The size attribute is defined as an unsigned 64-bit integer.
                    // The following will use floats on 32-bit platforms, if necessary.
                    // As can be seen in the BigInteger class, floats are generally
                    // IEEE 754 binary64 "double precision" on such platforms and
                    // as such can represent integers of at least 2^50 without loss
                    // of precision. Interpreted in filesize, 2^50 bytes = 1024 TiB.
                    list($upper, $size) = Strings::unpackSSH2('NN', $response);
                    $attr['size'] = $upper ? 4294967296 * $upper : 0;
                    $attr['size']+= $size < 0 ? ($size & 0x7FFFFFFF) + 0x80000000 : $size;
                    break;
                case NET_SFTP_ATTR_UIDGID: // 0x00000002 (SFTPv3 only)
                    list($attr['uid'], $attr['gid']) = Strings::unpackSSH2('NN', $response);
                    break;
                case NET_SFTP_ATTR_PERMISSIONS: // 0x00000004
                    list($attr['mode']) = Strings::unpackSSH2('N', $response);
                    $fileType = $this->parseMode($attr['mode']);
                    if ($fileType !== false) {
                        $attr+= ['type' => $fileType];
                    }
                    break;
                case NET_SFTP_ATTR_ACCESSTIME: // 0x00000008
                    list($attr['atime'], $attr['mtime']) = Strings::unpackSSH2('NN', $response);
                    break;
                case NET_SFTP_ATTR_EXTENDED: // 0x80000000
                    list($count) = Strings::unpackSSH2('N', $response);
                    for ($i = 0; $i < $count; $i++) {
                        list($key, $value) = Strings::unpackSSH2('ss', $response);
                        $attr[$key] = $value;
                    }
            }
        }
        return $attr;
    }

    /**
     * Attempt to identify the file type
     *
     * Quoting the SFTP RFC, "Implementations MUST NOT send bits that are not defined" but they seem to anyway
     *
     * @param int $mode
     * @return int
     * @access private
     */
    private function parseMode($mode)
    {
        // values come from http://lxr.free-electrons.com/source/include/uapi/linux/stat.h#L12
        // see, also, http://linux.die.net/man/2/stat
        switch ($mode & 0170000) {// ie. 1111 0000 0000 0000
            case 0000000: // no file type specified - figure out the file type using alternative means
                return false;
            case 0040000:
                return NET_SFTP_TYPE_DIRECTORY;
            case 0100000:
                return NET_SFTP_TYPE_REGULAR;
            case 0120000:
                return NET_SFTP_TYPE_SYMLINK;
            // new types introduced in SFTPv5+
            // http://tools.ietf.org/html/draft-ietf-secsh-filexfer-05#section-5.2
            case 0010000: // named pipe (fifo)
                return NET_SFTP_TYPE_FIFO;
            case 0020000: // character special
                return NET_SFTP_TYPE_CHAR_DEVICE;
            case 0060000: // block special
                return NET_SFTP_TYPE_BLOCK_DEVICE;
            case 0140000: // socket
                return NET_SFTP_TYPE_SOCKET;
            case 0160000: // whiteout
                // "SPECIAL should be used for files that are of
                //  a known type which cannot be expressed in the protocol"
                return NET_SFTP_TYPE_SPECIAL;
            default:
                return NET_SFTP_TYPE_UNKNOWN;
        }
    }

    /**
     * Parse Longname
     *
     * SFTPv3 doesn't provide any easy way of identifying a file type.  You could try to open
     * a file as a directory and see if an error is returned or you could try to parse the
     * SFTPv3-specific longname field of the SSH_FXP_NAME packet.  That's what this function does.
     * The result is returned using the
     * {@link http://tools.ietf.org/html/draft-ietf-secsh-filexfer-04#section-5.2 SFTPv4 type constants}.
     *
     * If the longname is in an unrecognized format bool(false) is returned.
     *
     * @param string $longname
     * @return mixed
     * @access private
     */
    private function parseLongname($longname)
    {
        // http://en.wikipedia.org/wiki/Unix_file_types
        // http://en.wikipedia.org/wiki/Filesystem_permissions#Notation_of_traditional_Unix_permissions
        if (preg_match('#^[^/]([r-][w-][xstST-]){3}#', $longname)) {
            switch ($longname[0]) {
                case '-':
                    return NET_SFTP_TYPE_REGULAR;
                case 'd':
                    return NET_SFTP_TYPE_DIRECTORY;
                case 'l':
                    return NET_SFTP_TYPE_SYMLINK;
                default:
                    return NET_SFTP_TYPE_SPECIAL;
            }
        }

        return false;
    }

    /**
     * Sends SFTP Packets
     *
     * See '6. General Packet Format' of draft-ietf-secsh-filexfer-13 for more info.
     *
     * @param int $type
     * @param string $data
     * @see self::_get_sftp_packet()
     * @see self::send_channel_packet()
     * @return bool
     * @access private
     */
    private function send_sftp_packet($type, $data, $request_id = 1)
    {
        $packet = $this->use_request_id ?
            pack('NCNa*', strlen($data) + 5, $type, $request_id, $data) :
            pack('NCa*',  strlen($data) + 1, $type, $data);

        $start = microtime(true);
        $result = $this->send_channel_packet(self::CHANNEL, $packet);
        $stop = microtime(true);

        if (defined('NET_SFTP_LOGGING')) {
            $packet_type = '-> ' . $this->packet_types[$type] .
                           ' (' . round($stop - $start, 4) . 's)';
            if (NET_SFTP_LOGGING == self::LOG_REALTIME) {
                echo "<pre>\r\n" . $this->format_log([$data], [$packet_type]) . "\r\n</pre>\r\n";
                flush();
                ob_flush();
            } else {
                $this->packet_type_log[] = $packet_type;
                if (NET_SFTP_LOGGING == self::LOG_COMPLEX) {
                    $this->packet_log[] = $data;
                }
            }
        }

        return $result;
    }

    /**
     * Resets a connection for re-use
     *
     * @param int $reason
     * @access private
     */
    protected function reset_connection($reason)
    {
        parent::reset_connection($reason);
        $this->use_request_id = false;
        $this->pwd = false;
        $this->requestBuffer = [];
    }

    /**
     * Receives SFTP Packets
     *
     * See '6. General Packet Format' of draft-ietf-secsh-filexfer-13 for more info.
     *
     * Incidentally, the number of SSH_MSG_CHANNEL_DATA messages has no bearing on the number of SFTP packets present.
     * There can be one SSH_MSG_CHANNEL_DATA messages containing two SFTP packets or there can be two SSH_MSG_CHANNEL_DATA
     * messages containing one SFTP packet.
     *
     * @see self::_send_sftp_packet()
     * @return string
     * @access private
     */
    private function get_sftp_packet($request_id = null)
    {
        if (isset($request_id) && isset($this->requestBuffer[$request_id])) {
            $this->packet_type = $this->requestBuffer[$request_id]['packet_type'];
            $temp = $this->requestBuffer[$request_id]['packet'];
            unset($this->requestBuffer[$request_id]);
            return $temp;
        }

        // in SSH2.php the timeout is cumulative per function call. eg. exec() will
        // timeout after 10s. but for SFTP.php it's cumulative per packet
        $this->curTimeout = $this->timeout;

        $start = microtime(true);

        // SFTP packet length
        while (strlen($this->packet_buffer) < 4) {
            $temp = $this->get_channel_packet(self::CHANNEL, true);
            if (is_bool($temp)) {
                $this->packet_type = false;
                $this->packet_buffer = '';
                return false;
            }
            $this->packet_buffer.= $temp;
        }
        if (strlen($this->packet_buffer) < 4) {
            return false;
        }
        extract(unpack('Nlength', Strings::shift($this->packet_buffer, 4)));
        /** @var integer $length */

        $tempLength = $length;
        $tempLength-= strlen($this->packet_buffer);


        // 256 * 1024 is what SFTP_MAX_MSG_LENGTH is set to in OpenSSH's sftp-common.h
        if ($tempLength > 256 * 1024) {
            throw new \RuntimeException('Invalid Size');
        }

        // SFTP packet type and data payload
        while ($tempLength > 0) {
            $temp = $this->get_channel_packet(self::CHANNEL, true);
            if (is_bool($temp)) {
                $this->packet_type = false;
                $this->packet_buffer = '';
                return false;
            }
            $this->packet_buffer.= $temp;
            $tempLength-= strlen($temp);
        }

        $stop = microtime(true);

        $this->packet_type = ord(Strings::shift($this->packet_buffer));

        if ($this->use_request_id) {
            extract(unpack('Npacket_id', Strings::shift($this->packet_buffer, 4))); // remove the request id
            $length-= 5; // account for the request id and the packet type
        } else {
            $length-= 1; // account for the packet type
        }

        $packet = Strings::shift($this->packet_buffer, $length);

        if (defined('NET_SFTP_LOGGING')) {
            $packet_type = '<- ' . $this->packet_types[$this->packet_type] .
                           ' (' . round($stop - $start, 4) . 's)';
            if (NET_SFTP_LOGGING == self::LOG_REALTIME) {
                echo "<pre>\r\n" . $this->format_log([$packet], [$packet_type]) . "\r\n</pre>\r\n";
                flush();
                ob_flush();
            } else {
                $this->packet_type_log[] = $packet_type;
                if (NET_SFTP_LOGGING == self::LOG_COMPLEX) {
                    $this->packet_log[] = $packet;
                }
            }
        }

        if (isset($request_id) && $this->use_request_id && $packet_id != $request_id) {
            $this->requestBuffer[$packet_id] = array(
                'packet_type' => $this->packet_type,
                'packet' => $packet
            );
            return $this->get_sftp_packet($request_id);
        }

        return $packet;
    }

    /**
     * Returns a log of the packets that have been sent and received.
     *
     * Returns a string if NET_SFTP_LOGGING == self::LOG_COMPLEX, an array if NET_SFTP_LOGGING == self::LOG_SIMPLE and false if !defined('NET_SFTP_LOGGING')
     *
     * @access public
     * @return array|string
     */
    public function getSFTPLog()
    {
        if (!defined('NET_SFTP_LOGGING')) {
            return false;
        }

        switch (NET_SFTP_LOGGING) {
            case self::LOG_COMPLEX:
                return $this->format_log($this->packet_log, $this->packet_type_log);
                break;
            //case self::LOG_SIMPLE:
            default:
                return $this->packet_type_log;
        }
    }

    /**
     * Returns all errors
     *
     * @return array
     * @access public
     */
    public function getSFTPErrors()
    {
        return $this->sftp_errors;
    }

    /**
     * Returns the last error
     *
     * @return string
     * @access public
     */
    public function getLastSFTPError()
    {
        return count($this->sftp_errors) ? $this->sftp_errors[count($this->sftp_errors) - 1] : '';
    }

    /**
     * Get supported SFTP versions
     *
     * @return array
     * @access public
     */
    public function getSupportedVersions()
    {
        $temp = ['version' => $this->version];
        if (isset($this->extensions['versions'])) {
            $temp['extensions'] = $this->extensions['versions'];
        }
        return $temp;
    }

    /**
     * Disconnect
     *
     * @param int $reason
     * @return bool
     * @access protected
     */
    protected function disconnect_helper($reason)
    {
        $this->pwd = false;
        parent::disconnect_helper($reason);
    }
}<|MERGE_RESOLUTION|>--- conflicted
+++ resolved
@@ -1694,14 +1694,7 @@
             return false;
         }
 
-<<<<<<< HEAD
         $dir = $this->realpath($dir);
-        // by not providing any permissions, hopefully the server will use the logged in users umask - their
-        // default permissions.
-        $attr = $mode == -1 ? "\0\0\0\0" : pack('N2', NET_SFTP_ATTR_PERMISSIONS, $mode & 07777);
-=======
-        $dir = $this->_realpath($dir);
->>>>>>> 7e67f882
 
         if ($recursive) {
             $dirs = explode('/', preg_replace('#/(?=/)|/$#', '', $dir));
@@ -1712,20 +1705,12 @@
             for ($i = 0; $i < count($dirs); $i++) {
                 $temp = array_slice($dirs, 0, $i + 1);
                 $temp = implode('/', $temp);
-<<<<<<< HEAD
-                $result = $this->mkdir_helper($temp, $attr);
-=======
-                $result = $this->_mkdir_helper($temp, $mode);
->>>>>>> 7e67f882
+                $result = $this->mkdir_helper($temp, $mode);
             }
             return $result;
         }
 
-<<<<<<< HEAD
-        return $this->mkdir_helper($dir, $attr);
-=======
-        return $this->_mkdir_helper($dir, $mode);
->>>>>>> 7e67f882
+        return $this->mkdir_helper($dir, $mode);
     }
 
     /**
@@ -1736,16 +1721,10 @@
      * @return bool
      * @access private
      */
-<<<<<<< HEAD
-    private function mkdir_helper($dir, $attr)
-    {
-        if (!$this->send_sftp_packet(NET_SFTP_MKDIR, Strings::packSSH2('s', $dir) . $attr)) {
-=======
-    function _mkdir_helper($dir, $mode)
+    private function mkdir_helper($dir, $mode)
     {
         // send SSH_FXP_MKDIR without any attributes (that's what the \0\0\0\0 is doing)
-        if (!$this->_send_sftp_packet(NET_SFTP_MKDIR, pack('Na*a*', strlen($dir), $dir, "\0\0\0\0"))) {
->>>>>>> 7e67f882
+        if (!$this->send_sftp_packet(NET_SFTP_MKDIR, Strings::packSSH2('s', $dir) . "\0\0\0\0")) {
             return false;
         }
 
