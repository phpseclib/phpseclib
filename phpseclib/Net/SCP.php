--- conflicted
+++ resolved
@@ -99,15 +99,8 @@
      *
      * Connects to an SSH server
      *
-<<<<<<< HEAD
-     * @param string $host
-     * @param int $port
-     * @param int $timeout
+     * @param \phpseclib\Net\SSH1|\phpseclin\Net\SSH2 $ssh
      * @return \phpseclib\Net\SCP
-=======
-     * @param Net_SSH1|Net_SSH2 $ssh
-     * @return Net_SCP
->>>>>>> 845135f8
      * @access public
      */
     function __construct($ssh)
@@ -122,18 +115,6 @@
         }
 
         $this->ssh = $ssh;
-    }
-
-    /**
-     * PHP4 compatible Default Constructor.
-     *
-     * @see self::__construct()
-     * @param Net_SSH1|Net_SSH2 $ssh
-     * @access public
-     */
-    function Net_SCP($ssh)
-    {
-        $this->__construct($ssh);
     }
 
     /**
