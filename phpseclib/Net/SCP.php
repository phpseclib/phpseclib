--- conflicted
+++ resolved
@@ -299,16 +299,11 @@
                     $response = $this->ssh->_get_binary_packet();
                     switch ($response[SSH1::RESPONSE_TYPE]) {
                         case NET_SSH1_SMSG_STDOUT_DATA:
-<<<<<<< HEAD
+                            if (strlen($response[SSH1::RESPONSE_DATA]) < 4) {
+                                return false;
+                            }
                             extract(unpack('Nlength', $response[SSH1::RESPONSE_DATA]));
                             return $this->ssh->_string_shift($response[SSH1::RESPONSE_DATA], $length);
-=======
-                            if (strlen($response[NET_SSH1_RESPONSE_DATA]) < 4) {
-                                return false;
-                            }
-                            extract(unpack('Nlength', $response[NET_SSH1_RESPONSE_DATA]));
-                            return $this->ssh->_string_shift($response[NET_SSH1_RESPONSE_DATA], $length);
->>>>>>> d0cb855b
                         case NET_SSH1_SMSG_STDERR_DATA:
                             break;
                         case NET_SSH1_SMSG_EXITSTATUS:
