--- conflicted
+++ resolved
@@ -46,15 +46,9 @@
      */
     public function __construct(BigInteger $modulo)
     {
-<<<<<<< HEAD
-        //if (!$modulo->isPrime()) {
-        //    throw new \phpseclib3\Exception\UnexpectedValueException('PrimeField requires a prime number be passed to the constructor');
-        //}
-=======
         if (!$modulo->isPrime()) {
-            throw new \UnexpectedValueException('PrimeField requires a prime number be passed to the constructor');
+            throw new \phpseclib3\Exception\UnexpectedValueException('PrimeField requires a prime number be passed to the constructor');
         }
->>>>>>> 6298d1cd
 
         $this->instanceID = self::$instanceCounter++;
         Integer::setModulo($this->instanceID, $modulo);
