<?php

/**
 * Base BigInteger Engine
 *
 * PHP version 5 and 7
 *
 * @author    Jim Wigginton <terrafrost@php.net>
 * @copyright 2017 Jim Wigginton
 * @license   http://www.opensource.org/licenses/mit-license.html  MIT License
 * @link      http://pear.php.net/package/Math_BigInteger
 */

declare(strict_types=1);

namespace phpseclib3\Math\BigInteger\Engines;

use phpseclib3\Common\Functions\Strings;
use phpseclib3\Crypt\Random;
use phpseclib3\Exception\BadConfigurationException;
use phpseclib3\Exception\InvalidArgumentException;
use phpseclib3\Exception\RuntimeException;
use phpseclib3\Math\BigInteger;

/**
 * Base Engine.
 *
 * @author  Jim Wigginton <terrafrost@php.net>
 */
abstract class Engine implements \JsonSerializable
{
    /* final */ protected const PRIMES = [
        3,   5,   7,   11,  13,  17,  19,  23,  29,  31,  37,  41,  43,  47,  53,  59,
        61,  67,  71,  73,  79,  83,  89,  97,  101, 103, 107, 109, 113, 127, 131, 137,
        139, 149, 151, 157, 163, 167, 173, 179, 181, 191, 193, 197, 199, 211, 223, 227,
        229, 233, 239, 241, 251, 257, 263, 269, 271, 277, 281, 283, 293, 307, 311, 313,
        317, 331, 337, 347, 349, 353, 359, 367, 373, 379, 383, 389, 397, 401, 409, 419,
        421, 431, 433, 439, 443, 449, 457, 461, 463, 467, 479, 487, 491, 499, 503, 509,
        521, 523, 541, 547, 557, 563, 569, 571, 577, 587, 593, 599, 601, 607, 613, 617,
        619, 631, 641, 643, 647, 653, 659, 661, 673, 677, 683, 691, 701, 709, 719, 727,
        733, 739, 743, 751, 757, 761, 769, 773, 787, 797, 809, 811, 821, 823, 827, 829,
        839, 853, 857, 859, 863, 877, 881, 883, 887, 907, 911, 919, 929, 937, 941, 947,
        953, 967, 971, 977, 983, 991, 997,
    ];

    /**
     * BigInteger(0)
     *
     * @var array<class-string<static>, static>
     */
    protected static $zero = [];

    /**
     * BigInteger(1)
     *
     * @var array<class-string<static>, static>
     */
    protected static $one  = [];

    /**
     * BigInteger(2)
     *
     * @var array<class-string<static>, static>
     */
    protected static $two = [];

    /**
     * Modular Exponentiation Engine
     *
     * @var array<class-string<static>, class-string<static>>
     */
    protected static $modexpEngine;

    /**
     * Engine Validity Flag
     *
     * @var array<class-string<static>, bool>
     */
    protected static $isValidEngine;

    /**
     * Holds the BigInteger's value
     *
     * @var \GMP|string|array|int
     */
    protected $value;

    /**
     * Holds the BigInteger's sign
     *
     * @var bool
     */
    protected $is_negative = false;

    /**
     * Precision
     *
     * @see static::setPrecision()
     * @var int
     */
    protected $precision = -1;

    /**
     * Precision Bitmask
     *
     * @see static::setPrecision()
     * @var static|false
     */
    protected $bitmask = false;

    /**
     * Recurring Modulo Function
     *
     * @var callable
     */
    protected $reduce;

    /**
     * Mode independent value used for serialization.
     *
     * @see self::__sleep()
     * @see self::__wakeup()
     * @var string
     */
    protected $hex;

    /**
     * Default constructor
     *
     * @param int|numeric-string $x integer Base-10 number or base-$base number if $base set.
     */
    public function __construct($x = 0, int $base = 10)
    {
        if (!array_key_exists(static::class, static::$zero)) {
            static::$zero[static::class] = null; // Placeholder to prevent infinite loop.
            static::$zero[static::class] = new static(0);
            static::$one[static::class] = new static(1);
            static::$two[static::class] = new static(2);
        }

        // '0' counts as empty() but when the base is 256 '0' is equal to ord('0') or 48
        // '0' is the only value like this per http://php.net/empty
        if (empty($x) && (abs($base) != 256 || $x !== '0')) {
            return;
        }

        switch ($base) {
            case -256:
            case 256:
                if ($base == -256 && (ord($x[0]) & 0x80)) {
                    $this->value = ~$x;
                    $this->is_negative = true;
                } else {
                    $this->value = $x;
                    $this->is_negative = false;
                }

                $this->initialize($base);

                if ($this->is_negative) {
                    $temp = $this->add(new static('-1'));
                    $this->value = $temp->value;
                }
                break;
            case -16:
            case 16:
                if ($base > 0 && $x[0] == '-') {
                    $this->is_negative = true;
                    $x = substr($x, 1);
                }

                $x = preg_replace('#^(?:0x)?([A-Fa-f0-9]*).*#s', '$1', $x);

                $is_negative = false;
                if ($base < 0 && hexdec($x[0]) >= 8) {
                    $this->is_negative = $is_negative = true;
                    $x = Strings::bin2hex(~Strings::hex2bin($x));
                }

                $this->value = $x;
                $this->initialize($base);

                if ($is_negative) {
                    $temp = $this->add(new static('-1'));
                    $this->value = $temp->value;
                }
                break;
            case -10:
            case 10:
                // (?<!^)(?:-).*: find any -'s that aren't at the beginning and then any characters that follow that
                // (?<=^|-)0*: find any 0's that are preceded by the start of the string or by a - (ie. octals)
                // [^-0-9].*: find any non-numeric characters and then any characters that follow that
                $this->value = preg_replace('#(?<!^)-.*|(?<=^|-)0*|[^-0-9].*#s', '', (string) $x);
                if (!strlen($this->value) || $this->value == '-') {
                    $this->value = '0';
                }
                $this->initialize($base);
                break;
            case -2:
            case 2:
                if ($base > 0 && $x[0] == '-') {
                    $this->is_negative = true;
                    $x = substr($x, 1);
                }

                $x = preg_replace('#^([01]*).*#s', '$1', $x);

                $temp = new static(Strings::bits2bin($x), 128 * $base); // ie. either -16 or +16
                $this->value = $temp->value;
                if ($temp->is_negative) {
                    $this->is_negative = true;
                }

                break;
            default:
                // base not supported, so we'll let $this == 0
        }
    }

    /**
     * Sets engine type.
     *
     * Throws an exception if the type is invalid
     *
     * @param class-string<Engine> $engine
     */
    public static function setModExpEngine(string $engine): void
    {
        $fqengine = '\\phpseclib3\\Math\\BigInteger\\Engines\\' . static::ENGINE_DIR . '\\' . $engine;
        if (!class_exists($fqengine) || !method_exists($fqengine, 'isValidEngine')) {
            throw new InvalidArgumentException("$engine is not a valid engine");
        }
        if (!$fqengine::isValidEngine()) {
            throw new BadConfigurationException("$engine is not setup correctly on this system");
        }
        static::$modexpEngine[static::class] = $fqengine;
    }

    /**
     * Converts a BigInteger to a byte string (eg. base-256).
     *
     * Negative numbers are saved as positive numbers, unless $twos_compliment is set to true, at which point, they're
     * saved as two's compliment.
     */
    protected function toBytesHelper(): string
    {
        $comparison = $this->compare(new static());
        if ($comparison == 0) {
            return $this->precision > 0 ? str_repeat(chr(0), ($this->precision + 1) >> 3) : '';
        }

        $temp = $comparison < 0 ? $this->add(new static(1)) : $this;
        $bytes = $temp->toBytes();

        if (!strlen($bytes)) { // eg. if the number we're trying to convert is -1
            $bytes = chr(0);
        }

        if (ord($bytes[0]) & 0x80) {
            $bytes = chr(0) . $bytes;
        }

        return $comparison < 0 ? ~$bytes : $bytes;
    }

    /**
     * Converts a BigInteger to a hex string (eg. base-16).
     */
    public function toHex(bool $twos_compliment = false): string
    {
        return Strings::bin2hex($this->toBytes($twos_compliment));
    }

    /**
     * Converts a BigInteger to a bit string (eg. base-2).
     *
     * Negative numbers are saved as positive numbers, unless $twos_compliment is set to true, at which point, they're
     * saved as two's compliment.
     */
    public function toBits(bool $twos_compliment = false): string
    {
        $hex = $this->toBytes($twos_compliment);
        $bits = Strings::bin2bits($hex);

        $result = $this->precision > 0 ? substr($bits, -$this->precision) : ltrim($bits, '0');

        if ($twos_compliment && $this->compare(new static()) > 0 && $this->precision <= 0) {
            return '0' . $result;
        }

        return $result;
    }

    /**
     * Calculates modular inverses.
     *
     * Say you have (30 mod 17 * x mod 17) mod 17 == 1.  x can be found using modular inverses.
     *
     * {@internal See {@link http://www.cacr.math.uwaterloo.ca/hac/about/chap14.pdf#page=21 HAC 14.64} for more information.}
     *
     * @return static|false
     */
    protected function modInverseHelper(Engine $n)
    {
        // $x mod -$n == $x mod $n.
        $n = $n->abs();

        if ($this->compare(static::$zero[static::class]) < 0) {
            $temp = $this->abs();
            $temp = $temp->modInverse($n);
            return $this->normalize($n->subtract($temp));
        }

        ['gcd' => $gcd, 'x' => $x] = $this->extendedGCD($n);

        if (!$gcd->equals(static::$one[static::class])) {
            return false;
        }

        $x = $x->compare(static::$zero[static::class]) < 0 ? $x->add($n) : $x;

        return $this->compare(static::$zero[static::class]) < 0 ? $this->normalize($n->subtract($x)) : $this->normalize($x);
    }

    /**
     * Serialize
     *
     * Will be called, automatically, when serialize() is called on a BigInteger object.
     *
     * @return array
     */
    public function __sleep()
    {
        $this->hex = $this->toHex(true);
        $vars = ['hex'];
        if ($this->precision > 0) {
            $vars[] = 'precision';
        }
        return $vars;
    }

    /**
     * Serialize
     *
     * Will be called, automatically, when unserialize() is called on a BigInteger object.
     */
    public function __wakeup(): void
    {
        $temp = new static($this->hex, -16);
        $this->value = $temp->value;
        $this->is_negative = $temp->is_negative;
        if ($this->precision > 0) {
            // recalculate $this->bitmask
            $this->setPrecision($this->precision);
        }
    }

    /**
     * JSON Serialize
     *
     * Will be called, automatically, when json_encode() is called on a BigInteger object.
     *
     * @return array{hex: string, precision?: int]
     */
    #[\ReturnTypeWillChange]
    public function jsonSerialize(): array
    {
        $result = ['hex' => $this->toHex(true)];
        if ($this->precision > 0) {
            $result['precision'] = $this->precision;
        }
        return $result;
    }

    /**
     * Converts a BigInteger to a base-10 number.
     *
     * @return string
     */
    public function __toString()
    {
        return $this->toString();
    }

    /**
     *  __debugInfo() magic method
     *
     * Will be called, automatically, when print_r() or var_dump() are called
     *
     * @return array
     */
    public function __debugInfo()
    {
        $result = [
            'value' => '0x' . $this->toHex(true),
            'engine' => basename(static::class),
        ];
        return $this->precision > 0 ? $result + ['precision' => $this->precision] : $result;
    }

    /**
     * Set Precision
     *
     * Some bitwise operations give different results depending on the precision being used.  Examples include left
     * shift, not, and rotates.
     */
    public function setPrecision(int $bits): void
    {
        if ($bits < 1) {
            $this->precision = -1;
            $this->bitmask = false;

            return;
        }
        $this->precision = $bits;
        $this->bitmask = static::setBitmask($bits);

        $temp = $this->normalize($this);
        $this->value = $temp->value;
    }

    /**
     * Get Precision
     *
     * Returns the precision if it exists, -1 if it doesn't
     */
    public function getPrecision(): int
    {
        return $this->precision;
    }

    /**
     * Set Bitmask
     *
     * @return static
     * @see self::setPrecision()
     */
    protected static function setBitmask(int $bits): Engine
    {
        return new static(chr((1 << ($bits & 0x7)) - 1) . str_repeat(chr(0xFF), $bits >> 3), 256);
    }

    /**
     * Logical Not
     *
     * @return Engine|string
     */
    public function bitwise_not()
    {
        // calculuate "not" without regard to $this->precision
        // (will always result in a smaller number.  ie. ~1 isn't 1111 1110 - it's 0)
        $temp = $this->toBytes();
        if ($temp == '') {
            return $this->normalize(static::$zero[static::class]);
        }
        $pre_msb = decbin(ord($temp[0]));
        $temp = ~$temp;
        $msb = decbin(ord($temp[0]));
        if (strlen($msb) == 8) {
            $msb = substr($msb, strpos($msb, '0'));
        }
        $temp[0] = chr(bindec($msb));

        // see if we need to add extra leading 1's
        $current_bits = strlen($pre_msb) + 8 * strlen($temp) - 8;
        $new_bits = $this->precision - $current_bits;
        if ($new_bits <= 0) {
            return $this->normalize(new static($temp, 256));
        }

        // generate as many leading 1's as we need to.
        $leading_ones = chr((1 << ($new_bits & 0x7)) - 1) . str_repeat(chr(0xFF), $new_bits >> 3);

        self::base256_lshift($leading_ones, $current_bits);

        $temp = str_pad($temp, strlen($leading_ones), chr(0), STR_PAD_LEFT);

        return $this->normalize(new static($leading_ones | $temp, 256));
    }

    /**
     * Logical Left Shift
     *
     * Shifts binary strings $shift bits, essentially multiplying by 2**$shift.
     */
    protected static function base256_lshift(string &$x, int $shift): void
    {
        if ($shift == 0) {
            return;
        }

        $num_bytes = $shift >> 3; // eg. floor($shift/8)
        $shift &= 7; // eg. $shift % 8

        $carry = 0;
        for ($i = strlen($x) - 1; $i >= 0; --$i) {
            $temp = ord($x[$i]) << $shift | $carry;
            $x[$i] = chr($temp);
            $carry = $temp >> 8;
        }
        $carry = ($carry != 0) ? chr($carry) : '';
        $x = $carry . $x . str_repeat(chr(0), $num_bytes);
    }

    /**
     * Logical Left Rotate
     *
     * Instead of the top x bits being dropped they're appended to the shifted bit string.
     */
    public function bitwise_leftRotate(int $shift): Engine
    {
        $bits = $this->toBytes();

        if ($this->precision > 0) {
            $precision = $this->precision;
            if (static::FAST_BITWISE) {
                $mask = $this->bitmask->toBytes();
            } else {
                $mask = $this->bitmask->subtract(new static(1));
                $mask = $mask->toBytes();
            }
        } else {
            $temp = ord($bits[0]);
            for ($i = 0; $temp >> $i; ++$i) {
            }
            $precision = 8 * strlen($bits) - 8 + $i;
            $mask = chr((1 << ($precision & 0x7)) - 1) . str_repeat(chr(0xFF), $precision >> 3);
        }

        if ($shift < 0) {
            $shift += $precision;
        }
        $shift %= $precision;

        if (!$shift) {
            return clone $this;
        }

        $left = $this->bitwise_leftShift($shift);
        $left = $left->bitwise_and(new static($mask, 256));
        $right = $this->bitwise_rightShift($precision - $shift);
        $result = static::FAST_BITWISE ? $left->bitwise_or($right) : $left->add($right);
        return $this->normalize($result);
    }

    /**
     * Logical Right Rotate
     *
     * Instead of the bottom x bits being dropped they're prepended to the shifted bit string.
     */
    public function bitwise_rightRotate(int $shift): Engine
    {
        return $this->bitwise_leftRotate(-$shift);
    }

    /**
     * Returns the smallest and largest n-bit number
     *
     * @return array{min: static, max: static}
     */
    public static function minMaxBits(int $bits): array
    {
        $bytes = $bits >> 3;
        $min = str_repeat(chr(0), $bytes);
        $max = str_repeat(chr(0xFF), $bytes);
        $msb = $bits & 7;
        if ($msb) {
            $min = chr(1 << ($msb - 1)) . $min;
            $max = chr((1 << $msb) - 1) . $max;
        } else {
            $min[0] = chr(0x80);
        }
        return [
            'min' => new static($min, 256),
            'max' => new static($max, 256),
        ];
    }

    /**
     * Return the size of a BigInteger in bits
     */
    public function getLength(): int
    {
        return strlen($this->toBits());
    }

    /**
     * Return the size of a BigInteger in bytes
     */
    public function getLengthInBytes(): int
    {
        return (int) ceil($this->getLength() / 8);
    }

    /**
     * Performs some pre-processing for powMod
     *
     * @return static|false
     */
    protected function powModOuter(Engine $e, Engine $n)
    {
        $n = $this->bitmask !== false && $this->bitmask->compare($n) < 0 ? $this->bitmask : $n->abs();

        if ($e->compare(new static()) < 0) {
            $e = $e->abs();

            $temp = $this->modInverse($n);
            if ($temp === false) {
                return false;
            }

            return $this->normalize($temp->powModInner($e, $n));
        }

<<<<<<< HEAD
        if ($this->compare($n) > 0) {
            [, $temp] = $this->divide($n);
=======
        if ($this->compare($n) > 0 || $this->isNegative()) {
            list(, $temp) = $this->divide($n);
>>>>>>> 315ab981
            return $temp->powModInner($e, $n);
        }

        return $this->powModInner($e, $n);
    }

    /**
     * Sliding Window k-ary Modular Exponentiation
     *
     * Based on {@link http://www.cacr.math.uwaterloo.ca/hac/about/chap14.pdf#page=27 HAC 14.85} /
     * {@link http://math.libtomcrypt.com/files/tommath.pdf#page=210 MPM 7.7}.  In a departure from those algorithims,
     * however, this function performs a modular reduction after every multiplication and squaring operation.
     * As such, this function has the same preconditions that the reductions being used do.
     *
     * @template T of Engine
     * @param class-string<T> $class
     * @return T
     */
    protected static function slidingWindow(Engine $x, Engine $e, Engine $n, string $class)
    {
        static $window_ranges = [7, 25, 81, 241, 673, 1793]; // from BigInteger.java's oddModPow function
        //static $window_ranges = [0, 7, 36, 140, 450, 1303, 3529]; // from MPM 7.3.1

        $e_bits = $e->toBits();
        $e_length = strlen($e_bits);

        // calculate the appropriate window size.
        // $window_size == 3 if $window_ranges is between 25 and 81, for example.
        for ($i = 0, $window_size = 1; $i < count($window_ranges) && $e_length > $window_ranges[$i]; ++$window_size, ++$i) {
        }

        $n_value = $n->value;

        if (method_exists(static::class, 'generateCustomReduction')) {
            static::generateCustomReduction($n, $class);
        }

        // precompute $this^0 through $this^$window_size
        $powers = [];
        $powers[1] = static::prepareReduce($x->value, $n_value, $class);
        $powers[2] = static::squareReduce($powers[1], $n_value, $class);

        // we do every other number since substr($e_bits, $i, $j+1) (see below) is supposed to end
        // in a 1.  ie. it's supposed to be odd.
        $temp = 1 << ($window_size - 1);
        for ($i = 1; $i < $temp; ++$i) {
            $i2 = $i << 1;
            $powers[$i2 + 1] = static::multiplyReduce($powers[$i2 - 1], $powers[2], $n_value, $class);
        }

        $result = new $class(1);
        $result = static::prepareReduce($result->value, $n_value, $class);

        for ($i = 0; $i < $e_length;) {
            if (!$e_bits[$i]) {
                $result = static::squareReduce($result, $n_value, $class);
                ++$i;
            } else {
                for ($j = $window_size - 1; $j > 0; --$j) {
                    if (!empty($e_bits[$i + $j])) {
                        break;
                    }
                }

                // eg. the length of substr($e_bits, $i, $j + 1)
                for ($k = 0; $k <= $j; ++$k) {
                    $result = static::squareReduce($result, $n_value, $class);
                }

                $result = static::multiplyReduce($result, $powers[bindec(substr($e_bits, $i, $j + 1))], $n_value, $class);

                $i += $j + 1;
            }
        }

        $temp = new $class();
        $temp->value = static::reduce($result, $n_value, $class);

        return $temp;
    }

    /**
     * Generates a random number of a certain size
     *
     * Bit length is equal to $size
     */
    public static function random(int $size): Engine
    {
        ['min' => $min, 'max' => $max] = static::minMaxBits($size);
        return static::randomRange($min, $max);
    }

    /**
     * Generates a random prime number of a certain size
     *
     * Bit length is equal to $size
     */
    public static function randomPrime(int $size): Engine
    {
        ['min' => $min, 'max' => $max] = static::minMaxBits($size);
        return static::randomRangePrime($min, $max);
    }

    /**
     * Performs some pre-processing for randomRangePrime
     *
     * @return static|false
     */
    protected static function randomRangePrimeOuter(Engine $min, Engine $max)
    {
        $compare = $max->compare($min);

        if (!$compare) {
            return $min->isPrime() ? $min : false;
        } elseif ($compare < 0) {
            // if $min is bigger then $max, swap $min and $max
            $temp = $max;
            $max = $min;
            $min = $temp;
        }

        $length = $max->getLength();
        if ($length > 8196) {
            throw new \RuntimeException("Generation of random prime numbers larger than 8196 has been disabled ($length)");
        }

        $x = static::randomRange($min, $max);

        return static::randomRangePrimeInner($x, $min, $max);
    }

    /**
     * Generate a random number between a range
     *
     * Returns a random number between $min and $max where $min and $max
     * can be defined using one of the two methods:
     *
     * BigInteger::randomRange($min, $max)
     * BigInteger::randomRange($max, $min)
     */
    protected static function randomRangeHelper(Engine $min, Engine $max): Engine
    {
        $compare = $max->compare($min);

        if (!$compare) {
            return $min;
        } elseif ($compare < 0) {
            // if $min is bigger then $max, swap $min and $max
            $temp = $max;
            $max = $min;
            $min = $temp;
        }

        if (!isset(static::$one[static::class])) {
            static::$one[static::class] = new static(1);
        }

        $max = $max->subtract($min->subtract(static::$one[static::class]));

        $size = strlen(ltrim($max->toBytes(), chr(0)));

        /*
            doing $random % $max doesn't work because some numbers will be more likely to occur than others.
            eg. if $max is 140 and $random's max is 255 then that'd mean both $random = 5 and $random = 145
            would produce 5 whereas the only value of random that could produce 139 would be 139. ie.
            not all numbers would be equally likely. some would be more likely than others.

            creating a whole new random number until you find one that is within the range doesn't work
            because, for sufficiently small ranges, the likelihood that you'd get a number within that range
            would be pretty small. eg. with $random's max being 255 and if your $max being 1 the probability
            would be pretty high that $random would be greater than $max.

            phpseclib works around this using the technique described here:

            http://crypto.stackexchange.com/questions/5708/creating-a-small-number-from-a-cryptographically-secure-random-string
        */
        $random_max = new static(chr(1) . str_repeat("\0", $size), 256);
        $random = new static(Random::string($size), 256);

        [$max_multiple] = $random_max->divide($max);
        $max_multiple = $max_multiple->multiply($max);

        while ($random->compare($max_multiple) >= 0) {
            $random = $random->subtract($max_multiple);
            $random_max = $random_max->subtract($max_multiple);
            $random = $random->bitwise_leftShift(8);
            $random = $random->add(new static(Random::string(1), 256));
            $random_max = $random_max->bitwise_leftShift(8);
            [$max_multiple] = $random_max->divide($max);
            $max_multiple = $max_multiple->multiply($max);
        }
        [, $random] = $random->divide($max);

        return $random->add($min);
    }

    /**
     * Performs some post-processing for randomRangePrime
     *
     * @return static|false
     */
    protected static function randomRangePrimeInner(Engine $x, Engine $min, Engine $max)
    {
        if (!isset(static::$two[static::class])) {
            static::$two[static::class] = new static('2');
        }

        $x->make_odd();
        if ($x->compare($max) > 0) {
            // if $x > $max then $max is even and if $min == $max then no prime number exists between the specified range
            if ($min->equals($max)) {
                return false;
            }
            $x = clone $min;
            $x->make_odd();
        }

        $initial_x = clone $x;

        while (true) {
            if ($x->isPrime()) {
                return $x;
            }

            $x = $x->add(static::$two[static::class]);

            if ($x->compare($max) > 0) {
                $x = clone $min;
                if ($x->equals(static::$two[static::class])) {
                    return $x;
                }
                $x->make_odd();
            }

            if ($x->equals($initial_x)) {
                return false;
            }
        }
    }

    /**
     * Sets the $t parameter for primality testing
     */
    protected function setupIsPrime(): int
    {
        $length = $this->getLengthInBytes();

        // see HAC 4.49 "Note (controlling the error probability)"
        // @codingStandardsIgnoreStart
             if ($length >= 163) { $t =  2; } // floor(1300 / 8)
        else if ($length >= 106) { $t =  3; } // floor( 850 / 8)
        else if ($length >= 81 ) { $t =  4; } // floor( 650 / 8)
        else if ($length >= 68 ) { $t =  5; } // floor( 550 / 8)
        else if ($length >= 56 ) { $t =  6; } // floor( 450 / 8)
        else if ($length >= 50 ) { $t =  7; } // floor( 400 / 8)
        else if ($length >= 43 ) { $t =  8; } // floor( 350 / 8)
        else if ($length >= 37 ) { $t =  9; } // floor( 300 / 8)
        else if ($length >= 31 ) { $t = 12; } // floor( 250 / 8)
        else if ($length >= 25 ) { $t = 15; } // floor( 200 / 8)
        else if ($length >= 18 ) { $t = 18; } // floor( 150 / 8)
        else                     { $t = 27; }
        // @codingStandardsIgnoreEnd

        return $t;
    }

    /**
     * Tests Primality
     *
     * Uses the {@link http://en.wikipedia.org/wiki/Miller%E2%80%93Rabin_primality_test Miller-Rabin primality test}.
     * See {@link http://www.cacr.math.uwaterloo.ca/hac/about/chap4.pdf#page=8 HAC 4.24} for more info.
     */
    protected function testPrimality(int $t): bool
    {
        if (!$this->testSmallPrimes()) {
            return false;
        }

        $n   = clone $this;
        $n_1 = $n->subtract(static::$one[static::class]);
        $n_2 = $n->subtract(static::$two[static::class]);

        $r = clone $n_1;
        $s = static::scan1divide($r);

        for ($i = 0; $i < $t; ++$i) {
            $a = static::randomRange(static::$two[static::class], $n_2);
            $y = $a->modPow($r, $n);

            if (!$y->equals(static::$one[static::class]) && !$y->equals($n_1)) {
                for ($j = 1; $j < $s && !$y->equals($n_1); ++$j) {
                    $y = $y->modPow(static::$two[static::class], $n);
                    if ($y->equals(static::$one[static::class])) {
                        return false;
                    }
                }

                if (!$y->equals($n_1)) {
                    return false;
                }
            }
        }

        return true;
    }

    /**
     * Checks a numer to see if it's prime
     *
     * Assuming the $t parameter is not set, this function has an error rate of 2**-80.  The main motivation for the
     * $t parameter is distributability.  BigInteger::randomPrime() can be distributed across multiple pageloads
     * on a website instead of just one.
     *
     * @param int|bool $t
     */
    public function isPrime($t = false): bool
    {
        // OpenSSL limits RSA keys to 16384 bits. The length of an RSA key is equal to the length of the modulo, which is
        // produced by multiplying the primes p and q by one another. The largest number two 8196 bit primes can produce is
        // a 16384 bit number so, basically, 8196 bit primes are the largest OpenSSL will generate and if that's the largest
        // that it'll generate it also stands to reason that that's the largest you'll be able to test primality on
        $length = $this->getLength();
        if ($length > 8196) {
            throw new \RuntimeException("Primality testing is not supported for numbers larger than 8196 bits ($length)");
        }

        if (!$t) {
            $t = $this->setupIsPrime();
        }
        return $this->testPrimality($t);
    }

    /**
     * Performs a few preliminary checks on root
     */
    protected function rootHelper(int $n): Engine
    {
        if ($n < 1) {
            return clone static::$zero[static::class];
        } // we want positive exponents
        if ($this->compare(static::$one[static::class]) < 0) {
            return clone static::$zero[static::class];
        } // we want positive numbers
        if ($this->compare(static::$two[static::class]) < 0) {
            return clone static::$one[static::class];
        } // n-th root of 1 or 2 is 1

        return $this->rootInner($n);
    }

    /**
     * Calculates the nth root of a biginteger.
     *
     * Returns the nth root of a positive biginteger, where n defaults to 2
     *
     * {@internal This function is based off of {@link http://mathforum.org/library/drmath/view/52605.html this page} and {@link http://stackoverflow.com/questions/11242920/calculating-nth-root-with-bcmath-in-php this stackoverflow question}.}
     */
    protected function rootInner(int $n): Engine
    {
        $n = new static($n);

        // g is our guess number
        $g = static::$two[static::class];
        // while (g^n < num) g=g*2
        while ($g->pow($n)->compare($this) < 0) {
            $g = $g->multiply(static::$two[static::class]);
        }
        // if (g^n==num) num is a power of 2, we're lucky, end of job
        // == 0 bccomp(bcpow($g, $n), $n->value)==0
        if ($g->pow($n)->equals($this) > 0) {
            $root = $g;
            return $this->normalize($root);
        }

        // if we're here num wasn't a power of 2 :(
        $og = $g; // og means original guess and here is our upper bound
        $g = $g->divide(static::$two[static::class])[0]; // g is set to be our lower bound
        $step = $og->subtract($g)->divide(static::$two[static::class])[0]; // step is the half of upper bound - lower bound
        $g = $g->add($step); // we start at lower bound + step , basically in the middle of our interval

        // while step>1

        while ($step->compare(static::$one[static::class]) == 1) {
            $guess = $g->pow($n);
            $step = $step->divide(static::$two[static::class])[0];
            $comp = $guess->compare($this); // compare our guess with real number
            switch ($comp) {
                case -1: // if guess is lower we add the new step
                    $g = $g->add($step);
                    break;
                case 1: // if guess is higher we sub the new step
                    $g = $g->subtract($step);
                    break;
                case 0: // if guess is exactly the num we're done, we return the value
                    $root = $g;
                    break 2;
            }
        }

        if ($comp == 1) {
            $g = $g->subtract($step);
        }

        // whatever happened, g is the closest guess we can make so return it
        $root = $g;

        return $this->normalize($root);
    }

    /**
     * Calculates the nth root of a biginteger.
     */
    public function root(int $n = 2): Engine
    {
        return $this->rootHelper($n);
    }

    /**
     * Return the minimum BigInteger between an arbitrary number of BigIntegers.
     */
    protected static function minHelper(array $nums): Engine
    {
        if (count($nums) == 1) {
            return $nums[0];
        }
        $min = $nums[0];
        for ($i = 1; $i < count($nums); $i++) {
            $min = $min->compare($nums[$i]) > 0 ? $nums[$i] : $min;
        }
        return $min;
    }

    /**
     * Return the minimum BigInteger between an arbitrary number of BigIntegers.
     */
    protected static function maxHelper(array $nums): Engine
    {
        if (count($nums) == 1) {
            return $nums[0];
        }
        $max = $nums[0];
        for ($i = 1; $i < count($nums); $i++) {
            $max = $max->compare($nums[$i]) < 0 ? $nums[$i] : $max;
        }
        return $max;
    }

    /**
     * Create Recurring Modulo Function
     *
     * Sometimes it may be desirable to do repeated modulos with the same number outside of
     * modular exponentiation
     */
    public function createRecurringModuloFunction(): \Closure
    {
        $class = static::class;

        $fqengine = !method_exists(static::$modexpEngine[static::class], 'reduce') ?
            '\\phpseclib3\\Math\\BigInteger\\Engines\\' . static::ENGINE_DIR . '\\DefaultEngine' :
            static::$modexpEngine[static::class];
        if (method_exists($fqengine, 'generateCustomReduction')) {
            $func = $fqengine::generateCustomReduction($this, static::class);
            return eval('return function(' . static::class . ' $x) use ($func, $class) {
                $r = new $class();
                $r->value = $func($x->value);
                return $r;
            };');
        }
        $n = $this->value;
        return eval('return function(' . static::class . ' $x) use ($n, $fqengine, $class) {
            $r = new $class();
            $r->value = $fqengine::reduce($x->value, $n, $class);
            return $r;
        };');
    }

    /**
     * Calculates the greatest common divisor and Bezout's identity.
     *
     * @return array{gcd: Engine, x: Engine, y: Engine}
     */
    protected function extendedGCDHelper(Engine $n): array
    {
        $u = clone $this;
        $v = clone $n;

        $one = new static(1);
        $zero = new static();

        $a = clone $one;
        $b = clone $zero;
        $c = clone $zero;
        $d = clone $one;

        while (!$v->equals($zero)) {
            [$q] = $u->divide($v);

            $temp = $u;
            $u = $v;
            $v = $temp->subtract($v->multiply($q));

            $temp = $a;
            $a = $c;
            $c = $temp->subtract($a->multiply($q));

            $temp = $b;
            $b = $d;
            $d = $temp->subtract($b->multiply($q));
        }

        return [
            'gcd' => $u,
            'x' => $a,
            'y' => $b,
        ];
    }

    /**
     * Bitwise Split
     *
     * Splits BigInteger's into chunks of $split bits
     *
     * @return Engine[]
     */
    public function bitwise_split(int $split): array
    {
        if ($split < 1) {
            throw new RuntimeException('Offset must be greater than 1');
        }

        $mask = static::$one[static::class]->bitwise_leftShift($split)->subtract(static::$one[static::class]);

        $num = clone $this;

        $vals = [];
        while (!$num->equals(static::$zero[static::class])) {
            $vals[] = $num->bitwise_and($mask);
            $num = $num->bitwise_rightShift($split);
        }

        return array_reverse($vals);
    }

    /**
     * Logical And
     */
    protected function bitwiseAndHelper(Engine $x): Engine
    {
        $left = $this->toBytes(true);
        $right = $x->toBytes(true);

        $length = max(strlen($left), strlen($right));

        $left = str_pad($left, $length, chr(0), STR_PAD_LEFT);
        $right = str_pad($right, $length, chr(0), STR_PAD_LEFT);

        return $this->normalize(new static($left & $right, -256));
    }

    /**
     * Logical Or
     */
    protected function bitwiseOrHelper(Engine $x): Engine
    {
        $left = $this->toBytes(true);
        $right = $x->toBytes(true);

        $length = max(strlen($left), strlen($right));

        $left = str_pad($left, $length, chr(0), STR_PAD_LEFT);
        $right = str_pad($right, $length, chr(0), STR_PAD_LEFT);

        return $this->normalize(new static($left | $right, -256));
    }

    /**
     * Logical Exclusive Or
     */
    protected function bitwiseXorHelper(Engine $x): Engine
    {
        $left = $this->toBytes(true);
        $right = $x->toBytes(true);

        $length = max(strlen($left), strlen($right));


        $left = str_pad($left, $length, chr(0), STR_PAD_LEFT);
        $right = str_pad($right, $length, chr(0), STR_PAD_LEFT);
        return $this->normalize(new static($left ^ $right, -256));
    }
}<|MERGE_RESOLUTION|>--- conflicted
+++ resolved
@@ -612,13 +612,8 @@
             return $this->normalize($temp->powModInner($e, $n));
         }
 
-<<<<<<< HEAD
-        if ($this->compare($n) > 0) {
+        if ($this->compare($n) > 0 || $this->isNegative()) {
             [, $temp] = $this->divide($n);
-=======
-        if ($this->compare($n) > 0 || $this->isNegative()) {
-            list(, $temp) = $this->divide($n);
->>>>>>> 315ab981
             return $temp->powModInner($e, $n);
         }
 
