<?php

/**
 * Pure-PHP arbitrary precision integer arithmetic library.
 *
 * Supports base-2, base-10, base-16, and base-256 numbers.  Uses the GMP or BCMath extensions, if available,
 * and an internal implementation, otherwise.
 *
 * PHP versions 4 and 5
 *
 * {@internal (all DocBlock comments regarding implementation - such as the one that follows - refer to the
 * {@link MATH_BIGINTEGER_MODE_INTERNAL MATH_BIGINTEGER_MODE_INTERNAL} mode)
 *
 * BigInteger uses base-2**26 to perform operations such as multiplication and division and
 * base-2**52 (ie. two base 2**26 digits) to perform addition and subtraction.  Because the largest possible
 * value when multiplying two base-2**26 numbers together is a base-2**52 number, double precision floating
 * point numbers - numbers that should be supported on most hardware and whose significand is 53 bits - are
 * used.  As a consequence, bitwise operators such as >> and << cannot be used, nor can the modulo operator %,
 * which only supports integers.  Although this fact will slow this library down, the fact that such a high
 * base is being used should more than compensate.
 *
 * Numbers are stored in {@link http://en.wikipedia.org/wiki/Endianness little endian} format.  ie.
 * (new \phpseclib\Math\BigInteger(pow(2, 26)))->value = array(0, 1)
 *
 * Useful resources are as follows:
 *
 *  - {@link http://www.cacr.math.uwaterloo.ca/hac/about/chap14.pdf Handbook of Applied Cryptography (HAC)}
 *  - {@link http://math.libtomcrypt.com/files/tommath.pdf Multi-Precision Math (MPM)}
 *  - Java's BigInteger classes.  See /j2se/src/share/classes/java/math in jdk-1_5_0-src-jrl.zip
 *
 * Here's an example of how to use this library:
 * <code>
 * <?php
 *    $a = new \phpseclib\Math\BigInteger(2);
 *    $b = new \phpseclib\Math\BigInteger(3);
 *
 *    $c = $a->add($b);
 *
 *    echo $c->toString(); // outputs 5
 * ?>
 * </code>
 *
 * LICENSE: Permission is hereby granted, free of charge, to any person obtaining a copy
 * of this software and associated documentation files (the "Software"), to deal
 * in the Software without restriction, including without limitation the rights
 * to use, copy, modify, merge, publish, distribute, sublicense, and/or sell
 * copies of the Software, and to permit persons to whom the Software is
 * furnished to do so, subject to the following conditions:
 *
 * The above copyright notice and this permission notice shall be included in
 * all copies or substantial portions of the Software.
 *
 * THE SOFTWARE IS PROVIDED "AS IS", WITHOUT WARRANTY OF ANY KIND, EXPRESS OR
 * IMPLIED, INCLUDING BUT NOT LIMITED TO THE WARRANTIES OF MERCHANTABILITY,
 * FITNESS FOR A PARTICULAR PURPOSE AND NONINFRINGEMENT. IN NO EVENT SHALL THE
 * AUTHORS OR COPYRIGHT HOLDERS BE LIABLE FOR ANY CLAIM, DAMAGES OR OTHER
 * LIABILITY, WHETHER IN AN ACTION OF CONTRACT, TORT OR OTHERWISE, ARISING FROM,
 * OUT OF OR IN CONNECTION WITH THE SOFTWARE OR THE USE OR OTHER DEALINGS IN
 * THE SOFTWARE.
 *
 * @category  Math
 * @package   Math_BigInteger
 * @author    Jim Wigginton <terrafrost@php.net>
 * @copyright MMVI Jim Wigginton
 * @license   http://www.opensource.org/licenses/mit-license.html  MIT License
 * @link      http://pear.php.net/package/Math_BigInteger
 */

namespace phpseclib\Math;

/**#@+
 * Reduction constants
 *
 * @access private
 * @see BigInteger::_reduce()
 */
/**
 * @see BigInteger::_montgomery()
 * @see BigInteger::_prepMontgomery()
 */
define('MATH_BIGINTEGER_MONTGOMERY', 0);
/**
 * @see BigInteger::_barrett()
 */
define('MATH_BIGINTEGER_BARRETT', 1);
/**
 * @see BigInteger::_mod2()
 */
define('MATH_BIGINTEGER_POWEROF2', 2);
/**
 * @see BigInteger::_remainder()
 */
define('MATH_BIGINTEGER_CLASSIC', 3);
/**
 * @see BigInteger::__clone()
 */
define('MATH_BIGINTEGER_NONE', 4);
/**#@-*/

/**#@+
 * Array constants
 *
 * Rather than create a thousands and thousands of new BigInteger objects in repeated function calls to add() and
 * multiply() or whatever, we'll just work directly on arrays, taking them in as parameters and returning them.
 *
 * @access private
 */
/**
 * $result[MATH_BIGINTEGER_VALUE] contains the value.
 */
define('MATH_BIGINTEGER_VALUE', 0);
/**
 * $result[MATH_BIGINTEGER_SIGN] contains the sign.
 */
define('MATH_BIGINTEGER_SIGN', 1);
/**#@-*/

/**#@+
 * @access private
 * @see BigInteger::_montgomery()
 * @see BigInteger::_barrett()
 */
/**
 * Cache constants
 *
 * $cache[MATH_BIGINTEGER_VARIABLE] tells us whether or not the cached data is still valid.
 */
define('MATH_BIGINTEGER_VARIABLE', 0);
/**
 * $cache[MATH_BIGINTEGER_DATA] contains the cached data.
 */
define('MATH_BIGINTEGER_DATA', 1);
/**#@-*/

/**#@+
 * Mode constants.
 *
 * @access private
 * @see BigInteger::__construct()
 */
/**
 * To use the pure-PHP implementation
 */
define('MATH_BIGINTEGER_MODE_INTERNAL', 1);
/**
 * To use the BCMath library
 *
 * (if enabled; otherwise, the internal implementation will be used)
 */
define('MATH_BIGINTEGER_MODE_BCMATH', 2);
/**
 * To use the GMP library
 *
 * (if present; otherwise, either the BCMath or the internal implementation will be used)
 */
define('MATH_BIGINTEGER_MODE_GMP', 3);
/**#@-*/

/**
 * Karatsuba Cutoff
 *
 * At what point do we switch between Karatsuba multiplication and schoolbook long multiplication?
 *
 * @access private
 */
define('MATH_BIGINTEGER_KARATSUBA_CUTOFF', 25);

/**
 * Pure-PHP arbitrary precision integer arithmetic library. Supports base-2, base-10, base-16, and base-256
 * numbers.
 *
 * @package Math_BigInteger
 * @author  Jim Wigginton <terrafrost@php.net>
 * @access  public
 */
class BigInteger
{
    /**
     * Holds the BigInteger's value.
     *
     * @var Array
     * @access private
     */
    var $value;

    /**
     * Holds the BigInteger's magnitude.
     *
     * @var Boolean
     * @access private
     */
    var $is_negative = false;

    /**
     * Random number generator function
     *
     * @access private
     */
    var $generator = 'mt_rand';

    /**
     * Precision
     *
     * @see setPrecision()
     * @access private
     */
    var $precision = -1;

    /**
     * Precision Bitmask
     *
     * @see setPrecision()
     * @access private
     */
    var $bitmask = false;

    /**
     * Mode independent value used for serialization.
     *
     * If the bcmath or gmp extensions are installed $this->value will be a non-serializable resource, hence the need for
     * a variable that'll be serializable regardless of whether or not extensions are being used.  Unlike $this->value,
     * however, $this->hex is only calculated when $this->__sleep() is called.
     *
     * @see __sleep()
     * @see __wakeup()
     * @var String
     * @access private
     */
    var $hex;

    /**
     * Converts base-2, base-10, base-16, and binary strings (base-256) to BigIntegers.
     *
     * If the second parameter - $base - is negative, then it will be assumed that the number's are encoded using
     * two's compliment.  The sole exception to this is -10, which is treated the same as 10 is.
     *
     * Here's an example:
     * <code>
     * <?php
     *    $a = new \phpseclib\Math\BigInteger('0x32', 16); // 50 in base-16
     *
     *    echo $a->toString(); // outputs 50
     * ?>
     * </code>
     *
     * @param optional $x base-10 number or base-$base number if $base set.
     * @param optional integer $base
     * @return \phpseclib\Math\BigInteger
     * @access public
     */
    function __construct($x = 0, $base = 10)
    {
        if ( !defined('MATH_BIGINTEGER_MODE') ) {
            switch (true) {
                case extension_loaded('gmp'):
                    define('MATH_BIGINTEGER_MODE', MATH_BIGINTEGER_MODE_GMP);
                    break;
                case extension_loaded('bcmath'):
                    define('MATH_BIGINTEGER_MODE', MATH_BIGINTEGER_MODE_BCMATH);
                    break;
                default:
                    define('MATH_BIGINTEGER_MODE', MATH_BIGINTEGER_MODE_INTERNAL);
            }
        }

        if (function_exists('openssl_public_encrypt') && !defined('MATH_BIGINTEGER_OPENSSL_DISABLE') && !defined('MATH_BIGINTEGER_OPENSSL_ENABLED')) {
            // some versions of XAMPP have mismatched versions of OpenSSL which causes it not to work
            ob_start();
            @phpinfo();
            $content = ob_get_contents();
            ob_end_clean();

            preg_match_all('#OpenSSL (Header|Library) Version(.*)#im', $content, $matches);

            $versions = array();
            if (!empty($matches[1])) {
                for ($i = 0; $i < count($matches[1]); $i++) {
                    $versions[$matches[1][$i]] = trim(str_replace('=>', '', strip_tags($matches[2][$i])));
                }
            }

            // it doesn't appear that OpenSSL versions were reported upon until PHP 5.3+
            switch (true) {
                case !isset($versions['Header']):
                case !isset($versions['Library']):
                case $versions['Header'] == $versions['Library']:
                    define('MATH_BIGINTEGER_OPENSSL_ENABLED', true);
                    break;
                default:
                    define('MATH_BIGINTEGER_OPENSSL_DISABLE', true);
            }
        }

        if (!defined('PHP_INT_SIZE')) {
            define('PHP_INT_SIZE', 4);
        }

        if (!defined('MATH_BIGINTEGER_BASE') && MATH_BIGINTEGER_MODE == MATH_BIGINTEGER_MODE_INTERNAL) {
            switch (PHP_INT_SIZE) {
                case 8: // use 64-bit integers if int size is 8 bytes
                    define('MATH_BIGINTEGER_BASE',       31);
                    define('MATH_BIGINTEGER_BASE_FULL',  0x80000000);
                    define('MATH_BIGINTEGER_MAX_DIGIT',  0x7FFFFFFF);
                    define('MATH_BIGINTEGER_MSB',        0x40000000);
                    // 10**9 is the closest we can get to 2**31 without passing it
                    define('MATH_BIGINTEGER_MAX10',      1000000000);
                    define('MATH_BIGINTEGER_MAX10_LEN',  9);
                    // the largest digit that may be used in addition / subtraction
                    define('MATH_BIGINTEGER_MAX_DIGIT2', pow(2, 62));
                    break;
                //case 4: // use 64-bit floats if int size is 4 bytes
                default:
                    define('MATH_BIGINTEGER_BASE',       26);
                    define('MATH_BIGINTEGER_BASE_FULL',  0x4000000);
                    define('MATH_BIGINTEGER_MAX_DIGIT',  0x3FFFFFF);
                    define('MATH_BIGINTEGER_MSB',        0x2000000);
                    // 10**7 is the closest to 2**26 without passing it
                    define('MATH_BIGINTEGER_MAX10',      10000000);
                    define('MATH_BIGINTEGER_MAX10_LEN',  7);
                    // the largest digit that may be used in addition / subtraction
                    // we do pow(2, 52) instead of using 4503599627370496 directly because some
                    // PHP installations will truncate 4503599627370496.
                    define('MATH_BIGINTEGER_MAX_DIGIT2', pow(2, 52));
            }
        }

        switch ( MATH_BIGINTEGER_MODE ) {
            case MATH_BIGINTEGER_MODE_GMP:
                if (is_resource($x) && get_resource_type($x) == 'GMP integer') {
                    $this->value = $x;
                    return;
                }
                $this->value = gmp_init(0);
                break;
            case MATH_BIGINTEGER_MODE_BCMATH:
                $this->value = '0';
                break;
            default:
                $this->value = array();
        }

        // '0' counts as empty() but when the base is 256 '0' is equal to ord('0') or 48
        // '0' is the only value like this per http://php.net/empty
        if (empty($x) && (abs($base) != 256 || $x !== '0')) {
            return;
        }

        switch ($base) {
            case -256:
                if (ord($x[0]) & 0x80) {
                    $x = ~$x;
                    $this->is_negative = true;
                }
            case  256:
                switch ( MATH_BIGINTEGER_MODE ) {
                    case MATH_BIGINTEGER_MODE_GMP:
                        $sign = $this->is_negative ? '-' : '';
                        $this->value = gmp_init($sign . '0x' . bin2hex($x));
                        break;
                    case MATH_BIGINTEGER_MODE_BCMATH:
                        // round $len to the nearest 4 (thanks, DavidMJ!)
                        $len = (strlen($x) + 3) & 0xFFFFFFFC;

                        $x = str_pad($x, $len, chr(0), STR_PAD_LEFT);

                        for ($i = 0; $i < $len; $i+= 4) {
                            $this->value = bcmul($this->value, '4294967296', 0); // 4294967296 == 2**32
                            $this->value = bcadd($this->value, 0x1000000 * ord($x[$i]) + ((ord($x[$i + 1]) << 16) | (ord($x[$i + 2]) << 8) | ord($x[$i + 3])), 0);
                        }

                        if ($this->is_negative) {
                            $this->value = '-' . $this->value;
                        }

                        break;
                    // converts a base-2**8 (big endian / msb) number to base-2**26 (little endian / lsb)
                    default:
                        while (strlen($x)) {
                            $this->value[] = $this->_bytes2int($this->_base256_rshift($x, MATH_BIGINTEGER_BASE));
                        }
                }

                if ($this->is_negative) {
                    if (MATH_BIGINTEGER_MODE != MATH_BIGINTEGER_MODE_INTERNAL) {
                        $this->is_negative = false;
                    }
                    $temp = $this->add(new static('-1'));
                    $this->value = $temp->value;
                }
                break;
            case  16:
            case -16:
                if ($base > 0 && $x[0] == '-') {
                    $this->is_negative = true;
                    $x = substr($x, 1);
                }

                $x = preg_replace('#^(?:0x)?([A-Fa-f0-9]*).*#', '$1', $x);

                $is_negative = false;
                if ($base < 0 && hexdec($x[0]) >= 8) {
                    $this->is_negative = $is_negative = true;
                    $x = bin2hex(~pack('H*', $x));
                }

                switch ( MATH_BIGINTEGER_MODE ) {
                    case MATH_BIGINTEGER_MODE_GMP:
                        $temp = $this->is_negative ? '-0x' . $x : '0x' . $x;
                        $this->value = gmp_init($temp);
                        $this->is_negative = false;
                        break;
                    case MATH_BIGINTEGER_MODE_BCMATH:
                        $x = ( strlen($x) & 1 ) ? '0' . $x : $x;
                        $temp = new static(pack('H*', $x), 256);
                        $this->value = $this->is_negative ? '-' . $temp->value : $temp->value;
                        $this->is_negative = false;
                        break;
                    default:
                        $x = ( strlen($x) & 1 ) ? '0' . $x : $x;
                        $temp = new static(pack('H*', $x), 256);
                        $this->value = $temp->value;
                }

                if ($is_negative) {
                    $temp = $this->add(new static('-1'));
                    $this->value = $temp->value;
                }
                break;
            case  10:
            case -10:
                // (?<!^)(?:-).*: find any -'s that aren't at the beginning and then any characters that follow that
                // (?<=^|-)0*: find any 0's that are preceded by the start of the string or by a - (ie. octals)
                // [^-0-9].*: find any non-numeric characters and then any characters that follow that
                $x = preg_replace('#(?<!^)(?:-).*|(?<=^|-)0*|[^-0-9].*#', '', $x);

                switch ( MATH_BIGINTEGER_MODE ) {
                    case MATH_BIGINTEGER_MODE_GMP:
                        $this->value = gmp_init($x);
                        break;
                    case MATH_BIGINTEGER_MODE_BCMATH:
                        // explicitly casting $x to a string is necessary, here, since doing $x[0] on -1 yields different
                        // results then doing it on '-1' does (modInverse does $x[0])
                        $this->value = $x === '-' ? '0' : (string) $x;
                        break;
                    default:
                        $temp = new static();

                        $multiplier = new static();
                        $multiplier->value = array(MATH_BIGINTEGER_MAX10);

                        if ($x[0] == '-') {
                            $this->is_negative = true;
                            $x = substr($x, 1);
                        }

                        $x = str_pad($x, strlen($x) + ((MATH_BIGINTEGER_MAX10_LEN - 1) * strlen($x)) % MATH_BIGINTEGER_MAX10_LEN, 0, STR_PAD_LEFT);
                        while (strlen($x)) {
                            $temp = $temp->multiply($multiplier);
                            $temp = $temp->add(new static($this->_int2bytes(substr($x, 0, MATH_BIGINTEGER_MAX10_LEN)), 256));
                            $x = substr($x, MATH_BIGINTEGER_MAX10_LEN);
                        }

                        $this->value = $temp->value;
                }
                break;
            case  2: // base-2 support originally implemented by Lluis Pamies - thanks!
            case -2:
                if ($base > 0 && $x[0] == '-') {
                    $this->is_negative = true;
                    $x = substr($x, 1);
                }

                $x = preg_replace('#^([01]*).*#', '$1', $x);
                $x = str_pad($x, strlen($x) + (3 * strlen($x)) % 4, 0, STR_PAD_LEFT);

                $str = '0x';
                while (strlen($x)) {
                    $part = substr($x, 0, 4);
                    $str.= dechex(bindec($part));
                    $x = substr($x, 4);
                }

                if ($this->is_negative) {
                    $str = '-' . $str;
                }

                $temp = new static($str, 8 * $base); // ie. either -16 or +16
                $this->value = $temp->value;
                $this->is_negative = $temp->is_negative;

                break;
            default:
                // base not supported, so we'll let $this == 0
        }
    }

    /**
     * Converts a BigInteger to a byte string (eg. base-256).
     *
     * Negative numbers are saved as positive numbers, unless $twos_compliment is set to true, at which point, they're
     * saved as two's compliment.
     *
     * Here's an example:
     * <code>
     * <?php
     *    $a = new \phpseclib\Math\BigInteger('65');
     *
     *    echo $a->toBytes(); // outputs chr(65)
     * ?>
     * </code>
     *
     * @param Boolean $twos_compliment
     * @return String
     * @access public
     * @internal Converts a base-2**26 number to base-2**8
     */
    function toBytes($twos_compliment = false)
    {
        if ($twos_compliment) {
            $comparison = $this->compare(new static());
            if ($comparison == 0) {
                return $this->precision > 0 ? str_repeat(chr(0), ($this->precision + 1) >> 3) : '';
            }

            $temp = $comparison < 0 ? $this->add(new static(1)) : $this->copy();
            $bytes = $temp->toBytes();

            if (empty($bytes)) { // eg. if the number we're trying to convert is -1
                $bytes = chr(0);
            }

            if (ord($bytes[0]) & 0x80) {
                $bytes = chr(0) . $bytes;
            }

            return $comparison < 0 ? ~$bytes : $bytes;
        }

        switch ( MATH_BIGINTEGER_MODE ) {
            case MATH_BIGINTEGER_MODE_GMP:
                if (gmp_cmp($this->value, gmp_init(0)) == 0) {
                    return $this->precision > 0 ? str_repeat(chr(0), ($this->precision + 1) >> 3) : '';
                }

                $temp = gmp_strval(gmp_abs($this->value), 16);
                $temp = ( strlen($temp) & 1 ) ? '0' . $temp : $temp;
                $temp = pack('H*', $temp);

                return $this->precision > 0 ?
                    substr(str_pad($temp, $this->precision >> 3, chr(0), STR_PAD_LEFT), -($this->precision >> 3)) :
                    ltrim($temp, chr(0));
            case MATH_BIGINTEGER_MODE_BCMATH:
                if ($this->value === '0') {
                    return $this->precision > 0 ? str_repeat(chr(0), ($this->precision + 1) >> 3) : '';
                }

                $value = '';
                $current = $this->value;

                if ($current[0] == '-') {
                    $current = substr($current, 1);
                }

                while (bccomp($current, '0', 0) > 0) {
                    $temp = bcmod($current, '16777216');
                    $value = chr($temp >> 16) . chr($temp >> 8) . chr($temp) . $value;
                    $current = bcdiv($current, '16777216', 0);
                }

                return $this->precision > 0 ?
                    substr(str_pad($value, $this->precision >> 3, chr(0), STR_PAD_LEFT), -($this->precision >> 3)) :
                    ltrim($value, chr(0));
        }

        if (!count($this->value)) {
            return $this->precision > 0 ? str_repeat(chr(0), ($this->precision + 1) >> 3) : '';
        }
        $result = $this->_int2bytes($this->value[count($this->value) - 1]);

        $temp = $this->copy();

        for ($i = count($temp->value) - 2; $i >= 0; --$i) {
            $temp->_base256_lshift($result, MATH_BIGINTEGER_BASE);
            $result = $result | str_pad($temp->_int2bytes($temp->value[$i]), strlen($result), chr(0), STR_PAD_LEFT);
        }

        return $this->precision > 0 ?
            str_pad(substr($result, -(($this->precision + 7) >> 3)), ($this->precision + 7) >> 3, chr(0), STR_PAD_LEFT) :
            $result;
    }

    /**
     * Converts a BigInteger to a hex string (eg. base-16)).
     *
     * Negative numbers are saved as positive numbers, unless $twos_compliment is set to true, at which point, they're
     * saved as two's compliment.
     *
     * Here's an example:
     * <code>
     * <?php
     *    $a = new \phpseclib\Math\BigInteger('65');
     *
     *    echo $a->toHex(); // outputs '41'
     * ?>
     * </code>
     *
     * @param Boolean $twos_compliment
     * @return String
     * @access public
     * @internal Converts a base-2**26 number to base-2**8
     */
    function toHex($twos_compliment = false)
    {
        return bin2hex($this->toBytes($twos_compliment));
    }

    /**
     * Converts a BigInteger to a bit string (eg. base-2).
     *
     * Negative numbers are saved as positive numbers, unless $twos_compliment is set to true, at which point, they're
     * saved as two's compliment.
     *
     * Here's an example:
     * <code>
     * <?php
     *    $a = new \phpseclib\Math\BigInteger('65');
     *
     *    echo $a->toBits(); // outputs '1000001'
     * ?>
     * </code>
     *
     * @param Boolean $twos_compliment
     * @return String
     * @access public
     * @internal Converts a base-2**26 number to base-2**2
     */
    function toBits($twos_compliment = false)
    {
        $hex = $this->toHex($twos_compliment);
        $bits = '';
        for ($i = strlen($hex) - 8, $start = strlen($hex) & 7; $i >= $start; $i-=8) {
            $bits = str_pad(decbin(hexdec(substr($hex, $i, 8))), 32, '0', STR_PAD_LEFT) . $bits;
        }
        if ($start) { // hexdec('') == 0
            $bits = str_pad(decbin(hexdec(substr($hex, 0, $start))), 8, '0', STR_PAD_LEFT) . $bits;
        }
        $result = $this->precision > 0 ? substr($bits, -$this->precision) : ltrim($bits, '0');

        if ($twos_compliment && $this->compare(new static()) > 0 && $this->precision <= 0) {
            return '0' . $result;
        }

        return $result;
    }

    /**
     * Converts a BigInteger to a base-10 number.
     *
     * Here's an example:
     * <code>
     * <?php
     *    $a = new \phpseclib\Math\BigInteger('50');
     *
     *    echo $a->toString(); // outputs 50
     * ?>
     * </code>
     *
     * @return String
     * @access public
     * @internal Converts a base-2**26 number to base-10**7 (which is pretty much base-10)
     */
    function toString()
    {
        switch ( MATH_BIGINTEGER_MODE ) {
            case MATH_BIGINTEGER_MODE_GMP:
                return gmp_strval($this->value);
            case MATH_BIGINTEGER_MODE_BCMATH:
                if ($this->value === '0') {
                    return '0';
                }

                return ltrim($this->value, '0');
        }

        if (!count($this->value)) {
            return '0';
        }

        $temp = $this->copy();
        $temp->is_negative = false;

        $divisor = new static();
        $divisor->value = array(MATH_BIGINTEGER_MAX10);
        $result = '';
        while (count($temp->value)) {
            list($temp, $mod) = $temp->divide($divisor);
            $result = str_pad(isset($mod->value[0]) ? $mod->value[0] : '', MATH_BIGINTEGER_MAX10_LEN, '0', STR_PAD_LEFT) . $result;
        }
        $result = ltrim($result, '0');
        if (empty($result)) {
            $result = '0';
        }

        if ($this->is_negative) {
            $result = '-' . $result;
        }

        return $result;
    }

    /**
     * Copy an object
     *
     * PHP5 passes objects by reference while PHP4 passes by value.  As such, we need a function to guarantee
     * that all objects are passed by value, when appropriate.  More information can be found here:
     *
     * {@link http://php.net/language.oop5.basic#51624}
     *
     * @access public
     * @see __clone()
     * @return \phpseclib\Math\BigInteger
     */
    function copy()
    {
        $temp = new static();
        $temp->value = $this->value;
        $temp->is_negative = $this->is_negative;
        $temp->generator = $this->generator;
        $temp->precision = $this->precision;
        $temp->bitmask = $this->bitmask;
        return $temp;
    }

    /**
     *  __toString() magic method
     *
     * Will be called, automatically, if you're supporting just PHP5.  If you're supporting PHP4, you'll need to call
     * toString().
     *
     * @access public
     * @internal Implemented per a suggestion by Techie-Michael - thanks!
     */
    function __toString()
    {
        return $this->toString();
    }

    /**
     * __clone() magic method
     *
     * Although you can call BigInteger::__toString() directly in PHP5, you cannot call BigInteger::__clone() directly
     * in PHP5.  You can in PHP4 since it's not a magic method, but in PHP5, you have to call it by using the PHP5
     * only syntax of $y = clone $x.  As such, if you're trying to write an application that works on both PHP4 and
     * PHP5, call BigInteger::copy(), instead.
     *
     * @access public
     * @see copy()
     * @return \phpseclib\Math\BigInteger
     */
    function __clone()
    {
        return $this->copy();
    }

    /**
     *  __sleep() magic method
     *
     * Will be called, automatically, when serialize() is called on a BigInteger object.
     *
     * @see __wakeup()
     * @access public
     */
    function __sleep()
    {
        $this->hex = $this->toHex(true);
        $vars = array('hex');
        if ($this->generator != 'mt_rand') {
            $vars[] = 'generator';
        }
        if ($this->precision > 0) {
            $vars[] = 'precision';
        }
        return $vars;

    }

    /**
     *  __wakeup() magic method
     *
     * Will be called, automatically, when unserialize() is called on a BigInteger object.
     *
     * @see __sleep()
     * @access public
     */
    function __wakeup()
    {
        $temp = new static($this->hex, -16);
        $this->value = $temp->value;
        $this->is_negative = $temp->is_negative;
        if ($this->precision > 0) {
            // recalculate $this->bitmask
            $this->setPrecision($this->precision);
        }
    }

    /**
     * Adds two BigIntegers.
     *
     * Here's an example:
     * <code>
     * <?php
     *    $a = new \phpseclib\Math\BigInteger('10');
     *    $b = new \phpseclib\Math\BigInteger('20');
     *
     *    $c = $a->add($b);
     *
     *    echo $c->toString(); // outputs 30
     * ?>
     * </code>
     *
     * @param \phpseclib\Math\BigInteger $y
     * @return \phpseclib\Math\BigInteger
     * @access public
     * @internal Performs base-2**52 addition
     */
    function add($y)
    {
        switch ( MATH_BIGINTEGER_MODE ) {
            case MATH_BIGINTEGER_MODE_GMP:
                $temp = new static();
                $temp->value = gmp_add($this->value, $y->value);

                return $this->_normalize($temp);
            case MATH_BIGINTEGER_MODE_BCMATH:
                $temp = new static();
                $temp->value = bcadd($this->value, $y->value, 0);

                return $this->_normalize($temp);
        }

        $temp = $this->_add($this->value, $this->is_negative, $y->value, $y->is_negative);

        $result = new static();
        $result->value = $temp[MATH_BIGINTEGER_VALUE];
        $result->is_negative = $temp[MATH_BIGINTEGER_SIGN];

        return $this->_normalize($result);
    }

    /**
     * Performs addition.
     *
     * @param Array $x_value
     * @param Boolean $x_negative
     * @param Array $y_value
     * @param Boolean $y_negative
     * @return Array
     * @access private
     */
    function _add($x_value, $x_negative, $y_value, $y_negative)
    {
        $x_size = count($x_value);
        $y_size = count($y_value);

        if ($x_size == 0) {
            return array(
                MATH_BIGINTEGER_VALUE => $y_value,
                MATH_BIGINTEGER_SIGN => $y_negative
            );
        } else if ($y_size == 0) {
            return array(
                MATH_BIGINTEGER_VALUE => $x_value,
                MATH_BIGINTEGER_SIGN => $x_negative
            );
        }

        // subtract, if appropriate
        if ( $x_negative != $y_negative ) {
            if ( $x_value == $y_value ) {
                return array(
                    MATH_BIGINTEGER_VALUE => array(),
                    MATH_BIGINTEGER_SIGN => false
                );
            }

            $temp = $this->_subtract($x_value, false, $y_value, false);
            $temp[MATH_BIGINTEGER_SIGN] = $this->_compare($x_value, false, $y_value, false) > 0 ?
                                          $x_negative : $y_negative;

            return $temp;
        }

        if ($x_size < $y_size) {
            $size = $x_size;
            $value = $y_value;
        } else {
            $size = $y_size;
            $value = $x_value;
        }

        $value[] = 0; // just in case the carry adds an extra digit

        $carry = 0;
        for ($i = 0, $j = 1; $j < $size; $i+=2, $j+=2) {
            $sum = $x_value[$j] * MATH_BIGINTEGER_BASE_FULL + $x_value[$i] + $y_value[$j] * MATH_BIGINTEGER_BASE_FULL + $y_value[$i] + $carry;
            $carry = $sum >= MATH_BIGINTEGER_MAX_DIGIT2; // eg. floor($sum / 2**52); only possible values (in any base) are 0 and 1
            $sum = $carry ? $sum - MATH_BIGINTEGER_MAX_DIGIT2 : $sum;

            $temp = MATH_BIGINTEGER_BASE === 26 ? intval($sum / 0x4000000) : ($sum >> 31);

            $value[$i] = (int) ($sum - MATH_BIGINTEGER_BASE_FULL * $temp); // eg. a faster alternative to fmod($sum, 0x4000000)
            $value[$j] = $temp;
        }

        if ($j == $size) { // ie. if $y_size is odd
            $sum = $x_value[$i] + $y_value[$i] + $carry;
            $carry = $sum >= MATH_BIGINTEGER_BASE_FULL;
            $value[$i] = $carry ? $sum - MATH_BIGINTEGER_BASE_FULL : $sum;
            ++$i; // ie. let $i = $j since we've just done $value[$i]
        }

        if ($carry) {
            for (; $value[$i] == MATH_BIGINTEGER_MAX_DIGIT; ++$i) {
                $value[$i] = 0;
            }
            ++$value[$i];
        }

        return array(
            MATH_BIGINTEGER_VALUE => $this->_trim($value),
            MATH_BIGINTEGER_SIGN => $x_negative
        );
    }

    /**
     * Subtracts two BigIntegers.
     *
     * Here's an example:
     * <code>
     * <?php
     *    $a = new \phpseclib\Math\BigInteger('10');
     *    $b = new \phpseclib\Math\BigInteger('20');
     *
     *    $c = $a->subtract($b);
     *
     *    echo $c->toString(); // outputs -10
     * ?>
     * </code>
     *
     * @param \phpseclib\Math\BigInteger $y
     * @return \phpseclib\Math\BigInteger
     * @access public
     * @internal Performs base-2**52 subtraction
     */
    function subtract($y)
    {
        switch ( MATH_BIGINTEGER_MODE ) {
            case MATH_BIGINTEGER_MODE_GMP:
                $temp = new static();
                $temp->value = gmp_sub($this->value, $y->value);

                return $this->_normalize($temp);
            case MATH_BIGINTEGER_MODE_BCMATH:
                $temp = new static();
                $temp->value = bcsub($this->value, $y->value, 0);

                return $this->_normalize($temp);
        }

        $temp = $this->_subtract($this->value, $this->is_negative, $y->value, $y->is_negative);

        $result = new static();
        $result->value = $temp[MATH_BIGINTEGER_VALUE];
        $result->is_negative = $temp[MATH_BIGINTEGER_SIGN];

        return $this->_normalize($result);
    }

    /**
     * Performs subtraction.
     *
     * @param Array $x_value
     * @param Boolean $x_negative
     * @param Array $y_value
     * @param Boolean $y_negative
     * @return Array
     * @access private
     */
    function _subtract($x_value, $x_negative, $y_value, $y_negative)
    {
        $x_size = count($x_value);
        $y_size = count($y_value);

        if ($x_size == 0) {
            return array(
                MATH_BIGINTEGER_VALUE => $y_value,
                MATH_BIGINTEGER_SIGN => !$y_negative
            );
        } else if ($y_size == 0) {
            return array(
                MATH_BIGINTEGER_VALUE => $x_value,
                MATH_BIGINTEGER_SIGN => $x_negative
            );
        }

        // add, if appropriate (ie. -$x - +$y or +$x - -$y)
        if ( $x_negative != $y_negative ) {
            $temp = $this->_add($x_value, false, $y_value, false);
            $temp[MATH_BIGINTEGER_SIGN] = $x_negative;

            return $temp;
        }

        $diff = $this->_compare($x_value, $x_negative, $y_value, $y_negative);

        if ( !$diff ) {
            return array(
                MATH_BIGINTEGER_VALUE => array(),
                MATH_BIGINTEGER_SIGN => false
            );
        }

        // switch $x and $y around, if appropriate.
        if ( (!$x_negative && $diff < 0) || ($x_negative && $diff > 0) ) {
            $temp = $x_value;
            $x_value = $y_value;
            $y_value = $temp;

            $x_negative = !$x_negative;

            $x_size = count($x_value);
            $y_size = count($y_value);
        }

        // at this point, $x_value should be at least as big as - if not bigger than - $y_value

        $carry = 0;
        for ($i = 0, $j = 1; $j < $y_size; $i+=2, $j+=2) {
            $sum = $x_value[$j] * MATH_BIGINTEGER_BASE_FULL + $x_value[$i] - $y_value[$j] * MATH_BIGINTEGER_BASE_FULL - $y_value[$i] - $carry;
            $carry = $sum < 0; // eg. floor($sum / 2**52); only possible values (in any base) are 0 and 1
            $sum = $carry ? $sum + MATH_BIGINTEGER_MAX_DIGIT2 : $sum;

            $temp = MATH_BIGINTEGER_BASE === 26 ? intval($sum / 0x4000000) : ($sum >> 31);

            $x_value[$i] = (int) ($sum - MATH_BIGINTEGER_BASE_FULL * $temp);
            $x_value[$j] = $temp;
        }

        if ($j == $y_size) { // ie. if $y_size is odd
            $sum = $x_value[$i] - $y_value[$i] - $carry;
            $carry = $sum < 0;
            $x_value[$i] = $carry ? $sum + MATH_BIGINTEGER_BASE_FULL : $sum;
            ++$i;
        }

        if ($carry) {
            for (; !$x_value[$i]; ++$i) {
                $x_value[$i] = MATH_BIGINTEGER_MAX_DIGIT;
            }
            --$x_value[$i];
        }

        return array(
            MATH_BIGINTEGER_VALUE => $this->_trim($x_value),
            MATH_BIGINTEGER_SIGN => $x_negative
        );
    }

    /**
     * Multiplies two BigIntegers
     *
     * Here's an example:
     * <code>
     * <?php
     *    $a = new \phpseclib\Math\BigInteger('10');
     *    $b = new \phpseclib\Math\BigInteger('20');
     *
     *    $c = $a->multiply($b);
     *
     *    echo $c->toString(); // outputs 200
     * ?>
     * </code>
     *
     * @param \phpseclib\Math\BigInteger $x
     * @return \phpseclib\Math\BigInteger
     * @access public
     */
    function multiply($x)
    {
        switch ( MATH_BIGINTEGER_MODE ) {
            case MATH_BIGINTEGER_MODE_GMP:
                $temp = new static();
                $temp->value = gmp_mul($this->value, $x->value);

                return $this->_normalize($temp);
            case MATH_BIGINTEGER_MODE_BCMATH:
                $temp = new static();
                $temp->value = bcmul($this->value, $x->value, 0);

                return $this->_normalize($temp);
        }

        $temp = $this->_multiply($this->value, $this->is_negative, $x->value, $x->is_negative);

        $product = new static();
        $product->value = $temp[MATH_BIGINTEGER_VALUE];
        $product->is_negative = $temp[MATH_BIGINTEGER_SIGN];

        return $this->_normalize($product);
    }

    /**
     * Performs multiplication.
     *
     * @param Array $x_value
     * @param Boolean $x_negative
     * @param Array $y_value
     * @param Boolean $y_negative
     * @return Array
     * @access private
     */
    function _multiply($x_value, $x_negative, $y_value, $y_negative)
    {
        //if ( $x_value == $y_value ) {
        //    return array(
        //        MATH_BIGINTEGER_VALUE => $this->_square($x_value),
        //        MATH_BIGINTEGER_SIGN => $x_sign != $y_value
        //    );
        //}

        $x_length = count($x_value);
        $y_length = count($y_value);

        if ( !$x_length || !$y_length ) { // a 0 is being multiplied
            return array(
                MATH_BIGINTEGER_VALUE => array(),
                MATH_BIGINTEGER_SIGN => false
            );
        }

        return array(
            MATH_BIGINTEGER_VALUE => min($x_length, $y_length) < 2 * MATH_BIGINTEGER_KARATSUBA_CUTOFF ?
                $this->_trim($this->_regularMultiply($x_value, $y_value)) :
                $this->_trim($this->_karatsuba($x_value, $y_value)),
            MATH_BIGINTEGER_SIGN => $x_negative != $y_negative
        );
    }

    /**
     * Performs long multiplication on two BigIntegers
     *
     * Modeled after 'multiply' in MutableBigInteger.java.
     *
     * @param Array $x_value
     * @param Array $y_value
     * @return Array
     * @access private
     */
    function _regularMultiply($x_value, $y_value)
    {
        $x_length = count($x_value);
        $y_length = count($y_value);

        if ( !$x_length || !$y_length ) { // a 0 is being multiplied
            return array();
        }

        if ( $x_length < $y_length ) {
            $temp = $x_value;
            $x_value = $y_value;
            $y_value = $temp;

            $x_length = count($x_value);
            $y_length = count($y_value);
        }

        $product_value = $this->_array_repeat(0, $x_length + $y_length);

        // the following for loop could be removed if the for loop following it
        // (the one with nested for loops) initially set $i to 0, but
        // doing so would also make the result in one set of unnecessary adds,
        // since on the outermost loops first pass, $product->value[$k] is going
        // to always be 0

        $carry = 0;

        for ($j = 0; $j < $x_length; ++$j) { // ie. $i = 0
            $temp = $x_value[$j] * $y_value[0] + $carry; // $product_value[$k] == 0
            $carry = MATH_BIGINTEGER_BASE === 26 ? intval($temp / 0x4000000) : ($temp >> 31);
            $product_value[$j] = (int) ($temp - MATH_BIGINTEGER_BASE_FULL * $carry);
        }

        $product_value[$j] = $carry;

        // the above for loop is what the previous comment was talking about.  the
        // following for loop is the "one with nested for loops"
        for ($i = 1; $i < $y_length; ++$i) {
            $carry = 0;

            for ($j = 0, $k = $i; $j < $x_length; ++$j, ++$k) {
                $temp = $product_value[$k] + $x_value[$j] * $y_value[$i] + $carry;
                $carry = MATH_BIGINTEGER_BASE === 26 ? intval($temp / 0x4000000) : ($temp >> 31);
                $product_value[$k] = (int) ($temp - MATH_BIGINTEGER_BASE_FULL * $carry);
            }

            $product_value[$k] = $carry;
        }

        return $product_value;
    }

    /**
     * Performs Karatsuba multiplication on two BigIntegers
     *
     * See {@link http://en.wikipedia.org/wiki/Karatsuba_algorithm Karatsuba algorithm} and
     * {@link http://math.libtomcrypt.com/files/tommath.pdf#page=120 MPM 5.2.3}.
     *
     * @param Array $x_value
     * @param Array $y_value
     * @return Array
     * @access private
     */
    function _karatsuba($x_value, $y_value)
    {
        $m = min(count($x_value) >> 1, count($y_value) >> 1);

        if ($m < MATH_BIGINTEGER_KARATSUBA_CUTOFF) {
            return $this->_regularMultiply($x_value, $y_value);
        }

        $x1 = array_slice($x_value, $m);
        $x0 = array_slice($x_value, 0, $m);
        $y1 = array_slice($y_value, $m);
        $y0 = array_slice($y_value, 0, $m);

        $z2 = $this->_karatsuba($x1, $y1);
        $z0 = $this->_karatsuba($x0, $y0);

        $z1 = $this->_add($x1, false, $x0, false);
        $temp = $this->_add($y1, false, $y0, false);
        $z1 = $this->_karatsuba($z1[MATH_BIGINTEGER_VALUE], $temp[MATH_BIGINTEGER_VALUE]);
        $temp = $this->_add($z2, false, $z0, false);
        $z1 = $this->_subtract($z1, false, $temp[MATH_BIGINTEGER_VALUE], false);

        $z2 = array_merge(array_fill(0, 2 * $m, 0), $z2);
        $z1[MATH_BIGINTEGER_VALUE] = array_merge(array_fill(0, $m, 0), $z1[MATH_BIGINTEGER_VALUE]);

        $xy = $this->_add($z2, false, $z1[MATH_BIGINTEGER_VALUE], $z1[MATH_BIGINTEGER_SIGN]);
        $xy = $this->_add($xy[MATH_BIGINTEGER_VALUE], $xy[MATH_BIGINTEGER_SIGN], $z0, false);

        return $xy[MATH_BIGINTEGER_VALUE];
    }

    /**
     * Performs squaring
     *
     * @param Array $x
     * @return Array
     * @access private
     */
    function _square($x = false)
    {
        return count($x) < 2 * MATH_BIGINTEGER_KARATSUBA_CUTOFF ?
            $this->_trim($this->_baseSquare($x)) :
            $this->_trim($this->_karatsubaSquare($x));
    }

    /**
     * Performs traditional squaring on two BigIntegers
     *
     * Squaring can be done faster than multiplying a number by itself can be.  See
     * {@link http://www.cacr.math.uwaterloo.ca/hac/about/chap14.pdf#page=7 HAC 14.2.4} /
     * {@link http://math.libtomcrypt.com/files/tommath.pdf#page=141 MPM 5.3} for more information.
     *
     * @param Array $value
     * @return Array
     * @access private
     */
    function _baseSquare($value)
    {
        if ( empty($value) ) {
            return array();
        }
        $square_value = $this->_array_repeat(0, 2 * count($value));

        for ($i = 0, $max_index = count($value) - 1; $i <= $max_index; ++$i) {
            $i2 = $i << 1;

            $temp = $square_value[$i2] + $value[$i] * $value[$i];
            $carry = MATH_BIGINTEGER_BASE === 26 ? intval($temp / 0x4000000) : ($temp >> 31);
            $square_value[$i2] = (int) ($temp - MATH_BIGINTEGER_BASE_FULL * $carry);

            // note how we start from $i+1 instead of 0 as we do in multiplication.
            for ($j = $i + 1, $k = $i2 + 1; $j <= $max_index; ++$j, ++$k) {
                $temp = $square_value[$k] + 2 * $value[$j] * $value[$i] + $carry;
                $carry = MATH_BIGINTEGER_BASE === 26 ? intval($temp / 0x4000000) : ($temp >> 31);
                $square_value[$k] = (int) ($temp - MATH_BIGINTEGER_BASE_FULL * $carry);
            }

            // the following line can yield values larger 2**15.  at this point, PHP should switch
            // over to floats.
            $square_value[$i + $max_index + 1] = $carry;
        }

        return $square_value;
    }

    /**
     * Performs Karatsuba "squaring" on two BigIntegers
     *
     * See {@link http://en.wikipedia.org/wiki/Karatsuba_algorithm Karatsuba algorithm} and
     * {@link http://math.libtomcrypt.com/files/tommath.pdf#page=151 MPM 5.3.4}.
     *
     * @param Array $value
     * @return Array
     * @access private
     */
    function _karatsubaSquare($value)
    {
        $m = count($value) >> 1;

        if ($m < MATH_BIGINTEGER_KARATSUBA_CUTOFF) {
            return $this->_baseSquare($value);
        }

        $x1 = array_slice($value, $m);
        $x0 = array_slice($value, 0, $m);

        $z2 = $this->_karatsubaSquare($x1);
        $z0 = $this->_karatsubaSquare($x0);

        $z1 = $this->_add($x1, false, $x0, false);
        $z1 = $this->_karatsubaSquare($z1[MATH_BIGINTEGER_VALUE]);
        $temp = $this->_add($z2, false, $z0, false);
        $z1 = $this->_subtract($z1, false, $temp[MATH_BIGINTEGER_VALUE], false);

        $z2 = array_merge(array_fill(0, 2 * $m, 0), $z2);
        $z1[MATH_BIGINTEGER_VALUE] = array_merge(array_fill(0, $m, 0), $z1[MATH_BIGINTEGER_VALUE]);

        $xx = $this->_add($z2, false, $z1[MATH_BIGINTEGER_VALUE], $z1[MATH_BIGINTEGER_SIGN]);
        $xx = $this->_add($xx[MATH_BIGINTEGER_VALUE], $xx[MATH_BIGINTEGER_SIGN], $z0, false);

        return $xx[MATH_BIGINTEGER_VALUE];
    }

    /**
     * Divides two BigIntegers.
     *
     * Returns an array whose first element contains the quotient and whose second element contains the
     * "common residue".  If the remainder would be positive, the "common residue" and the remainder are the
     * same.  If the remainder would be negative, the "common residue" is equal to the sum of the remainder
     * and the divisor (basically, the "common residue" is the first positive modulo).
     *
     * Here's an example:
     * <code>
     * <?php
     *    $a = new \phpseclib\Math\BigInteger('10');
     *    $b = new \phpseclib\Math\BigInteger('20');
     *
     *    list($quotient, $remainder) = $a->divide($b);
     *
     *    echo $quotient->toString(); // outputs 0
     *    echo "\r\n";
     *    echo $remainder->toString(); // outputs 10
     * ?>
     * </code>
     *
     * @param \phpseclib\Math\BigInteger $y
     * @return Array
     * @access public
     * @internal This function is based off of {@link http://www.cacr.math.uwaterloo.ca/hac/about/chap14.pdf#page=9 HAC 14.20}.
     */
    function divide($y)
    {
        switch ( MATH_BIGINTEGER_MODE ) {
            case MATH_BIGINTEGER_MODE_GMP:
                $quotient = new static();
                $remainder = new static();

                list($quotient->value, $remainder->value) = gmp_div_qr($this->value, $y->value);

                if (gmp_sign($remainder->value) < 0) {
                    $remainder->value = gmp_add($remainder->value, gmp_abs($y->value));
                }

                return array($this->_normalize($quotient), $this->_normalize($remainder));
            case MATH_BIGINTEGER_MODE_BCMATH:
                $quotient = new static();
                $remainder = new static();

                $quotient->value = bcdiv($this->value, $y->value, 0);
                $remainder->value = bcmod($this->value, $y->value);

                if ($remainder->value[0] == '-') {
                    $remainder->value = bcadd($remainder->value, $y->value[0] == '-' ? substr($y->value, 1) : $y->value, 0);
                }

                return array($this->_normalize($quotient), $this->_normalize($remainder));
        }

        if (count($y->value) == 1) {
            list($q, $r) = $this->_divide_digit($this->value, $y->value[0]);
            $quotient = new static();
            $remainder = new static();
            $quotient->value = $q;
            $remainder->value = array($r);
            $quotient->is_negative = $this->is_negative != $y->is_negative;
            return array($this->_normalize($quotient), $this->_normalize($remainder));
        }

        static $zero;
        if ( !isset($zero) ) {
            $zero = new static();
        }

        $x = $this->copy();
        $y = $y->copy();

        $x_sign = $x->is_negative;
        $y_sign = $y->is_negative;

        $x->is_negative = $y->is_negative = false;

        $diff = $x->compare($y);

        if ( !$diff ) {
            $temp = new static();
            $temp->value = array(1);
            $temp->is_negative = $x_sign != $y_sign;
            return array($this->_normalize($temp), $this->_normalize(new static()));
        }

        if ( $diff < 0 ) {
            // if $x is negative, "add" $y.
            if ( $x_sign ) {
                $x = $y->subtract($x);
            }
            return array($this->_normalize(new static()), $this->_normalize($x));
        }

        // normalize $x and $y as described in HAC 14.23 / 14.24
        $msb = $y->value[count($y->value) - 1];
        for ($shift = 0; !($msb & MATH_BIGINTEGER_MSB); ++$shift) {
            $msb <<= 1;
        }
        $x->_lshift($shift);
        $y->_lshift($shift);
        $y_value = &$y->value;

        $x_max = count($x->value) - 1;
        $y_max = count($y->value) - 1;

        $quotient = new static();
        $quotient_value = &$quotient->value;
        $quotient_value = $this->_array_repeat(0, $x_max - $y_max + 1);

        static $temp, $lhs, $rhs;
        if (!isset($temp)) {
            $temp = new static();
            $lhs =  new static();
            $rhs =  new static();
        }
        $temp_value = &$temp->value;
        $rhs_value =  &$rhs->value;

        // $temp = $y << ($x_max - $y_max-1) in base 2**26
        $temp_value = array_merge($this->_array_repeat(0, $x_max - $y_max), $y_value);

        while ( $x->compare($temp) >= 0 ) {
            // calculate the "common residue"
            ++$quotient_value[$x_max - $y_max];
            $x = $x->subtract($temp);
            $x_max = count($x->value) - 1;
        }

        for ($i = $x_max; $i >= $y_max + 1; --$i) {
            $x_value = &$x->value;
            $x_window = array(
                isset($x_value[$i]) ? $x_value[$i] : 0,
                isset($x_value[$i - 1]) ? $x_value[$i - 1] : 0,
                isset($x_value[$i - 2]) ? $x_value[$i - 2] : 0
            );
            $y_window = array(
                $y_value[$y_max],
                ( $y_max > 0 ) ? $y_value[$y_max - 1] : 0
            );

            $q_index = $i - $y_max - 1;
            if ($x_window[0] == $y_window[0]) {
                $quotient_value[$q_index] = MATH_BIGINTEGER_MAX_DIGIT;
            } else {
                $quotient_value[$q_index] = $this->_safe_divide(
                    $x_window[0] * MATH_BIGINTEGER_BASE_FULL + $x_window[1],
                    $y_window[0]
                );
            }

            $temp_value = array($y_window[1], $y_window[0]);

            $lhs->value = array($quotient_value[$q_index]);
            $lhs = $lhs->multiply($temp);

            $rhs_value = array($x_window[2], $x_window[1], $x_window[0]);

            while ( $lhs->compare($rhs) > 0 ) {
                --$quotient_value[$q_index];

                $lhs->value = array($quotient_value[$q_index]);
                $lhs = $lhs->multiply($temp);
            }

            $adjust = $this->_array_repeat(0, $q_index);
            $temp_value = array($quotient_value[$q_index]);
            $temp = $temp->multiply($y);
            $temp_value = &$temp->value;
            $temp_value = array_merge($adjust, $temp_value);

            $x = $x->subtract($temp);

            if ($x->compare($zero) < 0) {
                $temp_value = array_merge($adjust, $y_value);
                $x = $x->add($temp);

                --$quotient_value[$q_index];
            }

            $x_max = count($x_value) - 1;
        }

        // unnormalize the remainder
        $x->_rshift($shift);

        $quotient->is_negative = $x_sign != $y_sign;

        // calculate the "common residue", if appropriate
        if ( $x_sign ) {
            $y->_rshift($shift);
            $x = $y->subtract($x);
        }

        return array($this->_normalize($quotient), $this->_normalize($x));
    }

    /**
     * Divides a BigInteger by a regular integer
     *
     * abc / x = a00 / x + b0 / x + c / x
     *
     * @param Array $dividend
     * @param Array $divisor
     * @return Array
     * @access private
     */
    function _divide_digit($dividend, $divisor)
    {
        $carry = 0;
        $result = array();

        for ($i = count($dividend) - 1; $i >= 0; --$i) {
            $temp = MATH_BIGINTEGER_BASE_FULL * $carry + $dividend[$i];
            $result[$i] = $this->_safe_divide($temp, $divisor);
            $carry = (int) ($temp - $divisor * $result[$i]);
        }

        return array($result, $carry);
    }

    /**
     * Performs modular exponentiation.
     *
     * Here's an example:
     * <code>
     * <?php
     *    $a = new \phpseclib\Math\BigInteger('10');
     *    $b = new \phpseclib\Math\BigInteger('20');
     *    $c = new \phpseclib\Math\BigInteger('30');
     *
     *    $c = $a->modPow($b, $c);
     *
     *    echo $c->toString(); // outputs 10
     * ?>
     * </code>
     *
     * @param \phpseclib\Math\BigInteger $e
     * @param \phpseclib\Math\BigInteger $n
     * @return \phpseclib\Math\BigInteger
     * @access public
     * @internal The most naive approach to modular exponentiation has very unreasonable requirements, and
     *    and although the approach involving repeated squaring does vastly better, it, too, is impractical
     *    for our purposes.  The reason being that division - by far the most complicated and time-consuming
     *    of the basic operations (eg. +,-,*,/) - occurs multiple times within it.
     *
     *    Modular reductions resolve this issue.  Although an individual modular reduction takes more time
     *    then an individual division, when performed in succession (with the same modulo), they're a lot faster.
     *
     *    The two most commonly used modular reductions are Barrett and Montgomery reduction.  Montgomery reduction,
     *    although faster, only works when the gcd of the modulo and of the base being used is 1.  In RSA, when the
     *    base is a power of two, the modulo - a product of two primes - is always going to have a gcd of 1 (because
     *    the product of two odd numbers is odd), but what about when RSA isn't used?
     *
     *    In contrast, Barrett reduction has no such constraint.  As such, some bigint implementations perform a
     *    Barrett reduction after every operation in the modpow function.  Others perform Barrett reductions when the
     *    modulo is even and Montgomery reductions when the modulo is odd.  BigInteger.java's modPow method, however,
     *    uses a trick involving the Chinese Remainder Theorem to factor the even modulo into two numbers - one odd and
     *    the other, a power of two - and recombine them, later.  This is the method that this modPow function uses.
     *    {@link http://islab.oregonstate.edu/papers/j34monex.pdf Montgomery Reduction with Even Modulus} elaborates.
     */
    function modPow($e, $n)
    {
        $n = $this->bitmask !== false && $this->bitmask->compare($n) < 0 ? $this->bitmask : $n->abs();

        if ($e->compare(new static()) < 0) {
            $e = $e->abs();

            $temp = $this->modInverse($n);
            if ($temp === false) {
                return false;
            }

            return $this->_normalize($temp->modPow($e, $n));
        }

        if ( MATH_BIGINTEGER_MODE == MATH_BIGINTEGER_MODE_GMP ) {
            $temp = new static();
            $temp->value = gmp_powm($this->value, $e->value, $n->value);

            return $this->_normalize($temp);
        }

        if ($this->compare(new static()) < 0 || $this->compare($n) > 0) {
            list(, $temp) = $this->divide($n);
            return $temp->modPow($e, $n);
        }

        if (defined('MATH_BIGINTEGER_OPENSSL_ENABLED')) {
            $components = array(
                'modulus' => $n->toBytes(true),
                'publicExponent' => $e->toBytes(true)
            );

            $components = array(
                'modulus' => pack('Ca*a*', 2, $this->_encodeASN1Length(strlen($components['modulus'])), $components['modulus']),
                'publicExponent' => pack('Ca*a*', 2, $this->_encodeASN1Length(strlen($components['publicExponent'])), $components['publicExponent'])
            );

            $RSAPublicKey = pack('Ca*a*a*',
                48, $this->_encodeASN1Length(strlen($components['modulus']) + strlen($components['publicExponent'])),
                $components['modulus'], $components['publicExponent']
            );

            $rsaOID = pack('H*', '300d06092a864886f70d0101010500'); // hex version of MA0GCSqGSIb3DQEBAQUA
            $RSAPublicKey = chr(0) . $RSAPublicKey;
            $RSAPublicKey = chr(3) . $this->_encodeASN1Length(strlen($RSAPublicKey)) . $RSAPublicKey;

            $encapsulated = pack('Ca*a*',
                48, $this->_encodeASN1Length(strlen($rsaOID . $RSAPublicKey)), $rsaOID . $RSAPublicKey
            );

            $RSAPublicKey = "-----BEGIN PUBLIC KEY-----\r\n" .
                             chunk_split(base64_encode($encapsulated)) .
                             '-----END PUBLIC KEY-----';

            $plaintext = str_pad($this->toBytes(), strlen($n->toBytes(true)) - 1, "\0", STR_PAD_LEFT);

            if (openssl_public_encrypt($plaintext, $result, $RSAPublicKey, OPENSSL_NO_PADDING)) {
                return new static($result, 256);
            }
        }

        if ( MATH_BIGINTEGER_MODE == MATH_BIGINTEGER_MODE_BCMATH ) {
                $temp = new static();
                $temp->value = bcpowmod($this->value, $e->value, $n->value, 0);

                return $this->_normalize($temp);
        }

        if ( empty($e->value) ) {
            $temp = new static();
            $temp->value = array(1);
            return $this->_normalize($temp);
        }

        if ( $e->value == array(1) ) {
            list(, $temp) = $this->divide($n);
            return $this->_normalize($temp);
        }

        if ( $e->value == array(2) ) {
            $temp = new static();
            $temp->value = $this->_square($this->value);
            list(, $temp) = $temp->divide($n);
            return $this->_normalize($temp);
        }

        return $this->_normalize($this->_slidingWindow($e, $n, MATH_BIGINTEGER_BARRETT));

        // the following code, although not callable, can be run independently of the above code
        // although the above code performed better in my benchmarks the following could might
        // perform better under different circumstances. in lieu of deleting it it's just been
        // made uncallable

        // is the modulo odd?
        if ( $n->value[0] & 1 ) {
            return $this->_normalize($this->_slidingWindow($e, $n, MATH_BIGINTEGER_MONTGOMERY));
        }
        // if it's not, it's even

        // find the lowest set bit (eg. the max pow of 2 that divides $n)
        for ($i = 0; $i < count($n->value); ++$i) {
            if ( $n->value[$i] ) {
                $temp = decbin($n->value[$i]);
                $j = strlen($temp) - strrpos($temp, '1') - 1;
                $j+= 26 * $i;
                break;
            }
        }
        // at this point, 2^$j * $n/(2^$j) == $n

        $mod1 = $n->copy();
        $mod1->_rshift($j);
        $mod2 = new static();
        $mod2->value = array(1);
        $mod2->_lshift($j);

        $part1 = ( $mod1->value != array(1) ) ? $this->_slidingWindow($e, $mod1, MATH_BIGINTEGER_MONTGOMERY) : new static();
        $part2 = $this->_slidingWindow($e, $mod2, MATH_BIGINTEGER_POWEROF2);

        $y1 = $mod2->modInverse($mod1);
        $y2 = $mod1->modInverse($mod2);

        $result = $part1->multiply($mod2);
        $result = $result->multiply($y1);

        $temp = $part2->multiply($mod1);
        $temp = $temp->multiply($y2);

        $result = $result->add($temp);
        list(, $result) = $result->divide($n);

        return $this->_normalize($result);
    }

    /**
     * Performs modular exponentiation.
     *
     * Alias for modPow().
     *
     * @param \phpseclib\Math\BigInteger $e
     * @param \phpseclib\Math\BigInteger $n
     * @return \phpseclib\Math\BigInteger
     * @access public
     */
    function powMod($e, $n)
    {
        return $this->modPow($e, $n);
    }

    /**
     * Sliding Window k-ary Modular Exponentiation
     *
     * Based on {@link http://www.cacr.math.uwaterloo.ca/hac/about/chap14.pdf#page=27 HAC 14.85} /
     * {@link http://math.libtomcrypt.com/files/tommath.pdf#page=210 MPM 7.7}.  In a departure from those algorithims,
     * however, this function performs a modular reduction after every multiplication and squaring operation.
     * As such, this function has the same preconditions that the reductions being used do.
     *
     * @param \phpseclib\Math\BigInteger $e
     * @param \phpseclib\Math\BigInteger $n
     * @param Integer $mode
     * @return \phpseclib\Math\BigInteger
     * @access private
     */
    function _slidingWindow($e, $n, $mode)
    {
        static $window_ranges = array(7, 25, 81, 241, 673, 1793); // from BigInteger.java's oddModPow function
        //static $window_ranges = array(0, 7, 36, 140, 450, 1303, 3529); // from MPM 7.3.1

        $e_value = $e->value;
        $e_length = count($e_value) - 1;
        $e_bits = decbin($e_value[$e_length]);
        for ($i = $e_length - 1; $i >= 0; --$i) {
            $e_bits.= str_pad(decbin($e_value[$i]), MATH_BIGINTEGER_BASE, '0', STR_PAD_LEFT);
        }

        $e_length = strlen($e_bits);

        // calculate the appropriate window size.
        // $window_size == 3 if $window_ranges is between 25 and 81, for example.
        for ($i = 0, $window_size = 1; $e_length > $window_ranges[$i] && $i < count($window_ranges); ++$window_size, ++$i);

        $n_value = $n->value;

        // precompute $this^0 through $this^$window_size
        $powers = array();
        $powers[1] = $this->_prepareReduce($this->value, $n_value, $mode);
        $powers[2] = $this->_squareReduce($powers[1], $n_value, $mode);

        // we do every other number since substr($e_bits, $i, $j+1) (see below) is supposed to end
        // in a 1.  ie. it's supposed to be odd.
        $temp = 1 << ($window_size - 1);
        for ($i = 1; $i < $temp; ++$i) {
            $i2 = $i << 1;
            $powers[$i2 + 1] = $this->_multiplyReduce($powers[$i2 - 1], $powers[2], $n_value, $mode);
        }

        $result = array(1);
        $result = $this->_prepareReduce($result, $n_value, $mode);

        for ($i = 0; $i < $e_length; ) {
            if ( !$e_bits[$i] ) {
                $result = $this->_squareReduce($result, $n_value, $mode);
                ++$i;
            } else {
                for ($j = $window_size - 1; $j > 0; --$j) {
                    if ( !empty($e_bits[$i + $j]) ) {
                        break;
                    }
                }

                for ($k = 0; $k <= $j; ++$k) {// eg. the length of substr($e_bits, $i, $j+1)
                    $result = $this->_squareReduce($result, $n_value, $mode);
                }

                $result = $this->_multiplyReduce($result, $powers[bindec(substr($e_bits, $i, $j + 1))], $n_value, $mode);

                $i+=$j + 1;
            }
        }

        $temp = new static();
        $temp->value = $this->_reduce($result, $n_value, $mode);

        return $temp;
    }

    /**
     * Modular reduction
     *
     * For most $modes this will return the remainder.
     *
     * @see _slidingWindow()
     * @access private
     * @param Array $x
     * @param Array $n
     * @param Integer $mode
     * @return Array
     */
    function _reduce($x, $n, $mode)
    {
        switch ($mode) {
            case MATH_BIGINTEGER_MONTGOMERY:
                return $this->_montgomery($x, $n);
            case MATH_BIGINTEGER_BARRETT:
                return $this->_barrett($x, $n);
            case MATH_BIGINTEGER_POWEROF2:
                $lhs = new static();
                $lhs->value = $x;
                $rhs = new static();
                $rhs->value = $n;
                return $x->_mod2($n);
            case MATH_BIGINTEGER_CLASSIC:
                $lhs = new static();
                $lhs->value = $x;
                $rhs = new static();
                $rhs->value = $n;
                list(, $temp) = $lhs->divide($rhs);
                return $temp->value;
            case MATH_BIGINTEGER_NONE:
                return $x;
            default:
                // an invalid $mode was provided
        }
    }

    /**
     * Modular reduction preperation
     *
     * @see _slidingWindow()
     * @access private
     * @param Array $x
     * @param Array $n
     * @param Integer $mode
     * @return Array
     */
    function _prepareReduce($x, $n, $mode)
    {
        if ($mode == MATH_BIGINTEGER_MONTGOMERY) {
            return $this->_prepMontgomery($x, $n);
        }
        return $this->_reduce($x, $n, $mode);
    }

    /**
     * Modular multiply
     *
     * @see _slidingWindow()
     * @access private
     * @param Array $x
     * @param Array $y
     * @param Array $n
     * @param Integer $mode
     * @return Array
     */
    function _multiplyReduce($x, $y, $n, $mode)
    {
        if ($mode == MATH_BIGINTEGER_MONTGOMERY) {
            return $this->_montgomeryMultiply($x, $y, $n);
        }
        $temp = $this->_multiply($x, false, $y, false);
        return $this->_reduce($temp[MATH_BIGINTEGER_VALUE], $n, $mode);
    }

    /**
     * Modular square
     *
     * @see _slidingWindow()
     * @access private
     * @param Array $x
     * @param Array $n
     * @param Integer $mode
     * @return Array
     */
    function _squareReduce($x, $n, $mode)
    {
        if ($mode == MATH_BIGINTEGER_MONTGOMERY) {
            return $this->_montgomeryMultiply($x, $x, $n);
        }
        return $this->_reduce($this->_square($x), $n, $mode);
    }

    /**
     * Modulos for Powers of Two
     *
     * Calculates $x%$n, where $n = 2**$e, for some $e.  Since this is basically the same as doing $x & ($n-1),
     * we'll just use this function as a wrapper for doing that.
     *
     * @see _slidingWindow()
     * @access private
     * @param \phpseclib\Math\BigInteger
     * @return \phpseclib\Math\BigInteger
     */
    function _mod2($n)
    {
        $temp = new static();
        $temp->value = array(1);
        return $this->bitwise_and($n->subtract($temp));
    }

    /**
     * Barrett Modular Reduction
     *
     * See {@link http://www.cacr.math.uwaterloo.ca/hac/about/chap14.pdf#page=14 HAC 14.3.3} /
     * {@link http://math.libtomcrypt.com/files/tommath.pdf#page=165 MPM 6.2.5} for more information.  Modified slightly,
     * so as not to require negative numbers (initially, this script didn't support negative numbers).
     *
     * Employs "folding", as described at
     * {@link http://www.cosic.esat.kuleuven.be/publications/thesis-149.pdf#page=66 thesis-149.pdf#page=66}.  To quote from
     * it, "the idea [behind folding] is to find a value x' such that x (mod m) = x' (mod m), with x' being smaller than x."
     *
     * Unfortunately, the "Barrett Reduction with Folding" algorithm described in thesis-149.pdf is not, as written, all that
     * usable on account of (1) its not using reasonable radix points as discussed in
     * {@link http://math.libtomcrypt.com/files/tommath.pdf#page=162 MPM 6.2.2} and (2) the fact that, even with reasonable
     * radix points, it only works when there are an even number of digits in the denominator.  The reason for (2) is that
     * (x >> 1) + (x >> 1) != x / 2 + x / 2.  If x is even, they're the same, but if x is odd, they're not.  See the in-line
     * comments for details.
     *
     * @see _slidingWindow()
     * @access private
     * @param Array $n
     * @param Array $m
     * @return Array
     */
    function _barrett($n, $m)
    {
        static $cache = array(
            MATH_BIGINTEGER_VARIABLE => array(),
            MATH_BIGINTEGER_DATA => array()
        );

        $m_length = count($m);

        // if ($this->_compare($n, $this->_square($m)) >= 0) {
        if (count($n) > 2 * $m_length) {
            $lhs = new static();
            $rhs = new static();
            $lhs->value = $n;
            $rhs->value = $m;
            list(, $temp) = $lhs->divide($rhs);
            return $temp->value;
        }

        // if (m.length >> 1) + 2 <= m.length then m is too small and n can't be reduced
        if ($m_length < 5) {
            return $this->_regularBarrett($n, $m);
        }

        // n = 2 * m.length

        if ( ($key = array_search($m, $cache[MATH_BIGINTEGER_VARIABLE])) === false ) {
            $key = count($cache[MATH_BIGINTEGER_VARIABLE]);
            $cache[MATH_BIGINTEGER_VARIABLE][] = $m;

            $lhs = new static();
            $lhs_value = &$lhs->value;
            $lhs_value = $this->_array_repeat(0, $m_length + ($m_length >> 1));
            $lhs_value[] = 1;
            $rhs = new static();
            $rhs->value = $m;

            list($u, $m1) = $lhs->divide($rhs);
            $u = $u->value;
            $m1 = $m1->value;

            $cache[MATH_BIGINTEGER_DATA][] = array(
                'u' => $u, // m.length >> 1 (technically (m.length >> 1) + 1)
                'm1'=> $m1 // m.length
            );
        } else {
            extract($cache[MATH_BIGINTEGER_DATA][$key]);
        }

        $cutoff = $m_length + ($m_length >> 1);
        $lsd = array_slice($n, 0, $cutoff); // m.length + (m.length >> 1)
        $msd = array_slice($n, $cutoff);    // m.length >> 1
        $lsd = $this->_trim($lsd);
        $temp = $this->_multiply($msd, false, $m1, false);
        $n = $this->_add($lsd, false, $temp[MATH_BIGINTEGER_VALUE], false); // m.length + (m.length >> 1) + 1

        if ($m_length & 1) {
            return $this->_regularBarrett($n[MATH_BIGINTEGER_VALUE], $m);
        }

        // (m.length + (m.length >> 1) + 1) - (m.length - 1) == (m.length >> 1) + 2
        $temp = array_slice($n[MATH_BIGINTEGER_VALUE], $m_length - 1);
        // if even: ((m.length >> 1) + 2) + (m.length >> 1) == m.length + 2
        // if odd:  ((m.length >> 1) + 2) + (m.length >> 1) == (m.length - 1) + 2 == m.length + 1
        $temp = $this->_multiply($temp, false, $u, false);
        // if even: (m.length + 2) - ((m.length >> 1) + 1) = m.length - (m.length >> 1) + 1
        // if odd:  (m.length + 1) - ((m.length >> 1) + 1) = m.length - (m.length >> 1)
        $temp = array_slice($temp[MATH_BIGINTEGER_VALUE], ($m_length >> 1) + 1);
        // if even: (m.length - (m.length >> 1) + 1) + m.length = 2 * m.length - (m.length >> 1) + 1
        // if odd:  (m.length - (m.length >> 1)) + m.length     = 2 * m.length - (m.length >> 1)
        $temp = $this->_multiply($temp, false, $m, false);

        // at this point, if m had an odd number of digits, we'd be subtracting a 2 * m.length - (m.length >> 1) digit
        // number from a m.length + (m.length >> 1) + 1 digit number.  ie. there'd be an extra digit and the while loop
        // following this comment would loop a lot (hence our calling _regularBarrett() in that situation).

        $result = $this->_subtract($n[MATH_BIGINTEGER_VALUE], false, $temp[MATH_BIGINTEGER_VALUE], false);

        while ($this->_compare($result[MATH_BIGINTEGER_VALUE], $result[MATH_BIGINTEGER_SIGN], $m, false) >= 0) {
            $result = $this->_subtract($result[MATH_BIGINTEGER_VALUE], $result[MATH_BIGINTEGER_SIGN], $m, false);
        }

        return $result[MATH_BIGINTEGER_VALUE];
    }

    /**
     * (Regular) Barrett Modular Reduction
     *
     * For numbers with more than four digits BigInteger::_barrett() is faster.  The difference between that and this
     * is that this function does not fold the denominator into a smaller form.
     *
     * @see _slidingWindow()
     * @access private
     * @param Array $x
     * @param Array $n
     * @return Array
     */
    function _regularBarrett($x, $n)
    {
        static $cache = array(
            MATH_BIGINTEGER_VARIABLE => array(),
            MATH_BIGINTEGER_DATA => array()
        );

        $n_length = count($n);

        if (count($x) > 2 * $n_length) {
            $lhs = new static();
            $rhs = new static();
            $lhs->value = $x;
            $rhs->value = $n;
            list(, $temp) = $lhs->divide($rhs);
            return $temp->value;
        }

        if ( ($key = array_search($n, $cache[MATH_BIGINTEGER_VARIABLE])) === false ) {
            $key = count($cache[MATH_BIGINTEGER_VARIABLE]);
            $cache[MATH_BIGINTEGER_VARIABLE][] = $n;
            $lhs = new static();
            $lhs_value = &$lhs->value;
            $lhs_value = $this->_array_repeat(0, 2 * $n_length);
            $lhs_value[] = 1;
            $rhs = new static();
            $rhs->value = $n;
            list($temp, ) = $lhs->divide($rhs); // m.length
            $cache[MATH_BIGINTEGER_DATA][] = $temp->value;
        }

        // 2 * m.length - (m.length - 1) = m.length + 1
        $temp = array_slice($x, $n_length - 1);
        // (m.length + 1) + m.length = 2 * m.length + 1
        $temp = $this->_multiply($temp, false, $cache[MATH_BIGINTEGER_DATA][$key], false);
        // (2 * m.length + 1) - (m.length - 1) = m.length + 2
        $temp = array_slice($temp[MATH_BIGINTEGER_VALUE], $n_length + 1);

        // m.length + 1
        $result = array_slice($x, 0, $n_length + 1);
        // m.length + 1
        $temp = $this->_multiplyLower($temp, false, $n, false, $n_length + 1);
        // $temp == array_slice($temp->_multiply($temp, false, $n, false)->value, 0, $n_length + 1)

        if ($this->_compare($result, false, $temp[MATH_BIGINTEGER_VALUE], $temp[MATH_BIGINTEGER_SIGN]) < 0) {
            $corrector_value = $this->_array_repeat(0, $n_length + 1);
            $corrector_value[] = 1;
            $result = $this->_add($result, false, $corrector_value, false);
            $result = $result[MATH_BIGINTEGER_VALUE];
        }

        // at this point, we're subtracting a number with m.length + 1 digits from another number with m.length + 1 digits
        $result = $this->_subtract($result, false, $temp[MATH_BIGINTEGER_VALUE], $temp[MATH_BIGINTEGER_SIGN]);
        while ($this->_compare($result[MATH_BIGINTEGER_VALUE], $result[MATH_BIGINTEGER_SIGN], $n, false) > 0) {
            $result = $this->_subtract($result[MATH_BIGINTEGER_VALUE], $result[MATH_BIGINTEGER_SIGN], $n, false);
        }

        return $result[MATH_BIGINTEGER_VALUE];
    }

    /**
     * Performs long multiplication up to $stop digits
     *
     * If you're going to be doing array_slice($product->value, 0, $stop), some cycles can be saved.
     *
     * @see _regularBarrett()
     * @param Array $x_value
     * @param Boolean $x_negative
     * @param Array $y_value
     * @param Boolean $y_negative
     * @param Integer $stop
     * @return Array
     * @access private
     */
    function _multiplyLower($x_value, $x_negative, $y_value, $y_negative, $stop)
    {
        $x_length = count($x_value);
        $y_length = count($y_value);

        if ( !$x_length || !$y_length ) { // a 0 is being multiplied
            return array(
                MATH_BIGINTEGER_VALUE => array(),
                MATH_BIGINTEGER_SIGN => false
            );
        }

        if ( $x_length < $y_length ) {
            $temp = $x_value;
            $x_value = $y_value;
            $y_value = $temp;

            $x_length = count($x_value);
            $y_length = count($y_value);
        }

        $product_value = $this->_array_repeat(0, $x_length + $y_length);

        // the following for loop could be removed if the for loop following it
        // (the one with nested for loops) initially set $i to 0, but
        // doing so would also make the result in one set of unnecessary adds,
        // since on the outermost loops first pass, $product->value[$k] is going
        // to always be 0

        $carry = 0;

        for ($j = 0; $j < $x_length; ++$j) { // ie. $i = 0, $k = $i
            $temp = $x_value[$j] * $y_value[0] + $carry; // $product_value[$k] == 0
            $carry = MATH_BIGINTEGER_BASE === 26 ? intval($temp / 0x4000000) : ($temp >> 31);
            $product_value[$j] = (int) ($temp - MATH_BIGINTEGER_BASE_FULL * $carry);
        }

        if ($j < $stop) {
            $product_value[$j] = $carry;
        }

        // the above for loop is what the previous comment was talking about.  the
        // following for loop is the "one with nested for loops"

        for ($i = 1; $i < $y_length; ++$i) {
            $carry = 0;

            for ($j = 0, $k = $i; $j < $x_length && $k < $stop; ++$j, ++$k) {
                $temp = $product_value[$k] + $x_value[$j] * $y_value[$i] + $carry;
                $carry = MATH_BIGINTEGER_BASE === 26 ? intval($temp / 0x4000000) : ($temp >> 31);
                $product_value[$k] = (int) ($temp - MATH_BIGINTEGER_BASE_FULL * $carry);
            }

            if ($k < $stop) {
                $product_value[$k] = $carry;
            }
        }

        return array(
            MATH_BIGINTEGER_VALUE => $this->_trim($product_value),
            MATH_BIGINTEGER_SIGN => $x_negative != $y_negative
        );
    }

    /**
     * Montgomery Modular Reduction
     *
     * ($x->_prepMontgomery($n))->_montgomery($n) yields $x % $n.
     * {@link http://math.libtomcrypt.com/files/tommath.pdf#page=170 MPM 6.3} provides insights on how this can be
     * improved upon (basically, by using the comba method).  gcd($n, 2) must be equal to one for this function
     * to work correctly.
     *
     * @see _prepMontgomery()
     * @see _slidingWindow()
     * @access private
     * @param Array $x
     * @param Array $n
     * @return Array
     */
    function _montgomery($x, $n)
    {
        static $cache = array(
            MATH_BIGINTEGER_VARIABLE => array(),
            MATH_BIGINTEGER_DATA => array()
        );

        if ( ($key = array_search($n, $cache[MATH_BIGINTEGER_VARIABLE])) === false ) {
            $key = count($cache[MATH_BIGINTEGER_VARIABLE]);
            $cache[MATH_BIGINTEGER_VARIABLE][] = $x;
            $cache[MATH_BIGINTEGER_DATA][] = $this->_modInverse67108864($n);
        }

        $k = count($n);

        $result = array(MATH_BIGINTEGER_VALUE => $x);

        for ($i = 0; $i < $k; ++$i) {
            $temp = $result[MATH_BIGINTEGER_VALUE][$i] * $cache[MATH_BIGINTEGER_DATA][$key];
            $temp = $temp - MATH_BIGINTEGER_BASE_FULL * (MATH_BIGINTEGER_BASE === 26 ? intval($temp / 0x4000000) : ($temp >> 31));
            $temp = $this->_regularMultiply(array($temp), $n);
            $temp = array_merge($this->_array_repeat(0, $i), $temp);
            $result = $this->_add($result[MATH_BIGINTEGER_VALUE], false, $temp, false);
        }

        $result[MATH_BIGINTEGER_VALUE] = array_slice($result[MATH_BIGINTEGER_VALUE], $k);

        if ($this->_compare($result, false, $n, false) >= 0) {
            $result = $this->_subtract($result[MATH_BIGINTEGER_VALUE], false, $n, false);
        }

        return $result[MATH_BIGINTEGER_VALUE];
    }

    /**
     * Montgomery Multiply
     *
     * Interleaves the montgomery reduction and long multiplication algorithms together as described in
     * {@link http://www.cacr.math.uwaterloo.ca/hac/about/chap14.pdf#page=13 HAC 14.36}
     *
     * @see _prepMontgomery()
     * @see _montgomery()
     * @access private
     * @param Array $x
     * @param Array $y
     * @param Array $m
     * @return Array
     */
    function _montgomeryMultiply($x, $y, $m)
    {
        $temp = $this->_multiply($x, false, $y, false);
        return $this->_montgomery($temp[MATH_BIGINTEGER_VALUE], $m);

        // the following code, although not callable, can be run independently of the above code
        // although the above code performed better in my benchmarks the following could might
        // perform better under different circumstances. in lieu of deleting it it's just been
        // made uncallable

        static $cache = array(
            MATH_BIGINTEGER_VARIABLE => array(),
            MATH_BIGINTEGER_DATA => array()
        );

        if ( ($key = array_search($m, $cache[MATH_BIGINTEGER_VARIABLE])) === false ) {
            $key = count($cache[MATH_BIGINTEGER_VARIABLE]);
            $cache[MATH_BIGINTEGER_VARIABLE][] = $m;
            $cache[MATH_BIGINTEGER_DATA][] = $this->_modInverse67108864($m);
        }

        $n = max(count($x), count($y), count($m));
        $x = array_pad($x, $n, 0);
        $y = array_pad($y, $n, 0);
        $m = array_pad($m, $n, 0);
        $a = array(MATH_BIGINTEGER_VALUE => $this->_array_repeat(0, $n + 1));
        for ($i = 0; $i < $n; ++$i) {
            $temp = $a[MATH_BIGINTEGER_VALUE][0] + $x[$i] * $y[0];
            $temp = $temp - MATH_BIGINTEGER_BASE_FULL * (MATH_BIGINTEGER_BASE === 26 ? intval($temp / 0x4000000) : ($temp >> 31));
            $temp = $temp * $cache[MATH_BIGINTEGER_DATA][$key];
            $temp = $temp - MATH_BIGINTEGER_BASE_FULL * (MATH_BIGINTEGER_BASE === 26 ? intval($temp / 0x4000000) : ($temp >> 31));
            $temp = $this->_add($this->_regularMultiply(array($x[$i]), $y), false, $this->_regularMultiply(array($temp), $m), false);
            $a = $this->_add($a[MATH_BIGINTEGER_VALUE], false, $temp[MATH_BIGINTEGER_VALUE], false);
            $a[MATH_BIGINTEGER_VALUE] = array_slice($a[MATH_BIGINTEGER_VALUE], 1);
        }
        if ($this->_compare($a[MATH_BIGINTEGER_VALUE], false, $m, false) >= 0) {
            $a = $this->_subtract($a[MATH_BIGINTEGER_VALUE], false, $m, false);
        }
        return $a[MATH_BIGINTEGER_VALUE];
    }

    /**
     * Prepare a number for use in Montgomery Modular Reductions
     *
     * @see _montgomery()
     * @see _slidingWindow()
     * @access private
     * @param Array $x
     * @param Array $n
     * @return Array
     */
    function _prepMontgomery($x, $n)
    {
        $lhs = new static();
        $lhs->value = array_merge($this->_array_repeat(0, count($n)), $x);
        $rhs = new static();
        $rhs->value = $n;

        list(, $temp) = $lhs->divide($rhs);
        return $temp->value;
    }

    /**
     * Modular Inverse of a number mod 2**26 (eg. 67108864)
     *
     * Based off of the bnpInvDigit function implemented and justified in the following URL:
     *
     * {@link http://www-cs-students.stanford.edu/~tjw/jsbn/jsbn.js}
     *
     * The following URL provides more info:
     *
     * {@link http://groups.google.com/group/sci.crypt/msg/7a137205c1be7d85}
     *
     * As for why we do all the bitmasking...  strange things can happen when converting from floats to ints. For
     * instance, on some computers, var_dump((int) -4294967297) yields int(-1) and on others, it yields
     * int(-2147483648).  To avoid problems stemming from this, we use bitmasks to guarantee that ints aren't
     * auto-converted to floats.  The outermost bitmask is present because without it, there's no guarantee that
     * the "residue" returned would be the so-called "common residue".  We use fmod, in the last step, because the
     * maximum possible $x is 26 bits and the maximum $result is 16 bits.  Thus, we have to be able to handle up to
     * 40 bits, which only 64-bit floating points will support.
     *
     * Thanks to Pedro Gimeno Fortea for input!
     *
     * @see _montgomery()
     * @access private
     * @param Array $x
     * @return Integer
     */
    function _modInverse67108864($x) // 2**26 == 67,108,864
    {
        $x = -$x[0];
        $result = $x & 0x3; // x**-1 mod 2**2
        $result = ($result * (2 - $x * $result)) & 0xF; // x**-1 mod 2**4
        $result = ($result * (2 - ($x & 0xFF) * $result))  & 0xFF; // x**-1 mod 2**8
        $result = ($result * ((2 - ($x & 0xFFFF) * $result) & 0xFFFF)) & 0xFFFF; // x**-1 mod 2**16
        $result = fmod($result * (2 - fmod($x * $result, MATH_BIGINTEGER_BASE_FULL)), MATH_BIGINTEGER_BASE_FULL); // x**-1 mod 2**26
        return $result & MATH_BIGINTEGER_MAX_DIGIT;
    }

    /**
     * Calculates modular inverses.
     *
     * Say you have (30 mod 17 * x mod 17) mod 17 == 1.  x can be found using modular inverses.
     *
     * Here's an example:
     * <code>
     * <?php
     *    $a = new \phpseclib\Math\BigInteger(30);
     *    $b = new \phpseclib\Math\BigInteger(17);
     *
     *    $c = $a->modInverse($b);
     *    echo $c->toString(); // outputs 4
     *
     *    echo "\r\n";
     *
     *    $d = $a->multiply($c);
     *    list(, $d) = $d->divide($b);
     *    echo $d; // outputs 1 (as per the definition of modular inverse)
     * ?>
     * </code>
     *
     * @param \phpseclib\Math\BigInteger $n
     * @return mixed false, if no modular inverse exists, \phpseclib\Math\BigInteger, otherwise.
     * @access public
     * @internal See {@link http://www.cacr.math.uwaterloo.ca/hac/about/chap14.pdf#page=21 HAC 14.64} for more information.
     */
    function modInverse($n)
    {
        switch ( MATH_BIGINTEGER_MODE ) {
            case MATH_BIGINTEGER_MODE_GMP:
                $temp = new static();
                $temp->value = gmp_invert($this->value, $n->value);

                return ( $temp->value === false ) ? false : $this->_normalize($temp);
        }

        static $zero, $one;
        if (!isset($zero)) {
            $zero = new static();
            $one = new static(1);
        }

        // $x mod -$n == $x mod $n.
        $n = $n->abs();

        if ($this->compare($zero) < 0) {
            $temp = $this->abs();
            $temp = $temp->modInverse($n);
            return $this->_normalize($n->subtract($temp));
        }

        extract($this->extendedGCD($n));

        if (!$gcd->equals($one)) {
            return false;
        }

        $x = $x->compare($zero) < 0 ? $x->add($n) : $x;

        return $this->compare($zero) < 0 ? $this->_normalize($n->subtract($x)) : $this->_normalize($x);
    }

    /**
     * Calculates the greatest common divisor and Bezout's identity.
     *
     * Say you have 693 and 609.  The GCD is 21.  Bezout's identity states that there exist integers x and y such that
     * 693*x + 609*y == 21.  In point of fact, there are actually an infinite number of x and y combinations and which
     * combination is returned is dependant upon which mode is in use.  See
     * {@link http://en.wikipedia.org/wiki/B%C3%A9zout%27s_identity Bezout's identity - Wikipedia} for more information.
     *
     * Here's an example:
     * <code>
     * <?php
     *    $a = new \phpseclib\Math\BigInteger(693);
     *    $b = new \phpseclib\Math\BigInteger(609);
     *
     *    extract($a->extendedGCD($b));
     *
     *    echo $gcd->toString() . "\r\n"; // outputs 21
     *    echo $a->toString() * $x->toString() + $b->toString() * $y->toString(); // outputs 21
     * ?>
     * </code>
     *
     * @param \phpseclib\Math\BigInteger $n
     * @return \phpseclib\Math\BigInteger
     * @access public
     * @internal Calculates the GCD using the binary xGCD algorithim described in
     *    {@link http://www.cacr.math.uwaterloo.ca/hac/about/chap14.pdf#page=19 HAC 14.61}.  As the text above 14.61 notes,
     *    the more traditional algorithim requires "relatively costly multiple-precision divisions".
     */
    function extendedGCD($n)
    {
        switch ( MATH_BIGINTEGER_MODE ) {
            case MATH_BIGINTEGER_MODE_GMP:
                extract(gmp_gcdext($this->value, $n->value));

                return array(
                    'gcd' => $this->_normalize(new static($g)),
                    'x'   => $this->_normalize(new static($s)),
                    'y'   => $this->_normalize(new static($t))
                );
            case MATH_BIGINTEGER_MODE_BCMATH:
                // it might be faster to use the binary xGCD algorithim here, as well, but (1) that algorithim works
                // best when the base is a power of 2 and (2) i don't think it'd make much difference, anyway.  as is,
                // the basic extended euclidean algorithim is what we're using.

                $u = $this->value;
                $v = $n->value;

                $a = '1';
                $b = '0';
                $c = '0';
                $d = '1';

                while (bccomp($v, '0', 0) != 0) {
                    $q = bcdiv($u, $v, 0);

                    $temp = $u;
                    $u = $v;
                    $v = bcsub($temp, bcmul($v, $q, 0), 0);

                    $temp = $a;
                    $a = $c;
                    $c = bcsub($temp, bcmul($a, $q, 0), 0);

                    $temp = $b;
                    $b = $d;
                    $d = bcsub($temp, bcmul($b, $q, 0), 0);
                }

                return array(
                    'gcd' => $this->_normalize(new static($u)),
                    'x'   => $this->_normalize(new static($a)),
                    'y'   => $this->_normalize(new static($b))
                );
        }

        $y = $n->copy();
        $x = $this->copy();
        $g = new static();
        $g->value = array(1);

        while ( !(($x->value[0] & 1)|| ($y->value[0] & 1)) ) {
            $x->_rshift(1);
            $y->_rshift(1);
            $g->_lshift(1);
        }

        $u = $x->copy();
        $v = $y->copy();

        $a = new static();
        $b = new static();
        $c = new static();
        $d = new static();

        $a->value = $d->value = $g->value = array(1);
        $b->value = $c->value = array();

        while ( !empty($u->value) ) {
            while ( !($u->value[0] & 1) ) {
                $u->_rshift(1);
                if ( (!empty($a->value) && ($a->value[0] & 1)) || (!empty($b->value) && ($b->value[0] & 1)) ) {
                    $a = $a->add($y);
                    $b = $b->subtract($x);
                }
                $a->_rshift(1);
                $b->_rshift(1);
            }

            while ( !($v->value[0] & 1) ) {
                $v->_rshift(1);
                if ( (!empty($d->value) && ($d->value[0] & 1)) || (!empty($c->value) && ($c->value[0] & 1)) ) {
                    $c = $c->add($y);
                    $d = $d->subtract($x);
                }
                $c->_rshift(1);
                $d->_rshift(1);
            }

            if ($u->compare($v) >= 0) {
                $u = $u->subtract($v);
                $a = $a->subtract($c);
                $b = $b->subtract($d);
            } else {
                $v = $v->subtract($u);
                $c = $c->subtract($a);
                $d = $d->subtract($b);
            }
        }

        return array(
            'gcd' => $this->_normalize($g->multiply($v)),
            'x'   => $this->_normalize($c),
            'y'   => $this->_normalize($d)
        );
    }

    /**
     * Calculates the greatest common divisor
     *
     * Say you have 693 and 609.  The GCD is 21.
     *
     * Here's an example:
     * <code>
     * <?php
     *    $a = new \phpseclib\Math\BigInteger(693);
     *    $b = new \phpseclib\Math\BigInteger(609);
     *
     *    $gcd = a->extendedGCD($b);
     *
     *    echo $gcd->toString() . "\r\n"; // outputs 21
     * ?>
     * </code>
     *
     * @param \phpseclib\Math\BigInteger $n
     * @return \phpseclib\Math\BigInteger
     * @access public
     */
    function gcd($n)
    {
        extract($this->extendedGCD($n));
        return $gcd;
    }

    /**
     * Absolute value.
     *
     * @return \phpseclib\Math\BigInteger
     * @access public
     */
    function abs()
    {
        $temp = new static();

        switch ( MATH_BIGINTEGER_MODE ) {
            case MATH_BIGINTEGER_MODE_GMP:
                $temp->value = gmp_abs($this->value);
                break;
            case MATH_BIGINTEGER_MODE_BCMATH:
                $temp->value = (bccomp($this->value, '0', 0) < 0) ? substr($this->value, 1) : $this->value;
                break;
            default:
                $temp->value = $this->value;
        }

        return $temp;
    }

    /**
     * Compares two numbers.
     *
     * Although one might think !$x->compare($y) means $x != $y, it, in fact, means the opposite.  The reason for this is
     * demonstrated thusly:
     *
     * $x  > $y: $x->compare($y)  > 0
     * $x  < $y: $x->compare($y)  < 0
     * $x == $y: $x->compare($y) == 0
     *
     * Note how the same comparison operator is used.  If you want to test for equality, use $x->equals($y).
     *
     * @param \phpseclib\Math\BigInteger $y
     * @return Integer < 0 if $this is less than $y; > 0 if $this is greater than $y, and 0 if they are equal.
     * @access public
     * @see equals()
     * @internal Could return $this->subtract($x), but that's not as fast as what we do do.
     */
    function compare($y)
    {
        switch ( MATH_BIGINTEGER_MODE ) {
            case MATH_BIGINTEGER_MODE_GMP:
                return gmp_cmp($this->value, $y->value);
            case MATH_BIGINTEGER_MODE_BCMATH:
                return bccomp($this->value, $y->value, 0);
        }

        return $this->_compare($this->value, $this->is_negative, $y->value, $y->is_negative);
    }

    /**
     * Compares two numbers.
     *
     * @param Array $x_value
     * @param Boolean $x_negative
     * @param Array $y_value
     * @param Boolean $y_negative
     * @return Integer
     * @see compare()
     * @access private
     */
    function _compare($x_value, $x_negative, $y_value, $y_negative)
    {
        if ( $x_negative != $y_negative ) {
            return ( !$x_negative && $y_negative ) ? 1 : -1;
        }

        $result = $x_negative ? -1 : 1;

        if ( count($x_value) != count($y_value) ) {
            return ( count($x_value) > count($y_value) ) ? $result : -$result;
        }
        $size = max(count($x_value), count($y_value));

        $x_value = array_pad($x_value, $size, 0);
        $y_value = array_pad($y_value, $size, 0);

        for ($i = count($x_value) - 1; $i >= 0; --$i) {
            if ($x_value[$i] != $y_value[$i]) {
                return ( $x_value[$i] > $y_value[$i] ) ? $result : -$result;
            }
        }

        return 0;
    }

    /**
     * Tests the equality of two numbers.
     *
     * If you need to see if one number is greater than or less than another number, use BigInteger::compare()
     *
     * @param \phpseclib\Math\BigInteger $x
     * @return Boolean
     * @access public
     * @see compare()
     */
    function equals($x)
    {
        switch ( MATH_BIGINTEGER_MODE ) {
            case MATH_BIGINTEGER_MODE_GMP:
                return gmp_cmp($this->value, $x->value) == 0;
            default:
                return $this->value === $x->value && $this->is_negative == $x->is_negative;
        }
    }

    /**
     * Set Precision
     *
     * Some bitwise operations give different results depending on the precision being used.  Examples include left
     * shift, not, and rotates.
     *
     * @param Integer $bits
     * @access public
     */
    function setPrecision($bits)
    {
        $this->precision = $bits;
        if ( MATH_BIGINTEGER_MODE != MATH_BIGINTEGER_MODE_BCMATH ) {
            $this->bitmask = new static(chr((1 << ($bits & 0x7)) - 1) . str_repeat(chr(0xFF), $bits >> 3), 256);
        } else {
            $this->bitmask = new static(bcpow('2', $bits, 0));
        }

        $temp = $this->_normalize($this);
        $this->value = $temp->value;
    }

    /**
     * Logical And
     *
     * @param \phpseclib\Math\BigInteger $x
     * @access public
     * @internal Implemented per a request by Lluis Pamies i Juarez <lluis _a_ pamies.cat>
     * @return \phpseclib\Math\BigInteger
     */
    function bitwise_and($x)
    {
        switch ( MATH_BIGINTEGER_MODE ) {
            case MATH_BIGINTEGER_MODE_GMP:
                $temp = new static();
                $temp->value = gmp_and($this->value, $x->value);

                return $this->_normalize($temp);
            case MATH_BIGINTEGER_MODE_BCMATH:
                $left = $this->toBytes();
                $right = $x->toBytes();

                $length = max(strlen($left), strlen($right));

                $left = str_pad($left, $length, chr(0), STR_PAD_LEFT);
                $right = str_pad($right, $length, chr(0), STR_PAD_LEFT);

                return $this->_normalize(new static($left & $right, 256));
        }

        $result = $this->copy();

        $length = min(count($x->value), count($this->value));

        $result->value = array_slice($result->value, 0, $length);

        for ($i = 0; $i < $length; ++$i) {
            $result->value[$i]&= $x->value[$i];
        }

        return $this->_normalize($result);
    }

    /**
     * Logical Or
     *
     * @param \phpseclib\Math\BigInteger $x
     * @access public
     * @internal Implemented per a request by Lluis Pamies i Juarez <lluis _a_ pamies.cat>
     * @return \phpseclib\Math\BigInteger
     */
    function bitwise_or($x)
    {
        switch ( MATH_BIGINTEGER_MODE ) {
            case MATH_BIGINTEGER_MODE_GMP:
                $temp = new static();
                $temp->value = gmp_or($this->value, $x->value);

                return $this->_normalize($temp);
            case MATH_BIGINTEGER_MODE_BCMATH:
                $left = $this->toBytes();
                $right = $x->toBytes();

                $length = max(strlen($left), strlen($right));

                $left = str_pad($left, $length, chr(0), STR_PAD_LEFT);
                $right = str_pad($right, $length, chr(0), STR_PAD_LEFT);

                return $this->_normalize(new static($left | $right, 256));
        }

        $length = max(count($this->value), count($x->value));
        $result = $this->copy();
        $result->value = array_pad($result->value, $length, 0);
        $x->value = array_pad($x->value, $length, 0);

        for ($i = 0; $i < $length; ++$i) {
            $result->value[$i]|= $x->value[$i];
        }

        return $this->_normalize($result);
    }

    /**
     * Logical Exclusive-Or
     *
     * @param \phpseclib\Math\BigInteger $x
     * @access public
     * @internal Implemented per a request by Lluis Pamies i Juarez <lluis _a_ pamies.cat>
     * @return \phpseclib\Math\BigInteger
     */
    function bitwise_xor($x)
    {
        switch ( MATH_BIGINTEGER_MODE ) {
            case MATH_BIGINTEGER_MODE_GMP:
                $temp = new static();
                $temp->value = gmp_xor($this->value, $x->value);

                return $this->_normalize($temp);
            case MATH_BIGINTEGER_MODE_BCMATH:
                $left = $this->toBytes();
                $right = $x->toBytes();

                $length = max(strlen($left), strlen($right));

                $left = str_pad($left, $length, chr(0), STR_PAD_LEFT);
                $right = str_pad($right, $length, chr(0), STR_PAD_LEFT);

                return $this->_normalize(new static($left ^ $right, 256));
        }

        $length = max(count($this->value), count($x->value));
        $result = $this->copy();
        $result->value = array_pad($result->value, $length, 0);
        $x->value = array_pad($x->value, $length, 0);

        for ($i = 0; $i < $length; ++$i) {
            $result->value[$i]^= $x->value[$i];
        }

        return $this->_normalize($result);
    }

    /**
     * Logical Not
     *
     * @access public
     * @internal Implemented per a request by Lluis Pamies i Juarez <lluis _a_ pamies.cat>
     * @return \phpseclib\Math\BigInteger
     */
    function bitwise_not()
    {
        // calculuate "not" without regard to $this->precision
        // (will always result in a smaller number.  ie. ~1 isn't 1111 1110 - it's 0)
        $temp = $this->toBytes();
        $pre_msb = decbin(ord($temp[0]));
        $temp = ~$temp;
        $msb = decbin(ord($temp[0]));
        if (strlen($msb) == 8) {
            $msb = substr($msb, strpos($msb, '0'));
        }
        $temp[0] = chr(bindec($msb));

        // see if we need to add extra leading 1's
        $current_bits = strlen($pre_msb) + 8 * strlen($temp) - 8;
        $new_bits = $this->precision - $current_bits;
        if ($new_bits <= 0) {
            return $this->_normalize(new static($temp, 256));
        }

        // generate as many leading 1's as we need to.
        $leading_ones = chr((1 << ($new_bits & 0x7)) - 1) . str_repeat(chr(0xFF), $new_bits >> 3);
        $this->_base256_lshift($leading_ones, $current_bits);

        $temp = str_pad($temp, ceil($this->bits / 8), chr(0), STR_PAD_LEFT);

        return $this->_normalize(new static($leading_ones | $temp, 256));
    }

    /**
     * Logical Right Shift
     *
     * Shifts BigInteger's by $shift bits, effectively dividing by 2**$shift.
     *
     * @param Integer $shift
     * @return \phpseclib\Math\BigInteger
     * @access public
     * @internal The only version that yields any speed increases is the internal version.
     */
    function bitwise_rightShift($shift)
    {
        $temp = new static();

        switch ( MATH_BIGINTEGER_MODE ) {
            case MATH_BIGINTEGER_MODE_GMP:
                static $two;

                if (!isset($two)) {
                    $two = gmp_init('2');
                }

                $temp->value = gmp_div_q($this->value, gmp_pow($two, $shift));

                break;
            case MATH_BIGINTEGER_MODE_BCMATH:
                $temp->value = bcdiv($this->value, bcpow('2', $shift, 0), 0);

                break;
            default: // could just replace _lshift with this, but then all _lshift() calls would need to be rewritten
                     // and I don't want to do that...
                $temp->value = $this->value;
                $temp->_rshift($shift);
        }

        return $this->_normalize($temp);
    }

    /**
     * Logical Left Shift
     *
     * Shifts BigInteger's by $shift bits, effectively multiplying by 2**$shift.
     *
     * @param Integer $shift
     * @return \phpseclib\Math\BigInteger
     * @access public
     * @internal The only version that yields any speed increases is the internal version.
     */
    function bitwise_leftShift($shift)
    {
        $temp = new static();

        switch ( MATH_BIGINTEGER_MODE ) {
            case MATH_BIGINTEGER_MODE_GMP:
                static $two;

                if (!isset($two)) {
                    $two = gmp_init('2');
                }

                $temp->value = gmp_mul($this->value, gmp_pow($two, $shift));

                break;
            case MATH_BIGINTEGER_MODE_BCMATH:
                $temp->value = bcmul($this->value, bcpow('2', $shift, 0), 0);

                break;
            default: // could just replace _rshift with this, but then all _lshift() calls would need to be rewritten
                     // and I don't want to do that...
                $temp->value = $this->value;
                $temp->_lshift($shift);
        }

        return $this->_normalize($temp);
    }

    /**
     * Logical Left Rotate
     *
     * Instead of the top x bits being dropped they're appended to the shifted bit string.
     *
     * @param Integer $shift
     * @return \phpseclib\Math\BigInteger
     * @access public
     */
    function bitwise_leftRotate($shift)
    {
        $bits = $this->toBytes();

        if ($this->precision > 0) {
            $precision = $this->precision;
            if ( MATH_BIGINTEGER_MODE == MATH_BIGINTEGER_MODE_BCMATH ) {
                $mask = $this->bitmask->subtract(new static(1));
                $mask = $mask->toBytes();
            } else {
                $mask = $this->bitmask->toBytes();
            }
        } else {
            $temp = ord($bits[0]);
            for ($i = 0; $temp >> $i; ++$i);
            $precision = 8 * strlen($bits) - 8 + $i;
            $mask = chr((1 << ($precision & 0x7)) - 1) . str_repeat(chr(0xFF), $precision >> 3);
        }

        if ($shift < 0) {
            $shift+= $precision;
        }
        $shift%= $precision;

        if (!$shift) {
            return $this->copy();
        }

        $left = $this->bitwise_leftShift($shift);
        $left = $left->bitwise_and(new static($mask, 256));
        $right = $this->bitwise_rightShift($precision - $shift);
        $result = MATH_BIGINTEGER_MODE != MATH_BIGINTEGER_MODE_BCMATH ? $left->bitwise_or($right) : $left->add($right);
        return $this->_normalize($result);
    }

    /**
     * Logical Right Rotate
     *
     * Instead of the bottom x bits being dropped they're prepended to the shifted bit string.
     *
     * @param Integer $shift
     * @return \phpseclib\Math\BigInteger
     * @access public
     */
    function bitwise_rightRotate($shift)
    {
        return $this->bitwise_leftRotate(-$shift);
    }

    /**
     * Generates a random BigInteger
     *
     * Byte length is equal to $length. Uses crypt_random if it's loaded and mt_rand if it's not.
     *
     * @param Integer $length
     * @return \phpseclib\Math\BigInteger
     * @access private
     */
    function _random_number_helper($size)
    {
        if (function_exists('crypt_random_string')) {
            $random = crypt_random_string($size);
        } else {
            $random = '';

            if ($size & 1) {
                $random.= chr(mt_rand(0, 255));
            }

            $blocks = $size >> 1;
            for ($i = 0; $i < $blocks; ++$i) {
                // mt_rand(-2147483648, 0x7FFFFFFF) always produces -2147483648 on some systems
                $random.= pack('n', mt_rand(0, 0xFFFF));
            }
        }

        return new static($random, 256);
    }

    /**
     * Generate a random number
     *
<<<<<<< HEAD
     * @param optional Integer $min
     * @param optional Integer $max
     * @return \phpseclib\Math\BigInteger
=======
     * Returns a random number between $min and $max where $min and $max
     * can be defined using one of the two methods:
     *
     * $min->random($max)
     * $max->random($min)
     *
     * @param Math_BigInteger $arg1
     * @param optional Math_BigInteger $arg2
     * @return Math_BigInteger
>>>>>>> 088e31b6
     * @access public
     * @internal The API for creating random numbers used to be $a->random($min, $max), where $a was a Math_BigInteger object.
     *           That method is still supported for BC purposes.
     */
    function random($arg1, $arg2 = false)
    {
<<<<<<< HEAD
        if ($min === false) {
            $min = new static(0);
        }

        if ($max === false) {
            $max = new static(0x7FFFFFFF);
=======
        if ($arg1 === false) {
            return false;
        }

        if ($arg2 === false) {
            $max = $arg1;
            $min = $this;
        } else {
            $min = $arg1;
            $max = $arg2;
>>>>>>> 088e31b6
        }

        $compare = $max->compare($min);

        if (!$compare) {
            return $this->_normalize($min);
        } else if ($compare < 0) {
            // if $min is bigger then $max, swap $min and $max
            $temp = $max;
            $max = $min;
            $min = $temp;
        }

        static $one;
        if (!isset($one)) {
            $one = new static(1);
        }

        $max = $max->subtract($min->subtract($one));
        $size = strlen(ltrim($max->toBytes(), chr(0)));

        /*
            doing $random % $max doesn't work because some numbers will be more likely to occur than others.
            eg. if $max is 140 and $random's max is 255 then that'd mean both $random = 5 and $random = 145
            would produce 5 whereas the only value of random that could produce 139 would be 139. ie.
            not all numbers would be equally likely. some would be more likely than others.

            creating a whole new random number until you find one that is within the range doesn't work
            because, for sufficiently small ranges, the likelihood that you'd get a number within that range
            would be pretty small. eg. with $random's max being 255 and if your $max being 1 the probability
            would be pretty high that $random would be greater than $max.

            phpseclib works around this using the technique described here:

            http://crypto.stackexchange.com/questions/5708/creating-a-small-number-from-a-cryptographically-secure-random-string
        */
        $random_max = new static(chr(1) . str_repeat("\0", $size), 256);
        $random = $this->_random_number_helper($size);

        list($max_multiple) = $random_max->divide($max);
        $max_multiple = $max_multiple->multiply($max);

        while ($random->compare($max_multiple) >= 0) {
            $random = $random->subtract($max_multiple);
            $random_max = $random_max->subtract($max_multiple);
            $random = $random->bitwise_leftShift(8);
            $random = $random->add($this->_random_number_helper(1));
            $random_max = $random_max->bitwise_leftShift(8);
            list($max_multiple) = $random_max->divide($max);
            $max_multiple = $max_multiple->multiply($max);
        }
        list(, $random) = $random->divide($max);

        return $this->_normalize($random->add($min));
    }

    /**
     * Generate a random prime number.
     *
     * If there's not a prime within the given range, false will be returned.  If more than $timeout seconds have elapsed,
     * give up and return false.
     *
     * @param Math_BigInteger $arg1
     * @param optional Math_BigInteger $arg2
     * @param optional Integer $timeout
<<<<<<< HEAD
     * @return \phpseclib\Math\BigInteger
=======
     * @return Mixed
>>>>>>> 088e31b6
     * @access public
     * @internal See {@link http://www.cacr.math.uwaterloo.ca/hac/about/chap4.pdf#page=15 HAC 4.44}.
     */
    function randomPrime($arg1, $arg2 = false, $timeout = false)
    {
<<<<<<< HEAD
        if ($min === false) {
            $min = new static(0);
        }

        if ($max === false) {
            $max = new static(0x7FFFFFFF);
=======
        if ($arg1 === false) {
            return false;
        }

        if ($arg2 === false) {
            $max = $arg1;
            $min = $this;
        } else {
            $min = $arg1;
            $max = $arg2;
>>>>>>> 088e31b6
        }

        $compare = $max->compare($min);

        if (!$compare) {
            return $min->isPrime() ? $min : false;
        } else if ($compare < 0) {
            // if $min is bigger then $max, swap $min and $max
            $temp = $max;
            $max = $min;
            $min = $temp;
        }

        static $one, $two;
        if (!isset($one)) {
            $one = new static(1);
            $two = new static(2);
        }

        $start = time();

        $x = $this->random($min, $max);

        // gmp_nextprime() requires PHP 5 >= 5.2.0 per <http://php.net/gmp-nextprime>.
        if ( MATH_BIGINTEGER_MODE == MATH_BIGINTEGER_MODE_GMP && function_exists('gmp_nextprime') ) {
            $p = new static();
            $p->value = gmp_nextprime($x->value);

            if ($p->compare($max) <= 0) {
                return $p;
            }

            if (!$min->equals($x)) {
                $x = $x->subtract($one);
            }

            return $x->randomPrime($min, $x);
        }

        if ($x->equals($two)) {
            return $x;
        }

        $x->_make_odd();
        if ($x->compare($max) > 0) {
            // if $x > $max then $max is even and if $min == $max then no prime number exists between the specified range
            if ($min->equals($max)) {
                return false;
            }
            $x = $min->copy();
            $x->_make_odd();
        }

        $initial_x = $x->copy();

        while (true) {
            if ($timeout !== false && time() - $start > $timeout) {
                return false;
            }

            if ($x->isPrime()) {
                return $x;
            }

            $x = $x->add($two);

            if ($x->compare($max) > 0) {
                $x = $min->copy();
                if ($x->equals($two)) {
                    return $x;
                }
                $x->_make_odd();
            }

            if ($x->equals($initial_x)) {
                return false;
            }
        }
    }

    /**
     * Make the current number odd
     *
     * If the current number is odd it'll be unchanged.  If it's even, one will be added to it.
     *
     * @see randomPrime()
     * @access private
     */
    function _make_odd()
    {
        switch ( MATH_BIGINTEGER_MODE ) {
            case MATH_BIGINTEGER_MODE_GMP:
                gmp_setbit($this->value, 0);
                break;
            case MATH_BIGINTEGER_MODE_BCMATH:
                if ($this->value[strlen($this->value) - 1] % 2 == 0) {
                    $this->value = bcadd($this->value, '1');
                }
                break;
            default:
                $this->value[0] |= 1;
        }
    }

    /**
     * Checks a numer to see if it's prime
     *
     * Assuming the $t parameter is not set, this function has an error rate of 2**-80.  The main motivation for the
     * $t parameter is distributability.  BigInteger::randomPrime() can be distributed across multiple pageloads
     * on a website instead of just one.
     *
     * @param optional Math_BigInteger $t
     * @return Boolean
     * @access public
     * @internal Uses the
     *     {@link http://en.wikipedia.org/wiki/Miller%E2%80%93Rabin_primality_test Miller-Rabin primality test}.  See
     *     {@link http://www.cacr.math.uwaterloo.ca/hac/about/chap4.pdf#page=8 HAC 4.24}.
     */
    function isPrime($t = false)
    {
        $length = strlen($this->toBytes());

        if (!$t) {
            // see HAC 4.49 "Note (controlling the error probability)"
            // @codingStandardsIgnoreStart
                 if ($length >= 163) { $t =  2; } // floor(1300 / 8)
            else if ($length >= 106) { $t =  3; } // floor( 850 / 8)
            else if ($length >= 81 ) { $t =  4; } // floor( 650 / 8)
            else if ($length >= 68 ) { $t =  5; } // floor( 550 / 8)
            else if ($length >= 56 ) { $t =  6; } // floor( 450 / 8)
            else if ($length >= 50 ) { $t =  7; } // floor( 400 / 8)
            else if ($length >= 43 ) { $t =  8; } // floor( 350 / 8)
            else if ($length >= 37 ) { $t =  9; } // floor( 300 / 8)
            else if ($length >= 31 ) { $t = 12; } // floor( 250 / 8)
            else if ($length >= 25 ) { $t = 15; } // floor( 200 / 8)
            else if ($length >= 18 ) { $t = 18; } // floor( 150 / 8)
            else                     { $t = 27; }
            // @codingStandardsIgnoreEnd
        }

        // ie. gmp_testbit($this, 0)
        // ie. isEven() or !isOdd()
        switch ( MATH_BIGINTEGER_MODE ) {
            case MATH_BIGINTEGER_MODE_GMP:
                return gmp_prob_prime($this->value, $t) != 0;
            case MATH_BIGINTEGER_MODE_BCMATH:
                if ($this->value === '2') {
                    return true;
                }
                if ($this->value[strlen($this->value) - 1] % 2 == 0) {
                    return false;
                }
                break;
            default:
                if ($this->value == array(2)) {
                    return true;
                }
                if (~$this->value[0] & 1) {
                    return false;
                }
        }

        static $primes, $zero, $one, $two;

        if (!isset($primes)) {
            $primes = array(
                3,    5,    7,    11,   13,   17,   19,   23,   29,   31,   37,   41,   43,   47,   53,   59,
                61,   67,   71,   73,   79,   83,   89,   97,   101,  103,  107,  109,  113,  127,  131,  137,
                139,  149,  151,  157,  163,  167,  173,  179,  181,  191,  193,  197,  199,  211,  223,  227,
                229,  233,  239,  241,  251,  257,  263,  269,  271,  277,  281,  283,  293,  307,  311,  313,
                317,  331,  337,  347,  349,  353,  359,  367,  373,  379,  383,  389,  397,  401,  409,  419,
                421,  431,  433,  439,  443,  449,  457,  461,  463,  467,  479,  487,  491,  499,  503,  509,
                521,  523,  541,  547,  557,  563,  569,  571,  577,  587,  593,  599,  601,  607,  613,  617,
                619,  631,  641,  643,  647,  653,  659,  661,  673,  677,  683,  691,  701,  709,  719,  727,
                733,  739,  743,  751,  757,  761,  769,  773,  787,  797,  809,  811,  821,  823,  827,  829,
                839,  853,  857,  859,  863,  877,  881,  883,  887,  907,  911,  919,  929,  937,  941,  947,
                953,  967,  971,  977,  983,  991,  997
            );

            if ( MATH_BIGINTEGER_MODE != MATH_BIGINTEGER_MODE_INTERNAL ) {
                for ($i = 0; $i < count($primes); ++$i) {
                    $primes[$i] = new static($primes[$i]);
                }
            }

            $zero = new static();
            $one = new static(1);
            $two = new static(2);
        }

        if ($this->equals($one)) {
            return false;
        }

        // see HAC 4.4.1 "Random search for probable primes"
        if ( MATH_BIGINTEGER_MODE != MATH_BIGINTEGER_MODE_INTERNAL ) {
            foreach ($primes as $prime) {
                list(, $r) = $this->divide($prime);
                if ($r->equals($zero)) {
                    return $this->equals($prime);
                }
            }
        } else {
            $value = $this->value;
            foreach ($primes as $prime) {
                list(, $r) = $this->_divide_digit($value, $prime);
                if (!$r) {
                    return count($value) == 1 && $value[0] == $prime;
                }
            }
        }

        $n   = $this->copy();
        $n_1 = $n->subtract($one);
        $n_2 = $n->subtract($two);

        $r = $n_1->copy();
        $r_value = $r->value;
        // ie. $s = gmp_scan1($n, 0) and $r = gmp_div_q($n, gmp_pow(gmp_init('2'), $s));
        if ( MATH_BIGINTEGER_MODE == MATH_BIGINTEGER_MODE_BCMATH ) {
            $s = 0;
            // if $n was 1, $r would be 0 and this would be an infinite loop, hence our $this->equals($one) check earlier
            while ($r->value[strlen($r->value) - 1] % 2 == 0) {
                $r->value = bcdiv($r->value, '2', 0);
                ++$s;
            }
        } else {
            for ($i = 0, $r_length = count($r_value); $i < $r_length; ++$i) {
                $temp = ~$r_value[$i] & 0xFFFFFF;
                for ($j = 1; ($temp >> $j) & 1; ++$j);
                if ($j != 25) {
                    break;
                }
            }
            $s = 26 * $i + $j - 1;
            $r->_rshift($s);
        }

        for ($i = 0; $i < $t; ++$i) {
            $a = $this->random($two, $n_2);
            $y = $a->modPow($r, $n);

            if (!$y->equals($one) && !$y->equals($n_1)) {
                for ($j = 1; $j < $s && !$y->equals($n_1); ++$j) {
                    $y = $y->modPow($two, $n);
                    if ($y->equals($one)) {
                        return false;
                    }
                }

                if (!$y->equals($n_1)) {
                    return false;
                }
            }
        }
        return true;
    }

    /**
     * Logical Left Shift
     *
     * Shifts BigInteger's by $shift bits.
     *
     * @param Integer $shift
     * @access private
     */
    function _lshift($shift)
    {
        if ( $shift == 0 ) {
            return;
        }

        $num_digits = (int) ($shift / MATH_BIGINTEGER_BASE);
        $shift %= MATH_BIGINTEGER_BASE;
        $shift = 1 << $shift;

        $carry = 0;

        for ($i = 0; $i < count($this->value); ++$i) {
            $temp = $this->value[$i] * $shift + $carry;
            $carry = MATH_BIGINTEGER_BASE === 26 ? intval($temp / 0x4000000) : ($temp >> 31);
            $this->value[$i] = (int) ($temp - $carry * MATH_BIGINTEGER_BASE_FULL);
        }

        if ( $carry ) {
            $this->value[] = $carry;
        }

        while ($num_digits--) {
            array_unshift($this->value, 0);
        }
    }

    /**
     * Logical Right Shift
     *
     * Shifts BigInteger's by $shift bits.
     *
     * @param Integer $shift
     * @access private
     */
    function _rshift($shift)
    {
        if ($shift == 0) {
            return;
        }

        $num_digits = (int) ($shift / MATH_BIGINTEGER_BASE);
        $shift %= MATH_BIGINTEGER_BASE;
        $carry_shift = MATH_BIGINTEGER_BASE - $shift;
        $carry_mask = (1 << $shift) - 1;

        if ( $num_digits ) {
            $this->value = array_slice($this->value, $num_digits);
        }

        $carry = 0;

        for ($i = count($this->value) - 1; $i >= 0; --$i) {
            $temp = $this->value[$i] >> $shift | $carry;
            $carry = ($this->value[$i] & $carry_mask) << $carry_shift;
            $this->value[$i] = $temp;
        }

        $this->value = $this->_trim($this->value);
    }

    /**
     * Normalize
     *
     * Removes leading zeros and truncates (if necessary) to maintain the appropriate precision
     *
     * @param \phpseclib\Math\BigInteger
     * @return \phpseclib\Math\BigInteger
     * @see _trim()
     * @access private
     */
    function _normalize($result)
    {
        $result->precision = $this->precision;
        $result->bitmask = $this->bitmask;

        switch ( MATH_BIGINTEGER_MODE ) {
            case MATH_BIGINTEGER_MODE_GMP:
                if (!empty($result->bitmask->value)) {
                    $result->value = gmp_and($result->value, $result->bitmask->value);
                }

                return $result;
            case MATH_BIGINTEGER_MODE_BCMATH:
                if (!empty($result->bitmask->value)) {
                    $result->value = bcmod($result->value, $result->bitmask->value);
                }

                return $result;
        }

        $value = &$result->value;

        if ( !count($value) ) {
            return $result;
        }

        $value = $this->_trim($value);

        if (!empty($result->bitmask->value)) {
            $length = min(count($value), count($this->bitmask->value));
            $value = array_slice($value, 0, $length);

            for ($i = 0; $i < $length; ++$i) {
                $value[$i] = $value[$i] & $this->bitmask->value[$i];
            }
        }

        return $result;
    }

    /**
     * Trim
     *
     * Removes leading zeros
     *
     * @param Array $value
     * @return \phpseclib\Math\BigInteger
     * @access private
     */
    function _trim($value)
    {
        for ($i = count($value) - 1; $i >= 0; --$i) {
            if ( $value[$i] ) {
                break;
            }
            unset($value[$i]);
        }

        return $value;
    }

    /**
     * Array Repeat
     *
     * @param $input Array
     * @param $multiplier mixed
     * @return Array
     * @access private
     */
    function _array_repeat($input, $multiplier)
    {
        return ($multiplier) ? array_fill(0, $multiplier, $input) : array();
    }

    /**
     * Logical Left Shift
     *
     * Shifts binary strings $shift bits, essentially multiplying by 2**$shift.
     *
     * @param $x String
     * @param $shift Integer
     * @return String
     * @access private
     */
    function _base256_lshift(&$x, $shift)
    {
        if ($shift == 0) {
            return;
        }

        $num_bytes = $shift >> 3; // eg. floor($shift/8)
        $shift &= 7; // eg. $shift % 8

        $carry = 0;
        for ($i = strlen($x) - 1; $i >= 0; --$i) {
            $temp = ord($x[$i]) << $shift | $carry;
            $x[$i] = chr($temp);
            $carry = $temp >> 8;
        }
        $carry = ($carry != 0) ? chr($carry) : '';
        $x = $carry . $x . str_repeat(chr(0), $num_bytes);
    }

    /**
     * Logical Right Shift
     *
     * Shifts binary strings $shift bits, essentially dividing by 2**$shift and returning the remainder.
     *
     * @param $x String
     * @param $shift Integer
     * @return String
     * @access private
     */
    function _base256_rshift(&$x, $shift)
    {
        if ($shift == 0) {
            $x = ltrim($x, chr(0));
            return '';
        }

        $num_bytes = $shift >> 3; // eg. floor($shift/8)
        $shift &= 7; // eg. $shift % 8

        $remainder = '';
        if ($num_bytes) {
            $start = $num_bytes > strlen($x) ? -strlen($x) : -$num_bytes;
            $remainder = substr($x, $start);
            $x = substr($x, 0, -$num_bytes);
        }

        $carry = 0;
        $carry_shift = 8 - $shift;
        for ($i = 0; $i < strlen($x); ++$i) {
            $temp = (ord($x[$i]) >> $shift) | $carry;
            $carry = (ord($x[$i]) << $carry_shift) & 0xFF;
            $x[$i] = chr($temp);
        }
        $x = ltrim($x, chr(0));

        $remainder = chr($carry >> $carry_shift) . $remainder;

        return ltrim($remainder, chr(0));
    }

    // one quirk about how the following functions are implemented is that PHP defines N to be an unsigned long
    // at 32-bits, while java's longs are 64-bits.

    /**
     * Converts 32-bit integers to bytes.
     *
     * @param Integer $x
     * @return String
     * @access private
     */
    function _int2bytes($x)
    {
        return ltrim(pack('N', $x), chr(0));
    }

    /**
     * Converts bytes to 32-bit integers
     *
     * @param String $x
     * @return Integer
     * @access private
     */
    function _bytes2int($x)
    {
        $temp = unpack('Nint', str_pad($x, 4, chr(0), STR_PAD_LEFT));
        return $temp['int'];
    }

    /**
     * DER-encode an integer
     *
     * The ability to DER-encode integers is needed to create RSA public keys for use with OpenSSL
     *
     * @see modPow()
     * @access private
     * @param Integer $length
     * @return String
     */
    function _encodeASN1Length($length)
    {
        if ($length <= 0x7F) {
            return chr($length);
        }

        $temp = ltrim(pack('N', $length), chr(0));
        return pack('Ca*', 0x80 | strlen($temp), $temp);
    }

    /**
     * Single digit division
     *
     * Even if int64 is being used the division operator will return a float64 value
     * if the dividend is not evenly divisible by the divisor. Since a float64 doesn't
     * have the precision of int64 this is a problem so, when int64 is being used,
     * we'll guarantee that the dividend is divisible by first subtracting the remainder.
     *
     * @access private
     * @param Integer $x
     * @param Integer $y
     * @return Integer
     */
    function _safe_divide($x, $y)
    {
        if (MATH_BIGINTEGER_BASE === 26) {
            return (int) ($x / $y);
        }

        // MATH_BIGINTEGER_BASE === 31
        return ($x - ($x % $y)) / $y;
    }
}<|MERGE_RESOLUTION|>--- conflicted
+++ resolved
@@ -3048,35 +3048,21 @@
     /**
      * Generate a random number
      *
-<<<<<<< HEAD
-     * @param optional Integer $min
-     * @param optional Integer $max
-     * @return \phpseclib\Math\BigInteger
-=======
      * Returns a random number between $min and $max where $min and $max
      * can be defined using one of the two methods:
      *
      * $min->random($max)
      * $max->random($min)
      *
-     * @param Math_BigInteger $arg1
-     * @param optional Math_BigInteger $arg2
-     * @return Math_BigInteger
->>>>>>> 088e31b6
+     * @param \phpseclib\Math\BigInteger $arg1
+     * @param optional \phpseclib\Math\BigInteger $arg2
+     * @return \phpseclib\Math\BigInteger
      * @access public
-     * @internal The API for creating random numbers used to be $a->random($min, $max), where $a was a Math_BigInteger object.
+     * @internal The API for creating random numbers used to be $a->random($min, $max), where $a was a BigInteger object.
      *           That method is still supported for BC purposes.
      */
     function random($arg1, $arg2 = false)
     {
-<<<<<<< HEAD
-        if ($min === false) {
-            $min = new static(0);
-        }
-
-        if ($max === false) {
-            $max = new static(0x7FFFFFFF);
-=======
         if ($arg1 === false) {
             return false;
         }
@@ -3087,7 +3073,6 @@
         } else {
             $min = $arg1;
             $max = $arg2;
->>>>>>> 088e31b6
         }
 
         $compare = $max->compare($min);
@@ -3150,27 +3135,15 @@
      * If there's not a prime within the given range, false will be returned.  If more than $timeout seconds have elapsed,
      * give up and return false.
      *
-     * @param Math_BigInteger $arg1
-     * @param optional Math_BigInteger $arg2
+     * @param \phpseclib\Math\BigInteger $arg1
+     * @param optional \phpseclib\Math\BigInteger $arg2
      * @param optional Integer $timeout
-<<<<<<< HEAD
-     * @return \phpseclib\Math\BigInteger
-=======
      * @return Mixed
->>>>>>> 088e31b6
      * @access public
      * @internal See {@link http://www.cacr.math.uwaterloo.ca/hac/about/chap4.pdf#page=15 HAC 4.44}.
      */
     function randomPrime($arg1, $arg2 = false, $timeout = false)
     {
-<<<<<<< HEAD
-        if ($min === false) {
-            $min = new static(0);
-        }
-
-        if ($max === false) {
-            $max = new static(0x7FFFFFFF);
-=======
         if ($arg1 === false) {
             return false;
         }
@@ -3181,7 +3154,6 @@
         } else {
             $min = $arg1;
             $max = $arg2;
->>>>>>> 088e31b6
         }
 
         $compare = $max->compare($min);
@@ -3293,7 +3265,7 @@
      * $t parameter is distributability.  BigInteger::randomPrime() can be distributed across multiple pageloads
      * on a website instead of just one.
      *
-     * @param optional Math_BigInteger $t
+     * @param optional \phpseclib\Math\BigInteger $t
      * @return Boolean
      * @access public
      * @internal Uses the
