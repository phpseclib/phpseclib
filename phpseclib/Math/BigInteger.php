<?php

/**
 * Pure-PHP arbitrary precision integer arithmetic library.
 *
 * Supports base-2, base-10, base-16, and base-256 numbers.  Uses the GMP or BCMath extensions, if available,
 * and an internal implementation, otherwise.
 *
 * PHP version 5
 *
 * {@internal (all DocBlock comments regarding implementation - such as the one that follows - refer to the
 * {@link self::MODE_INTERNAL self::MODE_INTERNAL} mode)
 *
 * BigInteger uses base-2**26 to perform operations such as multiplication and division and
 * base-2**52 (ie. two base 2**26 digits) to perform addition and subtraction.  Because the largest possible
 * value when multiplying two base-2**26 numbers together is a base-2**52 number, double precision floating
 * point numbers - numbers that should be supported on most hardware and whose significand is 53 bits - are
 * used.  As a consequence, bitwise operators such as >> and << cannot be used, nor can the modulo operator %,
 * which only supports integers.  Although this fact will slow this library down, the fact that such a high
 * base is being used should more than compensate.
 *
 * Numbers are stored in {@link http://en.wikipedia.org/wiki/Endianness little endian} format.  ie.
 * (new \phpseclib\Math\BigInteger(pow(2, 26)))->value = array(0, 1)
 *
 * Useful resources are as follows:
 *
 *  - {@link http://www.cacr.math.uwaterloo.ca/hac/about/chap14.pdf Handbook of Applied Cryptography (HAC)}
 *  - {@link http://math.libtomcrypt.com/files/tommath.pdf Multi-Precision Math (MPM)}
 *  - Java's BigInteger classes.  See /j2se/src/share/classes/java/math in jdk-1_5_0-src-jrl.zip
 *
 * Here's an example of how to use this library:
 * <code>
 * <?php
 *    $a = new \phpseclib\Math\BigInteger(2);
 *    $b = new \phpseclib\Math\BigInteger(3);
 *
 *    $c = $a->add($b);
 *
 *    echo $c->toString(); // outputs 5
 * ?>
 * </code>
 *
 * @category  Math
 * @package   BigInteger
 * @author    Jim Wigginton <terrafrost@php.net>
 * @copyright 2006 Jim Wigginton
 * @license   http://www.opensource.org/licenses/mit-license.html  MIT License
 * @link      http://pear.php.net/package/Math_BigInteger
 */

<<<<<<< HEAD
namespace phpseclib\Math;
=======
/**#@+
 * Reduction constants
 *
 * @access private
 * @see self::_reduce()
 */
/**
 * @see self::_montgomery()
 * @see self::_prepMontgomery()
 */
define('MATH_BIGINTEGER_MONTGOMERY', 0);
/**
 * @see self::_barrett()
 */
define('MATH_BIGINTEGER_BARRETT', 1);
/**
 * @see self::_mod2()
 */
define('MATH_BIGINTEGER_POWEROF2', 2);
/**
 * @see self::_remainder()
 */
define('MATH_BIGINTEGER_CLASSIC', 3);
/**
 * @see self::__clone()
 */
define('MATH_BIGINTEGER_NONE', 4);
/**#@-*/

/**#@+
 * Array constants
 *
 * Rather than create a thousands and thousands of new Math_BigInteger objects in repeated function calls to add() and
 * multiply() or whatever, we'll just work directly on arrays, taking them in as parameters and returning them.
 *
 * @access private
 */
/**
 * $result[MATH_BIGINTEGER_VALUE] contains the value.
 */
define('MATH_BIGINTEGER_VALUE', 0);
/**
 * $result[MATH_BIGINTEGER_SIGN] contains the sign.
 */
define('MATH_BIGINTEGER_SIGN', 1);
/**#@-*/

/**#@+
 * @access private
 * @see self::_montgomery()
 * @see self::_barrett()
 */
/**
 * Cache constants
 *
 * $cache[MATH_BIGINTEGER_VARIABLE] tells us whether or not the cached data is still valid.
 */
define('MATH_BIGINTEGER_VARIABLE', 0);
/**
 * $cache[MATH_BIGINTEGER_DATA] contains the cached data.
 */
define('MATH_BIGINTEGER_DATA', 1);
/**#@-*/

/**#@+
 * Mode constants.
 *
 * @access private
 * @see self::Math_BigInteger()
 */
/**
 * To use the pure-PHP implementation
 */
define('MATH_BIGINTEGER_MODE_INTERNAL', 1);
/**
 * To use the BCMath library
 *
 * (if enabled; otherwise, the internal implementation will be used)
 */
define('MATH_BIGINTEGER_MODE_BCMATH', 2);
/**
 * To use the GMP library
 *
 * (if present; otherwise, either the BCMath or the internal implementation will be used)
 */
define('MATH_BIGINTEGER_MODE_GMP', 3);
/**#@-*/
>>>>>>> 2048a49a

use phpseclib\Crypt\Random;

/**
 * Pure-PHP arbitrary precision integer arithmetic library. Supports base-2, base-10, base-16, and base-256
 * numbers.
 *
 * @package BigInteger
 * @author  Jim Wigginton <terrafrost@php.net>
 * @access  public
 */
class BigInteger
{
    /**#@+
     * Reduction constants
     *
     * @access private
     * @see BigInteger::_reduce()
     */
    /**
     * @see BigInteger::_montgomery()
     * @see BigInteger::_prepMontgomery()
     */
    const MONTGOMERY = 0;
    /**
     * @see BigInteger::_barrett()
     */
    const BARRETT = 1;
    /**
     * @see BigInteger::_mod2()
     */
    const POWEROF2 = 2;
    /**
     * @see BigInteger::_remainder()
     */
    const CLASSIC = 3;
    /**
     * @see BigInteger::__clone()
     */
    const NONE = 4;
    /**#@-*/

    /**#@+
     * Array constants
     *
     * Rather than create a thousands and thousands of new BigInteger objects in repeated function calls to add() and
     * multiply() or whatever, we'll just work directly on arrays, taking them in as parameters and returning them.
     *
     * @access private
    */
    /**
     * $result[self::VALUE] contains the value.
     */
    const VALUE = 0;
    /**
     * $result[self::SIGN] contains the sign.
     */
    const SIGN = 1;
    /**#@-*/

    /**#@+
     * @access private
     * @see BigInteger::_montgomery()
     * @see BigInteger::_barrett()
    */
    /**
     * Cache constants
     *
     * $cache[self::VARIABLE] tells us whether or not the cached data is still valid.
     */
    const VARIABLE = 0;
    /**
     * $cache[self::DATA] contains the cached data.
     */
    const DATA = 1;
    /**#@-*/

    /**#@+
     * Mode constants.
     *
     * @access private
     * @see BigInteger::__construct()
    */
    /**
     * To use the pure-PHP implementation
     */
    const MODE_INTERNAL = 1;
    /**
     * To use the BCMath library
     *
     * (if enabled; otherwise, the internal implementation will be used)
     */
    const MODE_BCMATH = 2;
    /**
     * To use the GMP library
     *
     * (if present; otherwise, either the BCMath or the internal implementation will be used)
     */
    const MODE_GMP = 3;
    /**#@-*/

    /**
     * Karatsuba Cutoff
     *
     * At what point do we switch between Karatsuba multiplication and schoolbook long multiplication?
     *
     * @access private
     */
    const KARATSUBA_CUTOFF = 25;

    /**#@+
     * Static properties used by the pure-PHP implementation.
     *
     * @see __construct()
     */
    protected static $base;
    protected static $baseFull;
    protected static $maxDigit;
    protected static $msb;

    /**
     * $max10 in greatest $max10Len satisfying
     * $max10 = 10**$max10Len <= 2**$base.
     */
    protected static $max10;

    /**
     * $max10Len in greatest $max10Len satisfying
     * $max10 = 10**$max10Len <= 2**$base.
     */
    protected static $max10Len;
    protected static $maxDigit2;
    /**#@-*/

    /**
     * Holds the BigInteger's value.
     *
     * @var array
     * @access private
     */
    var $value;

    /**
     * Holds the BigInteger's magnitude.
     *
     * @var bool
     * @access private
     */
    var $is_negative = false;

    /**
<<<<<<< HEAD
     * Random number generator function
     *
     * @access private
     */
    var $generator = 'mt_rand';

    /**
=======
>>>>>>> 2048a49a
     * Precision
     *
     * @see self::setPrecision()
     * @access private
     */
    var $precision = -1;

    /**
     * Precision Bitmask
     *
     * @see self::setPrecision()
     * @access private
     */
    var $bitmask = false;

    /**
     * Mode independent value used for serialization.
     *
     * If the bcmath or gmp extensions are installed $this->value will be a non-serializable resource, hence the need for
     * a variable that'll be serializable regardless of whether or not extensions are being used.  Unlike $this->value,
     * however, $this->hex is only calculated when $this->__sleep() is called.
     *
     * @see self::__sleep()
     * @see self::__wakeup()
     * @var string
     * @access private
     */
    var $hex;

    /**
     * Converts base-2, base-10, base-16, and binary strings (base-256) to BigIntegers.
     *
     * If the second parameter - $base - is negative, then it will be assumed that the number's are encoded using
     * two's compliment.  The sole exception to this is -10, which is treated the same as 10 is.
     *
     * Here's an example:
     * <code>
     * <?php
     *    $a = new \phpseclib\Math\BigInteger('0x32', 16); // 50 in base-16
     *
     *    echo $a->toString(); // outputs 50
     * ?>
     * </code>
     *
     * @param $x base-10 number or base-$base number if $base set.
     * @param int $base
     * @return \phpseclib\Math\BigInteger
     * @access public
     */
    function __construct($x = 0, $base = 10)
    {
        if (!defined('MATH_BIGINTEGER_MODE')) {
            switch (true) {
                case extension_loaded('gmp'):
                    define('MATH_BIGINTEGER_MODE', self::MODE_GMP);
                    break;
                case extension_loaded('bcmath'):
                    define('MATH_BIGINTEGER_MODE', self::MODE_BCMATH);
                    break;
                default:
                    define('MATH_BIGINTEGER_MODE', self::MODE_INTERNAL);
            }
        }

        if (extension_loaded('openssl') && !defined('MATH_BIGINTEGER_OPENSSL_DISABLE') && !defined('MATH_BIGINTEGER_OPENSSL_ENABLED')) {
            // some versions of XAMPP have mismatched versions of OpenSSL which causes it not to work
            ob_start();
            @phpinfo();
            $content = ob_get_contents();
            ob_end_clean();

            preg_match_all('#OpenSSL (Header|Library) Version(.*)#im', $content, $matches);

            $versions = array();
            if (!empty($matches[1])) {
                for ($i = 0; $i < count($matches[1]); $i++) {
                    $fullVersion = trim(str_replace('=>', '', strip_tags($matches[2][$i])));

                    // Remove letter part in OpenSSL version
                    if (!preg_match('/(\d+\.\d+\.\d+)/i', $fullVersion, $m)) {
                        $versions[$matches[1][$i]] = $fullVersion;
                    } else {
                        $versions[$matches[1][$i]] = $m[0];
                    }
                }
            }

            // it doesn't appear that OpenSSL versions were reported upon until PHP 5.3+
            switch (true) {
                case !isset($versions['Header']):
                case !isset($versions['Library']):
                case $versions['Header'] == $versions['Library']:
                    define('MATH_BIGINTEGER_OPENSSL_ENABLED', true);
                    break;
                default:
                    define('MATH_BIGINTEGER_OPENSSL_DISABLE', true);
            }
        }

        if (!defined('PHP_INT_SIZE')) {
            define('PHP_INT_SIZE', 4);
        }

        if (empty(self::$base) && MATH_BIGINTEGER_MODE == self::MODE_INTERNAL) {
            switch (PHP_INT_SIZE) {
                case 8: // use 64-bit integers if int size is 8 bytes
                    self::$base      = 31;
                    self::$baseFull  = 0x80000000;
                    self::$maxDigit  = 0x7FFFFFFF;
                    self::$msb       = 0x40000000;
                    self::$max10     = 1000000000;
                    self::$max10Len  = 9;
                    self::$maxDigit2 = pow(2, 62);
                    break;
                //case 4: // use 64-bit floats if int size is 4 bytes
                default:
                    self::$base      = 26;
                    self::$baseFull  = 0x4000000;
                    self::$maxDigit  = 0x3FFFFFF;
                    self::$msb       = 0x2000000;
                    self::$max10     = 10000000;
                    self::$max10Len  = 7;
                    self::$maxDigit2 = pow(2, 52); // pow() prevents truncation
            }
        }

        switch (MATH_BIGINTEGER_MODE) {
            case self::MODE_GMP:
                switch (true) {
                    case is_resource($x) && get_resource_type($x) == 'GMP integer':
                    // PHP 5.6 switched GMP from using resources to objects
                    case $x instanceof \GMP:
                        $this->value = $x;
                        return;
                }
                $this->value = gmp_init(0);
                break;
            case self::MODE_BCMATH:
                $this->value = '0';
                break;
            default:
                $this->value = array();
        }

        // '0' counts as empty() but when the base is 256 '0' is equal to ord('0') or 48
        // '0' is the only value like this per http://php.net/empty
        if (empty($x) && (abs($base) != 256 || $x !== '0')) {
            return;
        }

        switch ($base) {
            case -256:
                if (ord($x[0]) & 0x80) {
                    $x = ~$x;
                    $this->is_negative = true;
                }
            case 256:
                switch (MATH_BIGINTEGER_MODE) {
                    case self::MODE_GMP:
                        $sign = $this->is_negative ? '-' : '';
                        $this->value = gmp_init($sign . '0x' . bin2hex($x));
                        break;
                    case self::MODE_BCMATH:
                        // round $len to the nearest 4 (thanks, DavidMJ!)
                        $len = (strlen($x) + 3) & 0xFFFFFFFC;

                        $x = str_pad($x, $len, chr(0), STR_PAD_LEFT);

                        for ($i = 0; $i < $len; $i+= 4) {
                            $this->value = bcmul($this->value, '4294967296', 0); // 4294967296 == 2**32
                            $this->value = bcadd($this->value, 0x1000000 * ord($x[$i]) + ((ord($x[$i + 1]) << 16) | (ord($x[$i + 2]) << 8) | ord($x[$i + 3])), 0);
                        }

                        if ($this->is_negative) {
                            $this->value = '-' . $this->value;
                        }

                        break;
                    // converts a base-2**8 (big endian / msb) number to base-2**26 (little endian / lsb)
                    default:
                        while (strlen($x)) {
                            $this->value[] = $this->_bytes2int($this->_base256_rshift($x, self::$base));
                        }
                }

                if ($this->is_negative) {
                    if (MATH_BIGINTEGER_MODE != self::MODE_INTERNAL) {
                        $this->is_negative = false;
                    }
                    $temp = $this->add(new static('-1'));
                    $this->value = $temp->value;
                }
                break;
            case 16:
            case -16:
                if ($base > 0 && $x[0] == '-') {
                    $this->is_negative = true;
                    $x = substr($x, 1);
                }

                $x = preg_replace('#^(?:0x)?([A-Fa-f0-9]*).*#', '$1', $x);

                $is_negative = false;
                if ($base < 0 && hexdec($x[0]) >= 8) {
                    $this->is_negative = $is_negative = true;
                    $x = bin2hex(~pack('H*', $x));
                }

                switch (MATH_BIGINTEGER_MODE) {
                    case self::MODE_GMP:
                        $temp = $this->is_negative ? '-0x' . $x : '0x' . $x;
                        $this->value = gmp_init($temp);
                        $this->is_negative = false;
                        break;
                    case self::MODE_BCMATH:
                        $x = (strlen($x) & 1) ? '0' . $x : $x;
                        $temp = new static(pack('H*', $x), 256);
                        $this->value = $this->is_negative ? '-' . $temp->value : $temp->value;
                        $this->is_negative = false;
                        break;
                    default:
                        $x = (strlen($x) & 1) ? '0' . $x : $x;
                        $temp = new static(pack('H*', $x), 256);
                        $this->value = $temp->value;
                }

                if ($is_negative) {
                    $temp = $this->add(new static('-1'));
                    $this->value = $temp->value;
                }
                break;
            case 10:
            case -10:
                // (?<!^)(?:-).*: find any -'s that aren't at the beginning and then any characters that follow that
                // (?<=^|-)0*: find any 0's that are preceded by the start of the string or by a - (ie. octals)
                // [^-0-9].*: find any non-numeric characters and then any characters that follow that
                $x = preg_replace('#(?<!^)(?:-).*|(?<=^|-)0*|[^-0-9].*#', '', $x);

                switch (MATH_BIGINTEGER_MODE) {
                    case self::MODE_GMP:
                        $this->value = gmp_init($x);
                        break;
                    case self::MODE_BCMATH:
                        // explicitly casting $x to a string is necessary, here, since doing $x[0] on -1 yields different
                        // results then doing it on '-1' does (modInverse does $x[0])
                        $this->value = $x === '-' ? '0' : (string) $x;
                        break;
                    default:
                        $temp = new static();

                        $multiplier = new static();
                        $multiplier->value = array(self::$max10);

                        if ($x[0] == '-') {
                            $this->is_negative = true;
                            $x = substr($x, 1);
                        }

                        $x = str_pad($x, strlen($x) + ((self::$max10Len - 1) * strlen($x)) % self::$max10Len, 0, STR_PAD_LEFT);
                        while (strlen($x)) {
                            $temp = $temp->multiply($multiplier);
                            $temp = $temp->add(new static($this->_int2bytes(substr($x, 0, self::$max10Len)), 256));
                            $x = substr($x, self::$max10Len);
                        }

                        $this->value = $temp->value;
                }
                break;
            case 2: // base-2 support originally implemented by Lluis Pamies - thanks!
            case -2:
                if ($base > 0 && $x[0] == '-') {
                    $this->is_negative = true;
                    $x = substr($x, 1);
                }

                $x = preg_replace('#^([01]*).*#', '$1', $x);
                $x = str_pad($x, strlen($x) + (3 * strlen($x)) % 4, 0, STR_PAD_LEFT);

                $str = '0x';
                while (strlen($x)) {
                    $part = substr($x, 0, 4);
                    $str.= dechex(bindec($part));
                    $x = substr($x, 4);
                }

                if ($this->is_negative) {
                    $str = '-' . $str;
                }

                $temp = new static($str, 8 * $base); // ie. either -16 or +16
                $this->value = $temp->value;
                $this->is_negative = $temp->is_negative;

                break;
            default:
                // base not supported, so we'll let $this == 0
        }
    }

    /**
     * Converts a BigInteger to a byte string (eg. base-256).
     *
     * Negative numbers are saved as positive numbers, unless $twos_compliment is set to true, at which point, they're
     * saved as two's compliment.
     *
     * Here's an example:
     * <code>
     * <?php
     *    $a = new \phpseclib\Math\BigInteger('65');
     *
     *    echo $a->toBytes(); // outputs chr(65)
     * ?>
     * </code>
     *
     * @param bool $twos_compliment
     * @return string
     * @access public
     * @internal Converts a base-2**26 number to base-2**8
     */
    function toBytes($twos_compliment = false)
    {
        if ($twos_compliment) {
            $comparison = $this->compare(new static());
            if ($comparison == 0) {
                return $this->precision > 0 ? str_repeat(chr(0), ($this->precision + 1) >> 3) : '';
            }

            $temp = $comparison < 0 ? $this->add(new static(1)) : $this->copy();
            $bytes = $temp->toBytes();

            if (empty($bytes)) { // eg. if the number we're trying to convert is -1
                $bytes = chr(0);
            }

            if (ord($bytes[0]) & 0x80) {
                $bytes = chr(0) . $bytes;
            }

            return $comparison < 0 ? ~$bytes : $bytes;
        }

        switch (MATH_BIGINTEGER_MODE) {
            case self::MODE_GMP:
                if (gmp_cmp($this->value, gmp_init(0)) == 0) {
                    return $this->precision > 0 ? str_repeat(chr(0), ($this->precision + 1) >> 3) : '';
                }

                $temp = gmp_strval(gmp_abs($this->value), 16);
                $temp = (strlen($temp) & 1) ? '0' . $temp : $temp;
                $temp = pack('H*', $temp);

                return $this->precision > 0 ?
                    substr(str_pad($temp, $this->precision >> 3, chr(0), STR_PAD_LEFT), -($this->precision >> 3)) :
                    ltrim($temp, chr(0));
            case self::MODE_BCMATH:
                if ($this->value === '0') {
                    return $this->precision > 0 ? str_repeat(chr(0), ($this->precision + 1) >> 3) : '';
                }

                $value = '';
                $current = $this->value;

                if ($current[0] == '-') {
                    $current = substr($current, 1);
                }

                while (bccomp($current, '0', 0) > 0) {
                    $temp = bcmod($current, '16777216');
                    $value = chr($temp >> 16) . chr($temp >> 8) . chr($temp) . $value;
                    $current = bcdiv($current, '16777216', 0);
                }

                return $this->precision > 0 ?
                    substr(str_pad($value, $this->precision >> 3, chr(0), STR_PAD_LEFT), -($this->precision >> 3)) :
                    ltrim($value, chr(0));
        }

        if (!count($this->value)) {
            return $this->precision > 0 ? str_repeat(chr(0), ($this->precision + 1) >> 3) : '';
        }
        $result = $this->_int2bytes($this->value[count($this->value) - 1]);

        $temp = $this->copy();

        for ($i = count($temp->value) - 2; $i >= 0; --$i) {
            $temp->_base256_lshift($result, self::$base);
            $result = $result | str_pad($temp->_int2bytes($temp->value[$i]), strlen($result), chr(0), STR_PAD_LEFT);
        }

        return $this->precision > 0 ?
            str_pad(substr($result, -(($this->precision + 7) >> 3)), ($this->precision + 7) >> 3, chr(0), STR_PAD_LEFT) :
            $result;
    }

    /**
     * Converts a BigInteger to a hex string (eg. base-16)).
     *
     * Negative numbers are saved as positive numbers, unless $twos_compliment is set to true, at which point, they're
     * saved as two's compliment.
     *
     * Here's an example:
     * <code>
     * <?php
     *    $a = new \phpseclib\Math\BigInteger('65');
     *
     *    echo $a->toHex(); // outputs '41'
     * ?>
     * </code>
     *
     * @param bool $twos_compliment
     * @return string
     * @access public
     * @internal Converts a base-2**26 number to base-2**8
     */
    function toHex($twos_compliment = false)
    {
        return bin2hex($this->toBytes($twos_compliment));
    }

    /**
     * Converts a BigInteger to a bit string (eg. base-2).
     *
     * Negative numbers are saved as positive numbers, unless $twos_compliment is set to true, at which point, they're
     * saved as two's compliment.
     *
     * Here's an example:
     * <code>
     * <?php
     *    $a = new \phpseclib\Math\BigInteger('65');
     *
     *    echo $a->toBits(); // outputs '1000001'
     * ?>
     * </code>
     *
     * @param bool $twos_compliment
     * @return string
     * @access public
     * @internal Converts a base-2**26 number to base-2**2
     */
    function toBits($twos_compliment = false)
    {
        $hex = $this->toHex($twos_compliment);
        $bits = '';
        for ($i = strlen($hex) - 8, $start = strlen($hex) & 7; $i >= $start; $i-=8) {
            $bits = str_pad(decbin(hexdec(substr($hex, $i, 8))), 32, '0', STR_PAD_LEFT) . $bits;
        }
        if ($start) { // hexdec('') == 0
            $bits = str_pad(decbin(hexdec(substr($hex, 0, $start))), 8, '0', STR_PAD_LEFT) . $bits;
        }
        $result = $this->precision > 0 ? substr($bits, -$this->precision) : ltrim($bits, '0');

        if ($twos_compliment && $this->compare(new static()) > 0 && $this->precision <= 0) {
            return '0' . $result;
        }

        return $result;
    }

    /**
     * Converts a BigInteger to a base-10 number.
     *
     * Here's an example:
     * <code>
     * <?php
     *    $a = new \phpseclib\Math\BigInteger('50');
     *
     *    echo $a->toString(); // outputs 50
     * ?>
     * </code>
     *
     * @return string
     * @access public
     * @internal Converts a base-2**26 number to base-10**7 (which is pretty much base-10)
     */
    function toString()
    {
        switch (MATH_BIGINTEGER_MODE) {
            case self::MODE_GMP:
                return gmp_strval($this->value);
            case self::MODE_BCMATH:
                if ($this->value === '0') {
                    return '0';
                }

                return ltrim($this->value, '0');
        }

        if (!count($this->value)) {
            return '0';
        }

        $temp = $this->copy();
        $temp->is_negative = false;

        $divisor = new static();
        $divisor->value = array(self::$max10);
        $result = '';
        while (count($temp->value)) {
            list($temp, $mod) = $temp->divide($divisor);
            $result = str_pad(isset($mod->value[0]) ? $mod->value[0] : '', self::$max10Len, '0', STR_PAD_LEFT) . $result;
        }
        $result = ltrim($result, '0');
        if (empty($result)) {
            $result = '0';
        }

        if ($this->is_negative) {
            $result = '-' . $result;
        }

        return $result;
    }

    /**
     * Copy an object
     *
     * PHP5 passes objects by reference while PHP4 passes by value.  As such, we need a function to guarantee
     * that all objects are passed by value, when appropriate.  More information can be found here:
     *
     * {@link http://php.net/language.oop5.basic#51624}
     *
     * @access public
<<<<<<< HEAD
     * @see __clone()
     * @return \phpseclib\Math\BigInteger
=======
     * @see self::__clone()
     * @return Math_BigInteger
>>>>>>> 2048a49a
     */
    function copy()
    {
        $temp = new static();
        $temp->value = $this->value;
        $temp->is_negative = $this->is_negative;
        $temp->precision = $this->precision;
        $temp->bitmask = $this->bitmask;
        return $temp;
    }

    /**
     *  __toString() magic method
     *
     * Will be called, automatically, if you're supporting just PHP5.  If you're supporting PHP4, you'll need to call
     * toString().
     *
     * @access public
     * @internal Implemented per a suggestion by Techie-Michael - thanks!
     */
    function __toString()
    {
        return $this->toString();
    }

    /**
     * __clone() magic method
     *
     * Although you can call BigInteger::__toString() directly in PHP5, you cannot call BigInteger::__clone() directly
     * in PHP5.  You can in PHP4 since it's not a magic method, but in PHP5, you have to call it by using the PHP5
     * only syntax of $y = clone $x.  As such, if you're trying to write an application that works on both PHP4 and
     * PHP5, call BigInteger::copy(), instead.
     *
     * @access public
<<<<<<< HEAD
     * @see copy()
     * @return \phpseclib\Math\BigInteger
=======
     * @see self::copy()
     * @return Math_BigInteger
>>>>>>> 2048a49a
     */
    function __clone()
    {
        return $this->copy();
    }

    /**
     *  __sleep() magic method
     *
     * Will be called, automatically, when serialize() is called on a BigInteger object.
     *
     * @see self::__wakeup()
     * @access public
     */
    function __sleep()
    {
        $this->hex = $this->toHex(true);
        $vars = array('hex');
        if ($this->precision > 0) {
            $vars[] = 'precision';
        }
        return $vars;
    }

    /**
     *  __wakeup() magic method
     *
     * Will be called, automatically, when unserialize() is called on a BigInteger object.
     *
     * @see self::__sleep()
     * @access public
     */
    function __wakeup()
    {
        $temp = new static($this->hex, -16);
        $this->value = $temp->value;
        $this->is_negative = $temp->is_negative;
        if ($this->precision > 0) {
            // recalculate $this->bitmask
            $this->setPrecision($this->precision);
        }
    }

    /**
     * Adds two BigIntegers.
     *
     * Here's an example:
     * <code>
     * <?php
     *    $a = new \phpseclib\Math\BigInteger('10');
     *    $b = new \phpseclib\Math\BigInteger('20');
     *
     *    $c = $a->add($b);
     *
     *    echo $c->toString(); // outputs 30
     * ?>
     * </code>
     *
     * @param \phpseclib\Math\BigInteger $y
     * @return \phpseclib\Math\BigInteger
     * @access public
     * @internal Performs base-2**52 addition
     */
    function add($y)
    {
        switch (MATH_BIGINTEGER_MODE) {
            case self::MODE_GMP:
                $temp = new static();
                $temp->value = gmp_add($this->value, $y->value);

                return $this->_normalize($temp);
            case self::MODE_BCMATH:
                $temp = new static();
                $temp->value = bcadd($this->value, $y->value, 0);

                return $this->_normalize($temp);
        }

        $temp = $this->_add($this->value, $this->is_negative, $y->value, $y->is_negative);

        $result = new static();
        $result->value = $temp[self::VALUE];
        $result->is_negative = $temp[self::SIGN];

        return $this->_normalize($result);
    }

    /**
     * Performs addition.
     *
     * @param array $x_value
     * @param bool $x_negative
     * @param array $y_value
     * @param bool $y_negative
     * @return array
     * @access private
     */
    function _add($x_value, $x_negative, $y_value, $y_negative)
    {
        $x_size = count($x_value);
        $y_size = count($y_value);

        if ($x_size == 0) {
            return array(
                self::VALUE => $y_value,
                self::SIGN => $y_negative
            );
        } elseif ($y_size == 0) {
            return array(
                self::VALUE => $x_value,
                self::SIGN => $x_negative
            );
        }

        // subtract, if appropriate
        if ($x_negative != $y_negative) {
            if ($x_value == $y_value) {
                return array(
                    self::VALUE => array(),
                    self::SIGN => false
                );
            }

            $temp = $this->_subtract($x_value, false, $y_value, false);
            $temp[self::SIGN] = $this->_compare($x_value, false, $y_value, false) > 0 ?
                                          $x_negative : $y_negative;

            return $temp;
        }

        if ($x_size < $y_size) {
            $size = $x_size;
            $value = $y_value;
        } else {
            $size = $y_size;
            $value = $x_value;
        }

        $value[count($value)] = 0; // just in case the carry adds an extra digit

        $carry = 0;
        for ($i = 0, $j = 1; $j < $size; $i+=2, $j+=2) {
            $sum = $x_value[$j] * self::$baseFull + $x_value[$i] + $y_value[$j] * self::$baseFull + $y_value[$i] + $carry;
            $carry = $sum >= self::$maxDigit2; // eg. floor($sum / 2**52); only possible values (in any base) are 0 and 1
            $sum = $carry ? $sum - self::$maxDigit2 : $sum;

            $temp = self::$base === 26 ? intval($sum / 0x4000000) : ($sum >> 31);

            $value[$i] = (int) ($sum - self::$baseFull * $temp); // eg. a faster alternative to fmod($sum, 0x4000000)
            $value[$j] = $temp;
        }

        if ($j == $size) { // ie. if $y_size is odd
            $sum = $x_value[$i] + $y_value[$i] + $carry;
            $carry = $sum >= self::$baseFull;
            $value[$i] = $carry ? $sum - self::$baseFull : $sum;
            ++$i; // ie. let $i = $j since we've just done $value[$i]
        }

        if ($carry) {
            for (; $value[$i] == self::$maxDigit; ++$i) {
                $value[$i] = 0;
            }
            ++$value[$i];
        }

        return array(
            self::VALUE => $this->_trim($value),
            self::SIGN => $x_negative
        );
    }

    /**
     * Subtracts two BigIntegers.
     *
     * Here's an example:
     * <code>
     * <?php
     *    $a = new \phpseclib\Math\BigInteger('10');
     *    $b = new \phpseclib\Math\BigInteger('20');
     *
     *    $c = $a->subtract($b);
     *
     *    echo $c->toString(); // outputs -10
     * ?>
     * </code>
     *
     * @param \phpseclib\Math\BigInteger $y
     * @return \phpseclib\Math\BigInteger
     * @access public
     * @internal Performs base-2**52 subtraction
     */
    function subtract($y)
    {
        switch (MATH_BIGINTEGER_MODE) {
            case self::MODE_GMP:
                $temp = new static();
                $temp->value = gmp_sub($this->value, $y->value);

                return $this->_normalize($temp);
            case self::MODE_BCMATH:
                $temp = new static();
                $temp->value = bcsub($this->value, $y->value, 0);

                return $this->_normalize($temp);
        }

        $temp = $this->_subtract($this->value, $this->is_negative, $y->value, $y->is_negative);

        $result = new static();
        $result->value = $temp[self::VALUE];
        $result->is_negative = $temp[self::SIGN];

        return $this->_normalize($result);
    }

    /**
     * Performs subtraction.
     *
     * @param array $x_value
     * @param bool $x_negative
     * @param array $y_value
     * @param bool $y_negative
     * @return array
     * @access private
     */
    function _subtract($x_value, $x_negative, $y_value, $y_negative)
    {
        $x_size = count($x_value);
        $y_size = count($y_value);

        if ($x_size == 0) {
            return array(
                self::VALUE => $y_value,
                self::SIGN => !$y_negative
            );
        } elseif ($y_size == 0) {
            return array(
                self::VALUE => $x_value,
                self::SIGN => $x_negative
            );
        }

        // add, if appropriate (ie. -$x - +$y or +$x - -$y)
        if ($x_negative != $y_negative) {
            $temp = $this->_add($x_value, false, $y_value, false);
            $temp[self::SIGN] = $x_negative;

            return $temp;
        }

        $diff = $this->_compare($x_value, $x_negative, $y_value, $y_negative);

        if (!$diff) {
            return array(
                self::VALUE => array(),
                self::SIGN => false
            );
        }

        // switch $x and $y around, if appropriate.
        if ((!$x_negative && $diff < 0) || ($x_negative && $diff > 0)) {
            $temp = $x_value;
            $x_value = $y_value;
            $y_value = $temp;

            $x_negative = !$x_negative;

            $x_size = count($x_value);
            $y_size = count($y_value);
        }

        // at this point, $x_value should be at least as big as - if not bigger than - $y_value

        $carry = 0;
        for ($i = 0, $j = 1; $j < $y_size; $i+=2, $j+=2) {
            $sum = $x_value[$j] * self::$baseFull + $x_value[$i] - $y_value[$j] * self::$baseFull - $y_value[$i] - $carry;
            $carry = $sum < 0; // eg. floor($sum / 2**52); only possible values (in any base) are 0 and 1
            $sum = $carry ? $sum + self::$maxDigit2 : $sum;

            $temp = self::$base === 26 ? intval($sum / 0x4000000) : ($sum >> 31);

            $x_value[$i] = (int) ($sum - self::$baseFull * $temp);
            $x_value[$j] = $temp;
        }

        if ($j == $y_size) { // ie. if $y_size is odd
            $sum = $x_value[$i] - $y_value[$i] - $carry;
            $carry = $sum < 0;
            $x_value[$i] = $carry ? $sum + self::$baseFull : $sum;
            ++$i;
        }

        if ($carry) {
            for (; !$x_value[$i]; ++$i) {
                $x_value[$i] = self::$maxDigit;
            }
            --$x_value[$i];
        }

        return array(
            self::VALUE => $this->_trim($x_value),
            self::SIGN => $x_negative
        );
    }

    /**
     * Multiplies two BigIntegers
     *
     * Here's an example:
     * <code>
     * <?php
     *    $a = new \phpseclib\Math\BigInteger('10');
     *    $b = new \phpseclib\Math\BigInteger('20');
     *
     *    $c = $a->multiply($b);
     *
     *    echo $c->toString(); // outputs 200
     * ?>
     * </code>
     *
     * @param \phpseclib\Math\BigInteger $x
     * @return \phpseclib\Math\BigInteger
     * @access public
     */
    function multiply($x)
    {
        switch (MATH_BIGINTEGER_MODE) {
            case self::MODE_GMP:
                $temp = new static();
                $temp->value = gmp_mul($this->value, $x->value);

                return $this->_normalize($temp);
            case self::MODE_BCMATH:
                $temp = new static();
                $temp->value = bcmul($this->value, $x->value, 0);

                return $this->_normalize($temp);
        }

        $temp = $this->_multiply($this->value, $this->is_negative, $x->value, $x->is_negative);

        $product = new static();
        $product->value = $temp[self::VALUE];
        $product->is_negative = $temp[self::SIGN];

        return $this->_normalize($product);
    }

    /**
     * Performs multiplication.
     *
     * @param array $x_value
     * @param bool $x_negative
     * @param array $y_value
     * @param bool $y_negative
     * @return array
     * @access private
     */
    function _multiply($x_value, $x_negative, $y_value, $y_negative)
    {
        //if ( $x_value == $y_value ) {
        //    return array(
        //        self::VALUE => $this->_square($x_value),
        //        self::SIGN => $x_sign != $y_value
        //    );
        //}

        $x_length = count($x_value);
        $y_length = count($y_value);

        if (!$x_length || !$y_length) { // a 0 is being multiplied
            return array(
                self::VALUE => array(),
                self::SIGN => false
            );
        }

        return array(
            self::VALUE => min($x_length, $y_length) < 2 * self::KARATSUBA_CUTOFF ?
                $this->_trim($this->_regularMultiply($x_value, $y_value)) :
                $this->_trim($this->_karatsuba($x_value, $y_value)),
            self::SIGN => $x_negative != $y_negative
        );
    }

    /**
     * Performs long multiplication on two BigIntegers
     *
     * Modeled after 'multiply' in MutableBigInteger.java.
     *
     * @param array $x_value
     * @param array $y_value
     * @return array
     * @access private
     */
    function _regularMultiply($x_value, $y_value)
    {
        $x_length = count($x_value);
        $y_length = count($y_value);

        if (!$x_length || !$y_length) { // a 0 is being multiplied
            return array();
        }

        if ($x_length < $y_length) {
            $temp = $x_value;
            $x_value = $y_value;
            $y_value = $temp;

            $x_length = count($x_value);
            $y_length = count($y_value);
        }

        $product_value = $this->_array_repeat(0, $x_length + $y_length);

        // the following for loop could be removed if the for loop following it
        // (the one with nested for loops) initially set $i to 0, but
        // doing so would also make the result in one set of unnecessary adds,
        // since on the outermost loops first pass, $product->value[$k] is going
        // to always be 0

        $carry = 0;

        for ($j = 0; $j < $x_length; ++$j) { // ie. $i = 0
            $temp = $x_value[$j] * $y_value[0] + $carry; // $product_value[$k] == 0
            $carry = self::$base === 26 ? intval($temp / 0x4000000) : ($temp >> 31);
            $product_value[$j] = (int) ($temp - self::$baseFull * $carry);
        }

        $product_value[$j] = $carry;

        // the above for loop is what the previous comment was talking about.  the
        // following for loop is the "one with nested for loops"
        for ($i = 1; $i < $y_length; ++$i) {
            $carry = 0;

            for ($j = 0, $k = $i; $j < $x_length; ++$j, ++$k) {
                $temp = $product_value[$k] + $x_value[$j] * $y_value[$i] + $carry;
                $carry = self::$base === 26 ? intval($temp / 0x4000000) : ($temp >> 31);
                $product_value[$k] = (int) ($temp - self::$baseFull * $carry);
            }

            $product_value[$k] = $carry;
        }

        return $product_value;
    }

    /**
     * Performs Karatsuba multiplication on two BigIntegers
     *
     * See {@link http://en.wikipedia.org/wiki/Karatsuba_algorithm Karatsuba algorithm} and
     * {@link http://math.libtomcrypt.com/files/tommath.pdf#page=120 MPM 5.2.3}.
     *
     * @param array $x_value
     * @param array $y_value
     * @return array
     * @access private
     */
    function _karatsuba($x_value, $y_value)
    {
        $m = min(count($x_value) >> 1, count($y_value) >> 1);

        if ($m < self::KARATSUBA_CUTOFF) {
            return $this->_regularMultiply($x_value, $y_value);
        }

        $x1 = array_slice($x_value, $m);
        $x0 = array_slice($x_value, 0, $m);
        $y1 = array_slice($y_value, $m);
        $y0 = array_slice($y_value, 0, $m);

        $z2 = $this->_karatsuba($x1, $y1);
        $z0 = $this->_karatsuba($x0, $y0);

        $z1 = $this->_add($x1, false, $x0, false);
        $temp = $this->_add($y1, false, $y0, false);
        $z1 = $this->_karatsuba($z1[self::VALUE], $temp[self::VALUE]);
        $temp = $this->_add($z2, false, $z0, false);
        $z1 = $this->_subtract($z1, false, $temp[self::VALUE], false);

        $z2 = array_merge(array_fill(0, 2 * $m, 0), $z2);
        $z1[self::VALUE] = array_merge(array_fill(0, $m, 0), $z1[self::VALUE]);

        $xy = $this->_add($z2, false, $z1[self::VALUE], $z1[self::SIGN]);
        $xy = $this->_add($xy[self::VALUE], $xy[self::SIGN], $z0, false);

        return $xy[self::VALUE];
    }

    /**
     * Performs squaring
     *
     * @param array $x
     * @return array
     * @access private
     */
    function _square($x = false)
    {
        return count($x) < 2 * self::KARATSUBA_CUTOFF ?
            $this->_trim($this->_baseSquare($x)) :
            $this->_trim($this->_karatsubaSquare($x));
    }

    /**
     * Performs traditional squaring on two BigIntegers
     *
     * Squaring can be done faster than multiplying a number by itself can be.  See
     * {@link http://www.cacr.math.uwaterloo.ca/hac/about/chap14.pdf#page=7 HAC 14.2.4} /
     * {@link http://math.libtomcrypt.com/files/tommath.pdf#page=141 MPM 5.3} for more information.
     *
     * @param array $value
     * @return array
     * @access private
     */
    function _baseSquare($value)
    {
        if (empty($value)) {
            return array();
        }
        $square_value = $this->_array_repeat(0, 2 * count($value));

        for ($i = 0, $max_index = count($value) - 1; $i <= $max_index; ++$i) {
            $i2 = $i << 1;

            $temp = $square_value[$i2] + $value[$i] * $value[$i];
            $carry = self::$base === 26 ? intval($temp / 0x4000000) : ($temp >> 31);
            $square_value[$i2] = (int) ($temp - self::$baseFull * $carry);

            // note how we start from $i+1 instead of 0 as we do in multiplication.
            for ($j = $i + 1, $k = $i2 + 1; $j <= $max_index; ++$j, ++$k) {
                $temp = $square_value[$k] + 2 * $value[$j] * $value[$i] + $carry;
                $carry = self::$base === 26 ? intval($temp / 0x4000000) : ($temp >> 31);
                $square_value[$k] = (int) ($temp - self::$baseFull * $carry);
            }

            // the following line can yield values larger 2**15.  at this point, PHP should switch
            // over to floats.
            $square_value[$i + $max_index + 1] = $carry;
        }

        return $square_value;
    }

    /**
     * Performs Karatsuba "squaring" on two BigIntegers
     *
     * See {@link http://en.wikipedia.org/wiki/Karatsuba_algorithm Karatsuba algorithm} and
     * {@link http://math.libtomcrypt.com/files/tommath.pdf#page=151 MPM 5.3.4}.
     *
     * @param array $value
     * @return array
     * @access private
     */
    function _karatsubaSquare($value)
    {
        $m = count($value) >> 1;

        if ($m < self::KARATSUBA_CUTOFF) {
            return $this->_baseSquare($value);
        }

        $x1 = array_slice($value, $m);
        $x0 = array_slice($value, 0, $m);

        $z2 = $this->_karatsubaSquare($x1);
        $z0 = $this->_karatsubaSquare($x0);

        $z1 = $this->_add($x1, false, $x0, false);
        $z1 = $this->_karatsubaSquare($z1[self::VALUE]);
        $temp = $this->_add($z2, false, $z0, false);
        $z1 = $this->_subtract($z1, false, $temp[self::VALUE], false);

        $z2 = array_merge(array_fill(0, 2 * $m, 0), $z2);
        $z1[self::VALUE] = array_merge(array_fill(0, $m, 0), $z1[self::VALUE]);

        $xx = $this->_add($z2, false, $z1[self::VALUE], $z1[self::SIGN]);
        $xx = $this->_add($xx[self::VALUE], $xx[self::SIGN], $z0, false);

        return $xx[self::VALUE];
    }

    /**
     * Divides two BigIntegers.
     *
     * Returns an array whose first element contains the quotient and whose second element contains the
     * "common residue".  If the remainder would be positive, the "common residue" and the remainder are the
     * same.  If the remainder would be negative, the "common residue" is equal to the sum of the remainder
     * and the divisor (basically, the "common residue" is the first positive modulo).
     *
     * Here's an example:
     * <code>
     * <?php
     *    $a = new \phpseclib\Math\BigInteger('10');
     *    $b = new \phpseclib\Math\BigInteger('20');
     *
     *    list($quotient, $remainder) = $a->divide($b);
     *
     *    echo $quotient->toString(); // outputs 0
     *    echo "\r\n";
     *    echo $remainder->toString(); // outputs 10
     * ?>
     * </code>
     *
     * @param \phpseclib\Math\BigInteger $y
     * @return array
     * @access public
     * @internal This function is based off of {@link http://www.cacr.math.uwaterloo.ca/hac/about/chap14.pdf#page=9 HAC 14.20}.
     */
    function divide($y)
    {
        switch (MATH_BIGINTEGER_MODE) {
            case self::MODE_GMP:
                $quotient = new static();
                $remainder = new static();

                list($quotient->value, $remainder->value) = gmp_div_qr($this->value, $y->value);

                if (gmp_sign($remainder->value) < 0) {
                    $remainder->value = gmp_add($remainder->value, gmp_abs($y->value));
                }

                return array($this->_normalize($quotient), $this->_normalize($remainder));
            case self::MODE_BCMATH:
                $quotient = new static();
                $remainder = new static();

                $quotient->value = bcdiv($this->value, $y->value, 0);
                $remainder->value = bcmod($this->value, $y->value);

                if ($remainder->value[0] == '-') {
                    $remainder->value = bcadd($remainder->value, $y->value[0] == '-' ? substr($y->value, 1) : $y->value, 0);
                }

                return array($this->_normalize($quotient), $this->_normalize($remainder));
        }

        if (count($y->value) == 1) {
            list($q, $r) = $this->_divide_digit($this->value, $y->value[0]);
            $quotient = new static();
            $remainder = new static();
            $quotient->value = $q;
            $remainder->value = array($r);
            $quotient->is_negative = $this->is_negative != $y->is_negative;
            return array($this->_normalize($quotient), $this->_normalize($remainder));
        }

        static $zero;
        if (!isset($zero)) {
            $zero = new static();
        }

        $x = $this->copy();
        $y = $y->copy();

        $x_sign = $x->is_negative;
        $y_sign = $y->is_negative;

        $x->is_negative = $y->is_negative = false;

        $diff = $x->compare($y);

        if (!$diff) {
            $temp = new static();
            $temp->value = array(1);
            $temp->is_negative = $x_sign != $y_sign;
            return array($this->_normalize($temp), $this->_normalize(new static()));
        }

        if ($diff < 0) {
            // if $x is negative, "add" $y.
            if ($x_sign) {
                $x = $y->subtract($x);
            }
            return array($this->_normalize(new static()), $this->_normalize($x));
        }

        // normalize $x and $y as described in HAC 14.23 / 14.24
        $msb = $y->value[count($y->value) - 1];
        for ($shift = 0; !($msb & self::$msb); ++$shift) {
            $msb <<= 1;
        }
        $x->_lshift($shift);
        $y->_lshift($shift);
        $y_value = &$y->value;

        $x_max = count($x->value) - 1;
        $y_max = count($y->value) - 1;

        $quotient = new static();
        $quotient_value = &$quotient->value;
        $quotient_value = $this->_array_repeat(0, $x_max - $y_max + 1);

        static $temp, $lhs, $rhs;
        if (!isset($temp)) {
            $temp = new static();
            $lhs =  new static();
            $rhs =  new static();
        }
        $temp_value = &$temp->value;
        $rhs_value =  &$rhs->value;

        // $temp = $y << ($x_max - $y_max-1) in base 2**26
        $temp_value = array_merge($this->_array_repeat(0, $x_max - $y_max), $y_value);

        while ($x->compare($temp) >= 0) {
            // calculate the "common residue"
            ++$quotient_value[$x_max - $y_max];
            $x = $x->subtract($temp);
            $x_max = count($x->value) - 1;
        }

        for ($i = $x_max; $i >= $y_max + 1; --$i) {
            $x_value = &$x->value;
            $x_window = array(
                isset($x_value[$i]) ? $x_value[$i] : 0,
                isset($x_value[$i - 1]) ? $x_value[$i - 1] : 0,
                isset($x_value[$i - 2]) ? $x_value[$i - 2] : 0
            );
            $y_window = array(
                $y_value[$y_max],
                ($y_max > 0) ? $y_value[$y_max - 1] : 0
            );

            $q_index = $i - $y_max - 1;
            if ($x_window[0] == $y_window[0]) {
                $quotient_value[$q_index] = self::$maxDigit;
            } else {
                $quotient_value[$q_index] = $this->_safe_divide(
                    $x_window[0] * self::$baseFull + $x_window[1],
                    $y_window[0]
                );
            }

            $temp_value = array($y_window[1], $y_window[0]);

            $lhs->value = array($quotient_value[$q_index]);
            $lhs = $lhs->multiply($temp);

            $rhs_value = array($x_window[2], $x_window[1], $x_window[0]);

            while ($lhs->compare($rhs) > 0) {
                --$quotient_value[$q_index];

                $lhs->value = array($quotient_value[$q_index]);
                $lhs = $lhs->multiply($temp);
            }

            $adjust = $this->_array_repeat(0, $q_index);
            $temp_value = array($quotient_value[$q_index]);
            $temp = $temp->multiply($y);
            $temp_value = &$temp->value;
            $temp_value = array_merge($adjust, $temp_value);

            $x = $x->subtract($temp);

            if ($x->compare($zero) < 0) {
                $temp_value = array_merge($adjust, $y_value);
                $x = $x->add($temp);

                --$quotient_value[$q_index];
            }

            $x_max = count($x_value) - 1;
        }

        // unnormalize the remainder
        $x->_rshift($shift);

        $quotient->is_negative = $x_sign != $y_sign;

        // calculate the "common residue", if appropriate
        if ($x_sign) {
            $y->_rshift($shift);
            $x = $y->subtract($x);
        }

        return array($this->_normalize($quotient), $this->_normalize($x));
    }

    /**
     * Divides a BigInteger by a regular integer
     *
     * abc / x = a00 / x + b0 / x + c / x
     *
     * @param array $dividend
     * @param array $divisor
     * @return array
     * @access private
     */
    function _divide_digit($dividend, $divisor)
    {
        $carry = 0;
        $result = array();

        for ($i = count($dividend) - 1; $i >= 0; --$i) {
            $temp = self::$baseFull * $carry + $dividend[$i];
            $result[$i] = $this->_safe_divide($temp, $divisor);
            $carry = (int) ($temp - $divisor * $result[$i]);
        }

        return array($result, $carry);
    }

    /**
     * Performs modular exponentiation.
     *
     * Here's an example:
     * <code>
     * <?php
     *    $a = new \phpseclib\Math\BigInteger('10');
     *    $b = new \phpseclib\Math\BigInteger('20');
     *    $c = new \phpseclib\Math\BigInteger('30');
     *
     *    $c = $a->modPow($b, $c);
     *
     *    echo $c->toString(); // outputs 10
     * ?>
     * </code>
     *
     * @param \phpseclib\Math\BigInteger $e
     * @param \phpseclib\Math\BigInteger $n
     * @return \phpseclib\Math\BigInteger
     * @access public
     * @internal The most naive approach to modular exponentiation has very unreasonable requirements, and
     *    and although the approach involving repeated squaring does vastly better, it, too, is impractical
     *    for our purposes.  The reason being that division - by far the most complicated and time-consuming
     *    of the basic operations (eg. +,-,*,/) - occurs multiple times within it.
     *
     *    Modular reductions resolve this issue.  Although an individual modular reduction takes more time
     *    then an individual division, when performed in succession (with the same modulo), they're a lot faster.
     *
     *    The two most commonly used modular reductions are Barrett and Montgomery reduction.  Montgomery reduction,
     *    although faster, only works when the gcd of the modulo and of the base being used is 1.  In RSA, when the
     *    base is a power of two, the modulo - a product of two primes - is always going to have a gcd of 1 (because
     *    the product of two odd numbers is odd), but what about when RSA isn't used?
     *
     *    In contrast, Barrett reduction has no such constraint.  As such, some bigint implementations perform a
     *    Barrett reduction after every operation in the modpow function.  Others perform Barrett reductions when the
     *    modulo is even and Montgomery reductions when the modulo is odd.  BigInteger.java's modPow method, however,
     *    uses a trick involving the Chinese Remainder Theorem to factor the even modulo into two numbers - one odd and
     *    the other, a power of two - and recombine them, later.  This is the method that this modPow function uses.
     *    {@link http://islab.oregonstate.edu/papers/j34monex.pdf Montgomery Reduction with Even Modulus} elaborates.
     */
    function modPow($e, $n)
    {
        $n = $this->bitmask !== false && $this->bitmask->compare($n) < 0 ? $this->bitmask : $n->abs();

        if ($e->compare(new static()) < 0) {
            $e = $e->abs();

            $temp = $this->modInverse($n);
            if ($temp === false) {
                return false;
            }

            return $this->_normalize($temp->modPow($e, $n));
        }

        if (MATH_BIGINTEGER_MODE == self::MODE_GMP) {
            $temp = new static();
            $temp->value = gmp_powm($this->value, $e->value, $n->value);

            return $this->_normalize($temp);
        }

        if ($this->compare(new static()) < 0 || $this->compare($n) > 0) {
            list(, $temp) = $this->divide($n);
            return $temp->modPow($e, $n);
        }

        if (defined('MATH_BIGINTEGER_OPENSSL_ENABLED')) {
            $components = array(
                'modulus' => $n->toBytes(true),
                'publicExponent' => $e->toBytes(true)
            );

            $components = array(
                'modulus' => pack('Ca*a*', 2, $this->_encodeASN1Length(strlen($components['modulus'])), $components['modulus']),
                'publicExponent' => pack('Ca*a*', 2, $this->_encodeASN1Length(strlen($components['publicExponent'])), $components['publicExponent'])
            );

            $RSAPublicKey = pack(
                'Ca*a*a*',
                48,
                $this->_encodeASN1Length(strlen($components['modulus']) + strlen($components['publicExponent'])),
                $components['modulus'],
                $components['publicExponent']
            );

            $rsaOID = pack('H*', '300d06092a864886f70d0101010500'); // hex version of MA0GCSqGSIb3DQEBAQUA
            $RSAPublicKey = chr(0) . $RSAPublicKey;
            $RSAPublicKey = chr(3) . $this->_encodeASN1Length(strlen($RSAPublicKey)) . $RSAPublicKey;

            $encapsulated = pack(
                'Ca*a*',
                48,
                $this->_encodeASN1Length(strlen($rsaOID . $RSAPublicKey)),
                $rsaOID . $RSAPublicKey
            );

            $RSAPublicKey = "-----BEGIN PUBLIC KEY-----\r\n" .
                             chunk_split(base64_encode($encapsulated)) .
                             '-----END PUBLIC KEY-----';

            $plaintext = str_pad($this->toBytes(), strlen($n->toBytes(true)) - 1, "\0", STR_PAD_LEFT);

            if (openssl_public_encrypt($plaintext, $result, $RSAPublicKey, OPENSSL_NO_PADDING)) {
                return new static($result, 256);
            }
        }

        if (MATH_BIGINTEGER_MODE == self::MODE_BCMATH) {
            $temp = new static();
            $temp->value = bcpowmod($this->value, $e->value, $n->value, 0);

            return $this->_normalize($temp);
        }

        if (empty($e->value)) {
            $temp = new static();
            $temp->value = array(1);
            return $this->_normalize($temp);
        }

        if ($e->value == array(1)) {
            list(, $temp) = $this->divide($n);
            return $this->_normalize($temp);
        }

        if ($e->value == array(2)) {
            $temp = new static();
            $temp->value = $this->_square($this->value);
            list(, $temp) = $temp->divide($n);
            return $this->_normalize($temp);
        }

        return $this->_normalize($this->_slidingWindow($e, $n, self::BARRETT));

        // the following code, although not callable, can be run independently of the above code
        // although the above code performed better in my benchmarks the following could might
        // perform better under different circumstances. in lieu of deleting it it's just been
        // made uncallable

        // is the modulo odd?
        if ($n->value[0] & 1) {
            return $this->_normalize($this->_slidingWindow($e, $n, self::MONTGOMERY));
        }
        // if it's not, it's even

        // find the lowest set bit (eg. the max pow of 2 that divides $n)
        for ($i = 0; $i < count($n->value); ++$i) {
            if ($n->value[$i]) {
                $temp = decbin($n->value[$i]);
                $j = strlen($temp) - strrpos($temp, '1') - 1;
                $j+= 26 * $i;
                break;
            }
        }
        // at this point, 2^$j * $n/(2^$j) == $n

        $mod1 = $n->copy();
        $mod1->_rshift($j);
        $mod2 = new static();
        $mod2->value = array(1);
        $mod2->_lshift($j);

        $part1 = ($mod1->value != array(1)) ? $this->_slidingWindow($e, $mod1, self::MONTGOMERY) : new static();
        $part2 = $this->_slidingWindow($e, $mod2, self::POWEROF2);

        $y1 = $mod2->modInverse($mod1);
        $y2 = $mod1->modInverse($mod2);

        $result = $part1->multiply($mod2);
        $result = $result->multiply($y1);

        $temp = $part2->multiply($mod1);
        $temp = $temp->multiply($y2);

        $result = $result->add($temp);
        list(, $result) = $result->divide($n);

        return $this->_normalize($result);
    }

    /**
     * Performs modular exponentiation.
     *
     * Alias for modPow().
     *
     * @param \phpseclib\Math\BigInteger $e
     * @param \phpseclib\Math\BigInteger $n
     * @return \phpseclib\Math\BigInteger
     * @access public
     */
    function powMod($e, $n)
    {
        return $this->modPow($e, $n);
    }

    /**
     * Sliding Window k-ary Modular Exponentiation
     *
     * Based on {@link http://www.cacr.math.uwaterloo.ca/hac/about/chap14.pdf#page=27 HAC 14.85} /
     * {@link http://math.libtomcrypt.com/files/tommath.pdf#page=210 MPM 7.7}.  In a departure from those algorithims,
     * however, this function performs a modular reduction after every multiplication and squaring operation.
     * As such, this function has the same preconditions that the reductions being used do.
     *
     * @param \phpseclib\Math\BigInteger $e
     * @param \phpseclib\Math\BigInteger $n
     * @param int $mode
     * @return \phpseclib\Math\BigInteger
     * @access private
     */
    function _slidingWindow($e, $n, $mode)
    {
        static $window_ranges = array(7, 25, 81, 241, 673, 1793); // from BigInteger.java's oddModPow function
        //static $window_ranges = array(0, 7, 36, 140, 450, 1303, 3529); // from MPM 7.3.1

        $e_value = $e->value;
        $e_length = count($e_value) - 1;
        $e_bits = decbin($e_value[$e_length]);
        for ($i = $e_length - 1; $i >= 0; --$i) {
            $e_bits.= str_pad(decbin($e_value[$i]), self::$base, '0', STR_PAD_LEFT);
        }

        $e_length = strlen($e_bits);

        // calculate the appropriate window size.
        // $window_size == 3 if $window_ranges is between 25 and 81, for example.
        for ($i = 0, $window_size = 1; $e_length > $window_ranges[$i] && $i < count($window_ranges); ++$window_size, ++$i) {
        }

        $n_value = $n->value;

        // precompute $this^0 through $this^$window_size
        $powers = array();
        $powers[1] = $this->_prepareReduce($this->value, $n_value, $mode);
        $powers[2] = $this->_squareReduce($powers[1], $n_value, $mode);

        // we do every other number since substr($e_bits, $i, $j+1) (see below) is supposed to end
        // in a 1.  ie. it's supposed to be odd.
        $temp = 1 << ($window_size - 1);
        for ($i = 1; $i < $temp; ++$i) {
            $i2 = $i << 1;
            $powers[$i2 + 1] = $this->_multiplyReduce($powers[$i2 - 1], $powers[2], $n_value, $mode);
        }

        $result = array(1);
        $result = $this->_prepareReduce($result, $n_value, $mode);

        for ($i = 0; $i < $e_length;) {
            if (!$e_bits[$i]) {
                $result = $this->_squareReduce($result, $n_value, $mode);
                ++$i;
            } else {
                for ($j = $window_size - 1; $j > 0; --$j) {
                    if (!empty($e_bits[$i + $j])) {
                        break;
                    }
                }

                // eg. the length of substr($e_bits, $i, $j + 1)
                for ($k = 0; $k <= $j; ++$k) {
                    $result = $this->_squareReduce($result, $n_value, $mode);
                }

                $result = $this->_multiplyReduce($result, $powers[bindec(substr($e_bits, $i, $j + 1))], $n_value, $mode);

                $i += $j + 1;
            }
        }

        $temp = new static();
        $temp->value = $this->_reduce($result, $n_value, $mode);

        return $temp;
    }

    /**
     * Modular reduction
     *
     * For most $modes this will return the remainder.
     *
     * @see self::_slidingWindow()
     * @access private
     * @param array $x
     * @param array $n
     * @param int $mode
     * @return array
     */
    function _reduce($x, $n, $mode)
    {
        switch ($mode) {
            case self::MONTGOMERY:
                return $this->_montgomery($x, $n);
            case self::BARRETT:
                return $this->_barrett($x, $n);
            case self::POWEROF2:
                $lhs = new static();
                $lhs->value = $x;
                $rhs = new static();
                $rhs->value = $n;
                return $x->_mod2($n);
            case self::CLASSIC:
                $lhs = new static();
                $lhs->value = $x;
                $rhs = new static();
                $rhs->value = $n;
                list(, $temp) = $lhs->divide($rhs);
                return $temp->value;
            case self::NONE:
                return $x;
            default:
                // an invalid $mode was provided
        }
    }

    /**
     * Modular reduction preperation
     *
     * @see self::_slidingWindow()
     * @access private
     * @param array $x
     * @param array $n
     * @param int $mode
     * @return array
     */
    function _prepareReduce($x, $n, $mode)
    {
        if ($mode == self::MONTGOMERY) {
            return $this->_prepMontgomery($x, $n);
        }
        return $this->_reduce($x, $n, $mode);
    }

    /**
     * Modular multiply
     *
     * @see self::_slidingWindow()
     * @access private
     * @param array $x
     * @param array $y
     * @param array $n
     * @param int $mode
     * @return array
     */
    function _multiplyReduce($x, $y, $n, $mode)
    {
        if ($mode == self::MONTGOMERY) {
            return $this->_montgomeryMultiply($x, $y, $n);
        }
        $temp = $this->_multiply($x, false, $y, false);
        return $this->_reduce($temp[self::VALUE], $n, $mode);
    }

    /**
     * Modular square
     *
     * @see self::_slidingWindow()
     * @access private
     * @param array $x
     * @param array $n
     * @param int $mode
     * @return array
     */
    function _squareReduce($x, $n, $mode)
    {
        if ($mode == self::MONTGOMERY) {
            return $this->_montgomeryMultiply($x, $x, $n);
        }
        return $this->_reduce($this->_square($x), $n, $mode);
    }

    /**
     * Modulos for Powers of Two
     *
     * Calculates $x%$n, where $n = 2**$e, for some $e.  Since this is basically the same as doing $x & ($n-1),
     * we'll just use this function as a wrapper for doing that.
     *
     * @see self::_slidingWindow()
     * @access private
     * @param \phpseclib\Math\BigInteger
     * @return \phpseclib\Math\BigInteger
     */
    function _mod2($n)
    {
        $temp = new static();
        $temp->value = array(1);
        return $this->bitwise_and($n->subtract($temp));
    }

    /**
     * Barrett Modular Reduction
     *
     * See {@link http://www.cacr.math.uwaterloo.ca/hac/about/chap14.pdf#page=14 HAC 14.3.3} /
     * {@link http://math.libtomcrypt.com/files/tommath.pdf#page=165 MPM 6.2.5} for more information.  Modified slightly,
     * so as not to require negative numbers (initially, this script didn't support negative numbers).
     *
     * Employs "folding", as described at
     * {@link http://www.cosic.esat.kuleuven.be/publications/thesis-149.pdf#page=66 thesis-149.pdf#page=66}.  To quote from
     * it, "the idea [behind folding] is to find a value x' such that x (mod m) = x' (mod m), with x' being smaller than x."
     *
     * Unfortunately, the "Barrett Reduction with Folding" algorithm described in thesis-149.pdf is not, as written, all that
     * usable on account of (1) its not using reasonable radix points as discussed in
     * {@link http://math.libtomcrypt.com/files/tommath.pdf#page=162 MPM 6.2.2} and (2) the fact that, even with reasonable
     * radix points, it only works when there are an even number of digits in the denominator.  The reason for (2) is that
     * (x >> 1) + (x >> 1) != x / 2 + x / 2.  If x is even, they're the same, but if x is odd, they're not.  See the in-line
     * comments for details.
     *
     * @see self::_slidingWindow()
     * @access private
     * @param array $n
     * @param array $m
     * @return array
     */
    function _barrett($n, $m)
    {
        static $cache = array(
            self::VARIABLE => array(),
            self::DATA => array()
        );

        $m_length = count($m);

        // if ($this->_compare($n, $this->_square($m)) >= 0) {
        if (count($n) > 2 * $m_length) {
            $lhs = new static();
            $rhs = new static();
            $lhs->value = $n;
            $rhs->value = $m;
            list(, $temp) = $lhs->divide($rhs);
            return $temp->value;
        }

        // if (m.length >> 1) + 2 <= m.length then m is too small and n can't be reduced
        if ($m_length < 5) {
            return $this->_regularBarrett($n, $m);
        }

        // n = 2 * m.length

        if (($key = array_search($m, $cache[self::VARIABLE])) === false) {
            $key = count($cache[self::VARIABLE]);
            $cache[self::VARIABLE][] = $m;

            $lhs = new static();
            $lhs_value = &$lhs->value;
            $lhs_value = $this->_array_repeat(0, $m_length + ($m_length >> 1));
            $lhs_value[] = 1;
            $rhs = new static();
            $rhs->value = $m;

            list($u, $m1) = $lhs->divide($rhs);
            $u = $u->value;
            $m1 = $m1->value;

            $cache[self::DATA][] = array(
                'u' => $u, // m.length >> 1 (technically (m.length >> 1) + 1)
                'm1'=> $m1 // m.length
            );
        } else {
            extract($cache[self::DATA][$key]);
        }

        $cutoff = $m_length + ($m_length >> 1);
        $lsd = array_slice($n, 0, $cutoff); // m.length + (m.length >> 1)
        $msd = array_slice($n, $cutoff);    // m.length >> 1
        $lsd = $this->_trim($lsd);
        $temp = $this->_multiply($msd, false, $m1, false);
        $n = $this->_add($lsd, false, $temp[self::VALUE], false); // m.length + (m.length >> 1) + 1

        if ($m_length & 1) {
            return $this->_regularBarrett($n[self::VALUE], $m);
        }

        // (m.length + (m.length >> 1) + 1) - (m.length - 1) == (m.length >> 1) + 2
        $temp = array_slice($n[self::VALUE], $m_length - 1);
        // if even: ((m.length >> 1) + 2) + (m.length >> 1) == m.length + 2
        // if odd:  ((m.length >> 1) + 2) + (m.length >> 1) == (m.length - 1) + 2 == m.length + 1
        $temp = $this->_multiply($temp, false, $u, false);
        // if even: (m.length + 2) - ((m.length >> 1) + 1) = m.length - (m.length >> 1) + 1
        // if odd:  (m.length + 1) - ((m.length >> 1) + 1) = m.length - (m.length >> 1)
        $temp = array_slice($temp[self::VALUE], ($m_length >> 1) + 1);
        // if even: (m.length - (m.length >> 1) + 1) + m.length = 2 * m.length - (m.length >> 1) + 1
        // if odd:  (m.length - (m.length >> 1)) + m.length     = 2 * m.length - (m.length >> 1)
        $temp = $this->_multiply($temp, false, $m, false);

        // at this point, if m had an odd number of digits, we'd be subtracting a 2 * m.length - (m.length >> 1) digit
        // number from a m.length + (m.length >> 1) + 1 digit number.  ie. there'd be an extra digit and the while loop
        // following this comment would loop a lot (hence our calling _regularBarrett() in that situation).

        $result = $this->_subtract($n[self::VALUE], false, $temp[self::VALUE], false);

        while ($this->_compare($result[self::VALUE], $result[self::SIGN], $m, false) >= 0) {
            $result = $this->_subtract($result[self::VALUE], $result[self::SIGN], $m, false);
        }

        return $result[self::VALUE];
    }

    /**
     * (Regular) Barrett Modular Reduction
     *
     * For numbers with more than four digits BigInteger::_barrett() is faster.  The difference between that and this
     * is that this function does not fold the denominator into a smaller form.
     *
     * @see self::_slidingWindow()
     * @access private
     * @param array $x
     * @param array $n
     * @return array
     */
    function _regularBarrett($x, $n)
    {
        static $cache = array(
            self::VARIABLE => array(),
            self::DATA => array()
        );

        $n_length = count($n);

        if (count($x) > 2 * $n_length) {
            $lhs = new static();
            $rhs = new static();
            $lhs->value = $x;
            $rhs->value = $n;
            list(, $temp) = $lhs->divide($rhs);
            return $temp->value;
        }

        if (($key = array_search($n, $cache[self::VARIABLE])) === false) {
            $key = count($cache[self::VARIABLE]);
            $cache[self::VARIABLE][] = $n;
            $lhs = new static();
            $lhs_value = &$lhs->value;
            $lhs_value = $this->_array_repeat(0, 2 * $n_length);
            $lhs_value[] = 1;
            $rhs = new static();
            $rhs->value = $n;
            list($temp, ) = $lhs->divide($rhs); // m.length
            $cache[self::DATA][] = $temp->value;
        }

        // 2 * m.length - (m.length - 1) = m.length + 1
        $temp = array_slice($x, $n_length - 1);
        // (m.length + 1) + m.length = 2 * m.length + 1
        $temp = $this->_multiply($temp, false, $cache[self::DATA][$key], false);
        // (2 * m.length + 1) - (m.length - 1) = m.length + 2
        $temp = array_slice($temp[self::VALUE], $n_length + 1);

        // m.length + 1
        $result = array_slice($x, 0, $n_length + 1);
        // m.length + 1
        $temp = $this->_multiplyLower($temp, false, $n, false, $n_length + 1);
        // $temp == array_slice($temp->_multiply($temp, false, $n, false)->value, 0, $n_length + 1)

        if ($this->_compare($result, false, $temp[self::VALUE], $temp[self::SIGN]) < 0) {
            $corrector_value = $this->_array_repeat(0, $n_length + 1);
            $corrector_value[count($corrector_value)] = 1;
            $result = $this->_add($result, false, $corrector_value, false);
            $result = $result[self::VALUE];
        }

        // at this point, we're subtracting a number with m.length + 1 digits from another number with m.length + 1 digits
        $result = $this->_subtract($result, false, $temp[self::VALUE], $temp[self::SIGN]);
        while ($this->_compare($result[self::VALUE], $result[self::SIGN], $n, false) > 0) {
            $result = $this->_subtract($result[self::VALUE], $result[self::SIGN], $n, false);
        }

        return $result[self::VALUE];
    }

    /**
     * Performs long multiplication up to $stop digits
     *
     * If you're going to be doing array_slice($product->value, 0, $stop), some cycles can be saved.
     *
     * @see self::_regularBarrett()
     * @param array $x_value
     * @param bool $x_negative
     * @param array $y_value
     * @param bool $y_negative
     * @param int $stop
     * @return array
     * @access private
     */
    function _multiplyLower($x_value, $x_negative, $y_value, $y_negative, $stop)
    {
        $x_length = count($x_value);
        $y_length = count($y_value);

        if (!$x_length || !$y_length) { // a 0 is being multiplied
            return array(
                self::VALUE => array(),
                self::SIGN => false
            );
        }

        if ($x_length < $y_length) {
            $temp = $x_value;
            $x_value = $y_value;
            $y_value = $temp;

            $x_length = count($x_value);
            $y_length = count($y_value);
        }

        $product_value = $this->_array_repeat(0, $x_length + $y_length);

        // the following for loop could be removed if the for loop following it
        // (the one with nested for loops) initially set $i to 0, but
        // doing so would also make the result in one set of unnecessary adds,
        // since on the outermost loops first pass, $product->value[$k] is going
        // to always be 0

        $carry = 0;

        for ($j = 0; $j < $x_length; ++$j) { // ie. $i = 0, $k = $i
            $temp = $x_value[$j] * $y_value[0] + $carry; // $product_value[$k] == 0
            $carry = self::$base === 26 ? intval($temp / 0x4000000) : ($temp >> 31);
            $product_value[$j] = (int) ($temp - self::$baseFull * $carry);
        }

        if ($j < $stop) {
            $product_value[$j] = $carry;
        }

        // the above for loop is what the previous comment was talking about.  the
        // following for loop is the "one with nested for loops"

        for ($i = 1; $i < $y_length; ++$i) {
            $carry = 0;

            for ($j = 0, $k = $i; $j < $x_length && $k < $stop; ++$j, ++$k) {
                $temp = $product_value[$k] + $x_value[$j] * $y_value[$i] + $carry;
                $carry = self::$base === 26 ? intval($temp / 0x4000000) : ($temp >> 31);
                $product_value[$k] = (int) ($temp - self::$baseFull * $carry);
            }

            if ($k < $stop) {
                $product_value[$k] = $carry;
            }
        }

        return array(
            self::VALUE => $this->_trim($product_value),
            self::SIGN => $x_negative != $y_negative
        );
    }

    /**
     * Montgomery Modular Reduction
     *
     * ($x->_prepMontgomery($n))->_montgomery($n) yields $x % $n.
     * {@link http://math.libtomcrypt.com/files/tommath.pdf#page=170 MPM 6.3} provides insights on how this can be
     * improved upon (basically, by using the comba method).  gcd($n, 2) must be equal to one for this function
     * to work correctly.
     *
     * @see self::_prepMontgomery()
     * @see self::_slidingWindow()
     * @access private
     * @param array $x
     * @param array $n
     * @return array
     */
    function _montgomery($x, $n)
    {
        static $cache = array(
            self::VARIABLE => array(),
            self::DATA => array()
        );

        if (($key = array_search($n, $cache[self::VARIABLE])) === false) {
            $key = count($cache[self::VARIABLE]);
            $cache[self::VARIABLE][] = $x;
            $cache[self::DATA][] = $this->_modInverse67108864($n);
        }

        $k = count($n);

        $result = array(self::VALUE => $x);

        for ($i = 0; $i < $k; ++$i) {
            $temp = $result[self::VALUE][$i] * $cache[self::DATA][$key];
            $temp = $temp - self::$baseFull * (self::$base === 26 ? intval($temp / 0x4000000) : ($temp >> 31));
            $temp = $this->_regularMultiply(array($temp), $n);
            $temp = array_merge($this->_array_repeat(0, $i), $temp);
            $result = $this->_add($result[self::VALUE], false, $temp, false);
        }

        $result[self::VALUE] = array_slice($result[self::VALUE], $k);

        if ($this->_compare($result, false, $n, false) >= 0) {
            $result = $this->_subtract($result[self::VALUE], false, $n, false);
        }

        return $result[self::VALUE];
    }

    /**
     * Montgomery Multiply
     *
     * Interleaves the montgomery reduction and long multiplication algorithms together as described in
     * {@link http://www.cacr.math.uwaterloo.ca/hac/about/chap14.pdf#page=13 HAC 14.36}
     *
     * @see self::_prepMontgomery()
     * @see self::_montgomery()
     * @access private
     * @param array $x
     * @param array $y
     * @param array $m
     * @return array
     */
    function _montgomeryMultiply($x, $y, $m)
    {
        $temp = $this->_multiply($x, false, $y, false);
        return $this->_montgomery($temp[self::VALUE], $m);

        // the following code, although not callable, can be run independently of the above code
        // although the above code performed better in my benchmarks the following could might
        // perform better under different circumstances. in lieu of deleting it it's just been
        // made uncallable

        static $cache = array(
            self::VARIABLE => array(),
            self::DATA => array()
        );

        if (($key = array_search($m, $cache[self::VARIABLE])) === false) {
            $key = count($cache[self::VARIABLE]);
            $cache[self::VARIABLE][] = $m;
            $cache[self::DATA][] = $this->_modInverse67108864($m);
        }

        $n = max(count($x), count($y), count($m));
        $x = array_pad($x, $n, 0);
        $y = array_pad($y, $n, 0);
        $m = array_pad($m, $n, 0);
        $a = array(self::VALUE => $this->_array_repeat(0, $n + 1));
        for ($i = 0; $i < $n; ++$i) {
            $temp = $a[self::VALUE][0] + $x[$i] * $y[0];
            $temp = $temp - self::$baseFull * (self::$base === 26 ? intval($temp / 0x4000000) : ($temp >> 31));
            $temp = $temp * $cache[self::DATA][$key];
            $temp = $temp - self::$baseFull * (self::$base === 26 ? intval($temp / 0x4000000) : ($temp >> 31));
            $temp = $this->_add($this->_regularMultiply(array($x[$i]), $y), false, $this->_regularMultiply(array($temp), $m), false);
            $a = $this->_add($a[self::VALUE], false, $temp[self::VALUE], false);
            $a[self::VALUE] = array_slice($a[self::VALUE], 1);
        }
        if ($this->_compare($a[self::VALUE], false, $m, false) >= 0) {
            $a = $this->_subtract($a[self::VALUE], false, $m, false);
        }
        return $a[self::VALUE];
    }

    /**
     * Prepare a number for use in Montgomery Modular Reductions
     *
     * @see self::_montgomery()
     * @see self::_slidingWindow()
     * @access private
     * @param array $x
     * @param array $n
     * @return array
     */
    function _prepMontgomery($x, $n)
    {
        $lhs = new static();
        $lhs->value = array_merge($this->_array_repeat(0, count($n)), $x);
        $rhs = new static();
        $rhs->value = $n;

        list(, $temp) = $lhs->divide($rhs);
        return $temp->value;
    }

    /**
     * Modular Inverse of a number mod 2**26 (eg. 67108864)
     *
     * Based off of the bnpInvDigit function implemented and justified in the following URL:
     *
     * {@link http://www-cs-students.stanford.edu/~tjw/jsbn/jsbn.js}
     *
     * The following URL provides more info:
     *
     * {@link http://groups.google.com/group/sci.crypt/msg/7a137205c1be7d85}
     *
     * As for why we do all the bitmasking...  strange things can happen when converting from floats to ints. For
     * instance, on some computers, var_dump((int) -4294967297) yields int(-1) and on others, it yields
     * int(-2147483648).  To avoid problems stemming from this, we use bitmasks to guarantee that ints aren't
     * auto-converted to floats.  The outermost bitmask is present because without it, there's no guarantee that
     * the "residue" returned would be the so-called "common residue".  We use fmod, in the last step, because the
     * maximum possible $x is 26 bits and the maximum $result is 16 bits.  Thus, we have to be able to handle up to
     * 40 bits, which only 64-bit floating points will support.
     *
     * Thanks to Pedro Gimeno Fortea for input!
     *
     * @see self::_montgomery()
     * @access private
     * @param array $x
     * @return int
     */
    function _modInverse67108864($x) // 2**26 == 67,108,864
    {
        $x = -$x[0];
        $result = $x & 0x3; // x**-1 mod 2**2
        $result = ($result * (2 - $x * $result)) & 0xF; // x**-1 mod 2**4
        $result = ($result * (2 - ($x & 0xFF) * $result))  & 0xFF; // x**-1 mod 2**8
        $result = ($result * ((2 - ($x & 0xFFFF) * $result) & 0xFFFF)) & 0xFFFF; // x**-1 mod 2**16
        $result = fmod($result * (2 - fmod($x * $result, self::$baseFull)), self::$baseFull); // x**-1 mod 2**26
        return $result & self::$maxDigit;
    }

    /**
     * Calculates modular inverses.
     *
     * Say you have (30 mod 17 * x mod 17) mod 17 == 1.  x can be found using modular inverses.
     *
     * Here's an example:
     * <code>
     * <?php
     *    $a = new \phpseclib\Math\BigInteger(30);
     *    $b = new \phpseclib\Math\BigInteger(17);
     *
     *    $c = $a->modInverse($b);
     *    echo $c->toString(); // outputs 4
     *
     *    echo "\r\n";
     *
     *    $d = $a->multiply($c);
     *    list(, $d) = $d->divide($b);
     *    echo $d; // outputs 1 (as per the definition of modular inverse)
     * ?>
     * </code>
     *
     * @param \phpseclib\Math\BigInteger $n
     * @return \phpseclib\Math\BigInteger|false
     * @access public
     * @internal See {@link http://www.cacr.math.uwaterloo.ca/hac/about/chap14.pdf#page=21 HAC 14.64} for more information.
     */
    function modInverse($n)
    {
        switch (MATH_BIGINTEGER_MODE) {
            case self::MODE_GMP:
                $temp = new static();
                $temp->value = gmp_invert($this->value, $n->value);

                return ($temp->value === false) ? false : $this->_normalize($temp);
        }

        static $zero, $one;
        if (!isset($zero)) {
            $zero = new static();
            $one = new static(1);
        }

        // $x mod -$n == $x mod $n.
        $n = $n->abs();

        if ($this->compare($zero) < 0) {
            $temp = $this->abs();
            $temp = $temp->modInverse($n);
            return $this->_normalize($n->subtract($temp));
        }

        extract($this->extendedGCD($n));

        if (!$gcd->equals($one)) {
            return false;
        }

        $x = $x->compare($zero) < 0 ? $x->add($n) : $x;

        return $this->compare($zero) < 0 ? $this->_normalize($n->subtract($x)) : $this->_normalize($x);
    }

    /**
     * Calculates the greatest common divisor and Bezout's identity.
     *
     * Say you have 693 and 609.  The GCD is 21.  Bezout's identity states that there exist integers x and y such that
     * 693*x + 609*y == 21.  In point of fact, there are actually an infinite number of x and y combinations and which
     * combination is returned is dependant upon which mode is in use.  See
     * {@link http://en.wikipedia.org/wiki/B%C3%A9zout%27s_identity Bezout's identity - Wikipedia} for more information.
     *
     * Here's an example:
     * <code>
     * <?php
     *    $a = new \phpseclib\Math\BigInteger(693);
     *    $b = new \phpseclib\Math\BigInteger(609);
     *
     *    extract($a->extendedGCD($b));
     *
     *    echo $gcd->toString() . "\r\n"; // outputs 21
     *    echo $a->toString() * $x->toString() + $b->toString() * $y->toString(); // outputs 21
     * ?>
     * </code>
     *
     * @param \phpseclib\Math\BigInteger $n
     * @return \phpseclib\Math\BigInteger
     * @access public
     * @internal Calculates the GCD using the binary xGCD algorithim described in
     *    {@link http://www.cacr.math.uwaterloo.ca/hac/about/chap14.pdf#page=19 HAC 14.61}.  As the text above 14.61 notes,
     *    the more traditional algorithim requires "relatively costly multiple-precision divisions".
     */
    function extendedGCD($n)
    {
        switch (MATH_BIGINTEGER_MODE) {
            case self::MODE_GMP:
                extract(gmp_gcdext($this->value, $n->value));

                return array(
                    'gcd' => $this->_normalize(new static($g)),
                    'x'   => $this->_normalize(new static($s)),
                    'y'   => $this->_normalize(new static($t))
                );
            case self::MODE_BCMATH:
                // it might be faster to use the binary xGCD algorithim here, as well, but (1) that algorithim works
                // best when the base is a power of 2 and (2) i don't think it'd make much difference, anyway.  as is,
                // the basic extended euclidean algorithim is what we're using.

                $u = $this->value;
                $v = $n->value;

                $a = '1';
                $b = '0';
                $c = '0';
                $d = '1';

                while (bccomp($v, '0', 0) != 0) {
                    $q = bcdiv($u, $v, 0);

                    $temp = $u;
                    $u = $v;
                    $v = bcsub($temp, bcmul($v, $q, 0), 0);

                    $temp = $a;
                    $a = $c;
                    $c = bcsub($temp, bcmul($a, $q, 0), 0);

                    $temp = $b;
                    $b = $d;
                    $d = bcsub($temp, bcmul($b, $q, 0), 0);
                }

                return array(
                    'gcd' => $this->_normalize(new static($u)),
                    'x'   => $this->_normalize(new static($a)),
                    'y'   => $this->_normalize(new static($b))
                );
        }

        $y = $n->copy();
        $x = $this->copy();
        $g = new static();
        $g->value = array(1);

        while (!(($x->value[0] & 1)|| ($y->value[0] & 1))) {
            $x->_rshift(1);
            $y->_rshift(1);
            $g->_lshift(1);
        }

        $u = $x->copy();
        $v = $y->copy();

        $a = new static();
        $b = new static();
        $c = new static();
        $d = new static();

        $a->value = $d->value = $g->value = array(1);
        $b->value = $c->value = array();

        while (!empty($u->value)) {
            while (!($u->value[0] & 1)) {
                $u->_rshift(1);
                if ((!empty($a->value) && ($a->value[0] & 1)) || (!empty($b->value) && ($b->value[0] & 1))) {
                    $a = $a->add($y);
                    $b = $b->subtract($x);
                }
                $a->_rshift(1);
                $b->_rshift(1);
            }

            while (!($v->value[0] & 1)) {
                $v->_rshift(1);
                if ((!empty($d->value) && ($d->value[0] & 1)) || (!empty($c->value) && ($c->value[0] & 1))) {
                    $c = $c->add($y);
                    $d = $d->subtract($x);
                }
                $c->_rshift(1);
                $d->_rshift(1);
            }

            if ($u->compare($v) >= 0) {
                $u = $u->subtract($v);
                $a = $a->subtract($c);
                $b = $b->subtract($d);
            } else {
                $v = $v->subtract($u);
                $c = $c->subtract($a);
                $d = $d->subtract($b);
            }
        }

        return array(
            'gcd' => $this->_normalize($g->multiply($v)),
            'x'   => $this->_normalize($c),
            'y'   => $this->_normalize($d)
        );
    }

    /**
     * Calculates the greatest common divisor
     *
     * Say you have 693 and 609.  The GCD is 21.
     *
     * Here's an example:
     * <code>
     * <?php
     *    $a = new \phpseclib\Math\BigInteger(693);
     *    $b = new \phpseclib\Math\BigInteger(609);
     *
     *    $gcd = a->extendedGCD($b);
     *
     *    echo $gcd->toString() . "\r\n"; // outputs 21
     * ?>
     * </code>
     *
     * @param \phpseclib\Math\BigInteger $n
     * @return \phpseclib\Math\BigInteger
     * @access public
     */
    function gcd($n)
    {
        extract($this->extendedGCD($n));
        return $gcd;
    }

    /**
     * Absolute value.
     *
     * @return \phpseclib\Math\BigInteger
     * @access public
     */
    function abs()
    {
        $temp = new static();

        switch (MATH_BIGINTEGER_MODE) {
            case self::MODE_GMP:
                $temp->value = gmp_abs($this->value);
                break;
            case self::MODE_BCMATH:
                $temp->value = (bccomp($this->value, '0', 0) < 0) ? substr($this->value, 1) : $this->value;
                break;
            default:
                $temp->value = $this->value;
        }

        return $temp;
    }

    /**
     * Compares two numbers.
     *
     * Although one might think !$x->compare($y) means $x != $y, it, in fact, means the opposite.  The reason for this is
     * demonstrated thusly:
     *
     * $x  > $y: $x->compare($y)  > 0
     * $x  < $y: $x->compare($y)  < 0
     * $x == $y: $x->compare($y) == 0
     *
     * Note how the same comparison operator is used.  If you want to test for equality, use $x->equals($y).
     *
     * @param \phpseclib\Math\BigInteger $y
     * @return int < 0 if $this is less than $y; > 0 if $this is greater than $y, and 0 if they are equal.
     * @access public
     * @see self::equals()
     * @internal Could return $this->subtract($x), but that's not as fast as what we do do.
     */
    function compare($y)
    {
        switch (MATH_BIGINTEGER_MODE) {
            case self::MODE_GMP:
                return gmp_cmp($this->value, $y->value);
            case self::MODE_BCMATH:
                return bccomp($this->value, $y->value, 0);
        }

        return $this->_compare($this->value, $this->is_negative, $y->value, $y->is_negative);
    }

    /**
     * Compares two numbers.
     *
     * @param array $x_value
     * @param bool $x_negative
     * @param array $y_value
     * @param bool $y_negative
     * @return int
     * @see self::compare()
     * @access private
     */
    function _compare($x_value, $x_negative, $y_value, $y_negative)
    {
        if ($x_negative != $y_negative) {
            return (!$x_negative && $y_negative) ? 1 : -1;
        }

        $result = $x_negative ? -1 : 1;

        if (count($x_value) != count($y_value)) {
            return (count($x_value) > count($y_value)) ? $result : -$result;
        }
        $size = max(count($x_value), count($y_value));

        $x_value = array_pad($x_value, $size, 0);
        $y_value = array_pad($y_value, $size, 0);

        for ($i = count($x_value) - 1; $i >= 0; --$i) {
            if ($x_value[$i] != $y_value[$i]) {
                return ($x_value[$i] > $y_value[$i]) ? $result : -$result;
            }
        }

        return 0;
    }

    /**
     * Tests the equality of two numbers.
     *
     * If you need to see if one number is greater than or less than another number, use BigInteger::compare()
     *
     * @param \phpseclib\Math\BigInteger $x
     * @return bool
     * @access public
     * @see self::compare()
     */
    function equals($x)
    {
        switch (MATH_BIGINTEGER_MODE) {
            case self::MODE_GMP:
                return gmp_cmp($this->value, $x->value) == 0;
            default:
                return $this->value === $x->value && $this->is_negative == $x->is_negative;
        }
    }

    /**
     * Set Precision
     *
     * Some bitwise operations give different results depending on the precision being used.  Examples include left
     * shift, not, and rotates.
     *
     * @param int $bits
     * @access public
     */
    function setPrecision($bits)
    {
        $this->precision = $bits;
        if (MATH_BIGINTEGER_MODE != self::MODE_BCMATH) {
            $this->bitmask = new static(chr((1 << ($bits & 0x7)) - 1) . str_repeat(chr(0xFF), $bits >> 3), 256);
        } else {
            $this->bitmask = new static(bcpow('2', $bits, 0));
        }

        $temp = $this->_normalize($this);
        $this->value = $temp->value;
    }

    /**
     * Logical And
     *
     * @param \phpseclib\Math\BigInteger $x
     * @access public
     * @internal Implemented per a request by Lluis Pamies i Juarez <lluis _a_ pamies.cat>
     * @return \phpseclib\Math\BigInteger
     */
    function bitwise_and($x)
    {
        switch (MATH_BIGINTEGER_MODE) {
            case self::MODE_GMP:
                $temp = new static();
                $temp->value = gmp_and($this->value, $x->value);

                return $this->_normalize($temp);
            case self::MODE_BCMATH:
                $left = $this->toBytes();
                $right = $x->toBytes();

                $length = max(strlen($left), strlen($right));

                $left = str_pad($left, $length, chr(0), STR_PAD_LEFT);
                $right = str_pad($right, $length, chr(0), STR_PAD_LEFT);

                return $this->_normalize(new static($left & $right, 256));
        }

        $result = $this->copy();

        $length = min(count($x->value), count($this->value));

        $result->value = array_slice($result->value, 0, $length);

        for ($i = 0; $i < $length; ++$i) {
            $result->value[$i]&= $x->value[$i];
        }

        return $this->_normalize($result);
    }

    /**
     * Logical Or
     *
     * @param \phpseclib\Math\BigInteger $x
     * @access public
     * @internal Implemented per a request by Lluis Pamies i Juarez <lluis _a_ pamies.cat>
     * @return \phpseclib\Math\BigInteger
     */
    function bitwise_or($x)
    {
        switch (MATH_BIGINTEGER_MODE) {
            case self::MODE_GMP:
                $temp = new static();
                $temp->value = gmp_or($this->value, $x->value);

                return $this->_normalize($temp);
            case self::MODE_BCMATH:
                $left = $this->toBytes();
                $right = $x->toBytes();

                $length = max(strlen($left), strlen($right));

                $left = str_pad($left, $length, chr(0), STR_PAD_LEFT);
                $right = str_pad($right, $length, chr(0), STR_PAD_LEFT);

                return $this->_normalize(new static($left | $right, 256));
        }

        $length = max(count($this->value), count($x->value));
        $result = $this->copy();
        $result->value = array_pad($result->value, $length, 0);
        $x->value = array_pad($x->value, $length, 0);

        for ($i = 0; $i < $length; ++$i) {
            $result->value[$i]|= $x->value[$i];
        }

        return $this->_normalize($result);
    }

    /**
     * Logical Exclusive-Or
     *
     * @param \phpseclib\Math\BigInteger $x
     * @access public
     * @internal Implemented per a request by Lluis Pamies i Juarez <lluis _a_ pamies.cat>
     * @return \phpseclib\Math\BigInteger
     */
    function bitwise_xor($x)
    {
        switch (MATH_BIGINTEGER_MODE) {
            case self::MODE_GMP:
                $temp = new static();
                $temp->value = gmp_xor($this->value, $x->value);

                return $this->_normalize($temp);
            case self::MODE_BCMATH:
                $left = $this->toBytes();
                $right = $x->toBytes();

                $length = max(strlen($left), strlen($right));

                $left = str_pad($left, $length, chr(0), STR_PAD_LEFT);
                $right = str_pad($right, $length, chr(0), STR_PAD_LEFT);

                return $this->_normalize(new static($left ^ $right, 256));
        }

        $length = max(count($this->value), count($x->value));
        $result = $this->copy();
        $result->value = array_pad($result->value, $length, 0);
        $x->value = array_pad($x->value, $length, 0);

        for ($i = 0; $i < $length; ++$i) {
            $result->value[$i]^= $x->value[$i];
        }

        return $this->_normalize($result);
    }

    /**
     * Logical Not
     *
     * @access public
     * @internal Implemented per a request by Lluis Pamies i Juarez <lluis _a_ pamies.cat>
     * @return \phpseclib\Math\BigInteger
     */
    function bitwise_not()
    {
        // calculuate "not" without regard to $this->precision
        // (will always result in a smaller number.  ie. ~1 isn't 1111 1110 - it's 0)
        $temp = $this->toBytes();
        $pre_msb = decbin(ord($temp[0]));
        $temp = ~$temp;
        $msb = decbin(ord($temp[0]));
        if (strlen($msb) == 8) {
            $msb = substr($msb, strpos($msb, '0'));
        }
        $temp[0] = chr(bindec($msb));

        // see if we need to add extra leading 1's
        $current_bits = strlen($pre_msb) + 8 * strlen($temp) - 8;
        $new_bits = $this->precision - $current_bits;
        if ($new_bits <= 0) {
            return $this->_normalize(new static($temp, 256));
        }

        // generate as many leading 1's as we need to.
        $leading_ones = chr((1 << ($new_bits & 0x7)) - 1) . str_repeat(chr(0xFF), $new_bits >> 3);
        $this->_base256_lshift($leading_ones, $current_bits);

        $temp = str_pad($temp, strlen($leading_ones), chr(0), STR_PAD_LEFT);

        return $this->_normalize(new static($leading_ones | $temp, 256));
    }

    /**
     * Logical Right Shift
     *
     * Shifts BigInteger's by $shift bits, effectively dividing by 2**$shift.
     *
     * @param int $shift
     * @return \phpseclib\Math\BigInteger
     * @access public
     * @internal The only version that yields any speed increases is the internal version.
     */
    function bitwise_rightShift($shift)
    {
        $temp = new static();

        switch (MATH_BIGINTEGER_MODE) {
            case self::MODE_GMP:
                static $two;

                if (!isset($two)) {
                    $two = gmp_init('2');
                }

                $temp->value = gmp_div_q($this->value, gmp_pow($two, $shift));

                break;
            case self::MODE_BCMATH:
                $temp->value = bcdiv($this->value, bcpow('2', $shift, 0), 0);

                break;
            default: // could just replace _lshift with this, but then all _lshift() calls would need to be rewritten
                     // and I don't want to do that...
                $temp->value = $this->value;
                $temp->_rshift($shift);
        }

        return $this->_normalize($temp);
    }

    /**
     * Logical Left Shift
     *
     * Shifts BigInteger's by $shift bits, effectively multiplying by 2**$shift.
     *
     * @param int $shift
     * @return \phpseclib\Math\BigInteger
     * @access public
     * @internal The only version that yields any speed increases is the internal version.
     */
    function bitwise_leftShift($shift)
    {
        $temp = new static();

        switch (MATH_BIGINTEGER_MODE) {
            case self::MODE_GMP:
                static $two;

                if (!isset($two)) {
                    $two = gmp_init('2');
                }

                $temp->value = gmp_mul($this->value, gmp_pow($two, $shift));

                break;
            case self::MODE_BCMATH:
                $temp->value = bcmul($this->value, bcpow('2', $shift, 0), 0);

                break;
            default: // could just replace _rshift with this, but then all _lshift() calls would need to be rewritten
                     // and I don't want to do that...
                $temp->value = $this->value;
                $temp->_lshift($shift);
        }

        return $this->_normalize($temp);
    }

    /**
     * Logical Left Rotate
     *
     * Instead of the top x bits being dropped they're appended to the shifted bit string.
     *
     * @param int $shift
     * @return \phpseclib\Math\BigInteger
     * @access public
     */
    function bitwise_leftRotate($shift)
    {
        $bits = $this->toBytes();

        if ($this->precision > 0) {
            $precision = $this->precision;
            if (MATH_BIGINTEGER_MODE == self::MODE_BCMATH) {
                $mask = $this->bitmask->subtract(new static(1));
                $mask = $mask->toBytes();
            } else {
                $mask = $this->bitmask->toBytes();
            }
        } else {
            $temp = ord($bits[0]);
            for ($i = 0; $temp >> $i; ++$i) {
            }
            $precision = 8 * strlen($bits) - 8 + $i;
            $mask = chr((1 << ($precision & 0x7)) - 1) . str_repeat(chr(0xFF), $precision >> 3);
        }

        if ($shift < 0) {
            $shift+= $precision;
        }
        $shift%= $precision;

        if (!$shift) {
            return $this->copy();
        }

        $left = $this->bitwise_leftShift($shift);
        $left = $left->bitwise_and(new static($mask, 256));
        $right = $this->bitwise_rightShift($precision - $shift);
        $result = MATH_BIGINTEGER_MODE != self::MODE_BCMATH ? $left->bitwise_or($right) : $left->add($right);
        return $this->_normalize($result);
    }

    /**
     * Logical Right Rotate
     *
     * Instead of the bottom x bits being dropped they're prepended to the shifted bit string.
     *
     * @param int $shift
     * @return \phpseclib\Math\BigInteger
     * @access public
     */
    function bitwise_rightRotate($shift)
    {
        return $this->bitwise_leftRotate(-$shift);
    }

    /**
     * Generates a random BigInteger
     *
     * Byte length is equal to $length. Uses \phpseclib\Crypt\Random if it's loaded and mt_rand if it's not.
     *
     * @param int $length
     * @return \phpseclib\Math\BigInteger
     * @access private
     */
    function _random_number_helper($size)
    {
        if (class_exists('\phpseclib\Crypt\Random')) {
            $random = Random::string($size);
        } else {
            $random = '';

            if ($size & 1) {
                $random.= chr(mt_rand(0, 255));
            }

            $blocks = $size >> 1;
            for ($i = 0; $i < $blocks; ++$i) {
                // mt_rand(-2147483648, 0x7FFFFFFF) always produces -2147483648 on some systems
                $random.= pack('n', mt_rand(0, 0xFFFF));
            }
        }

        return new static($random, 256);
    }

    /**
     * Generate a random number
     *
     * Returns a random number between $min and $max where $min and $max
     * can be defined using one of the two methods:
     *
     * $min->random($max)
     * $max->random($min)
     *
     * @param \phpseclib\Math\BigInteger $arg1
     * @param \phpseclib\Math\BigInteger $arg2
     * @return \phpseclib\Math\BigInteger
     * @access public
     * @internal The API for creating random numbers used to be $a->random($min, $max), where $a was a BigInteger object.
     *           That method is still supported for BC purposes.
     */
    function random($arg1, $arg2 = false)
    {
        if ($arg1 === false) {
            return false;
        }

        if ($arg2 === false) {
            $max = $arg1;
            $min = $this;
        } else {
            $min = $arg1;
            $max = $arg2;
        }

        $compare = $max->compare($min);

        if (!$compare) {
            return $this->_normalize($min);
        } elseif ($compare < 0) {
            // if $min is bigger then $max, swap $min and $max
            $temp = $max;
            $max = $min;
            $min = $temp;
        }

        static $one;
        if (!isset($one)) {
            $one = new static(1);
        }

        $max = $max->subtract($min->subtract($one));
        $size = strlen(ltrim($max->toBytes(), chr(0)));

        /*
            doing $random % $max doesn't work because some numbers will be more likely to occur than others.
            eg. if $max is 140 and $random's max is 255 then that'd mean both $random = 5 and $random = 145
            would produce 5 whereas the only value of random that could produce 139 would be 139. ie.
            not all numbers would be equally likely. some would be more likely than others.

            creating a whole new random number until you find one that is within the range doesn't work
            because, for sufficiently small ranges, the likelihood that you'd get a number within that range
            would be pretty small. eg. with $random's max being 255 and if your $max being 1 the probability
            would be pretty high that $random would be greater than $max.

            phpseclib works around this using the technique described here:

            http://crypto.stackexchange.com/questions/5708/creating-a-small-number-from-a-cryptographically-secure-random-string
        */
        $random_max = new static(chr(1) . str_repeat("\0", $size), 256);
        $random = $this->_random_number_helper($size);

        list($max_multiple) = $random_max->divide($max);
        $max_multiple = $max_multiple->multiply($max);

        while ($random->compare($max_multiple) >= 0) {
            $random = $random->subtract($max_multiple);
            $random_max = $random_max->subtract($max_multiple);
            $random = $random->bitwise_leftShift(8);
            $random = $random->add($this->_random_number_helper(1));
            $random_max = $random_max->bitwise_leftShift(8);
            list($max_multiple) = $random_max->divide($max);
            $max_multiple = $max_multiple->multiply($max);
        }
        list(, $random) = $random->divide($max);

        return $this->_normalize($random->add($min));
    }

    /**
     * Generate a random prime number.
     *
     * If there's not a prime within the given range, false will be returned.
     * If more than $timeout seconds have elapsed, give up and return false.
     *
     * @param \phpseclib\Math\BigInteger $arg1
     * @param \phpseclib\Math\BigInteger $arg2
     * @param int $timeout
     * @return Math_BigInteger|false
     * @access public
     * @internal See {@link http://www.cacr.math.uwaterloo.ca/hac/about/chap4.pdf#page=15 HAC 4.44}.
     */
    function randomPrime($arg1, $arg2 = false, $timeout = false)
    {
        if ($arg1 === false) {
            return false;
        }

        if ($arg2 === false) {
            $max = $arg1;
            $min = $this;
        } else {
            $min = $arg1;
            $max = $arg2;
        }

        $compare = $max->compare($min);

        if (!$compare) {
            return $min->isPrime() ? $min : false;
        } elseif ($compare < 0) {
            // if $min is bigger then $max, swap $min and $max
            $temp = $max;
            $max = $min;
            $min = $temp;
        }

        static $one, $two;
        if (!isset($one)) {
            $one = new static(1);
            $two = new static(2);
        }

        $start = time();

        $x = $this->random($min, $max);

        // gmp_nextprime() requires PHP 5 >= 5.2.0 per <http://php.net/gmp-nextprime>.
        if (MATH_BIGINTEGER_MODE == self::MODE_GMP && extension_loaded('gmp')) {
            $p = new static();
            $p->value = gmp_nextprime($x->value);

            if ($p->compare($max) <= 0) {
                return $p;
            }

            if (!$min->equals($x)) {
                $x = $x->subtract($one);
            }

            return $x->randomPrime($min, $x);
        }

        if ($x->equals($two)) {
            return $x;
        }

        $x->_make_odd();
        if ($x->compare($max) > 0) {
            // if $x > $max then $max is even and if $min == $max then no prime number exists between the specified range
            if ($min->equals($max)) {
                return false;
            }
            $x = $min->copy();
            $x->_make_odd();
        }

        $initial_x = $x->copy();

        while (true) {
            if ($timeout !== false && time() - $start > $timeout) {
                return false;
            }

            if ($x->isPrime()) {
                return $x;
            }

            $x = $x->add($two);

            if ($x->compare($max) > 0) {
                $x = $min->copy();
                if ($x->equals($two)) {
                    return $x;
                }
                $x->_make_odd();
            }

            if ($x->equals($initial_x)) {
                return false;
            }
        }
    }

    /**
     * Make the current number odd
     *
     * If the current number is odd it'll be unchanged.  If it's even, one will be added to it.
     *
     * @see self::randomPrime()
     * @access private
     */
    function _make_odd()
    {
        switch (MATH_BIGINTEGER_MODE) {
            case self::MODE_GMP:
                gmp_setbit($this->value, 0);
                break;
            case self::MODE_BCMATH:
                if ($this->value[strlen($this->value) - 1] % 2 == 0) {
                    $this->value = bcadd($this->value, '1');
                }
                break;
            default:
                $this->value[0] |= 1;
        }
    }

    /**
     * Checks a numer to see if it's prime
     *
     * Assuming the $t parameter is not set, this function has an error rate of 2**-80.  The main motivation for the
     * $t parameter is distributability.  BigInteger::randomPrime() can be distributed across multiple pageloads
     * on a website instead of just one.
     *
     * @param \phpseclib\Math\BigInteger $t
     * @return bool
     * @access public
     * @internal Uses the
     *     {@link http://en.wikipedia.org/wiki/Miller%E2%80%93Rabin_primality_test Miller-Rabin primality test}.  See
     *     {@link http://www.cacr.math.uwaterloo.ca/hac/about/chap4.pdf#page=8 HAC 4.24}.
     */
    function isPrime($t = false)
    {
        $length = strlen($this->toBytes());

        if (!$t) {
            // see HAC 4.49 "Note (controlling the error probability)"
            // @codingStandardsIgnoreStart
                 if ($length >= 163) { $t =  2; } // floor(1300 / 8)
            else if ($length >= 106) { $t =  3; } // floor( 850 / 8)
            else if ($length >= 81 ) { $t =  4; } // floor( 650 / 8)
            else if ($length >= 68 ) { $t =  5; } // floor( 550 / 8)
            else if ($length >= 56 ) { $t =  6; } // floor( 450 / 8)
            else if ($length >= 50 ) { $t =  7; } // floor( 400 / 8)
            else if ($length >= 43 ) { $t =  8; } // floor( 350 / 8)
            else if ($length >= 37 ) { $t =  9; } // floor( 300 / 8)
            else if ($length >= 31 ) { $t = 12; } // floor( 250 / 8)
            else if ($length >= 25 ) { $t = 15; } // floor( 200 / 8)
            else if ($length >= 18 ) { $t = 18; } // floor( 150 / 8)
            else                     { $t = 27; }
            // @codingStandardsIgnoreEnd
        }

        // ie. gmp_testbit($this, 0)
        // ie. isEven() or !isOdd()
        switch (MATH_BIGINTEGER_MODE) {
            case self::MODE_GMP:
                return gmp_prob_prime($this->value, $t) != 0;
            case self::MODE_BCMATH:
                if ($this->value === '2') {
                    return true;
                }
                if ($this->value[strlen($this->value) - 1] % 2 == 0) {
                    return false;
                }
                break;
            default:
                if ($this->value == array(2)) {
                    return true;
                }
                if (~$this->value[0] & 1) {
                    return false;
                }
        }

        static $primes, $zero, $one, $two;

        if (!isset($primes)) {
            $primes = array(
                3,    5,    7,    11,   13,   17,   19,   23,   29,   31,   37,   41,   43,   47,   53,   59,
                61,   67,   71,   73,   79,   83,   89,   97,   101,  103,  107,  109,  113,  127,  131,  137,
                139,  149,  151,  157,  163,  167,  173,  179,  181,  191,  193,  197,  199,  211,  223,  227,
                229,  233,  239,  241,  251,  257,  263,  269,  271,  277,  281,  283,  293,  307,  311,  313,
                317,  331,  337,  347,  349,  353,  359,  367,  373,  379,  383,  389,  397,  401,  409,  419,
                421,  431,  433,  439,  443,  449,  457,  461,  463,  467,  479,  487,  491,  499,  503,  509,
                521,  523,  541,  547,  557,  563,  569,  571,  577,  587,  593,  599,  601,  607,  613,  617,
                619,  631,  641,  643,  647,  653,  659,  661,  673,  677,  683,  691,  701,  709,  719,  727,
                733,  739,  743,  751,  757,  761,  769,  773,  787,  797,  809,  811,  821,  823,  827,  829,
                839,  853,  857,  859,  863,  877,  881,  883,  887,  907,  911,  919,  929,  937,  941,  947,
                953,  967,  971,  977,  983,  991,  997
            );

            if (MATH_BIGINTEGER_MODE != self::MODE_INTERNAL) {
                for ($i = 0; $i < count($primes); ++$i) {
                    $primes[$i] = new static($primes[$i]);
                }
            }

            $zero = new static();
            $one = new static(1);
            $two = new static(2);
        }

        if ($this->equals($one)) {
            return false;
        }

        // see HAC 4.4.1 "Random search for probable primes"
        if (MATH_BIGINTEGER_MODE != self::MODE_INTERNAL) {
            foreach ($primes as $prime) {
                list(, $r) = $this->divide($prime);
                if ($r->equals($zero)) {
                    return $this->equals($prime);
                }
            }
        } else {
            $value = $this->value;
            foreach ($primes as $prime) {
                list(, $r) = $this->_divide_digit($value, $prime);
                if (!$r) {
                    return count($value) == 1 && $value[0] == $prime;
                }
            }
        }

        $n   = $this->copy();
        $n_1 = $n->subtract($one);
        $n_2 = $n->subtract($two);

        $r = $n_1->copy();
        $r_value = $r->value;
        // ie. $s = gmp_scan1($n, 0) and $r = gmp_div_q($n, gmp_pow(gmp_init('2'), $s));
        if (MATH_BIGINTEGER_MODE == self::MODE_BCMATH) {
            $s = 0;
            // if $n was 1, $r would be 0 and this would be an infinite loop, hence our $this->equals($one) check earlier
            while ($r->value[strlen($r->value) - 1] % 2 == 0) {
                $r->value = bcdiv($r->value, '2', 0);
                ++$s;
            }
        } else {
            for ($i = 0, $r_length = count($r_value); $i < $r_length; ++$i) {
                $temp = ~$r_value[$i] & 0xFFFFFF;
                for ($j = 1; ($temp >> $j) & 1; ++$j) {
                }
                if ($j != 25) {
                    break;
                }
            }
            $s = 26 * $i + $j - 1;
            $r->_rshift($s);
        }

        for ($i = 0; $i < $t; ++$i) {
            $a = $this->random($two, $n_2);
            $y = $a->modPow($r, $n);

            if (!$y->equals($one) && !$y->equals($n_1)) {
                for ($j = 1; $j < $s && !$y->equals($n_1); ++$j) {
                    $y = $y->modPow($two, $n);
                    if ($y->equals($one)) {
                        return false;
                    }
                }

                if (!$y->equals($n_1)) {
                    return false;
                }
            }
        }
        return true;
    }

    /**
     * Logical Left Shift
     *
     * Shifts BigInteger's by $shift bits.
     *
     * @param int $shift
     * @access private
     */
    function _lshift($shift)
    {
        if ($shift == 0) {
            return;
        }

        $num_digits = (int) ($shift / self::$base);
        $shift %= self::$base;
        $shift = 1 << $shift;

        $carry = 0;

        for ($i = 0; $i < count($this->value); ++$i) {
            $temp = $this->value[$i] * $shift + $carry;
            $carry = self::$base === 26 ? intval($temp / 0x4000000) : ($temp >> 31);
            $this->value[$i] = (int) ($temp - $carry * self::$baseFull);
        }

        if ($carry) {
            $this->value[count($this->value)] = $carry;
        }

        while ($num_digits--) {
            array_unshift($this->value, 0);
        }
    }

    /**
     * Logical Right Shift
     *
     * Shifts BigInteger's by $shift bits.
     *
     * @param int $shift
     * @access private
     */
    function _rshift($shift)
    {
        if ($shift == 0) {
            return;
        }

        $num_digits = (int) ($shift / self::$base);
        $shift %= self::$base;
        $carry_shift = self::$base - $shift;
        $carry_mask = (1 << $shift) - 1;

        if ($num_digits) {
            $this->value = array_slice($this->value, $num_digits);
        }

        $carry = 0;

        for ($i = count($this->value) - 1; $i >= 0; --$i) {
            $temp = $this->value[$i] >> $shift | $carry;
            $carry = ($this->value[$i] & $carry_mask) << $carry_shift;
            $this->value[$i] = $temp;
        }

        $this->value = $this->_trim($this->value);
    }

    /**
     * Normalize
     *
     * Removes leading zeros and truncates (if necessary) to maintain the appropriate precision
     *
<<<<<<< HEAD
     * @param \phpseclib\Math\BigInteger
     * @return \phpseclib\Math\BigInteger
     * @see _trim()
=======
     * @param Math_BigInteger
     * @return Math_BigInteger
     * @see self::_trim()
>>>>>>> 2048a49a
     * @access private
     */
    function _normalize($result)
    {
        $result->precision = $this->precision;
        $result->bitmask = $this->bitmask;

        switch (MATH_BIGINTEGER_MODE) {
            case self::MODE_GMP:
                if ($this->bitmask !== false) {
                    $result->value = gmp_and($result->value, $result->bitmask->value);
                }

                return $result;
            case self::MODE_BCMATH:
                if (!empty($result->bitmask->value)) {
                    $result->value = bcmod($result->value, $result->bitmask->value);
                }

                return $result;
        }

        $value = &$result->value;

        if (!count($value)) {
            return $result;
        }

        $value = $this->_trim($value);

        if (!empty($result->bitmask->value)) {
            $length = min(count($value), count($this->bitmask->value));
            $value = array_slice($value, 0, $length);

            for ($i = 0; $i < $length; ++$i) {
                $value[$i] = $value[$i] & $this->bitmask->value[$i];
            }
        }

        return $result;
    }

    /**
     * Trim
     *
     * Removes leading zeros
     *
     * @param array $value
     * @return \phpseclib\Math\BigInteger
     * @access private
     */
    function _trim($value)
    {
        for ($i = count($value) - 1; $i >= 0; --$i) {
            if ($value[$i]) {
                break;
            }
            unset($value[$i]);
        }

        return $value;
    }

    /**
     * Array Repeat
     *
     * @param $input Array
     * @param $multiplier mixed
     * @return array
     * @access private
     */
    function _array_repeat($input, $multiplier)
    {
        return ($multiplier) ? array_fill(0, $multiplier, $input) : array();
    }

    /**
     * Logical Left Shift
     *
     * Shifts binary strings $shift bits, essentially multiplying by 2**$shift.
     *
     * @param $x String
     * @param $shift Integer
     * @return string
     * @access private
     */
    function _base256_lshift(&$x, $shift)
    {
        if ($shift == 0) {
            return;
        }

        $num_bytes = $shift >> 3; // eg. floor($shift/8)
        $shift &= 7; // eg. $shift % 8

        $carry = 0;
        for ($i = strlen($x) - 1; $i >= 0; --$i) {
            $temp = ord($x[$i]) << $shift | $carry;
            $x[$i] = chr($temp);
            $carry = $temp >> 8;
        }
        $carry = ($carry != 0) ? chr($carry) : '';
        $x = $carry . $x . str_repeat(chr(0), $num_bytes);
    }

    /**
     * Logical Right Shift
     *
     * Shifts binary strings $shift bits, essentially dividing by 2**$shift and returning the remainder.
     *
     * @param $x String
     * @param $shift Integer
     * @return string
     * @access private
     */
    function _base256_rshift(&$x, $shift)
    {
        if ($shift == 0) {
            $x = ltrim($x, chr(0));
            return '';
        }

        $num_bytes = $shift >> 3; // eg. floor($shift/8)
        $shift &= 7; // eg. $shift % 8

        $remainder = '';
        if ($num_bytes) {
            $start = $num_bytes > strlen($x) ? -strlen($x) : -$num_bytes;
            $remainder = substr($x, $start);
            $x = substr($x, 0, -$num_bytes);
        }

        $carry = 0;
        $carry_shift = 8 - $shift;
        for ($i = 0; $i < strlen($x); ++$i) {
            $temp = (ord($x[$i]) >> $shift) | $carry;
            $carry = (ord($x[$i]) << $carry_shift) & 0xFF;
            $x[$i] = chr($temp);
        }
        $x = ltrim($x, chr(0));

        $remainder = chr($carry >> $carry_shift) . $remainder;

        return ltrim($remainder, chr(0));
    }

    // one quirk about how the following functions are implemented is that PHP defines N to be an unsigned long
    // at 32-bits, while java's longs are 64-bits.

    /**
     * Converts 32-bit integers to bytes.
     *
     * @param int $x
     * @return string
     * @access private
     */
    function _int2bytes($x)
    {
        return ltrim(pack('N', $x), chr(0));
    }

    /**
     * Converts bytes to 32-bit integers
     *
     * @param string $x
     * @return int
     * @access private
     */
    function _bytes2int($x)
    {
        $temp = unpack('Nint', str_pad($x, 4, chr(0), STR_PAD_LEFT));
        return $temp['int'];
    }

    /**
     * DER-encode an integer
     *
     * The ability to DER-encode integers is needed to create RSA public keys for use with OpenSSL
     *
     * @see self::modPow()
     * @access private
     * @param int $length
     * @return string
     */
    function _encodeASN1Length($length)
    {
        if ($length <= 0x7F) {
            return chr($length);
        }

        $temp = ltrim(pack('N', $length), chr(0));
        return pack('Ca*', 0x80 | strlen($temp), $temp);
    }

    /**
     * Single digit division
     *
     * Even if int64 is being used the division operator will return a float64 value
     * if the dividend is not evenly divisible by the divisor. Since a float64 doesn't
     * have the precision of int64 this is a problem so, when int64 is being used,
     * we'll guarantee that the dividend is divisible by first subtracting the remainder.
     *
     * @access private
     * @param int $x
     * @param int $y
     * @return int
     */
    function _safe_divide($x, $y)
    {
        if (self::$base === 26) {
            return (int) ($x / $y);
        }

        // self::$base === 31
        return ($x - ($x % $y)) / $y;
    }
}<|MERGE_RESOLUTION|>--- conflicted
+++ resolved
@@ -48,97 +48,7 @@
  * @link      http://pear.php.net/package/Math_BigInteger
  */
 
-<<<<<<< HEAD
 namespace phpseclib\Math;
-=======
-/**#@+
- * Reduction constants
- *
- * @access private
- * @see self::_reduce()
- */
-/**
- * @see self::_montgomery()
- * @see self::_prepMontgomery()
- */
-define('MATH_BIGINTEGER_MONTGOMERY', 0);
-/**
- * @see self::_barrett()
- */
-define('MATH_BIGINTEGER_BARRETT', 1);
-/**
- * @see self::_mod2()
- */
-define('MATH_BIGINTEGER_POWEROF2', 2);
-/**
- * @see self::_remainder()
- */
-define('MATH_BIGINTEGER_CLASSIC', 3);
-/**
- * @see self::__clone()
- */
-define('MATH_BIGINTEGER_NONE', 4);
-/**#@-*/
-
-/**#@+
- * Array constants
- *
- * Rather than create a thousands and thousands of new Math_BigInteger objects in repeated function calls to add() and
- * multiply() or whatever, we'll just work directly on arrays, taking them in as parameters and returning them.
- *
- * @access private
- */
-/**
- * $result[MATH_BIGINTEGER_VALUE] contains the value.
- */
-define('MATH_BIGINTEGER_VALUE', 0);
-/**
- * $result[MATH_BIGINTEGER_SIGN] contains the sign.
- */
-define('MATH_BIGINTEGER_SIGN', 1);
-/**#@-*/
-
-/**#@+
- * @access private
- * @see self::_montgomery()
- * @see self::_barrett()
- */
-/**
- * Cache constants
- *
- * $cache[MATH_BIGINTEGER_VARIABLE] tells us whether or not the cached data is still valid.
- */
-define('MATH_BIGINTEGER_VARIABLE', 0);
-/**
- * $cache[MATH_BIGINTEGER_DATA] contains the cached data.
- */
-define('MATH_BIGINTEGER_DATA', 1);
-/**#@-*/
-
-/**#@+
- * Mode constants.
- *
- * @access private
- * @see self::Math_BigInteger()
- */
-/**
- * To use the pure-PHP implementation
- */
-define('MATH_BIGINTEGER_MODE_INTERNAL', 1);
-/**
- * To use the BCMath library
- *
- * (if enabled; otherwise, the internal implementation will be used)
- */
-define('MATH_BIGINTEGER_MODE_BCMATH', 2);
-/**
- * To use the GMP library
- *
- * (if present; otherwise, either the BCMath or the internal implementation will be used)
- */
-define('MATH_BIGINTEGER_MODE_GMP', 3);
-/**#@-*/
->>>>>>> 2048a49a
 
 use phpseclib\Crypt\Random;
 
@@ -290,16 +200,6 @@
     var $is_negative = false;
 
     /**
-<<<<<<< HEAD
-     * Random number generator function
-     *
-     * @access private
-     */
-    var $generator = 'mt_rand';
-
-    /**
-=======
->>>>>>> 2048a49a
      * Precision
      *
      * @see self::setPrecision()
@@ -822,13 +722,8 @@
      * {@link http://php.net/language.oop5.basic#51624}
      *
      * @access public
-<<<<<<< HEAD
-     * @see __clone()
+     * @see self::__clone()
      * @return \phpseclib\Math\BigInteger
-=======
-     * @see self::__clone()
-     * @return Math_BigInteger
->>>>>>> 2048a49a
      */
     function copy()
     {
@@ -863,13 +758,8 @@
      * PHP5, call BigInteger::copy(), instead.
      *
      * @access public
-<<<<<<< HEAD
-     * @see copy()
+     * @see self::copy()
      * @return \phpseclib\Math\BigInteger
-=======
-     * @see self::copy()
-     * @return Math_BigInteger
->>>>>>> 2048a49a
      */
     function __clone()
     {
@@ -3606,15 +3496,9 @@
      *
      * Removes leading zeros and truncates (if necessary) to maintain the appropriate precision
      *
-<<<<<<< HEAD
      * @param \phpseclib\Math\BigInteger
      * @return \phpseclib\Math\BigInteger
-     * @see _trim()
-=======
-     * @param Math_BigInteger
-     * @return Math_BigInteger
      * @see self::_trim()
->>>>>>> 2048a49a
      * @access private
      */
     function _normalize($result)
