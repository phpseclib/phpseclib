--- conflicted
+++ resolved
@@ -81,7 +81,7 @@
     {
         self::$engines = [];
 
-        $fqmain = 'phpseclib\\Math\\BigInteger\\Engines\\' . $main;
+        $fqmain = 'phpseclib\\Math\\BigInteger\\Engines\\'.$main;
         if (!class_exists($fqmain) || !method_exists($fqmain, 'isValidEngine')) {
             throw new \InvalidArgumentException("$main is not a valid engine");
         }
@@ -135,7 +135,7 @@
                 ['GMP'],
                 ['PHP64', ['OpenSSL']],
                 ['BCMath', ['OpenSSL']],
-                ['PHP32', ['OpenSSL']]
+                ['PHP32', ['OpenSSL']],
             ];
             foreach ($engines as $engine) {
                 try {
@@ -145,8 +145,6 @@
                 }
             }
         }
-<<<<<<< HEAD
-=======
     }
 
     /**
@@ -163,7 +161,6 @@
     {
         self::initialize_static_variables();
 
->>>>>>> 39eda40e
         if ($x instanceof self::$mainEngine) {
             $this->value = clone $x;
         } elseif ($x instanceof BigInteger\Engines\Engine) {
@@ -233,7 +230,7 @@
      * @param bool $twos_compliment
      * @return string
      */
-    function toBits($twos_compliment = false)
+    public function toBits($twos_compliment = false)
     {
         return $this->value->toBits($twos_compliment);
     }
@@ -255,7 +252,7 @@
      * @param BigInteger $y
      * @return BigInteger
      */
-    function subtract(BigInteger $y)
+    public function subtract(BigInteger $y)
     {
         return new static($this->value->subtract($y->value));
     }
@@ -301,7 +298,7 @@
         list($q, $r) = $this->value->divide($y->value);
         return [
             new static($q),
-            new static($r)
+            new static($r),
         ];
     }
 
@@ -335,7 +332,7 @@
         return [
             'gcd' => new static($gcd),
             'x' => new static($x),
-            'y' => new static($y)
+            'y' => new static($y),
         ];
     }
 
@@ -360,7 +357,7 @@
      */
     public function abs()
     {
-         return new static($this->value->abs());
+        return new static($this->value->abs());
     }
 
     /**
@@ -601,7 +598,7 @@
          */
         return [
             'min' => new static($min),
-            'max' => new static($max)
+            'max' => new static($max),
         ];
     }
 
@@ -736,10 +733,10 @@
      * @param BigInteger[] $nums
      * @return BigInteger
      */
-    public static function min(BigInteger ...$nums)
+    public static function min(BigInteger...$nums)
     {
         $class = self::$mainEngine;
-        $nums = array_map(function($num) { return $num->value; }, $nums);
+        $nums = array_map(function ($num) {return $num->value;}, $nums);
         return new static($class::min(...$nums));
     }
 
@@ -749,10 +746,10 @@
      * @param BigInteger[] $nums
      * @return BigInteger
      */
-    public static function max(BigInteger ...$nums)
+    public static function max(BigInteger...$nums)
     {
         $class = self::$mainEngine;
-        $nums = array_map(function($num) { return $num->value; }, $nums);
+        $nums = array_map(function ($num) {return $num->value;}, $nums);
         return new static($class::max(...$nums));
     }
 
@@ -844,7 +841,7 @@
     public function createRecurringModuloFunction()
     {
         $func = $this->value->createRecurringModuloFunction();
-        return function(BigInteger $x) use ($func) {
+        return function (BigInteger $x) use ($func) {
             return new static($func($x->value));
         };
     }
@@ -859,7 +856,7 @@
      */
     public function bitwise_split($split)
     {
-        return array_map(function($val) {
+        return array_map(function ($val) {
             return new static($val);
         }, $this->value->bitwise_split($split));
     }
