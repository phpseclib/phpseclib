--- conflicted
+++ resolved
@@ -263,20 +263,12 @@
             }
         }
 
-<<<<<<< HEAD
-        if (function_exists('phpinfo') && extension_loaded('openssl') && !defined('MATH_BIGINTEGER_OPENSSL_DISABLE') && !defined('MATH_BIGINTEGER_OPENSSL_ENABLED')) {
+        if (extension_loaded('openssl') && !defined('MATH_BIGINTEGER_OPENSSL_DISABLE') && !defined('MATH_BIGINTEGER_OPENSSL_ENABLED')) {
             // some versions of XAMPP have mismatched versions of OpenSSL which causes it not to work
             $versions = array();
 
             // avoid generating errors (even with suppression) when phpinfo() is disabled (common in production systems)
-            if (strpos(ini_get('disable_functions'), 'phpinfo') === false) {
-=======
-        if (extension_loaded('openssl') && !defined('MATH_BIGINTEGER_OPENSSL_DISABLE') && !defined('MATH_BIGINTEGER_OPENSSL_ENABLED')) {
-            $versions = array();
-
             if (function_exists('phpinfo')) {
-                // some versions of XAMPP have mismatched versions of OpenSSL which causes it not to work
->>>>>>> c22bf62c
                 ob_start();
                 @phpinfo();
                 $content = ob_get_contents();
