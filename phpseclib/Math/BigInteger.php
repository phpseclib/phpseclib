--- conflicted
+++ resolved
@@ -919,11 +919,7 @@
             $carry = $sum >= self::$maxDigit2; // eg. floor($sum / 2**52); only possible values (in any base) are 0 and 1
             $sum = $carry ? $sum - self::$maxDigit2 : $sum;
 
-<<<<<<< HEAD
-            $temp = self::$base === 26 ? intval($sum / 0x4000000) : ($sum >> 31);
-=======
-            $temp = MATH_BIGINTEGER_BASE === 26 ? (int) ($sum / 0x4000000) : ($sum >> 31);
->>>>>>> 6228533e
+            $temp = self::$base === 26 ? (int) ($sum / 0x4000000) : ($sum >> 31);
 
             $value[$i] = (int) ($sum - self::$baseFull * $temp); // eg. a faster alternative to fmod($sum, 0x4000000)
             $value[$j] = $temp;
@@ -1057,11 +1053,7 @@
             $carry = $sum < 0; // eg. floor($sum / 2**52); only possible values (in any base) are 0 and 1
             $sum = $carry ? $sum + self::$maxDigit2 : $sum;
 
-<<<<<<< HEAD
-            $temp = self::$base === 26 ? intval($sum / 0x4000000) : ($sum >> 31);
-=======
-            $temp = MATH_BIGINTEGER_BASE === 26 ? (int) ($sum / 0x4000000) : ($sum >> 31);
->>>>>>> 6228533e
+            $temp = self::$base === 26 ? (int) ($sum / 0x4000000) : ($sum >> 31);
 
             $x_value[$i] = (int) ($sum - self::$baseFull * $temp);
             $x_value[$j] = $temp;
@@ -1207,13 +1199,8 @@
 
         for ($j = 0; $j < $x_length; ++$j) { // ie. $i = 0
             $temp = $x_value[$j] * $y_value[0] + $carry; // $product_value[$k] == 0
-<<<<<<< HEAD
-            $carry = self::$base === 26 ? intval($temp / 0x4000000) : ($temp >> 31);
+            $carry = self::$base === 26 ? (int) ($temp / 0x4000000) : ($temp >> 31);
             $product_value[$j] = (int) ($temp - self::$baseFull * $carry);
-=======
-            $carry = MATH_BIGINTEGER_BASE === 26 ? (int) ($temp / 0x4000000) : ($temp >> 31);
-            $product_value[$j] = (int) ($temp - MATH_BIGINTEGER_BASE_FULL * $carry);
->>>>>>> 6228533e
         }
 
         $product_value[$j] = $carry;
@@ -1225,13 +1212,8 @@
 
             for ($j = 0, $k = $i; $j < $x_length; ++$j, ++$k) {
                 $temp = $product_value[$k] + $x_value[$j] * $y_value[$i] + $carry;
-<<<<<<< HEAD
-                $carry = self::$base === 26 ? intval($temp / 0x4000000) : ($temp >> 31);
+                $carry = self::$base === 26 ? (int) ($temp / 0x4000000) : ($temp >> 31);
                 $product_value[$k] = (int) ($temp - self::$baseFull * $carry);
-=======
-                $carry = MATH_BIGINTEGER_BASE === 26 ? (int) ($temp / 0x4000000) : ($temp >> 31);
-                $product_value[$k] = (int) ($temp - MATH_BIGINTEGER_BASE_FULL * $carry);
->>>>>>> 6228533e
             }
 
             $product_value[$k] = $carry;
@@ -1318,24 +1300,14 @@
             $i2 = $i << 1;
 
             $temp = $square_value[$i2] + $value[$i] * $value[$i];
-<<<<<<< HEAD
-            $carry = self::$base === 26 ? intval($temp / 0x4000000) : ($temp >> 31);
+            $carry = self::$base === 26 ? (int) ($temp / 0x4000000) : ($temp >> 31);
             $square_value[$i2] = (int) ($temp - self::$baseFull * $carry);
-=======
-            $carry = MATH_BIGINTEGER_BASE === 26 ? (int) ($temp / 0x4000000) : ($temp >> 31);
-            $square_value[$i2] = (int) ($temp - MATH_BIGINTEGER_BASE_FULL * $carry);
->>>>>>> 6228533e
 
             // note how we start from $i+1 instead of 0 as we do in multiplication.
             for ($j = $i + 1, $k = $i2 + 1; $j <= $max_index; ++$j, ++$k) {
                 $temp = $square_value[$k] + 2 * $value[$j] * $value[$i] + $carry;
-<<<<<<< HEAD
-                $carry = self::$base === 26 ? intval($temp / 0x4000000) : ($temp >> 31);
+                $carry = self::$base === 26 ? (int) ($temp / 0x4000000) : ($temp >> 31);
                 $square_value[$k] = (int) ($temp - self::$baseFull * $carry);
-=======
-                $carry = MATH_BIGINTEGER_BASE === 26 ? (int) ($temp / 0x4000000) : ($temp >> 31);
-                $square_value[$k] = (int) ($temp - MATH_BIGINTEGER_BASE_FULL * $carry);
->>>>>>> 6228533e
             }
 
             // the following line can yield values larger 2**15.  at this point, PHP should switch
@@ -2221,13 +2193,8 @@
 
         for ($j = 0; $j < $x_length; ++$j) { // ie. $i = 0, $k = $i
             $temp = $x_value[$j] * $y_value[0] + $carry; // $product_value[$k] == 0
-<<<<<<< HEAD
-            $carry = self::$base === 26 ? intval($temp / 0x4000000) : ($temp >> 31);
+            $carry = self::$base === 26 ? (int) ($temp / 0x4000000) : ($temp >> 31);
             $product_value[$j] = (int) ($temp - self::$baseFull * $carry);
-=======
-            $carry = MATH_BIGINTEGER_BASE === 26 ? (int) ($temp / 0x4000000) : ($temp >> 31);
-            $product_value[$j] = (int) ($temp - MATH_BIGINTEGER_BASE_FULL * $carry);
->>>>>>> 6228533e
         }
 
         if ($j < $stop) {
@@ -2242,13 +2209,8 @@
 
             for ($j = 0, $k = $i; $j < $x_length && $k < $stop; ++$j, ++$k) {
                 $temp = $product_value[$k] + $x_value[$j] * $y_value[$i] + $carry;
-<<<<<<< HEAD
-                $carry = self::$base === 26 ? intval($temp / 0x4000000) : ($temp >> 31);
+                $carry = self::$base === 26 ? (int) ($temp / 0x4000000) : ($temp >> 31);
                 $product_value[$k] = (int) ($temp - self::$baseFull * $carry);
-=======
-                $carry = MATH_BIGINTEGER_BASE === 26 ? (int) ($temp / 0x4000000) : ($temp >> 31);
-                $product_value[$k] = (int) ($temp - MATH_BIGINTEGER_BASE_FULL * $carry);
->>>>>>> 6228533e
             }
 
             if ($k < $stop) {
@@ -2295,13 +2257,8 @@
         $result = array(self::VALUE => $x);
 
         for ($i = 0; $i < $k; ++$i) {
-<<<<<<< HEAD
             $temp = $result[self::VALUE][$i] * $cache[self::DATA][$key];
-            $temp = $temp - self::$baseFull * (self::$base === 26 ? intval($temp / 0x4000000) : ($temp >> 31));
-=======
-            $temp = $result[MATH_BIGINTEGER_VALUE][$i] * $cache[MATH_BIGINTEGER_DATA][$key];
-            $temp = $temp - MATH_BIGINTEGER_BASE_FULL * (MATH_BIGINTEGER_BASE === 26 ? (int) ($temp / 0x4000000) : ($temp >> 31));
->>>>>>> 6228533e
+            $temp = $temp - self::$baseFull * (self::$base === 26 ? (int) ($temp / 0x4000000) : ($temp >> 31));
             $temp = $this->_regularMultiply(array($temp), $n);
             $temp = array_merge($this->_array_repeat(0, $i), $temp);
             $result = $this->_add($result[self::VALUE], false, $temp, false);
@@ -2357,17 +2314,10 @@
         $m = array_pad($m, $n, 0);
         $a = array(self::VALUE => $this->_array_repeat(0, $n + 1));
         for ($i = 0; $i < $n; ++$i) {
-<<<<<<< HEAD
             $temp = $a[self::VALUE][0] + $x[$i] * $y[0];
-            $temp = $temp - self::$baseFull * (self::$base === 26 ? intval($temp / 0x4000000) : ($temp >> 31));
+            $temp = $temp - self::$baseFull * (self::$base === 26 ? (int) ($temp / 0x4000000) : ($temp >> 31));
             $temp = $temp * $cache[self::DATA][$key];
-            $temp = $temp - self::$baseFull * (self::$base === 26 ? intval($temp / 0x4000000) : ($temp >> 31));
-=======
-            $temp = $a[MATH_BIGINTEGER_VALUE][0] + $x[$i] * $y[0];
-            $temp = $temp - MATH_BIGINTEGER_BASE_FULL * (MATH_BIGINTEGER_BASE === 26 ? (int) ($temp / 0x4000000) : ($temp >> 31));
-            $temp = $temp * $cache[MATH_BIGINTEGER_DATA][$key];
-            $temp = $temp - MATH_BIGINTEGER_BASE_FULL * (MATH_BIGINTEGER_BASE === 26 ? (int) ($temp / 0x4000000) : ($temp >> 31));
->>>>>>> 6228533e
+            $temp = $temp - self::$baseFull * (self::$base === 26 ? (int) ($temp / 0x4000000) : ($temp >> 31));
             $temp = $this->_add($this->_regularMultiply(array($x[$i]), $y), false, $this->_regularMultiply(array($temp), $m), false);
             $a = $this->_add($a[self::VALUE], false, $temp[self::VALUE], false);
             $a[self::VALUE] = array_slice($a[self::VALUE], 1);
@@ -3506,13 +3456,8 @@
 
         for ($i = 0; $i < count($this->value); ++$i) {
             $temp = $this->value[$i] * $shift + $carry;
-<<<<<<< HEAD
-            $carry = self::$base === 26 ? intval($temp / 0x4000000) : ($temp >> 31);
+            $carry = self::$base === 26 ? (int) ($temp / 0x4000000) : ($temp >> 31);
             $this->value[$i] = (int) ($temp - $carry * self::$baseFull);
-=======
-            $carry = MATH_BIGINTEGER_BASE === 26 ? (int) ($temp / 0x4000000) : ($temp >> 31);
-            $this->value[$i] = (int) ($temp - $carry * MATH_BIGINTEGER_BASE_FULL);
->>>>>>> 6228533e
         }
 
         if ($carry) {
