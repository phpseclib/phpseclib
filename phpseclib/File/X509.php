--- conflicted
+++ resolved
@@ -426,13 +426,7 @@
      *
      * Returns an associative array describing the X.509 cert or a false if the cert failed to load
      *
-<<<<<<< HEAD
-     * @param string|array $cert
-=======
      * @param array|string $cert
-     * @param int $mode
-     * @return mixed
->>>>>>> 30e845ff
      */
     public function loadX509($cert, int $mode = self::FORMAT_AUTO_DETECT)
     {
@@ -503,14 +497,9 @@
     /**
      * Save X.509 certificate
      *
-     * @param int $format optional
-     * @return string
-     */
-<<<<<<< HEAD
+     * @return string|false
+     */
     public function saveX509(array $cert, int $format = self::FORMAT_PEM)
-=======
-    public function saveX509(array $cert, $format = self::FORMAT_PEM)
->>>>>>> 30e845ff
     {
         if (!is_array($cert) || !isset($cert['tbsCertificate'])) {
             return false;
@@ -576,14 +565,8 @@
     /**
      * Map extension values from octet string to extension-specific internal
      *   format.
-     *
-     * @param array $root (by reference)
-     */
-<<<<<<< HEAD
+     */
     private function mapInExtensions(array &$root, string $path): void
-=======
-    private function mapInExtensions(array &$root, $path)
->>>>>>> 30e845ff
     {
         $extensions = &$this->subArrayUnchecked($root, $path);
 
@@ -633,14 +616,8 @@
     /**
      * Map extension values from extension-specific internal format to
      *   octet string.
-     *
-     * @param array $root (by reference)
-     */
-<<<<<<< HEAD
+     */
     private function mapOutExtensions(array &$root, string $path): void
-=======
-    private function mapOutExtensions(array &$root, $path)
->>>>>>> 30e845ff
     {
         $extensions = &$this->subArray($root, $path, !empty($this->extensionValues));
 
@@ -801,14 +778,8 @@
     /**
      * Map DN values from ANY type to DN-specific internal
      *   format.
-     *
-     * @param array $root (by reference)
-     */
-<<<<<<< HEAD
+     */
     private function mapInDNs(array &$root, string $path): void
-=======
-    private function mapInDNs(array &$root, $path)
->>>>>>> 30e845ff
     {
         $dns = &$this->subArray($root, $path);
 
@@ -838,11 +809,7 @@
      *
      * @param array $root (by reference)
      */
-<<<<<<< HEAD
     private function mapOutDNs(array &$root, string $path): void
-=======
-    private function mapOutDNs(array &$root, $path)
->>>>>>> 30e845ff
     {
         $dns = &$this->subArray($root, $path);
 
@@ -1656,15 +1623,8 @@
 
     /**
      * Get Distinguished Name properties
-     *
-     * @param array|null $dn optional
-     * @param bool $withType optional
-     */
-<<<<<<< HEAD
+     */
     public function getDNProp(string $propName, array $dn = null, bool $withType = false)
-=======
-    public function getDNProp($propName, array $dn = null, $withType = false)
->>>>>>> 30e845ff
     {
         if (!isset($dn)) {
             $dn = $this->dn;
@@ -2184,14 +2144,9 @@
     /**
      * Save CSR request
      *
-     * @param int $format optional
-     * @return string
-     */
-<<<<<<< HEAD
+     * @return string|false
+     */
     public function saveCSR(array $csr, int $format = self::FORMAT_PEM)
-=======
-    public function saveCSR(array $csr, $format = self::FORMAT_PEM)
->>>>>>> 30e845ff
     {
         if (!is_array($csr) || !isset($csr['certificationRequestInfo'])) {
             return false;
@@ -2294,13 +2249,9 @@
      * Save a SPKAC CSR request
      *
      * @param int $format optional
-     * @return string
-     */
-<<<<<<< HEAD
+     * @return string|false
+     */
     public function saveSPKAC(array $spkac, int $format = self::FORMAT_PEM)
-=======
-    public function saveSPKAC(array $spkac, $format = self::FORMAT_PEM)
->>>>>>> 30e845ff
     {
         if (!is_array($spkac) || !isset($spkac['publicKeyAndChallenge'])) {
             return false;
@@ -2398,11 +2349,7 @@
      * @param int $format optional
      * @return string
      */
-<<<<<<< HEAD
     public function saveCRL(array $crl, int $format = self::FORMAT_PEM)
-=======
-    public function saveCRL(array $crl, $format = self::FORMAT_PEM)
->>>>>>> 30e845ff
     {
         if (!is_array($crl) || !isset($crl['tbsCertList'])) {
             return false;
@@ -2480,12 +2427,7 @@
      * $subject can be either an existing X.509 cert (if you want to resign it),
      * a CSR or something with the DN and public key explicitly set.
      *
-<<<<<<< HEAD
-     * @param \phpseclib3\File\X509 $issuer
-     * @param \phpseclib3\File\X509 $subject
-=======
      * @return mixed
->>>>>>> 30e845ff
      */
     public function sign(X509 $issuer, X509 $subject)
     {
@@ -2789,12 +2731,7 @@
      *
      * $issuer's private key needs to be loaded.
      *
-<<<<<<< HEAD
-     * @param \phpseclib3\File\X509 $issuer
-     * @param \phpseclib3\File\X509 $crl
-=======
      * @return mixed
->>>>>>> 30e845ff
      */
     public function signCRL(X509 $issuer, X509 $crl)
     {
@@ -3039,14 +2976,8 @@
      * This is intended for use in conjunction with _subArrayUnchecked(),
      * implementing the checks included in _subArray() but without copying
      * a potentially large array by passing its reference by-value to is_array().
-     *
-     * @return boolean
-     */
-<<<<<<< HEAD
+     */
     private function isSubArrayValid(array $root, string $path): bool
-=======
-    private function isSubArrayValid(array $root, $path)
->>>>>>> 30e845ff
     {
         if (!is_array($root)) {
             return false;
@@ -3081,11 +3012,7 @@
      * @param bool $create optional
      * @return array|false
      */
-<<<<<<< HEAD
     private function &subArrayUnchecked(array &$root, string $path, bool $create = false)
-=======
-    private function &subArrayUnchecked(array &$root, $path, $create = false)
->>>>>>> 30e845ff
     {
         $false = false;
 
@@ -3111,11 +3038,7 @@
      * @param bool $create optional
      * @return array|false
      */
-<<<<<<< HEAD
     private function &subArray(?array &$root, string $path, bool $create = false)
-=======
-    private function &subArray(array &$root = null, $path, $create = false)
->>>>>>> 30e845ff
     {
         $false = false;
 
@@ -3149,11 +3072,7 @@
      * @param bool $create optional
      * @return array|false
      */
-<<<<<<< HEAD
     private function &extensions(?array &$root, string $path = null, bool $create = false)
-=======
-    private function &extensions(array &$root = null, $path = null, $create = false)
->>>>>>> 30e845ff
     {
         if (!isset($root)) {
             $root = $this->currentCert;
@@ -3236,11 +3155,7 @@
      * @param array|null $cert optional
      * @param string|null $path optional
      */
-<<<<<<< HEAD
     private function getExtensionHelper(string $id, array $cert = null, string $path = null)
-=======
-    private function getExtensionHelper($id, array $cert = null, $path = null)
->>>>>>> 30e845ff
     {
         $extensions = $this->extensions($cert, $path);
 
@@ -3263,11 +3178,7 @@
      * @param array|null $cert optional
      * @param string|null $path optional
      */
-<<<<<<< HEAD
     private function getExtensionsHelper(array $cert = null, string $path = null): array
-=======
-    private function getExtensionsHelper(array $cert = null, $path = null)
->>>>>>> 30e845ff
     {
         $exts = $this->extensions($cert, $path);
         $extensions = [];
@@ -3328,11 +3239,7 @@
      *
      * @param array|null $cert optional
      */
-<<<<<<< HEAD
     public function getExtension(string $id, array $cert = null, string $path = null)
-=======
-    public function getExtension($id, array $cert = null, $path = null)
->>>>>>> 30e845ff
     {
         return $this->getExtensionHelper($id, $cert, $path);
     }
@@ -3343,11 +3250,7 @@
      * @param array|null $cert optional
      * @param string|null $path optional
      */
-<<<<<<< HEAD
     public function getExtensions(array $cert = null, string $path = null): array
-=======
-    public function getExtensions(array $cert = null, $path = null)
->>>>>>> 30e845ff
     {
         return $this->getExtensionsHelper($cert, $path);
     }
@@ -3416,11 +3319,7 @@
      * @param int $disposition optional
      * @param array|null $csr optional
      */
-<<<<<<< HEAD
     public function getAttribute(string $id, int $disposition = self::ATTR_ALL, array $csr = null)
-=======
-    public function getAttribute($id, $disposition = self::ATTR_ALL, array $csr = null)
->>>>>>> 30e845ff
     {
         if (empty($csr)) {
             $csr = $this->currentCert;
@@ -3458,11 +3357,7 @@
      *
      * @param array|null $csr optional
      */
-<<<<<<< HEAD
     public function getAttributes(array $csr = null): array
-=======
-    public function getAttributes(array $csr = null)
->>>>>>> 30e845ff
     {
         if (empty($csr)) {
             $csr = $this->currentCert;
@@ -3704,11 +3599,7 @@
      * @param bool $create optional
      * @return int|false
      */
-<<<<<<< HEAD
     private function revokedCertificate(array &$rclist, string $serial, bool $create = false)
-=======
-    private function revokedCertificate(array &$rclist, $serial, $create = false)
->>>>>>> 30e845ff
     {
         $serial = new BigInteger($serial);
 
@@ -3831,11 +3722,7 @@
      *
      * @param array|null $crl optional
      */
-<<<<<<< HEAD
     public function getRevokedCertificateExtension(string $serial, string $id, array $crl = null)
-=======
-    public function getRevokedCertificateExtension($serial, $id, array $crl = null)
->>>>>>> 30e845ff
     {
         if (!isset($crl)) {
             $crl = $this->currentCert;
@@ -3856,11 +3743,7 @@
      * @param array|null $crl optional
      * @return array|bool
      */
-<<<<<<< HEAD
     public function getRevokedCertificateExtensions(string $serial, array $crl = null)
-=======
-    public function getRevokedCertificateExtensions($serial, array $crl = null)
->>>>>>> 30e845ff
     {
         if (!isset($crl)) {
             $crl = $this->currentCert;
