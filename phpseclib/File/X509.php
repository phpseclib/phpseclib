<?php

/**
 * Pure-PHP X.509 Parser
 *
 * PHP version 5
 *
 * Encode and decode X.509 certificates.
 *
 * The extensions are from {@link http://tools.ietf.org/html/rfc5280 RFC5280} and
 * {@link http://web.archive.org/web/19961027104704/http://www3.netscape.com/eng/security/cert-exts.html Netscape Certificate Extensions}.
 *
 * Note that loading an X.509 certificate and resaving it may invalidate the signature.  The reason being that the signature is based on a
 * portion of the certificate that contains optional parameters with default values.  ie. if the parameter isn't there the default value is
 * used.  Problem is, if the parameter is there and it just so happens to have the default value there are two ways that that parameter can
 * be encoded.  It can be encoded explicitly or left out all together.  This would effect the signature value and thus may invalidate the
 * the certificate all together unless the certificate is re-signed.
 *
 * @category  File
 * @package   X509
 * @author    Jim Wigginton <terrafrost@php.net>
 * @copyright 2012 Jim Wigginton
 * @license   http://www.opensource.org/licenses/mit-license.html  MIT License
 * @link      http://phpseclib.sourceforge.net
 */

namespace phpseclib\File;

use ParagonIE\ConstantTime\Base64;
use ParagonIE\ConstantTime\Hex;
use phpseclib\Crypt\Hash;
use phpseclib\Crypt\Random;
use phpseclib\Crypt\RSA;
use phpseclib\Exception\UnsupportedAlgorithmException;
use phpseclib\File\ASN1\Element;
use phpseclib\Math\BigInteger;

/**
 * Pure-PHP X.509 Parser
 *
 * @package X509
 * @author  Jim Wigginton <terrafrost@php.net>
 * @access  public
 */
class X509
{
    /**
     * Flag to only accept signatures signed by certificate authorities
     *
     * Not really used anymore but retained all the same to suppress E_NOTICEs from old installs
     *
     * @access public
     */
    const VALIDATE_SIGNATURE_BY_CA = 1;

    /**#@+
     * @access public
     * @see \phpseclib\File\X509::getDN()
    */
    /**
     * Return internal array representation
     */
    const DN_ARRAY = 0;
    /**
     * Return string
     */
    const DN_STRING = 1;
    /**
     * Return ASN.1 name string
     */
    const DN_ASN1 = 2;
    /**
     * Return OpenSSL compatible array
     */
    const DN_OPENSSL = 3;
    /**
     * Return canonical ASN.1 RDNs string
     */
    const DN_CANON = 4;
    /**
     * Return name hash for file indexing
     */
    const DN_HASH = 5;
    /**#@-*/

    /**#@+
     * @access public
     * @see \phpseclib\File\X509::saveX509()
     * @see \phpseclib\File\X509::saveCSR()
     * @see \phpseclib\File\X509::saveCRL()
    */
    /**
     * Save as PEM
     *
     * ie. a base64-encoded PEM with a header and a footer
     */
    const FORMAT_PEM = 0;
    /**
     * Save as DER
     */
    const FORMAT_DER = 1;
    /**
     * Save as a SPKAC
     *
     * Only works on CSRs. Not currently supported.
     */
    const FORMAT_SPKAC = 2;
    /**
     * Auto-detect the format
     *
     * Used only by the load*() functions
     */
    const FORMAT_AUTO_DETECT = 3;
    /**#@-*/

    /**
     * Attribute value disposition.
     * If disposition is >= 0, this is the index of the target value.
     */
    const ATTR_ALL = -1; // All attribute values (array).
    const ATTR_APPEND = -2; // Add a value.
    const ATTR_REPLACE = -3; // Clear first, then add a value.

    /**
     * ASN.1 syntax for X.509 certificates
     *
     * @var array
     * @access private
     */
    var $Certificate;

    /**#@+
     * ASN.1 syntax for various extensions
     *
     * @access private
     */
    var $DirectoryString;
    var $PKCS9String;
    var $AttributeValue;
    var $Extensions;
    var $KeyUsage;
    var $ExtKeyUsageSyntax;
    var $BasicConstraints;
    var $KeyIdentifier;
    var $CRLDistributionPoints;
    var $AuthorityKeyIdentifier;
    var $CertificatePolicies;
    var $AuthorityInfoAccessSyntax;
    var $SubjectAltName;
    var $SubjectDirectoryAttributes;
    var $PrivateKeyUsagePeriod;
    var $IssuerAltName;
    var $PolicyMappings;
    var $NameConstraints;

    var $CPSuri;
    var $UserNotice;

    var $netscape_cert_type;
    var $netscape_comment;
    var $netscape_ca_policy_url;

    var $Name;
    var $RelativeDistinguishedName;
    var $CRLNumber;
    var $CRLReason;
    var $IssuingDistributionPoint;
    var $InvalidityDate;
    var $CertificateIssuer;
    var $HoldInstructionCode;
    var $SignedPublicKeyAndChallenge;
    /**#@-*/

    /**#@+
     * ASN.1 syntax for various DN attributes
     *
     * @access private
     */
    var $PostalAddress;
    /**#@-*/

    /**
     * ASN.1 syntax for Certificate Signing Requests (RFC2986)
     *
     * @var array
     * @access private
     */
    var $CertificationRequest;

    /**
     * ASN.1 syntax for Certificate Revocation Lists (RFC5280)
     *
     * @var array
     * @access private
     */
    var $CertificateList;

    /**
     * Distinguished Name
     *
     * @var array
     * @access private
     */
    var $dn;

    /**
     * Public key
     *
     * @var string
     * @access private
     */
    var $publicKey;

    /**
     * Private key
     *
     * @var string
     * @access private
     */
    var $privateKey;

    /**
     * Object identifiers for X.509 certificates
     *
     * @var array
     * @access private
     * @link http://en.wikipedia.org/wiki/Object_identifier
     */
    var $oids;

    /**
     * The certificate authorities
     *
     * @var array
     * @access private
     */
    var $CAs;

    /**
     * The currently loaded certificate
     *
     * @var array
     * @access private
     */
    var $currentCert;

    /**
     * The signature subject
     *
     * There's no guarantee \phpseclib\File\X509 is going to reencode an X.509 cert in the same way it was originally
     * encoded so we take save the portion of the original cert that the signature would have made for.
     *
     * @var string
     * @access private
     */
    var $signatureSubject;

    /**
     * Certificate Start Date
     *
     * @var string
     * @access private
     */
    var $startDate;

    /**
     * Certificate End Date
     *
     * @var string
     * @access private
     */
    var $endDate;

    /**
     * Serial Number
     *
     * @var string
     * @access private
     */
    var $serialNumber;

    /**
     * Key Identifier
     *
     * See {@link http://tools.ietf.org/html/rfc5280#section-4.2.1.1 RFC5280#section-4.2.1.1} and
     * {@link http://tools.ietf.org/html/rfc5280#section-4.2.1.2 RFC5280#section-4.2.1.2}.
     *
     * @var string
     * @access private
     */
    var $currentKeyIdentifier;

    /**
     * CA Flag
     *
     * @var bool
     * @access private
     */
    var $caFlag = false;

    /**
     * SPKAC Challenge
     *
     * @var string
     * @access private
     */
    var $challenge;

    /**
     * Default Constructor.
     *
     * @return \phpseclib\File\X509
     * @access public
     */
    function __construct()
    {
        // Explicitly Tagged Module, 1988 Syntax
        // http://tools.ietf.org/html/rfc5280#appendix-A.1

        $this->DirectoryString = array(
            'type'     => ASN1::TYPE_CHOICE,
            'children' => array(
                'teletexString'   => array('type' => ASN1::TYPE_TELETEX_STRING),
                'printableString' => array('type' => ASN1::TYPE_PRINTABLE_STRING),
                'universalString' => array('type' => ASN1::TYPE_UNIVERSAL_STRING),
                'utf8String'      => array('type' => ASN1::TYPE_UTF8_STRING),
                'bmpString'       => array('type' => ASN1::TYPE_BMP_STRING)
            )
        );

        $this->PKCS9String = array(
            'type'     => ASN1::TYPE_CHOICE,
            'children' => array(
                'ia5String'       => array('type' => ASN1::TYPE_IA5_STRING),
                'directoryString' => $this->DirectoryString
            )
        );

        $this->AttributeValue = array('type' => ASN1::TYPE_ANY);

        $AttributeType = array('type' => ASN1::TYPE_OBJECT_IDENTIFIER);

        $AttributeTypeAndValue = array(
            'type'     => ASN1::TYPE_SEQUENCE,
            'children' => array(
                'type' => $AttributeType,
                'value'=> $this->AttributeValue
            )
        );

        /*
        In practice, RDNs containing multiple name-value pairs (called "multivalued RDNs") are rare,
        but they can be useful at times when either there is no unique attribute in the entry or you
        want to ensure that the entry's DN contains some useful identifying information.

        - https://www.opends.org/wiki/page/DefinitionRelativeDistinguishedName
        */
        $this->RelativeDistinguishedName = array(
            'type'     => ASN1::TYPE_SET,
            'min'      => 1,
            'max'      => -1,
            'children' => $AttributeTypeAndValue
        );

        // http://tools.ietf.org/html/rfc5280#section-4.1.2.4
        $RDNSequence = array(
            'type'     => ASN1::TYPE_SEQUENCE,
            // RDNSequence does not define a min or a max, which means it doesn't have one
            'min'      => 0,
            'max'      => -1,
            'children' => $this->RelativeDistinguishedName
        );

        $this->Name = array(
            'type'     => ASN1::TYPE_CHOICE,
            'children' => array(
                'rdnSequence' => $RDNSequence
            )
        );

        // http://tools.ietf.org/html/rfc5280#section-4.1.1.2
        $AlgorithmIdentifier = array(
            'type'     => ASN1::TYPE_SEQUENCE,
            'children' => array(
                'algorithm'  => array('type' => ASN1::TYPE_OBJECT_IDENTIFIER),
                'parameters' => array(
                                    'type'     => ASN1::TYPE_ANY,
                                    'optional' => true
                                )
            )
        );

        /*
           A certificate using system MUST reject the certificate if it encounters
           a critical extension it does not recognize; however, a non-critical
           extension may be ignored if it is not recognized.

           http://tools.ietf.org/html/rfc5280#section-4.2
        */
        $Extension = array(
            'type'     => ASN1::TYPE_SEQUENCE,
            'children' => array(
                'extnId'   => array('type' => ASN1::TYPE_OBJECT_IDENTIFIER),
                'critical' => array(
                                  'type'     => ASN1::TYPE_BOOLEAN,
                                  'optional' => true,
                                  'default'  => false
                              ),
                'extnValue' => array('type' => ASN1::TYPE_OCTET_STRING)
            )
        );

        $this->Extensions = array(
            'type'     => ASN1::TYPE_SEQUENCE,
            'min'      => 1,
            // technically, it's MAX, but we'll assume anything < 0 is MAX
            'max'      => -1,
            // if 'children' isn't an array then 'min' and 'max' must be defined
            'children' => $Extension
        );

        $SubjectPublicKeyInfo = array(
            'type'     => ASN1::TYPE_SEQUENCE,
            'children' => array(
                'algorithm'        => $AlgorithmIdentifier,
                'subjectPublicKey' => array('type' => ASN1::TYPE_BIT_STRING)
            )
        );

        $UniqueIdentifier = array('type' => ASN1::TYPE_BIT_STRING);

        $Time = array(
            'type'     => ASN1::TYPE_CHOICE,
            'children' => array(
                'utcTime'     => array('type' => ASN1::TYPE_UTC_TIME),
                'generalTime' => array('type' => ASN1::TYPE_GENERALIZED_TIME)
            )
        );

        // http://tools.ietf.org/html/rfc5280#section-4.1.2.5
        $Validity = array(
            'type'     => ASN1::TYPE_SEQUENCE,
            'children' => array(
                'notBefore' => $Time,
                'notAfter'  => $Time
            )
        );

        $CertificateSerialNumber = array('type' => ASN1::TYPE_INTEGER);

        $Version = array(
            'type'    => ASN1::TYPE_INTEGER,
            'mapping' => array('v1', 'v2', 'v3')
        );

        // assert($TBSCertificate['children']['signature'] == $Certificate['children']['signatureAlgorithm'])
        $TBSCertificate = array(
            'type'     => ASN1::TYPE_SEQUENCE,
            'children' => array(
                // technically, default implies optional, but we'll define it as being optional, none-the-less, just to
                // reenforce that fact
                'version'             => array(
                                             'constant' => 0,
                                             'optional' => true,
                                             'explicit' => true,
                                             'default'  => 'v1'
                                         ) + $Version,
                'serialNumber'         => $CertificateSerialNumber,
                'signature'            => $AlgorithmIdentifier,
                'issuer'               => $this->Name,
                'validity'             => $Validity,
                'subject'              => $this->Name,
                'subjectPublicKeyInfo' => $SubjectPublicKeyInfo,
                // implicit means that the T in the TLV structure is to be rewritten, regardless of the type
                'issuerUniqueID'       => array(
                                               'constant' => 1,
                                               'optional' => true,
                                               'implicit' => true
                                           ) + $UniqueIdentifier,
                'subjectUniqueID'       => array(
                                               'constant' => 2,
                                               'optional' => true,
                                               'implicit' => true
                                           ) + $UniqueIdentifier,
                // <http://tools.ietf.org/html/rfc2459#page-74> doesn't use the EXPLICIT keyword but if
                // it's not IMPLICIT, it's EXPLICIT
                'extensions'            => array(
                                               'constant' => 3,
                                               'optional' => true,
                                               'explicit' => true
                                           ) + $this->Extensions
            )
        );

        $this->Certificate = array(
            'type'     => ASN1::TYPE_SEQUENCE,
            'children' => array(
                 'tbsCertificate'     => $TBSCertificate,
                 'signatureAlgorithm' => $AlgorithmIdentifier,
                 'signature'          => array('type' => ASN1::TYPE_BIT_STRING)
            )
        );

        $this->KeyUsage = array(
            'type'    => ASN1::TYPE_BIT_STRING,
            'mapping' => array(
                'digitalSignature',
                'nonRepudiation',
                'keyEncipherment',
                'dataEncipherment',
                'keyAgreement',
                'keyCertSign',
                'cRLSign',
                'encipherOnly',
                'decipherOnly'
            )
        );

        $this->BasicConstraints = array(
            'type'     => ASN1::TYPE_SEQUENCE,
            'children' => array(
                'cA'                => array(
                                                 'type'     => ASN1::TYPE_BOOLEAN,
                                                 'optional' => true,
                                                 'default'  => false
                                       ),
                'pathLenConstraint' => array(
                                                 'type' => ASN1::TYPE_INTEGER,
                                                 'optional' => true
                                       )
            )
        );

        $this->KeyIdentifier = array('type' => ASN1::TYPE_OCTET_STRING);

        $OrganizationalUnitNames = array(
            'type'     => ASN1::TYPE_SEQUENCE,
            'min'      => 1,
            'max'      => 4, // ub-organizational-units
            'children' => array('type' => ASN1::TYPE_PRINTABLE_STRING)
        );

        $PersonalName = array(
            'type'     => ASN1::TYPE_SET,
            'children' => array(
                'surname'              => array(
                                           'type' => ASN1::TYPE_PRINTABLE_STRING,
                                           'constant' => 0,
                                           'optional' => true,
                                           'implicit' => true
                                         ),
                'given-name'           => array(
                                           'type' => ASN1::TYPE_PRINTABLE_STRING,
                                           'constant' => 1,
                                           'optional' => true,
                                           'implicit' => true
                                         ),
                'initials'             => array(
                                           'type' => ASN1::TYPE_PRINTABLE_STRING,
                                           'constant' => 2,
                                           'optional' => true,
                                           'implicit' => true
                                         ),
                'generation-qualifier' => array(
                                           'type' => ASN1::TYPE_PRINTABLE_STRING,
                                           'constant' => 3,
                                           'optional' => true,
                                           'implicit' => true
                                         )
            )
        );

        $NumericUserIdentifier = array('type' => ASN1::TYPE_NUMERIC_STRING);

        $OrganizationName = array('type' => ASN1::TYPE_PRINTABLE_STRING);

        $PrivateDomainName = array(
            'type'     => ASN1::TYPE_CHOICE,
            'children' => array(
                'numeric'   => array('type' => ASN1::TYPE_NUMERIC_STRING),
                'printable' => array('type' => ASN1::TYPE_PRINTABLE_STRING)
            )
        );

        $TerminalIdentifier = array('type' => ASN1::TYPE_PRINTABLE_STRING);

        $NetworkAddress = array('type' => ASN1::TYPE_NUMERIC_STRING);

        $AdministrationDomainName = array(
            'type'     => ASN1::TYPE_CHOICE,
            // if class isn't present it's assumed to be \phpseclib\File\ASN1::CLASS_UNIVERSAL or
            // (if constant is present) \phpseclib\File\ASN1::CLASS_CONTEXT_SPECIFIC
            'class'    => ASN1::CLASS_APPLICATION,
            'cast'     => 2,
            'children' => array(
                'numeric'   => array('type' => ASN1::TYPE_NUMERIC_STRING),
                'printable' => array('type' => ASN1::TYPE_PRINTABLE_STRING)
            )
        );

        $CountryName = array(
            'type'     => ASN1::TYPE_CHOICE,
            // if class isn't present it's assumed to be \phpseclib\File\ASN1::CLASS_UNIVERSAL or
            // (if constant is present) \phpseclib\File\ASN1::CLASS_CONTEXT_SPECIFIC
            'class'    => ASN1::CLASS_APPLICATION,
            'cast'     => 1,
            'children' => array(
                'x121-dcc-code'        => array('type' => ASN1::TYPE_NUMERIC_STRING),
                'iso-3166-alpha2-code' => array('type' => ASN1::TYPE_PRINTABLE_STRING)
            )
        );

        $AnotherName = array(
            'type'     => ASN1::TYPE_SEQUENCE,
            'children' => array(
                 'type-id' => array('type' => ASN1::TYPE_OBJECT_IDENTIFIER),
                 'value'   => array(
                                  'type' => ASN1::TYPE_ANY,
                                  'constant' => 0,
                                  'optional' => true,
                                  'explicit' => true
                              )
            )
        );

        $ExtensionAttribute = array(
            'type'     => ASN1::TYPE_SEQUENCE,
            'children' => array(
                 'extension-attribute-type'  => array(
                                                    'type' => ASN1::TYPE_PRINTABLE_STRING,
                                                    'constant' => 0,
                                                    'optional' => true,
                                                    'implicit' => true
                                                ),
                 'extension-attribute-value' => array(
                                                    'type' => ASN1::TYPE_ANY,
                                                    'constant' => 1,
                                                    'optional' => true,
                                                    'explicit' => true
                                                )
            )
        );

        $ExtensionAttributes = array(
            'type'     => ASN1::TYPE_SET,
            'min'      => 1,
            'max'      => 256, // ub-extension-attributes
            'children' => $ExtensionAttribute
        );

        $BuiltInDomainDefinedAttribute = array(
            'type'     => ASN1::TYPE_SEQUENCE,
            'children' => array(
                 'type'  => array('type' => ASN1::TYPE_PRINTABLE_STRING),
                 'value' => array('type' => ASN1::TYPE_PRINTABLE_STRING)
            )
        );

        $BuiltInDomainDefinedAttributes = array(
            'type'     => ASN1::TYPE_SEQUENCE,
            'min'      => 1,
            'max'      => 4, // ub-domain-defined-attributes
            'children' => $BuiltInDomainDefinedAttribute
        );

        $BuiltInStandardAttributes =  array(
            'type'     => ASN1::TYPE_SEQUENCE,
            'children' => array(
                'country-name'               => array('optional' => true) + $CountryName,
                'administration-domain-name' => array('optional' => true) + $AdministrationDomainName,
                'network-address'            => array(
                                                 'constant' => 0,
                                                 'optional' => true,
                                                 'implicit' => true
                                               ) + $NetworkAddress,
                'terminal-identifier'        => array(
                                                 'constant' => 1,
                                                 'optional' => true,
                                                 'implicit' => true
                                               ) + $TerminalIdentifier,
                'private-domain-name'        => array(
                                                 'constant' => 2,
                                                 'optional' => true,
                                                 'explicit' => true
                                               ) + $PrivateDomainName,
                'organization-name'          => array(
                                                 'constant' => 3,
                                                 'optional' => true,
                                                 'implicit' => true
                                               ) + $OrganizationName,
                'numeric-user-identifier'    => array(
                                                 'constant' => 4,
                                                 'optional' => true,
                                                 'implicit' => true
                                               ) + $NumericUserIdentifier,
                'personal-name'              => array(
                                                 'constant' => 5,
                                                 'optional' => true,
                                                 'implicit' => true
                                               ) + $PersonalName,
                'organizational-unit-names'  => array(
                                                 'constant' => 6,
                                                 'optional' => true,
                                                 'implicit' => true
                                               ) + $OrganizationalUnitNames
            )
        );

        $ORAddress = array(
            'type'     => ASN1::TYPE_SEQUENCE,
            'children' => array(
                 'built-in-standard-attributes'       => $BuiltInStandardAttributes,
                 'built-in-domain-defined-attributes' => array('optional' => true) + $BuiltInDomainDefinedAttributes,
                 'extension-attributes'               => array('optional' => true) + $ExtensionAttributes
            )
        );

        $EDIPartyName = array(
            'type'     => ASN1::TYPE_SEQUENCE,
            'children' => array(
                 'nameAssigner' => array(
                                    'constant' => 0,
                                    'optional' => true,
                                    'implicit' => true
                                ) + $this->DirectoryString,
                 // partyName is technically required but \phpseclib\File\ASN1 doesn't currently support non-optional constants and
                 // setting it to optional gets the job done in any event.
                 'partyName'    => array(
                                    'constant' => 1,
                                    'optional' => true,
                                    'implicit' => true
                                ) + $this->DirectoryString
            )
        );

        $GeneralName = array(
            'type'     => ASN1::TYPE_CHOICE,
            'children' => array(
                'otherName'                 => array(
                                                 'constant' => 0,
                                                 'optional' => true,
                                                 'implicit' => true
                                               ) + $AnotherName,
                'rfc822Name'                => array(
                                                 'type' => ASN1::TYPE_IA5_STRING,
                                                 'constant' => 1,
                                                 'optional' => true,
                                                 'implicit' => true
                                               ),
                'dNSName'                   => array(
                                                 'type' => ASN1::TYPE_IA5_STRING,
                                                 'constant' => 2,
                                                 'optional' => true,
                                                 'implicit' => true
                                               ),
                'x400Address'               => array(
                                                 'constant' => 3,
                                                 'optional' => true,
                                                 'implicit' => true
                                               ) + $ORAddress,
                'directoryName'             => array(
                                                 'constant' => 4,
                                                 'optional' => true,
                                                 'explicit' => true
                                               ) + $this->Name,
                'ediPartyName'              => array(
                                                 'constant' => 5,
                                                 'optional' => true,
                                                 'implicit' => true
                                               ) + $EDIPartyName,
                'uniformResourceIdentifier' => array(
                                                 'type' => ASN1::TYPE_IA5_STRING,
                                                 'constant' => 6,
                                                 'optional' => true,
                                                 'implicit' => true
                                               ),
                'iPAddress'                 => array(
                                                 'type' => ASN1::TYPE_OCTET_STRING,
                                                 'constant' => 7,
                                                 'optional' => true,
                                                 'implicit' => true
                                               ),
                'registeredID'              => array(
                                                 'type' => ASN1::TYPE_OBJECT_IDENTIFIER,
                                                 'constant' => 8,
                                                 'optional' => true,
                                                 'implicit' => true
                                               )
            )
        );

        $GeneralNames = array(
            'type'     => ASN1::TYPE_SEQUENCE,
            'min'      => 1,
            'max'      => -1,
            'children' => $GeneralName
        );

        $this->IssuerAltName = $GeneralNames;

        $ReasonFlags = array(
            'type'    => ASN1::TYPE_BIT_STRING,
            'mapping' => array(
                'unused',
                'keyCompromise',
                'cACompromise',
                'affiliationChanged',
                'superseded',
                'cessationOfOperation',
                'certificateHold',
                'privilegeWithdrawn',
                'aACompromise'
            )
        );

        $DistributionPointName = array(
            'type'     => ASN1::TYPE_CHOICE,
            'children' => array(
                'fullName'                => array(
                                                 'constant' => 0,
                                                 'optional' => true,
                                                 'implicit' => true
                                       ) + $GeneralNames,
                'nameRelativeToCRLIssuer' => array(
                                                 'constant' => 1,
                                                 'optional' => true,
                                                 'implicit' => true
                                       ) + $this->RelativeDistinguishedName
            )
        );

        $DistributionPoint = array(
            'type'     => ASN1::TYPE_SEQUENCE,
            'children' => array(
                'distributionPoint' => array(
                                                 'constant' => 0,
                                                 'optional' => true,
                                                 'explicit' => true
                                       ) + $DistributionPointName,
                'reasons'           => array(
                                                 'constant' => 1,
                                                 'optional' => true,
                                                 'implicit' => true
                                       ) + $ReasonFlags,
                'cRLIssuer'         => array(
                                                 'constant' => 2,
                                                 'optional' => true,
                                                 'implicit' => true
                                       ) + $GeneralNames
            )
        );

        $this->CRLDistributionPoints = array(
            'type'     => ASN1::TYPE_SEQUENCE,
            'min'      => 1,
            'max'      => -1,
            'children' => $DistributionPoint
        );

        $this->AuthorityKeyIdentifier = array(
            'type'     => ASN1::TYPE_SEQUENCE,
            'children' => array(
                'keyIdentifier'             => array(
                                                 'constant' => 0,
                                                 'optional' => true,
                                                 'implicit' => true
                                               ) + $this->KeyIdentifier,
                'authorityCertIssuer'       => array(
                                                 'constant' => 1,
                                                 'optional' => true,
                                                 'implicit' => true
                                               ) + $GeneralNames,
                'authorityCertSerialNumber' => array(
                                                 'constant' => 2,
                                                 'optional' => true,
                                                 'implicit' => true
                                               ) + $CertificateSerialNumber
            )
        );

        $PolicyQualifierId = array('type' => ASN1::TYPE_OBJECT_IDENTIFIER);

        $PolicyQualifierInfo = array(
            'type'     => ASN1::TYPE_SEQUENCE,
            'children' => array(
                'policyQualifierId' => $PolicyQualifierId,
                'qualifier'         => array('type' => ASN1::TYPE_ANY)
            )
        );

        $CertPolicyId = array('type' => ASN1::TYPE_OBJECT_IDENTIFIER);

        $PolicyInformation = array(
            'type'     => ASN1::TYPE_SEQUENCE,
            'children' => array(
                'policyIdentifier' => $CertPolicyId,
                'policyQualifiers' => array(
                                          'type'     => ASN1::TYPE_SEQUENCE,
                                          'min'      => 0,
                                          'max'      => -1,
                                          'optional' => true,
                                          'children' => $PolicyQualifierInfo
                                      )
            )
        );

        $this->CertificatePolicies = array(
            'type'     => ASN1::TYPE_SEQUENCE,
            'min'      => 1,
            'max'      => -1,
            'children' => $PolicyInformation
        );

        $this->PolicyMappings = array(
            'type'     => ASN1::TYPE_SEQUENCE,
            'min'      => 1,
            'max'      => -1,
            'children' => array(
                              'type'     => ASN1::TYPE_SEQUENCE,
                              'children' => array(
                                  'issuerDomainPolicy' => $CertPolicyId,
                                  'subjectDomainPolicy' => $CertPolicyId
                              )
                       )
        );

        $KeyPurposeId = array('type' => ASN1::TYPE_OBJECT_IDENTIFIER);

        $this->ExtKeyUsageSyntax = array(
            'type'     => ASN1::TYPE_SEQUENCE,
            'min'      => 1,
            'max'      => -1,
            'children' => $KeyPurposeId
        );

        $AccessDescription = array(
            'type'     => ASN1::TYPE_SEQUENCE,
            'children' => array(
                'accessMethod'   => array('type' => ASN1::TYPE_OBJECT_IDENTIFIER),
                'accessLocation' => $GeneralName
            )
        );

        $this->AuthorityInfoAccessSyntax = array(
            'type'     => ASN1::TYPE_SEQUENCE,
            'min'      => 1,
            'max'      => -1,
            'children' => $AccessDescription
        );

        $this->SubjectAltName = $GeneralNames;

        $this->PrivateKeyUsagePeriod = array(
            'type'     => ASN1::TYPE_SEQUENCE,
            'children' => array(
                'notBefore' => array(
                                                 'constant' => 0,
                                                 'optional' => true,
                                                 'implicit' => true,
                                                 'type' => ASN1::TYPE_GENERALIZED_TIME),
                'notAfter'  => array(
                                                 'constant' => 1,
                                                 'optional' => true,
                                                 'implicit' => true,
                                                 'type' => ASN1::TYPE_GENERALIZED_TIME)
            )
        );

        $BaseDistance = array('type' => ASN1::TYPE_INTEGER);

        $GeneralSubtree = array(
            'type'     => ASN1::TYPE_SEQUENCE,
            'children' => array(
                'base'    => $GeneralName,
                'minimum' => array(
                                 'constant' => 0,
                                 'optional' => true,
                                 'implicit' => true,
                                 'default' => new BigInteger(0)
                             ) + $BaseDistance,
                'maximum' => array(
                                 'constant' => 1,
                                 'optional' => true,
                                 'implicit' => true,
                             ) + $BaseDistance
            )
        );

        $GeneralSubtrees = array(
            'type'     => ASN1::TYPE_SEQUENCE,
            'min'      => 1,
            'max'      => -1,
            'children' => $GeneralSubtree
        );

        $this->NameConstraints = array(
            'type'     => ASN1::TYPE_SEQUENCE,
            'children' => array(
                'permittedSubtrees' => array(
                                           'constant' => 0,
                                           'optional' => true,
                                           'implicit' => true
                                       ) + $GeneralSubtrees,
                'excludedSubtrees'  => array(
                                           'constant' => 1,
                                           'optional' => true,
                                           'implicit' => true
                                       ) + $GeneralSubtrees
            )
        );

        $this->CPSuri = array('type' => ASN1::TYPE_IA5_STRING);

        $DisplayText = array(
            'type'     => ASN1::TYPE_CHOICE,
            'children' => array(
                'ia5String'     => array('type' => ASN1::TYPE_IA5_STRING),
                'visibleString' => array('type' => ASN1::TYPE_VISIBLE_STRING),
                'bmpString'     => array('type' => ASN1::TYPE_BMP_STRING),
                'utf8String'    => array('type' => ASN1::TYPE_UTF8_STRING)
            )
        );

        $NoticeReference = array(
            'type'     => ASN1::TYPE_SEQUENCE,
            'children' => array(
                'organization'  => $DisplayText,
                'noticeNumbers' => array(
                                       'type'     => ASN1::TYPE_SEQUENCE,
                                       'min'      => 1,
                                       'max'      => 200,
                                       'children' => array('type' => ASN1::TYPE_INTEGER)
                                   )
            )
        );

        $this->UserNotice = array(
            'type'     => ASN1::TYPE_SEQUENCE,
            'children' => array(
                'noticeRef' => array(
                                           'optional' => true,
                                           'implicit' => true
                                       ) + $NoticeReference,
                'explicitText'  => array(
                                           'optional' => true,
                                           'implicit' => true
                                       ) + $DisplayText
            )
        );

        // mapping is from <http://www.mozilla.org/projects/security/pki/nss/tech-notes/tn3.html>
        $this->netscape_cert_type = array(
            'type'    => ASN1::TYPE_BIT_STRING,
            'mapping' => array(
                'SSLClient',
                'SSLServer',
                'Email',
                'ObjectSigning',
                'Reserved',
                'SSLCA',
                'EmailCA',
                'ObjectSigningCA'
            )
        );

        $this->netscape_comment = array('type' => ASN1::TYPE_IA5_STRING);
        $this->netscape_ca_policy_url = array('type' => ASN1::TYPE_IA5_STRING);

        // attribute is used in RFC2986 but we're using the RFC5280 definition

        $Attribute = array(
            'type'     => ASN1::TYPE_SEQUENCE,
            'children' => array(
                'type' => $AttributeType,
                'value'=> array(
                              'type'     => ASN1::TYPE_SET,
                              'min'      => 1,
                              'max'      => -1,
                              'children' => $this->AttributeValue
                          )
            )
        );

        $this->SubjectDirectoryAttributes = array(
            'type'     => ASN1::TYPE_SEQUENCE,
            'min'      => 1,
            'max'      => -1,
            'children' => $Attribute
        );

        // adapted from <http://tools.ietf.org/html/rfc2986>

        $Attributes = array(
            'type'     => ASN1::TYPE_SET,
            'min'      => 1,
            'max'      => -1,
            'children' => $Attribute
        );

        $CertificationRequestInfo = array(
            'type'     => ASN1::TYPE_SEQUENCE,
            'children' => array(
                'version'       => array(
                                       'type' => ASN1::TYPE_INTEGER,
                                       'mapping' => array('v1')
                                   ),
                'subject'       => $this->Name,
                'subjectPKInfo' => $SubjectPublicKeyInfo,
                'attributes'    => array(
                                       'constant' => 0,
                                       'optional' => true,
                                       'implicit' => true
                                   ) + $Attributes,
            )
        );

        $this->CertificationRequest = array(
            'type'     => ASN1::TYPE_SEQUENCE,
            'children' => array(
                'certificationRequestInfo' => $CertificationRequestInfo,
                'signatureAlgorithm'       => $AlgorithmIdentifier,
                'signature'                => array('type' => ASN1::TYPE_BIT_STRING)
            )
        );

        $RevokedCertificate = array(
            'type'     => ASN1::TYPE_SEQUENCE,
            'children' => array(
                              'userCertificate'    => $CertificateSerialNumber,
                              'revocationDate'     => $Time,
                              'crlEntryExtensions' => array(
                                                          'optional' => true
                                                      ) + $this->Extensions
                          )
        );

        $TBSCertList = array(
            'type'     => ASN1::TYPE_SEQUENCE,
            'children' => array(
                'version'             => array(
                                             'optional' => true,
                                             'default'  => 'v1'
                                         ) + $Version,
                'signature'           => $AlgorithmIdentifier,
                'issuer'              => $this->Name,
                'thisUpdate'          => $Time,
                'nextUpdate'          => array(
                                             'optional' => true
                                         ) + $Time,
                'revokedCertificates' => array(
                                             'type'     => ASN1::TYPE_SEQUENCE,
                                             'optional' => true,
                                             'min'      => 0,
                                             'max'      => -1,
                                             'children' => $RevokedCertificate
                                         ),
                'crlExtensions'       => array(
                                             'constant' => 0,
                                             'optional' => true,
                                             'explicit' => true
                                         ) + $this->Extensions
            )
        );

        $this->CertificateList = array(
            'type'     => ASN1::TYPE_SEQUENCE,
            'children' => array(
                'tbsCertList'        => $TBSCertList,
                'signatureAlgorithm' => $AlgorithmIdentifier,
                'signature'          => array('type' => ASN1::TYPE_BIT_STRING)
            )
        );

        $this->CRLNumber = array('type' => ASN1::TYPE_INTEGER);

        $this->CRLReason = array('type' => ASN1::TYPE_ENUMERATED,
           'mapping' => array(
                            'unspecified',
                            'keyCompromise',
                            'cACompromise',
                            'affiliationChanged',
                            'superseded',
                            'cessationOfOperation',
                            'certificateHold',
                            // Value 7 is not used.
                            8 => 'removeFromCRL',
                            'privilegeWithdrawn',
                            'aACompromise'
            )
        );

        $this->IssuingDistributionPoint = array('type' => ASN1::TYPE_SEQUENCE,
            'children' => array(
                'distributionPoint'          => array(
                                                    'constant' => 0,
                                                    'optional' => true,
                                                    'explicit' => true
                                                ) + $DistributionPointName,
                'onlyContainsUserCerts'      => array(
                                                    'type'     => ASN1::TYPE_BOOLEAN,
                                                    'constant' => 1,
                                                    'optional' => true,
                                                    'default'  => false,
                                                    'implicit' => true
                                                ),
                'onlyContainsCACerts'        => array(
                                                    'type'     => ASN1::TYPE_BOOLEAN,
                                                    'constant' => 2,
                                                    'optional' => true,
                                                    'default'  => false,
                                                    'implicit' => true
                                                ),
                'onlySomeReasons'           => array(
                                                    'constant' => 3,
                                                    'optional' => true,
                                                    'implicit' => true
                                                ) + $ReasonFlags,
                'indirectCRL'               => array(
                                                    'type'     => ASN1::TYPE_BOOLEAN,
                                                    'constant' => 4,
                                                    'optional' => true,
                                                    'default'  => false,
                                                    'implicit' => true
                                                ),
                'onlyContainsAttributeCerts' => array(
                                                    'type'     => ASN1::TYPE_BOOLEAN,
                                                    'constant' => 5,
                                                    'optional' => true,
                                                    'default'  => false,
                                                    'implicit' => true
                                                )
                          )
        );

        $this->InvalidityDate = array('type' => ASN1::TYPE_GENERALIZED_TIME);

        $this->CertificateIssuer = $GeneralNames;

        $this->HoldInstructionCode = array('type' => ASN1::TYPE_OBJECT_IDENTIFIER);

        $PublicKeyAndChallenge = array(
            'type'     => ASN1::TYPE_SEQUENCE,
            'children' => array(
                'spki'      => $SubjectPublicKeyInfo,
                'challenge' => array('type' => ASN1::TYPE_IA5_STRING)
            )
        );

        $this->SignedPublicKeyAndChallenge = array(
            'type'     => ASN1::TYPE_SEQUENCE,
            'children' => array(
                'publicKeyAndChallenge' => $PublicKeyAndChallenge,
                'signatureAlgorithm'    => $AlgorithmIdentifier,
                'signature'             => array('type' => ASN1::TYPE_BIT_STRING)
            )
        );

        $this->PostalAddress = array(
            'type'     => ASN1::TYPE_SEQUENCE,
            'optional' => true,
            'min'      => 1,
            'max'      => -1,
            'children' => $this->DirectoryString
        );

        // OIDs from RFC5280 and those RFCs mentioned in RFC5280#section-4.1.1.2
        $this->oids = array(
            '1.3.6.1.5.5.7' => 'id-pkix',
            '1.3.6.1.5.5.7.1' => 'id-pe',
            '1.3.6.1.5.5.7.2' => 'id-qt',
            '1.3.6.1.5.5.7.3' => 'id-kp',
            '1.3.6.1.5.5.7.48' => 'id-ad',
            '1.3.6.1.5.5.7.2.1' => 'id-qt-cps',
            '1.3.6.1.5.5.7.2.2' => 'id-qt-unotice',
            '1.3.6.1.5.5.7.48.1' =>'id-ad-ocsp',
            '1.3.6.1.5.5.7.48.2' => 'id-ad-caIssuers',
            '1.3.6.1.5.5.7.48.3' => 'id-ad-timeStamping',
            '1.3.6.1.5.5.7.48.5' => 'id-ad-caRepository',
            '2.5.4' => 'id-at',
            '2.5.4.41' => 'id-at-name',
            '2.5.4.4' => 'id-at-surname',
            '2.5.4.42' => 'id-at-givenName',
            '2.5.4.43' => 'id-at-initials',
            '2.5.4.44' => 'id-at-generationQualifier',
            '2.5.4.3' => 'id-at-commonName',
            '2.5.4.7' => 'id-at-localityName',
            '2.5.4.8' => 'id-at-stateOrProvinceName',
            '2.5.4.10' => 'id-at-organizationName',
            '2.5.4.11' => 'id-at-organizationalUnitName',
            '2.5.4.12' => 'id-at-title',
            '2.5.4.13' => 'id-at-description',
            '2.5.4.46' => 'id-at-dnQualifier',
            '2.5.4.6' => 'id-at-countryName',
            '2.5.4.5' => 'id-at-serialNumber',
            '2.5.4.65' => 'id-at-pseudonym',
            '2.5.4.17' => 'id-at-postalCode',
            '2.5.4.9' => 'id-at-streetAddress',
            '2.5.4.45' => 'id-at-uniqueIdentifier',
            '2.5.4.72' => 'id-at-role',
            '2.5.4.16' => 'id-at-postalAddress',

            '0.9.2342.19200300.100.1.25' => 'id-domainComponent',
            '1.2.840.113549.1.9' => 'pkcs-9',
            '1.2.840.113549.1.9.1' => 'pkcs-9-at-emailAddress',
            '2.5.29' => 'id-ce',
            '2.5.29.35' => 'id-ce-authorityKeyIdentifier',
            '2.5.29.14' => 'id-ce-subjectKeyIdentifier',
            '2.5.29.15' => 'id-ce-keyUsage',
            '2.5.29.16' => 'id-ce-privateKeyUsagePeriod',
            '2.5.29.32' => 'id-ce-certificatePolicies',
            '2.5.29.32.0' => 'anyPolicy',

            '2.5.29.33' => 'id-ce-policyMappings',
            '2.5.29.17' => 'id-ce-subjectAltName',
            '2.5.29.18' => 'id-ce-issuerAltName',
            '2.5.29.9' => 'id-ce-subjectDirectoryAttributes',
            '2.5.29.19' => 'id-ce-basicConstraints',
            '2.5.29.30' => 'id-ce-nameConstraints',
            '2.5.29.36' => 'id-ce-policyConstraints',
            '2.5.29.31' => 'id-ce-cRLDistributionPoints',
            '2.5.29.37' => 'id-ce-extKeyUsage',
            '2.5.29.37.0' => 'anyExtendedKeyUsage',
            '1.3.6.1.5.5.7.3.1' => 'id-kp-serverAuth',
            '1.3.6.1.5.5.7.3.2' => 'id-kp-clientAuth',
            '1.3.6.1.5.5.7.3.3' => 'id-kp-codeSigning',
            '1.3.6.1.5.5.7.3.4' => 'id-kp-emailProtection',
            '1.3.6.1.5.5.7.3.8' => 'id-kp-timeStamping',
            '1.3.6.1.5.5.7.3.9' => 'id-kp-OCSPSigning',
            '2.5.29.54' => 'id-ce-inhibitAnyPolicy',
            '2.5.29.46' => 'id-ce-freshestCRL',
            '1.3.6.1.5.5.7.1.1' => 'id-pe-authorityInfoAccess',
            '1.3.6.1.5.5.7.1.11' => 'id-pe-subjectInfoAccess',
            '2.5.29.20' => 'id-ce-cRLNumber',
            '2.5.29.28' => 'id-ce-issuingDistributionPoint',
            '2.5.29.27' => 'id-ce-deltaCRLIndicator',
            '2.5.29.21' => 'id-ce-cRLReasons',
            '2.5.29.29' => 'id-ce-certificateIssuer',
            '2.5.29.23' => 'id-ce-holdInstructionCode',
            '1.2.840.10040.2' => 'holdInstruction',
            '1.2.840.10040.2.1' => 'id-holdinstruction-none',
            '1.2.840.10040.2.2' => 'id-holdinstruction-callissuer',
            '1.2.840.10040.2.3' => 'id-holdinstruction-reject',
            '2.5.29.24' => 'id-ce-invalidityDate',

            '1.2.840.113549.2.2' => 'md2',
            '1.2.840.113549.2.5' => 'md5',
            '1.3.14.3.2.26' => 'id-sha1',
            '1.2.840.10040.4.1' => 'id-dsa',
            '1.2.840.10040.4.3' => 'id-dsa-with-sha1',
            '1.2.840.113549.1.1' => 'pkcs-1',
            '1.2.840.113549.1.1.1' => 'rsaEncryption',
            '1.2.840.113549.1.1.2' => 'md2WithRSAEncryption',
            '1.2.840.113549.1.1.4' => 'md5WithRSAEncryption',
            '1.2.840.113549.1.1.5' => 'sha1WithRSAEncryption',
            '1.2.840.10046.2.1' => 'dhpublicnumber',
            '2.16.840.1.101.2.1.1.22' => 'id-keyExchangeAlgorithm',
            '1.2.840.10045' => 'ansi-X9-62',
            '1.2.840.10045.4' => 'id-ecSigType',
            '1.2.840.10045.4.1' => 'ecdsa-with-SHA1',
            '1.2.840.10045.1' => 'id-fieldType',
            '1.2.840.10045.1.1' => 'prime-field',
            '1.2.840.10045.1.2' => 'characteristic-two-field',
            '1.2.840.10045.1.2.3' => 'id-characteristic-two-basis',
            '1.2.840.10045.1.2.3.1' => 'gnBasis',
            '1.2.840.10045.1.2.3.2' => 'tpBasis',
            '1.2.840.10045.1.2.3.3' => 'ppBasis',
            '1.2.840.10045.2' => 'id-publicKeyType',
            '1.2.840.10045.2.1' => 'id-ecPublicKey',
            '1.2.840.10045.3' => 'ellipticCurve',
            '1.2.840.10045.3.0' => 'c-TwoCurve',
            '1.2.840.10045.3.0.1' => 'c2pnb163v1',
            '1.2.840.10045.3.0.2' => 'c2pnb163v2',
            '1.2.840.10045.3.0.3' => 'c2pnb163v3',
            '1.2.840.10045.3.0.4' => 'c2pnb176w1',
            '1.2.840.10045.3.0.5' => 'c2pnb191v1',
            '1.2.840.10045.3.0.6' => 'c2pnb191v2',
            '1.2.840.10045.3.0.7' => 'c2pnb191v3',
            '1.2.840.10045.3.0.8' => 'c2pnb191v4',
            '1.2.840.10045.3.0.9' => 'c2pnb191v5',
            '1.2.840.10045.3.0.10' => 'c2pnb208w1',
            '1.2.840.10045.3.0.11' => 'c2pnb239v1',
            '1.2.840.10045.3.0.12' => 'c2pnb239v2',
            '1.2.840.10045.3.0.13' => 'c2pnb239v3',
            '1.2.840.10045.3.0.14' => 'c2pnb239v4',
            '1.2.840.10045.3.0.15' => 'c2pnb239v5',
            '1.2.840.10045.3.0.16' => 'c2pnb272w1',
            '1.2.840.10045.3.0.17' => 'c2pnb304w1',
            '1.2.840.10045.3.0.18' => 'c2pnb359v1',
            '1.2.840.10045.3.0.19' => 'c2pnb368w1',
            '1.2.840.10045.3.0.20' => 'c2pnb431r1',
            '1.2.840.10045.3.1' => 'primeCurve',
            '1.2.840.10045.3.1.1' => 'prime192v1',
            '1.2.840.10045.3.1.2' => 'prime192v2',
            '1.2.840.10045.3.1.3' => 'prime192v3',
            '1.2.840.10045.3.1.4' => 'prime239v1',
            '1.2.840.10045.3.1.5' => 'prime239v2',
            '1.2.840.10045.3.1.6' => 'prime239v3',
            '1.2.840.10045.3.1.7' => 'prime256v1',
            '1.2.840.113549.1.1.7' => 'id-RSAES-OAEP',
            '1.2.840.113549.1.1.9' => 'id-pSpecified',
            '1.2.840.113549.1.1.10' => 'id-RSASSA-PSS',
            '1.2.840.113549.1.1.8' => 'id-mgf1',
            '1.2.840.113549.1.1.14' => 'sha224WithRSAEncryption',
            '1.2.840.113549.1.1.11' => 'sha256WithRSAEncryption',
            '1.2.840.113549.1.1.12' => 'sha384WithRSAEncryption',
            '1.2.840.113549.1.1.13' => 'sha512WithRSAEncryption',
            '2.16.840.1.101.3.4.2.4' => 'id-sha224',
            '2.16.840.1.101.3.4.2.1' => 'id-sha256',
            '2.16.840.1.101.3.4.2.2' => 'id-sha384',
            '2.16.840.1.101.3.4.2.3' => 'id-sha512',
            '1.2.643.2.2.4' => 'id-GostR3411-94-with-GostR3410-94',
            '1.2.643.2.2.3' => 'id-GostR3411-94-with-GostR3410-2001',
            '1.2.643.2.2.20' => 'id-GostR3410-2001',
            '1.2.643.2.2.19' => 'id-GostR3410-94',
            // Netscape Object Identifiers from "Netscape Certificate Extensions"
            '2.16.840.1.113730' => 'netscape',
            '2.16.840.1.113730.1' => 'netscape-cert-extension',
            '2.16.840.1.113730.1.1' => 'netscape-cert-type',
            '2.16.840.1.113730.1.13' => 'netscape-comment',
            '2.16.840.1.113730.1.8' => 'netscape-ca-policy-url',
            // the following are X.509 extensions not supported by phpseclib
            '1.3.6.1.5.5.7.1.12' => 'id-pe-logotype',
            '1.2.840.113533.7.65.0' => 'entrustVersInfo',
            '2.16.840.1.113733.1.6.9' => 'verisignPrivate',
            // for Certificate Signing Requests
            // see http://tools.ietf.org/html/rfc2985
            '1.2.840.113549.1.9.2' => 'pkcs-9-at-unstructuredName', // PKCS #9 unstructured name
            '1.2.840.113549.1.9.7' => 'pkcs-9-at-challengePassword', // Challenge password for certificate revocations
            '1.2.840.113549.1.9.14' => 'pkcs-9-at-extensionRequest' // Certificate extension request
        );
    }

    /**
     * Load X.509 certificate
     *
     * Returns an associative array describing the X.509 cert or a false if the cert failed to load
     *
     * @param string $cert
     * @param int $mode
     * @access public
     * @return mixed
     */
    function loadX509($cert, $mode = self::FORMAT_AUTO_DETECT)
    {
        if (is_array($cert) && isset($cert['tbsCertificate'])) {
            unset($this->currentCert);
            unset($this->currentKeyIdentifier);
            $this->dn = $cert['tbsCertificate']['subject'];
            if (!isset($this->dn)) {
                return false;
            }
            $this->currentCert = $cert;

            $currentKeyIdentifier = $this->getExtension('id-ce-subjectKeyIdentifier');
            $this->currentKeyIdentifier = is_string($currentKeyIdentifier) ? $currentKeyIdentifier : null;

            unset($this->signatureSubject);

            return $cert;
        }

        $asn1 = new ASN1();

        if ($mode != self::FORMAT_DER) {
            $newcert = $this->_extractBER($cert);
            if ($mode == self::FORMAT_PEM && $cert == $newcert) {
                return false;
            }
            $cert = $newcert;
        }

        if ($cert === false) {
            $this->currentCert = false;
            return false;
        }

        $asn1->loadOIDs($this->oids);
        $decoded = $asn1->decodeBER($cert);

        if (!empty($decoded)) {
            $x509 = $asn1->asn1map($decoded[0], $this->Certificate);
        }
        if (!isset($x509) || $x509 === false) {
            $this->currentCert = false;
            return false;
        }

        $this->signatureSubject = substr($cert, $decoded[0]['content'][0]['start'], $decoded[0]['content'][0]['length']);

        $this->_mapInExtensions($x509, 'tbsCertificate/extensions', $asn1);
        $this->_mapInDNs($x509, 'tbsCertificate/issuer/rdnSequence', $asn1);
        $this->_mapInDNs($x509, 'tbsCertificate/subject/rdnSequence', $asn1);

        $key = &$x509['tbsCertificate']['subjectPublicKeyInfo']['subjectPublicKey'];
        $key = $this->_reformatKey($x509['tbsCertificate']['subjectPublicKeyInfo']['algorithm']['algorithm'], $key);

        $this->currentCert = $x509;
        $this->dn = $x509['tbsCertificate']['subject'];

        $currentKeyIdentifier = $this->getExtension('id-ce-subjectKeyIdentifier');
        $this->currentKeyIdentifier = is_string($currentKeyIdentifier) ? $currentKeyIdentifier : null;

        return $x509;
    }

    /**
     * Save X.509 certificate
     *
     * @param array $cert
     * @param int $format optional
     * @access public
     * @return string
     */
    function saveX509($cert, $format = self::FORMAT_PEM)
    {
        if (!is_array($cert) || !isset($cert['tbsCertificate'])) {
            return false;
        }

        switch (true) {
            // "case !$a: case !$b: break; default: whatever();" is the same thing as "if ($a && $b) whatever()"
            case !($algorithm = $this->_subArray($cert, 'tbsCertificate/subjectPublicKeyInfo/algorithm/algorithm')):
            case is_object($cert['tbsCertificate']['subjectPublicKeyInfo']['subjectPublicKey']):
                break;
            default:
                switch ($algorithm) {
                    case 'rsaEncryption':
                        $cert['tbsCertificate']['subjectPublicKeyInfo']['subjectPublicKey']
                            = Base64::encode("\0" . Base64::decode(preg_replace('#-.+-|[\r\n]#', '', $cert['tbsCertificate']['subjectPublicKeyInfo']['subjectPublicKey'])));
                        /* "[For RSA keys] the parameters field MUST have ASN.1 type NULL for this algorithm identifier."
                           -- https://tools.ietf.org/html/rfc3279#section-2.3.1

                           given that and the fact that RSA keys appear ot be the only key type for which the parameters field can be blank,
                           it seems like perhaps the ASN.1 description ought not say the parameters field is OPTIONAL, but whatever.
                         */
                        $cert['tbsCertificate']['subjectPublicKeyInfo']['algorithm']['parameters'] = null;
                        // https://tools.ietf.org/html/rfc3279#section-2.2.1
                        $cert['signatureAlgorithm']['parameters'] = null;
                        $cert['tbsCertificate']['signature']['parameters'] = null;
                }
        }

        $asn1 = new ASN1();
        $asn1->loadOIDs($this->oids);

        $filters = array();
        $type_utf8_string = array('type' => ASN1::TYPE_UTF8_STRING);
        $filters['tbsCertificate']['signature']['parameters'] = $type_utf8_string;
        $filters['tbsCertificate']['signature']['issuer']['rdnSequence']['value'] = $type_utf8_string;
        $filters['tbsCertificate']['issuer']['rdnSequence']['value'] = $type_utf8_string;
        $filters['tbsCertificate']['subject']['rdnSequence']['value'] = $type_utf8_string;
        $filters['tbsCertificate']['subjectPublicKeyInfo']['algorithm']['parameters'] = $type_utf8_string;
        $filters['signatureAlgorithm']['parameters'] = $type_utf8_string;
        $filters['authorityCertIssuer']['directoryName']['rdnSequence']['value'] = $type_utf8_string;
        //$filters['policyQualifiers']['qualifier'] = $type_utf8_string;
        $filters['distributionPoint']['fullName']['directoryName']['rdnSequence']['value'] = $type_utf8_string;
        $filters['directoryName']['rdnSequence']['value'] = $type_utf8_string;

        /* in the case of policyQualifiers/qualifier, the type has to be \phpseclib\File\ASN1::TYPE_IA5_STRING.
           \phpseclib\File\ASN1::TYPE_PRINTABLE_STRING will cause OpenSSL's X.509 parser to spit out random
           characters.
         */
        $filters['policyQualifiers']['qualifier']
            = array('type' => ASN1::TYPE_IA5_STRING);

        $asn1->loadFilters($filters);

        $this->_mapOutExtensions($cert, 'tbsCertificate/extensions', $asn1);
        $this->_mapOutDNs($cert, 'tbsCertificate/issuer/rdnSequence', $asn1);
        $this->_mapOutDNs($cert, 'tbsCertificate/subject/rdnSequence', $asn1);

        $cert = $asn1->encodeDER($cert, $this->Certificate);

        switch ($format) {
            case self::FORMAT_DER:
                return $cert;
            // case self::FORMAT_PEM:
            default:
                return "-----BEGIN CERTIFICATE-----\r\n" . chunk_split(Base64::encode($cert), 64) . '-----END CERTIFICATE-----';
        }
    }

    /**
     * Map extension values from octet string to extension-specific internal
     *   format.
     *
     * @param array ref $root
     * @param string $path
     * @param object $asn1
     * @access private
     */
    function _mapInExtensions(&$root, $path, $asn1)
    {
        $extensions = &$this->_subArray($root, $path);

        if (is_array($extensions)) {
            for ($i = 0; $i < count($extensions); $i++) {
                $id = $extensions[$i]['extnId'];
                $value = &$extensions[$i]['extnValue'];
                $value = Base64::decode($value);
                $decoded = $asn1->decodeBER($value);
                /* [extnValue] contains the DER encoding of an ASN.1 value
                   corresponding to the extension type identified by extnID */
                $map = $this->_getMapping($id);
                if (!is_bool($map)) {
                    $mapped = $asn1->asn1map($decoded[0], $map, array('iPAddress' => array($this, '_decodeIP')));
                    $value = $mapped === false ? $decoded[0] : $mapped;

                    if ($id == 'id-ce-certificatePolicies') {
                        for ($j = 0; $j < count($value); $j++) {
                            if (!isset($value[$j]['policyQualifiers'])) {
                                continue;
                            }
                            for ($k = 0; $k < count($value[$j]['policyQualifiers']); $k++) {
                                $subid = $value[$j]['policyQualifiers'][$k]['policyQualifierId'];
                                $map = $this->_getMapping($subid);
                                $subvalue = &$value[$j]['policyQualifiers'][$k]['qualifier'];
                                if ($map !== false) {
                                    $decoded = $asn1->decodeBER($subvalue);
                                    $mapped = $asn1->asn1map($decoded[0], $map);
                                    $subvalue = $mapped === false ? $decoded[0] : $mapped;
                                }
                            }
                        }
                    }
                } else {
                    $value = Base64::encode($value);
                }
            }
        }
    }

    /**
     * Map extension values from extension-specific internal format to
     *   octet string.
     *
     * @param array ref $root
     * @param string $path
     * @param object $asn1
     * @access private
     */
    function _mapOutExtensions(&$root, $path, $asn1)
    {
        $extensions = &$this->_subArray($root, $path);

        if (is_array($extensions)) {
            $size = count($extensions);
            for ($i = 0; $i < $size; $i++) {
                if ($extensions[$i] instanceof Element) {
                    continue;
                }

                $id = $extensions[$i]['extnId'];
                $value = &$extensions[$i]['extnValue'];

                switch ($id) {
                    case 'id-ce-certificatePolicies':
                        for ($j = 0; $j < count($value); $j++) {
                            if (!isset($value[$j]['policyQualifiers'])) {
                                continue;
                            }
                            for ($k = 0; $k < count($value[$j]['policyQualifiers']); $k++) {
                                $subid = $value[$j]['policyQualifiers'][$k]['policyQualifierId'];
                                $map = $this->_getMapping($subid);
                                $subvalue = &$value[$j]['policyQualifiers'][$k]['qualifier'];
                                if ($map !== false) {
                                    // by default \phpseclib\File\ASN1 will try to render qualifier as a \phpseclib\File\ASN1::TYPE_IA5_STRING since it's
                                    // actual type is \phpseclib\File\ASN1::TYPE_ANY
                                    $subvalue = new Element($asn1->encodeDER($subvalue, $map));
                                }
                            }
                        }
                        break;
                    case 'id-ce-authorityKeyIdentifier': // use 00 as the serial number instead of an empty string
                        if (isset($value['authorityCertSerialNumber'])) {
                            if ($value['authorityCertSerialNumber']->toBytes() == '') {
                                $temp = chr((ASN1::CLASS_CONTEXT_SPECIFIC << 6) | 2) . "\1\0";
                                $value['authorityCertSerialNumber'] = new Element($temp);
                            }
                        }
                }

                /* [extnValue] contains the DER encoding of an ASN.1 value
                   corresponding to the extension type identified by extnID */
                $map = $this->_getMapping($id);
                if (is_bool($map)) {
                    if (!$map) {
                        //user_error($id . ' is not a currently supported extension');
                        unset($extensions[$i]);
                    }
                } else {
                    $temp = $asn1->encodeDER($value, $map, array('iPAddress' => array($this, '_encodeIP')));
                    $value = Base64::encode($temp);
                }
            }
        }
    }

    /**
     * Map attribute values from ANY type to attribute-specific internal
     *   format.
     *
     * @param array ref $root
     * @param string $path
     * @param object $asn1
     * @access private
     */
    function _mapInAttributes(&$root, $path, $asn1)
    {
        $attributes = &$this->_subArray($root, $path);

        if (is_array($attributes)) {
            for ($i = 0; $i < count($attributes); $i++) {
                $id = $attributes[$i]['type'];
                /* $value contains the DER encoding of an ASN.1 value
                   corresponding to the attribute type identified by type */
                $map = $this->_getMapping($id);
                if (is_array($attributes[$i]['value'])) {
                    $values = &$attributes[$i]['value'];
                    for ($j = 0; $j < count($values); $j++) {
                        $value = $asn1->encodeDER($values[$j], $this->AttributeValue);
                        $decoded = $asn1->decodeBER($value);
                        if (!is_bool($map)) {
                            $mapped = $asn1->asn1map($decoded[0], $map);
                            if ($mapped !== false) {
                                $values[$j] = $mapped;
                            }
                            if ($id == 'pkcs-9-at-extensionRequest') {
                                $this->_mapInExtensions($values, $j, $asn1);
                            }
                        } elseif ($map) {
                            $values[$j] = Base64::encode($value);
                        }
                    }
                }
            }
        }
    }

    /**
     * Map attribute values from attribute-specific internal format to
     *   ANY type.
     *
     * @param array ref $root
     * @param string $path
     * @param object $asn1
     * @access private
     */
    function _mapOutAttributes(&$root, $path, $asn1)
    {
        $attributes = &$this->_subArray($root, $path);

        if (is_array($attributes)) {
            $size = count($attributes);
            for ($i = 0; $i < $size; $i++) {
                /* [value] contains the DER encoding of an ASN.1 value
                   corresponding to the attribute type identified by type */
                $id = $attributes[$i]['type'];
                $map = $this->_getMapping($id);
                if ($map === false) {
                    //user_error($id . ' is not a currently supported attribute', E_USER_NOTICE);
                    unset($attributes[$i]);
                } elseif (is_array($attributes[$i]['value'])) {
                    $values = &$attributes[$i]['value'];
                    for ($j = 0; $j < count($values); $j++) {
                        switch ($id) {
                            case 'pkcs-9-at-extensionRequest':
                                $this->_mapOutExtensions($values, $j, $asn1);
                                break;
                        }

                        if (!is_bool($map)) {
                            $temp = $asn1->encodeDER($values[$j], $map);
                            $decoded = $asn1->decodeBER($temp);
                            $values[$j] = $asn1->asn1map($decoded[0], $this->AttributeValue);
                        }
                    }
                }
            }
        }
    }

    /**
     * Map DN values from ANY type to DN-specific internal
     *   format.
     *
     * @param array ref $root
     * @param string $path
     * @param object $asn1
     * @access private
     */
    function _mapInDNs(&$root, $path, $asn1)
    {
        $dns = &$this->_subArray($root, $path);

        if (is_array($dns)) {
            for ($i = 0; $i < count($dns); $i++) {
                for ($j = 0; $j < count($dns[$i]); $j++) {
                    $type = $dns[$i][$j]['type'];
                    $value = &$dns[$i][$j]['value'];
                    if (is_object($value) && $value instanceof Element) {
                        $map = $this->_getMapping($type);
                        if (!is_bool($map)) {
                            $decoded = $asn1->decodeBER($value);
                            $value = $asn1->asn1map($decoded[0], $map);
                        }
                    }
                }
            }
        }
    }

    /**
     * Map DN values from DN-specific internal format to
     *   ANY type.
     *
     * @param array ref $root
     * @param string $path
     * @param object $asn1
     * @access private
     */
    function _mapOutDNs(&$root, $path, $asn1)
    {
        $dns = &$this->_subArray($root, $path);

        if (is_array($dns)) {
            $size = count($dns);
            for ($i = 0; $i < $size; $i++) {
                for ($j = 0; $j < count($dns[$i]); $j++) {
                    $type = $dns[$i][$j]['type'];
                    $value = &$dns[$i][$j]['value'];
                    if (is_object($value) && $value instanceof Element) {
                        continue;
                    }

                    $map = $this->_getMapping($type);
                    if (!is_bool($map)) {
                        $value = new Element($asn1->encodeDER($value, $map));
                    }
                }
            }
        }
    }

    /**
     * Associate an extension ID to an extension mapping
     *
     * @param string $extnId
     * @access private
     * @return mixed
     */
    function _getMapping($extnId)
    {
        if (!is_string($extnId)) { // eg. if it's a \phpseclib\File\ASN1\Element object
            return true;
        }

        switch ($extnId) {
            case 'id-ce-keyUsage':
                return $this->KeyUsage;
            case 'id-ce-basicConstraints':
                return $this->BasicConstraints;
            case 'id-ce-subjectKeyIdentifier':
                return $this->KeyIdentifier;
            case 'id-ce-cRLDistributionPoints':
                return $this->CRLDistributionPoints;
            case 'id-ce-authorityKeyIdentifier':
                return $this->AuthorityKeyIdentifier;
            case 'id-ce-certificatePolicies':
                return $this->CertificatePolicies;
            case 'id-ce-extKeyUsage':
                return $this->ExtKeyUsageSyntax;
            case 'id-pe-authorityInfoAccess':
                return $this->AuthorityInfoAccessSyntax;
            case 'id-ce-subjectAltName':
                return $this->SubjectAltName;
            case 'id-ce-subjectDirectoryAttributes':
                return $this->SubjectDirectoryAttributes;
            case 'id-ce-privateKeyUsagePeriod':
                return $this->PrivateKeyUsagePeriod;
            case 'id-ce-issuerAltName':
                return $this->IssuerAltName;
            case 'id-ce-policyMappings':
                return $this->PolicyMappings;
            case 'id-ce-nameConstraints':
                return $this->NameConstraints;

            case 'netscape-cert-type':
                return $this->netscape_cert_type;
            case 'netscape-comment':
                return $this->netscape_comment;
            case 'netscape-ca-policy-url':
                return $this->netscape_ca_policy_url;

            // since id-qt-cps isn't a constructed type it will have already been decoded as a string by the time it gets
            // back around to asn1map() and we don't want it decoded again.
            //case 'id-qt-cps':
            //    return $this->CPSuri;
            case 'id-qt-unotice':
                return $this->UserNotice;

            // the following OIDs are unsupported but we don't want them to give notices when calling saveX509().
            case 'id-pe-logotype': // http://www.ietf.org/rfc/rfc3709.txt
            case 'entrustVersInfo':
            // http://support.microsoft.com/kb/287547
            case '1.3.6.1.4.1.311.20.2': // szOID_ENROLL_CERTTYPE_EXTENSION
            case '1.3.6.1.4.1.311.21.1': // szOID_CERTSRV_CA_VERSION
            // "SET Secure Electronic Transaction Specification"
            // http://www.maithean.com/docs/set_bk3.pdf
            case '2.23.42.7.0': // id-set-hashedRootKey
                return true;

            // CSR attributes
            case 'pkcs-9-at-unstructuredName':
                return $this->PKCS9String;
            case 'pkcs-9-at-challengePassword':
                return $this->DirectoryString;
            case 'pkcs-9-at-extensionRequest':
                return $this->Extensions;

            // CRL extensions.
            case 'id-ce-cRLNumber':
                return $this->CRLNumber;
            case 'id-ce-deltaCRLIndicator':
                return $this->CRLNumber;
            case 'id-ce-issuingDistributionPoint':
                return $this->IssuingDistributionPoint;
            case 'id-ce-freshestCRL':
                return $this->CRLDistributionPoints;
            case 'id-ce-cRLReasons':
                return $this->CRLReason;
            case 'id-ce-invalidityDate':
                return $this->InvalidityDate;
            case 'id-ce-certificateIssuer':
                return $this->CertificateIssuer;
            case 'id-ce-holdInstructionCode':
                return $this->HoldInstructionCode;
            case 'id-at-postalAddress':
                return $this->PostalAddress;
        }

        return false;
    }

    /**
     * Load an X.509 certificate as a certificate authority
     *
     * @param string $cert
     * @access public
     * @return bool
     */
    function loadCA($cert)
    {
        $olddn = $this->dn;
        $oldcert = $this->currentCert;
        $oldsigsubj = $this->signatureSubject;
        $oldkeyid = $this->currentKeyIdentifier;

        $cert = $this->loadX509($cert);
        if (!$cert) {
            $this->dn = $olddn;
            $this->currentCert = $oldcert;
            $this->signatureSubject = $oldsigsubj;
            $this->currentKeyIdentifier = $oldkeyid;

            return false;
        }

        /* From RFC5280 "PKIX Certificate and CRL Profile":

           If the keyUsage extension is present, then the subject public key
           MUST NOT be used to verify signatures on certificates or CRLs unless
           the corresponding keyCertSign or cRLSign bit is set. */
        //$keyUsage = $this->getExtension('id-ce-keyUsage');
        //if ($keyUsage && !in_array('keyCertSign', $keyUsage)) {
        //    return false;
        //}

        /* From RFC5280 "PKIX Certificate and CRL Profile":

           The cA boolean indicates whether the certified public key may be used
           to verify certificate signatures.  If the cA boolean is not asserted,
           then the keyCertSign bit in the key usage extension MUST NOT be
           asserted.  If the basic constraints extension is not present in a
           version 3 certificate, or the extension is present but the cA boolean
           is not asserted, then the certified public key MUST NOT be used to
           verify certificate signatures. */
        //$basicConstraints = $this->getExtension('id-ce-basicConstraints');
        //if (!$basicConstraints || !$basicConstraints['cA']) {
        //    return false;
        //}

        $this->CAs[] = $cert;

        $this->dn = $olddn;
        $this->currentCert = $oldcert;
        $this->signatureSubject = $oldsigsubj;

        return true;
    }

    /**
     * Validate an X.509 certificate against a URL
     *
     * From RFC2818 "HTTP over TLS":
     *
     * Matching is performed using the matching rules specified by
     * [RFC2459].  If more than one identity of a given type is present in
     * the certificate (e.g., more than one dNSName name, a match in any one
     * of the set is considered acceptable.) Names may contain the wildcard
     * character * which is considered to match any single domain name
     * component or component fragment. E.g., *.a.com matches foo.a.com but
     * not bar.foo.a.com. f*.com matches foo.com but not bar.com.
     *
     * @param string $url
     * @access public
     * @return bool
     */
    function validateURL($url)
    {
        if (!is_array($this->currentCert) || !isset($this->currentCert['tbsCertificate'])) {
            return false;
        }

        $components = parse_url($url);
        if (!isset($components['host'])) {
            return false;
        }

        if ($names = $this->getExtension('id-ce-subjectAltName')) {
            foreach ($names as $key => $value) {
                $value = str_replace(array('.', '*'), array('\.', '[^.]*'), $value);
                switch ($key) {
                    case 'dNSName':
                        /* From RFC2818 "HTTP over TLS":

                           If a subjectAltName extension of type dNSName is present, that MUST
                           be used as the identity. Otherwise, the (most specific) Common Name
                           field in the Subject field of the certificate MUST be used. Although
                           the use of the Common Name is existing practice, it is deprecated and
                           Certification Authorities are encouraged to use the dNSName instead. */
                        if (preg_match('#^' . $value . '$#', $components['host'])) {
                            return true;
                        }
                        break;
                    case 'iPAddress':
                        /* From RFC2818 "HTTP over TLS":

                           In some cases, the URI is specified as an IP address rather than a
                           hostname. In this case, the iPAddress subjectAltName must be present
                           in the certificate and must exactly match the IP in the URI. */
                        if (preg_match('#(?:\d{1-3}\.){4}#', $components['host'] . '.') && preg_match('#^' . $value . '$#', $components['host'])) {
                            return true;
                        }
                }
            }
            return false;
        }

        if ($value = $this->getDNProp('id-at-commonName')) {
            $value = str_replace(array('.', '*'), array('\.', '[^.]*'), $value[0]);
            return preg_match('#^' . $value . '$#', $components['host']);
        }

        return false;
    }

    /**
     * Validate a date
     *
     * If $date isn't defined it is assumed to be the current date.
     *
     * @param int $date optional
     * @access public
     */
    function validateDate($date = null)
    {
        if (!is_array($this->currentCert) || !isset($this->currentCert['tbsCertificate'])) {
            return false;
        }

        if (!isset($date)) {
            $date = time();
        }

        $notBefore = $this->currentCert['tbsCertificate']['validity']['notBefore'];
        $notBefore = isset($notBefore['generalTime']) ? $notBefore['generalTime'] : $notBefore['utcTime'];

        $notAfter = $this->currentCert['tbsCertificate']['validity']['notAfter'];
        $notAfter = isset($notAfter['generalTime']) ? $notAfter['generalTime'] : $notAfter['utcTime'];

        switch (true) {
            case $date < @strtotime($notBefore):
            case $date > @strtotime($notAfter):
                return false;
        }

        return true;
    }

    /**
     * Validate a signature
     *
     * Works on X.509 certs, CSR's and CRL's.
     * Returns true if the signature is verified, false if it is not correct or null on error
     *
     * By default returns false for self-signed certs. Call validateSignature(false) to make this support
     * self-signed.
     *
     * The behavior of this function is inspired by {@link http://php.net/openssl-verify openssl_verify}.
     *
     * @param bool $caonly optional
     * @access public
     * @return mixed
     */
    function validateSignature($caonly = true)
    {
        if (!is_array($this->currentCert) || !isset($this->signatureSubject)) {
            return null;
        }

        /* TODO:
           "emailAddress attribute values are not case-sensitive (e.g., "subscriber@example.com" is the same as "SUBSCRIBER@EXAMPLE.COM")."
            -- http://tools.ietf.org/html/rfc5280#section-4.1.2.6

           implement pathLenConstraint in the id-ce-basicConstraints extension */

        switch (true) {
            case isset($this->currentCert['tbsCertificate']):
                // self-signed cert
                switch (true) {
                    case !defined('FILE_X509_IGNORE_TYPE') && $this->currentCert['tbsCertificate']['issuer'] === $this->currentCert['tbsCertificate']['subject']:
                    case defined('FILE_X509_IGNORE_TYPE') && $this->getIssuerDN(self::DN_STRING) === $this->getDN(self::DN_STRING):
                        $authorityKey = $this->getExtension('id-ce-authorityKeyIdentifier');
                        $subjectKeyID = $this->getExtension('id-ce-subjectKeyIdentifier');
                        switch (true) {
                            case !is_array($authorityKey):
                            case is_array($authorityKey) && isset($authorityKey['keyIdentifier']) && $authorityKey['keyIdentifier'] === $subjectKeyID:
                                $signingCert = $this->currentCert; // working cert
                        }
                }

                if (!empty($this->CAs)) {
                    for ($i = 0; $i < count($this->CAs); $i++) {
                        // even if the cert is a self-signed one we still want to see if it's a CA;
                        // if not, we'll conditionally return an error
                        $ca = $this->CAs[$i];
                        switch (true) {
                            case !defined('FILE_X509_IGNORE_TYPE') && $this->currentCert['tbsCertificate']['issuer'] === $ca['tbsCertificate']['subject']:
                            case defined('FILE_X509_IGNORE_TYPE') && $this->getDN(self::DN_STRING, $this->currentCert['tbsCertificate']['issuer']) === $this->getDN(self::DN_STRING, $ca['tbsCertificate']['subject']):
                                $authorityKey = $this->getExtension('id-ce-authorityKeyIdentifier');
                                $subjectKeyID = $this->getExtension('id-ce-subjectKeyIdentifier', $ca);
                                switch (true) {
                                    case !is_array($authorityKey):
                                    case is_array($authorityKey) && isset($authorityKey['keyIdentifier']) && $authorityKey['keyIdentifier'] === $subjectKeyID:
                                        $signingCert = $ca; // working cert
                                        break 3;
                                }
                        }
                    }
                    if (count($this->CAs) == $i && $caonly) {
                        return false;
                    }
                } elseif (!isset($signingCert) || $caonly) {
                    return false;
                }
                return $this->_validateSignature(
                    $signingCert['tbsCertificate']['subjectPublicKeyInfo']['algorithm']['algorithm'],
                    $signingCert['tbsCertificate']['subjectPublicKeyInfo']['subjectPublicKey'],
                    $this->currentCert['signatureAlgorithm']['algorithm'],
                    substr(Base64::decode($this->currentCert['signature']), 1),
                    $this->signatureSubject
                );
            case isset($this->currentCert['certificationRequestInfo']):
                return $this->_validateSignature(
                    $this->currentCert['certificationRequestInfo']['subjectPKInfo']['algorithm']['algorithm'],
                    $this->currentCert['certificationRequestInfo']['subjectPKInfo']['subjectPublicKey'],
                    $this->currentCert['signatureAlgorithm']['algorithm'],
                    substr(Base64::decode($this->currentCert['signature']), 1),
                    $this->signatureSubject
                );
            case isset($this->currentCert['publicKeyAndChallenge']):
                return $this->_validateSignature(
                    $this->currentCert['publicKeyAndChallenge']['spki']['algorithm']['algorithm'],
                    $this->currentCert['publicKeyAndChallenge']['spki']['subjectPublicKey'],
                    $this->currentCert['signatureAlgorithm']['algorithm'],
                    substr(Base64::decode($this->currentCert['signature']), 1),
                    $this->signatureSubject
                );
            case isset($this->currentCert['tbsCertList']):
                if (!empty($this->CAs)) {
                    for ($i = 0; $i < count($this->CAs); $i++) {
                        $ca = $this->CAs[$i];
                        switch (true) {
                            case !defined('FILE_X509_IGNORE_TYPE') && $this->currentCert['tbsCertList']['issuer'] === $ca['tbsCertificate']['subject']:
                            case defined('FILE_X509_IGNORE_TYPE') && $this->getDN(self::DN_STRING, $this->currentCert['tbsCertList']['issuer']) === $this->getDN(self::DN_STRING, $ca['tbsCertificate']['subject']):
                                $authorityKey = $this->getExtension('id-ce-authorityKeyIdentifier');
                                $subjectKeyID = $this->getExtension('id-ce-subjectKeyIdentifier', $ca);
                                switch (true) {
                                    case !is_array($authorityKey):
                                    case is_array($authorityKey) && isset($authorityKey['keyIdentifier']) && $authorityKey['keyIdentifier'] === $subjectKeyID:
                                        $signingCert = $ca; // working cert
                                        break 3;
                                }
                        }
                    }
                }
                if (!isset($signingCert)) {
                    return false;
                }
                return $this->_validateSignature(
                    $signingCert['tbsCertificate']['subjectPublicKeyInfo']['algorithm']['algorithm'],
                    $signingCert['tbsCertificate']['subjectPublicKeyInfo']['subjectPublicKey'],
                    $this->currentCert['signatureAlgorithm']['algorithm'],
                    substr(Base64::decode($this->currentCert['signature']), 1),
                    $this->signatureSubject
                );
            default:
                return false;
        }
    }

    /**
     * Validates a signature
     *
     * Returns true if the signature is verified and false if it is not correct.
     * If the algorithms are unsupposed an exception is thrown.
     *
     * @param string $publicKeyAlgorithm
     * @param string $publicKey
     * @param string $signatureAlgorithm
     * @param string $signature
     * @param string $signatureSubject
     * @access private
     * @throws \phpseclib\Exception\UnsupportedAlgorithmException if the algorithm is unsupported
     * @return bool
     */
    function _validateSignature($publicKeyAlgorithm, $publicKey, $signatureAlgorithm, $signature, $signatureSubject)
    {
        switch ($publicKeyAlgorithm) {
            case 'rsaEncryption':
                $rsa = new RSA();
                $rsa->load($publicKey);

                switch ($signatureAlgorithm) {
                    case 'md2WithRSAEncryption':
                    case 'md5WithRSAEncryption':
                    case 'sha1WithRSAEncryption':
                    case 'sha224WithRSAEncryption':
                    case 'sha256WithRSAEncryption':
                    case 'sha384WithRSAEncryption':
                    case 'sha512WithRSAEncryption':
                        $rsa->setHash(preg_replace('#WithRSAEncryption$#', '', $signatureAlgorithm));
                        if (!@$rsa->verify($signatureSubject, $signature, RSA::PADDING_PKCS1)) {
                            return false;
                        }
                        break;
                    default:
                        throw new UnsupportedAlgorithmException('Signature algorithm unsupported');
                }
                break;
            default:
                throw new UnsupportedAlgorithmException('Public key algorithm unsupported');
        }

        return true;
    }

    /**
     * Reformat public keys
     *
     * Reformats a public key to a format supported by phpseclib (if applicable)
     *
     * @param string $algorithm
     * @param string $key
     * @access private
     * @return string
     */
    function _reformatKey($algorithm, $key)
    {
        switch ($algorithm) {
            case 'rsaEncryption':
                return
                    "-----BEGIN RSA PUBLIC KEY-----\r\n" .
                    // subjectPublicKey is stored as a bit string in X.509 certs.  the first byte of a bit string represents how many bits
                    // in the last byte should be ignored.  the following only supports non-zero stuff but as none of the X.509 certs Firefox
                    // uses as a cert authority actually use a non-zero bit I think it's safe to assume that none do.
                    chunk_split(Base64::encode(substr(Base64::decode($key), 1)), 64) .
                    '-----END RSA PUBLIC KEY-----';
            default:
                return $key;
        }
    }

    /**
     * Decodes an IP address
     *
     * Takes in a base64 encoded "blob" and returns a human readable IP address
     *
     * @param string $ip
     * @access private
     * @return string
     */
    function _decodeIP($ip)
    {
        return inet_ntop(Base64::decode($ip));
    }

    /**
     * Encodes an IP address
     *
     * Takes a human readable IP address into a base64-encoded "blob"
     *
     * @param string $ip
     * @access private
     * @return string
     */
    function _encodeIP($ip)
    {
        return Base64::encode(inet_pton($ip));
    }

    /**
     * "Normalizes" a Distinguished Name property
     *
     * @param string $propName
     * @access private
     * @return mixed
     */
    function _translateDNProp($propName)
    {
        switch (strtolower($propName)) {
            case 'id-at-countryname':
            case 'countryname':
            case 'c':
                return 'id-at-countryName';
            case 'id-at-organizationname':
            case 'organizationname':
            case 'o':
                return 'id-at-organizationName';
            case 'id-at-dnqualifier':
            case 'dnqualifier':
                return 'id-at-dnQualifier';
            case 'id-at-commonname':
            case 'commonname':
            case 'cn':
                return 'id-at-commonName';
            case 'id-at-stateorprovincename':
            case 'stateorprovincename':
            case 'state':
            case 'province':
            case 'provincename':
            case 'st':
                return 'id-at-stateOrProvinceName';
            case 'id-at-localityname':
            case 'localityname':
            case 'l':
                return 'id-at-localityName';
            case 'id-emailaddress':
            case 'emailaddress':
                return 'pkcs-9-at-emailAddress';
            case 'id-at-serialnumber':
            case 'serialnumber':
                return 'id-at-serialNumber';
            case 'id-at-postalcode':
            case 'postalcode':
                return 'id-at-postalCode';
            case 'id-at-streetaddress':
            case 'streetaddress':
                return 'id-at-streetAddress';
            case 'id-at-name':
            case 'name':
                return 'id-at-name';
            case 'id-at-givenname':
            case 'givenname':
                return 'id-at-givenName';
            case 'id-at-surname':
            case 'surname':
            case 'sn':
                return 'id-at-surname';
            case 'id-at-initials':
            case 'initials':
                return 'id-at-initials';
            case 'id-at-generationqualifier':
            case 'generationqualifier':
                return 'id-at-generationQualifier';
            case 'id-at-organizationalunitname':
            case 'organizationalunitname':
            case 'ou':
                return 'id-at-organizationalUnitName';
            case 'id-at-pseudonym':
            case 'pseudonym':
                return 'id-at-pseudonym';
            case 'id-at-title':
            case 'title':
                return 'id-at-title';
            case 'id-at-description':
            case 'description':
                return 'id-at-description';
            case 'id-at-role':
            case 'role':
                return 'id-at-role';
            case 'id-at-uniqueidentifier':
            case 'uniqueidentifier':
            case 'x500uniqueidentifier':
                return 'id-at-uniqueIdentifier';
            case 'postaladdress':
            case 'id-at-postaladdress':
                return 'id-at-postalAddress';
            default:
                return false;
        }
    }

    /**
     * Set a Distinguished Name property
     *
     * @param string $propName
     * @param mixed $propValue
     * @param string $type optional
     * @access public
     * @return bool
     */
    function setDNProp($propName, $propValue, $type = 'utf8String')
    {
        if (empty($this->dn)) {
            $this->dn = array('rdnSequence' => array());
        }

        if (($propName = $this->_translateDNProp($propName)) === false) {
            return false;
        }

        foreach ((array) $propValue as $v) {
            if (!is_array($v) && isset($type)) {
                $v = array($type => $v);
            }
            $this->dn['rdnSequence'][] = array(
                array(
                    'type' => $propName,
                    'value'=> $v
                )
            );
        }

        return true;
    }

    /**
     * Remove Distinguished Name properties
     *
     * @param string $propName
     * @access public
     */
    function removeDNProp($propName)
    {
        if (empty($this->dn)) {
            return;
        }

        if (($propName = $this->_translateDNProp($propName)) === false) {
            return;
        }

        $dn = &$this->dn['rdnSequence'];
        $size = count($dn);
        for ($i = 0; $i < $size; $i++) {
            if ($dn[$i][0]['type'] == $propName) {
                unset($dn[$i]);
            }
        }

        $dn = array_values($dn);
    }

    /**
     * Get Distinguished Name properties
     *
     * @param string $propName
     * @param array $dn optional
     * @param bool $withType optional
     * @return mixed
     * @access public
     */
    function getDNProp($propName, $dn = null, $withType = false)
    {
        if (!isset($dn)) {
            $dn = $this->dn;
        }

        if (empty($dn)) {
            return false;
        }

        if (($propName = $this->_translateDNProp($propName)) === false) {
            return false;
        }

        $asn1 = new ASN1();
        $asn1->loadOIDs($this->oids);
        $filters = array();
        $filters['value'] = array('type' => ASN1::TYPE_UTF8_STRING);
        $asn1->loadFilters($filters);
        $this->_mapOutDNs($dn, 'rdnSequence', $asn1);
        $dn = $dn['rdnSequence'];
        $result = array();
        for ($i = 0; $i < count($dn); $i++) {
            if ($dn[$i][0]['type'] == $propName) {
                $v = $dn[$i][0]['value'];
                if (!$withType) {
                    if (is_array($v)) {
                        foreach ($v as $type => $s) {
                            $type = array_search($type, $asn1->ANYmap, true);
                            if ($type !== false && isset($asn1->stringTypeSize[$type])) {
                                $s = $asn1->convert($s, $type);
                                if ($s !== false) {
                                    $v = $s;
                                    break;
                                }
                            }
                        }
                        if (is_array($v)) {
                            $v = array_pop($v); // Always strip data type.
                        }
                    } elseif (is_object($v) && $v instanceof Element) {
                        $map = $this->_getMapping($propName);
                        if (!is_bool($map)) {
                            $decoded = $asn1->decodeBER($v);
                            $v = $asn1->asn1map($decoded[0], $map);
                        }
                    }
                }
                $result[] = $v;
            }
        }

        return $result;
    }

    /**
     * Set a Distinguished Name
     *
     * @param mixed $dn
     * @param bool $merge optional
     * @param string $type optional
     * @access public
     * @return bool
     */
    function setDN($dn, $merge = false, $type = 'utf8String')
    {
        if (!$merge) {
            $this->dn = null;
        }

        if (is_array($dn)) {
            if (isset($dn['rdnSequence'])) {
                $this->dn = $dn; // No merge here.
                return true;
            }

            // handles stuff generated by openssl_x509_parse()
            foreach ($dn as $prop => $value) {
                if (!$this->setDNProp($prop, $value, $type)) {
                    return false;
                }
            }
            return true;
        }

        // handles everything else
        $results = preg_split('#((?:^|, *|/)(?:C=|O=|OU=|CN=|L=|ST=|SN=|postalCode=|streetAddress=|emailAddress=|serialNumber=|organizationalUnitName=|title=|description=|role=|x500UniqueIdentifier=|postalAddress=))#', $dn, -1, PREG_SPLIT_DELIM_CAPTURE);
        for ($i = 1; $i < count($results); $i+=2) {
            $prop = trim($results[$i], ', =/');
            $value = $results[$i + 1];
            if (!$this->setDNProp($prop, $value, $type)) {
                return false;
            }
        }

        return true;
    }

    /**
     * Get the Distinguished Name for a certificates subject
     *
     * @param mixed $format optional
     * @param array $dn optional
     * @access public
     * @return bool
     */
    function getDN($format = self::DN_ARRAY, $dn = null)
    {
        if (!isset($dn)) {
            $dn = isset($this->currentCert['tbsCertList']) ? $this->currentCert['tbsCertList']['issuer'] : $this->dn;
        }

        switch ((int) $format) {
            case self::DN_ARRAY:
                return $dn;
            case self::DN_ASN1:
                $asn1 = new ASN1();
                $asn1->loadOIDs($this->oids);
                $filters = array();
                $filters['rdnSequence']['value'] = array('type' => ASN1::TYPE_UTF8_STRING);
                $asn1->loadFilters($filters);
                $this->_mapOutDNs($dn, 'rdnSequence', $asn1);
                return $asn1->encodeDER($dn, $this->Name);
            case self::DN_CANON:
                //  No SEQUENCE around RDNs and all string values normalized as
                // trimmed lowercase UTF-8 with all spacing as one blank.
                // constructed RDNs will not be canonicalized
                $asn1 = new ASN1();
                $asn1->loadOIDs($this->oids);
                $filters = array();
                $filters['value'] = array('type' => ASN1::TYPE_UTF8_STRING);
                $asn1->loadFilters($filters);
                $result = '';
                $this->_mapOutDNs($dn, 'rdnSequence', $asn1);
                foreach ($dn['rdnSequence'] as $rdn) {
                    foreach ($rdn as $i => $attr) {
                        $attr = &$rdn[$i];
                        if (is_array($attr['value'])) {
                            foreach ($attr['value'] as $type => $v) {
                                $type = array_search($type, $asn1->ANYmap, true);
                                if ($type !== false && isset($asn1->stringTypeSize[$type])) {
                                    $v = $asn1->convert($v, $type);
                                    if ($v !== false) {
                                        $v = preg_replace('/\s+/', ' ', $v);
                                        $attr['value'] = strtolower(trim($v));
                                        break;
                                    }
                                }
                            }
                        }
                    }
                    $result .= $asn1->encodeDER($rdn, $this->RelativeDistinguishedName);
                }
                return $result;
            case self::DN_HASH:
                $dn = $this->getDN(self::DN_CANON, $dn);
                $hash = new Hash('sha1');
                $hash = $hash->hash($dn);
                extract(unpack('Vhash', $hash));
                return strtolower(Hex::encode(pack('N', $hash)));
        }

        // Default is to return a string.
        $start = true;
        $output = '';

        $result = array();
        $asn1 = new ASN1();
        $asn1->loadOIDs($this->oids);
        $filters = array();
        $filters['rdnSequence']['value'] = array('type' => ASN1::TYPE_UTF8_STRING);
        $asn1->loadFilters($filters);
        $this->_mapOutDNs($dn, 'rdnSequence', $asn1);

        foreach ($dn['rdnSequence'] as $field) {
            $prop = $field[0]['type'];
            $value = $field[0]['value'];

            $delim = ', ';
            switch ($prop) {
                case 'id-at-countryName':
                    $desc = 'C';
                    break;
                case 'id-at-stateOrProvinceName':
                    $desc = 'ST';
                    break;
                case 'id-at-organizationName':
                    $desc = 'O';
                    break;
                case 'id-at-organizationalUnitName':
                    $desc = 'OU';
                    break;
                case 'id-at-commonName':
                    $desc = 'CN';
                    break;
                case 'id-at-localityName':
                    $desc = 'L';
                    break;
                case 'id-at-surname':
                    $desc = 'SN';
                    break;
                case 'id-at-uniqueIdentifier':
                    $delim = '/';
                    $desc = 'x500UniqueIdentifier';
                    break;
                case 'id-at-postalAddress':
                    $delim = '/';
                    $desc = 'postalAddress';
                    break;
                default:
                    $delim = '/';
                    $desc = preg_replace('#.+-([^-]+)$#', '$1', $prop);
            }

            if (!$start) {
                $output.= $delim;
            }
            if (is_array($value)) {
                foreach ($value as $type => $v) {
                    $type = array_search($type, $asn1->ANYmap, true);
                    if ($type !== false && isset($asn1->stringTypeSize[$type])) {
                        $v = $asn1->convert($v, $type);
                        if ($v !== false) {
                            $value = $v;
                            break;
                        }
                    }
                }
                if (is_array($value)) {
                    $value = array_pop($value); // Always strip data type.
                }
            } elseif (is_object($value) && $value instanceof Element) {
                $callback = create_function('$x', 'return "\x" . bin2hex($x[0]);');
                $value = strtoupper(preg_replace_callback('#[^\x20-\x7E]#', $callback, $value->element));
            }
            $output.= $desc . '=' . $value;
            $result[$desc] = isset($result[$desc]) ?
                array_merge((array) $dn[$prop], array($value)) :
                $value;
            $start = false;
        }

        return $format == self::DN_OPENSSL ? $result : $output;
    }

    /**
     * Get the Distinguished Name for a certificate/crl issuer
     *
     * @param int $format optional
     * @access public
     * @return mixed
     */
    function getIssuerDN($format = self::DN_ARRAY)
    {
        switch (true) {
            case !isset($this->currentCert) || !is_array($this->currentCert):
                break;
            case isset($this->currentCert['tbsCertificate']):
                return $this->getDN($format, $this->currentCert['tbsCertificate']['issuer']);
            case isset($this->currentCert['tbsCertList']):
                return $this->getDN($format, $this->currentCert['tbsCertList']['issuer']);
        }

        return false;
    }

    /**
     * Get the Distinguished Name for a certificate/csr subject
     * Alias of getDN()
     *
     * @param int $format optional
     * @access public
     * @return mixed
     */
    function getSubjectDN($format = self::DN_ARRAY)
    {
        switch (true) {
            case !empty($this->dn):
                return $this->getDN($format);
            case !isset($this->currentCert) || !is_array($this->currentCert):
                break;
            case isset($this->currentCert['tbsCertificate']):
                return $this->getDN($format, $this->currentCert['tbsCertificate']['subject']);
            case isset($this->currentCert['certificationRequestInfo']):
                return $this->getDN($format, $this->currentCert['certificationRequestInfo']['subject']);
        }

        return false;
    }

    /**
     * Get an individual Distinguished Name property for a certificate/crl issuer
     *
     * @param string $propName
     * @param bool $withType optional
     * @access public
     * @return mixed
     */
    function getIssuerDNProp($propName, $withType = false)
    {
        switch (true) {
            case !isset($this->currentCert) || !is_array($this->currentCert):
                break;
            case isset($this->currentCert['tbsCertificate']):
                return $this->getDNProp($propName, $this->currentCert['tbsCertificate']['issuer'], $withType);
            case isset($this->currentCert['tbsCertList']):
                return $this->getDNProp($propName, $this->currentCert['tbsCertList']['issuer'], $withType);
        }

        return false;
    }

    /**
     * Get an individual Distinguished Name property for a certificate/csr subject
     *
     * @param string $propName
     * @param bool $withType optional
     * @access public
     * @return mixed
     */
    function getSubjectDNProp($propName, $withType = false)
    {
        switch (true) {
            case !empty($this->dn):
                return $this->getDNProp($propName, null, $withType);
            case !isset($this->currentCert) || !is_array($this->currentCert):
                break;
            case isset($this->currentCert['tbsCertificate']):
                return $this->getDNProp($propName, $this->currentCert['tbsCertificate']['subject'], $withType);
            case isset($this->currentCert['certificationRequestInfo']):
                return $this->getDNProp($propName, $this->currentCert['certificationRequestInfo']['subject'], $withType);
        }

        return false;
    }

    /**
     * Get the certificate chain for the current cert
     *
     * @access public
     * @return mixed
     */
    function getChain()
    {
        $chain = array($this->currentCert);

        if (!is_array($this->currentCert) || !isset($this->currentCert['tbsCertificate'])) {
            return false;
        }
        if (empty($this->CAs)) {
            return $chain;
        }
        while (true) {
            $currentCert = $chain[count($chain) - 1];
            for ($i = 0; $i < count($this->CAs); $i++) {
                $ca = $this->CAs[$i];
                if ($currentCert['tbsCertificate']['issuer'] === $ca['tbsCertificate']['subject']) {
                    $authorityKey = $this->getExtension('id-ce-authorityKeyIdentifier', $currentCert);
                    $subjectKeyID = $this->getExtension('id-ce-subjectKeyIdentifier', $ca);
                    switch (true) {
                        case !is_array($authorityKey):
                        case is_array($authorityKey) && isset($authorityKey['keyIdentifier']) && $authorityKey['keyIdentifier'] === $subjectKeyID:
                            if ($currentCert === $ca) {
                                break 3;
                            }
                            $chain[] = $ca;
                            break 2;
                    }
                }
            }
            if ($i == count($this->CAs)) {
                break;
            }
        }
        foreach ($chain as $key => $value) {
            $chain[$key] = new X509();
            $chain[$key]->loadX509($value);
        }
        return $chain;
    }

    /**
     * Set public key
     *
     * Key needs to be a \phpseclib\Crypt\RSA object
     *
     * @param object $key
     * @access public
     * @return bool
     */
    function setPublicKey($key)
    {
        $key->setPublicKey();
        $this->publicKey = $key;
    }

    /**
     * Set private key
     *
     * Key needs to be a \phpseclib\Crypt\RSA object
     *
     * @param object $key
     * @access public
     */
    function setPrivateKey($key)
    {
        $this->privateKey = $key;
    }

    /**
     * Set challenge
     *
     * Used for SPKAC CSR's
     *
     * @param string $challenge
     * @access public
     */
    function setChallenge($challenge)
    {
        $this->challenge = $challenge;
    }

    /**
     * Gets the public key
     *
     * Returns a \phpseclib\Crypt\RSA object or a false.
     *
     * @access public
     * @return mixed
     */
    function getPublicKey()
    {
        if (isset($this->publicKey)) {
            return $this->publicKey;
        }

        if (isset($this->currentCert) && is_array($this->currentCert)) {
            foreach (array('tbsCertificate/subjectPublicKeyInfo', 'certificationRequestInfo/subjectPKInfo') as $path) {
                $keyinfo = $this->_subArray($this->currentCert, $path);
                if (!empty($keyinfo)) {
                    break;
                }
            }
        }
        if (empty($keyinfo)) {
            return false;
        }

        $key = $keyinfo['subjectPublicKey'];

        switch ($keyinfo['algorithm']['algorithm']) {
            case 'rsaEncryption':
                $publicKey = new RSA();
                $publicKey->load($key);
                $publicKey->setPublicKey();
                break;
            default:
                return false;
        }

        return $publicKey;
    }

    /**
     * Load a Certificate Signing Request
     *
     * @param string $csr
     * @access public
     * @return mixed
     */
    function loadCSR($csr, $mode = self::FORMAT_AUTO_DETECT)
    {
        if (is_array($csr) && isset($csr['certificationRequestInfo'])) {
            unset($this->currentCert);
            unset($this->currentKeyIdentifier);
            unset($this->signatureSubject);
            $this->dn = $csr['certificationRequestInfo']['subject'];
            if (!isset($this->dn)) {
                return false;
            }

            $this->currentCert = $csr;
            return $csr;
        }

        // see http://tools.ietf.org/html/rfc2986

        $asn1 = new ASN1();

        if ($mode != self::FORMAT_DER) {
            $newcsr = $this->_extractBER($csr);
            if ($mode == self::FORMAT_PEM && $csr == $newcsr) {
                return false;
            }
            $csr = $newcsr;
        }
        $orig = $csr;

        if ($csr === false) {
            $this->currentCert = false;
            return false;
        }

        $asn1->loadOIDs($this->oids);
        $decoded = $asn1->decodeBER($csr);

        if (empty($decoded)) {
            $this->currentCert = false;
            return false;
        }

        $csr = $asn1->asn1map($decoded[0], $this->CertificationRequest);
        if (!isset($csr) || $csr === false) {
            $this->currentCert = false;
            return false;
        }

        $this->_mapInAttributes($csr, 'certificationRequestInfo/attributes', $asn1);
        $this->_mapInDNs($csr, 'certificationRequestInfo/subject/rdnSequence', $asn1);

        $this->dn = $csr['certificationRequestInfo']['subject'];

        $this->signatureSubject = substr($orig, $decoded[0]['content'][0]['start'], $decoded[0]['content'][0]['length']);

        $algorithm = &$csr['certificationRequestInfo']['subjectPKInfo']['algorithm']['algorithm'];
        $key = &$csr['certificationRequestInfo']['subjectPKInfo']['subjectPublicKey'];
        $key = $this->_reformatKey($algorithm, $key);

        switch ($algorithm) {
            case 'rsaEncryption':
                $this->publicKey = new RSA();
                $this->publicKey->load($key);
                $this->publicKey->setPublicKey();
                break;
            default:
                $this->publicKey = null;
        }

        $this->currentKeyIdentifier = null;
        $this->currentCert = $csr;

        return $csr;
    }

    /**
     * Save CSR request
     *
     * @param array $csr
     * @param int $format optional
     * @access public
     * @return string
     */
    function saveCSR($csr, $format = self::FORMAT_PEM)
    {
        if (!is_array($csr) || !isset($csr['certificationRequestInfo'])) {
            return false;
        }

        switch (true) {
            case !($algorithm = $this->_subArray($csr, 'certificationRequestInfo/subjectPKInfo/algorithm/algorithm')):
            case is_object($csr['certificationRequestInfo']['subjectPKInfo']['subjectPublicKey']):
                break;
            default:
                switch ($algorithm) {
                    case 'rsaEncryption':
                        $csr['certificationRequestInfo']['subjectPKInfo']['subjectPublicKey']
<<<<<<< HEAD
                            = Base64::encode("\0" . Base64::decode(preg_replace('#-.+-|[\r\n]#', '', $csr['certificationRequestInfo']['subjectPKInfo']['subjectPublicKey'])));
=======
                            = base64_encode("\0" . base64_decode(preg_replace('#-.+-|[\r\n]#', '', $csr['certificationRequestInfo']['subjectPKInfo']['subjectPublicKey'])));
                        $csr['certificationRequestInfo']['subjectPKInfo']['algorithm']['parameters'] = null;
                        $csr['signatureAlgorithm']['parameters'] = null;
                        $csr['certificationRequestInfo']['signature']['parameters'] = null;
>>>>>>> 0121b450
                }
        }

        $asn1 = new ASN1();

        $asn1->loadOIDs($this->oids);

        $filters = array();
        $filters['certificationRequestInfo']['subject']['rdnSequence']['value']
            = array('type' => ASN1::TYPE_UTF8_STRING);

        $asn1->loadFilters($filters);

        $this->_mapOutDNs($csr, 'certificationRequestInfo/subject/rdnSequence', $asn1);
        $this->_mapOutAttributes($csr, 'certificationRequestInfo/attributes', $asn1);
        $csr = $asn1->encodeDER($csr, $this->CertificationRequest);

        switch ($format) {
            case self::FORMAT_DER:
                return $csr;
            // case self::FORMAT_PEM:
            default:
                return "-----BEGIN CERTIFICATE REQUEST-----\r\n" . chunk_split(Base64::encode($csr), 64) . '-----END CERTIFICATE REQUEST-----';
        }
    }

    /**
     * Load a SPKAC CSR
     *
     * SPKAC's are produced by the HTML5 keygen element:
     *
     * https://developer.mozilla.org/en-US/docs/HTML/Element/keygen
     *
     * @param string $csr
     * @access public
     * @return mixed
     */
    function loadSPKAC($spkac)
    {
        if (is_array($spkac) && isset($spkac['publicKeyAndChallenge'])) {
            unset($this->currentCert);
            unset($this->currentKeyIdentifier);
            unset($this->signatureSubject);
            $this->currentCert = $spkac;
            return $spkac;
        }

        // see http://www.w3.org/html/wg/drafts/html/master/forms.html#signedpublickeyandchallenge

        $asn1 = new ASN1();

        // OpenSSL produces SPKAC's that are preceeded by the string SPKAC=
        $temp = preg_replace('#(?:SPKAC=)|[ \r\n\\\]#', '', $spkac);
        $temp = preg_match('#^[a-zA-Z\d/+]*={0,2}$#', $temp) ? Base64::decode($temp) : false;
        if ($temp != false) {
            $spkac = $temp;
        }
        $orig = $spkac;

        if ($spkac === false) {
            $this->currentCert = false;
            return false;
        }

        $asn1->loadOIDs($this->oids);
        $decoded = $asn1->decodeBER($spkac);

        if (empty($decoded)) {
            $this->currentCert = false;
            return false;
        }

        $spkac = $asn1->asn1map($decoded[0], $this->SignedPublicKeyAndChallenge);

        if (!isset($spkac) || $spkac === false) {
            $this->currentCert = false;
            return false;
        }

        $this->signatureSubject = substr($orig, $decoded[0]['content'][0]['start'], $decoded[0]['content'][0]['length']);

        $algorithm = &$spkac['publicKeyAndChallenge']['spki']['algorithm']['algorithm'];
        $key = &$spkac['publicKeyAndChallenge']['spki']['subjectPublicKey'];
        $key = $this->_reformatKey($algorithm, $key);

        switch ($algorithm) {
            case 'rsaEncryption':
                $this->publicKey = new RSA();
                $this->publicKey->load($key);
                $this->publicKey->setPublicKey();
                break;
            default:
                $this->publicKey = null;
        }

        $this->currentKeyIdentifier = null;
        $this->currentCert = $spkac;

        return $spkac;
    }

    /**
     * Save a SPKAC CSR request
     *
     * @param array $csr
     * @param int $format optional
     * @access public
     * @return string
     */
    function saveSPKAC($spkac, $format = self::FORMAT_PEM)
    {
        if (!is_array($spkac) || !isset($spkac['publicKeyAndChallenge'])) {
            return false;
        }

        $algorithm = $this->_subArray($spkac, 'publicKeyAndChallenge/spki/algorithm/algorithm');
        switch (true) {
            case !$algorithm:
            case is_object($spkac['publicKeyAndChallenge']['spki']['subjectPublicKey']):
                break;
            default:
                switch ($algorithm) {
                    case 'rsaEncryption':
                        $spkac['publicKeyAndChallenge']['spki']['subjectPublicKey']
                            = Base64::encode("\0" . Base64::decode(preg_replace('#-.+-|[\r\n]#', '', $spkac['publicKeyAndChallenge']['spki']['subjectPublicKey'])));
                }
        }

        $asn1 = new ASN1();

        $asn1->loadOIDs($this->oids);
        $spkac = $asn1->encodeDER($spkac, $this->SignedPublicKeyAndChallenge);

        switch ($format) {
            case self::FORMAT_DER:
                return $spkac;
            // case self::FORMAT_PEM:
            default:
                // OpenSSL's implementation of SPKAC requires the SPKAC be preceeded by SPKAC= and since there are pretty much
                // no other SPKAC decoders phpseclib will use that same format
                return 'SPKAC=' . Base64::encode($spkac);
        }
    }

    /**
     * Load a Certificate Revocation List
     *
     * @param string $crl
     * @access public
     * @return mixed
     */
    function loadCRL($crl, $mode = self::FORMAT_AUTO_DETECT)
    {
        if (is_array($crl) && isset($crl['tbsCertList'])) {
            $this->currentCert = $crl;
            unset($this->signatureSubject);
            return $crl;
        }

        $asn1 = new ASN1();

        if ($mode != self::FORMAT_DER) {
            $newcrl = $this->_extractBER($crl);
            if ($mode == self::FORMAT_PEM && $crl == $newcrl) {
                return false;
            }
            $crl = $newcrl;
        }
        $orig = $crl;

        if ($crl === false) {
            $this->currentCert = false;
            return false;
        }

        $asn1->loadOIDs($this->oids);
        $decoded = $asn1->decodeBER($crl);

        if (empty($decoded)) {
            $this->currentCert = false;
            return false;
        }

        $crl = $asn1->asn1map($decoded[0], $this->CertificateList);
        if (!isset($crl) || $crl === false) {
            $this->currentCert = false;
            return false;
        }

        $this->signatureSubject = substr($orig, $decoded[0]['content'][0]['start'], $decoded[0]['content'][0]['length']);

        $this->_mapInDNs($crl, 'tbsCertList/issuer/rdnSequence', $asn1);
        $this->_mapInExtensions($crl, 'tbsCertList/crlExtensions', $asn1);
        $rclist = &$this->_subArray($crl, 'tbsCertList/revokedCertificates');
        if (is_array($rclist)) {
            foreach ($rclist as $i => $extension) {
                $this->_mapInExtensions($rclist, "$i/crlEntryExtensions", $asn1);
            }
        }

        $this->currentKeyIdentifier = null;
        $this->currentCert = $crl;

        return $crl;
    }

    /**
     * Save Certificate Revocation List.
     *
     * @param array $crl
     * @param int $format optional
     * @access public
     * @return string
     */
    function saveCRL($crl, $format = self::FORMAT_PEM)
    {
        if (!is_array($crl) || !isset($crl['tbsCertList'])) {
            return false;
        }

        $asn1 = new ASN1();

        $asn1->loadOIDs($this->oids);

        $filters = array();
        $filters['tbsCertList']['issuer']['rdnSequence']['value']
            = array('type' => ASN1::TYPE_UTF8_STRING);
        $filters['tbsCertList']['signature']['parameters']
            = array('type' => ASN1::TYPE_UTF8_STRING);
        $filters['signatureAlgorithm']['parameters']
            = array('type' => ASN1::TYPE_UTF8_STRING);

        if (empty($crl['tbsCertList']['signature']['parameters'])) {
            $filters['tbsCertList']['signature']['parameters']
                = array('type' => ASN1::TYPE_NULL);
        }

        if (empty($crl['signatureAlgorithm']['parameters'])) {
            $filters['signatureAlgorithm']['parameters']
                = array('type' => ASN1::TYPE_NULL);
        }

        $asn1->loadFilters($filters);

        $this->_mapOutDNs($crl, 'tbsCertList/issuer/rdnSequence', $asn1);
        $this->_mapOutExtensions($crl, 'tbsCertList/crlExtensions', $asn1);
        $rclist = &$this->_subArray($crl, 'tbsCertList/revokedCertificates');
        if (is_array($rclist)) {
            foreach ($rclist as $i => $extension) {
                $this->_mapOutExtensions($rclist, "$i/crlEntryExtensions", $asn1);
            }
        }

        $crl = $asn1->encodeDER($crl, $this->CertificateList);

        switch ($format) {
            case self::FORMAT_DER:
                return $crl;
            // case self::FORMAT_PEM:
            default:
                return "-----BEGIN X509 CRL-----\r\n" . chunk_split(Base64::encode($crl), 64) . '-----END X509 CRL-----';
        }
    }

    /**
     * Helper function to build a time field according to RFC 3280 section
     *  - 4.1.2.5 Validity
     *  - 5.1.2.4 This Update
     *  - 5.1.2.5 Next Update
     *  - 5.1.2.6 Revoked Certificates
     * by choosing utcTime iff year of date given is before 2050 and generalTime else.
     *
     * @param string $date in format date('D, d M Y H:i:s O')
     * @access private
     * @return array
     */
    function _timeField($date)
    {
        $year = @gmdate("Y", @strtotime($date)); // the same way ASN1.php parses this
        if ($year < 2050) {
            return array('utcTime' => $date);
        } else {
            return array('generalTime' => $date);
        }
    }

    /**
     * Sign an X.509 certificate
     *
     * $issuer's private key needs to be loaded.
     * $subject can be either an existing X.509 cert (if you want to resign it),
     * a CSR or something with the DN and public key explicitly set.
     *
     * @param \phpseclib\File\X509 $issuer
     * @param \phpseclib\File\X509 $subject
     * @param string $signatureAlgorithm optional
     * @access public
     * @return mixed
     */
    function sign($issuer, $subject, $signatureAlgorithm = 'sha256WithRSAEncryption')
    {
        if (!is_object($issuer->privateKey) || empty($issuer->dn)) {
            return false;
        }

        if (isset($subject->publicKey) && !($subjectPublicKey = $subject->_formatSubjectPublicKey())) {
            return false;
        }

        $currentCert = isset($this->currentCert) ? $this->currentCert : null;
        $signatureSubject = isset($this->signatureSubject) ? $this->signatureSubject: null;

        if (isset($subject->currentCert) && is_array($subject->currentCert) && isset($subject->currentCert['tbsCertificate'])) {
            $this->currentCert = $subject->currentCert;
            $this->currentCert['tbsCertificate']['signature']['algorithm'] = $signatureAlgorithm;
            $this->currentCert['signatureAlgorithm']['algorithm'] = $signatureAlgorithm;

            if (!empty($this->startDate)) {
                $this->currentCert['tbsCertificate']['validity']['notBefore'] = $this->_timeField($this->startDate);
            }
            if (!empty($this->endDate)) {
                $this->currentCert['tbsCertificate']['validity']['notAfter'] = $this->_timeField($this->endDate);
            }
            if (!empty($this->serialNumber)) {
                $this->currentCert['tbsCertificate']['serialNumber'] = $this->serialNumber;
            }
            if (!empty($subject->dn)) {
                $this->currentCert['tbsCertificate']['subject'] = $subject->dn;
            }
            if (!empty($subject->publicKey)) {
                $this->currentCert['tbsCertificate']['subjectPublicKeyInfo'] = $subjectPublicKey;
            }
            $this->removeExtension('id-ce-authorityKeyIdentifier');
            if (isset($subject->domains)) {
                $this->removeExtension('id-ce-subjectAltName');
            }
        } elseif (isset($subject->currentCert) && is_array($subject->currentCert) && isset($subject->currentCert['tbsCertList'])) {
            return false;
        } else {
            if (!isset($subject->publicKey)) {
                return false;
            }

            $startDate = !empty($this->startDate) ? $this->startDate : @date('D, d M Y H:i:s O');
            $endDate = !empty($this->endDate) ? $this->endDate : @date('D, d M Y H:i:s O', strtotime('+1 year'));
            /* "The serial number MUST be a positive integer"
               "Conforming CAs MUST NOT use serialNumber values longer than 20 octets."
                -- https://tools.ietf.org/html/rfc5280#section-4.1.2.2

               for the integer to be positive the leading bit needs to be 0 hence the
               application of a bitmap
            */
            $serialNumber = !empty($this->serialNumber) ?
                $this->serialNumber :
                new BigInteger(Random::string(20) & ("\x7F" . str_repeat("\xFF", 19)), 256);

            $this->currentCert = array(
                'tbsCertificate' =>
                    array(
                        'version' => 'v3',
                        'serialNumber' => $serialNumber, // $this->setserialNumber()
                        'signature' => array('algorithm' => $signatureAlgorithm),
                        'issuer' => false, // this is going to be overwritten later
                        'validity' => array(
                            'notBefore' => $this->_timeField($startDate), // $this->setStartDate()
                            'notAfter' => $this->_timeField($endDate)   // $this->setEndDate()
                        ),
                        'subject' => $subject->dn,
                        'subjectPublicKeyInfo' => $subjectPublicKey
                    ),
                    'signatureAlgorithm' => array('algorithm' => $signatureAlgorithm),
                    'signature'          => false // this is going to be overwritten later
            );

            // Copy extensions from CSR.
            $csrexts = $subject->getAttribute('pkcs-9-at-extensionRequest', 0);

            if (!empty($csrexts)) {
                $this->currentCert['tbsCertificate']['extensions'] = $csrexts;
            }
        }

        $this->currentCert['tbsCertificate']['issuer'] = $issuer->dn;

        if (isset($issuer->currentKeyIdentifier)) {
            $this->setExtension('id-ce-authorityKeyIdentifier', array(
                    //'authorityCertIssuer' => array(
                    //    array(
                    //        'directoryName' => $issuer->dn
                    //    )
                    //),
                    'keyIdentifier' => $issuer->currentKeyIdentifier
                ));
            //$extensions = &$this->currentCert['tbsCertificate']['extensions'];
            //if (isset($issuer->serialNumber)) {
            //    $extensions[count($extensions) - 1]['authorityCertSerialNumber'] = $issuer->serialNumber;
            //}
            //unset($extensions);
        }

        if (isset($subject->currentKeyIdentifier)) {
            $this->setExtension('id-ce-subjectKeyIdentifier', $subject->currentKeyIdentifier);
        }

        $altName = array();

        if (isset($subject->domains) && count($subject->domains) > 1) {
            $altName = array_map(array('X509', '_dnsName'), $subject->domains);
        }

        if (isset($subject->ipAddresses) && count($subject->ipAddresses)) {
            // should an IP address appear as the CN if no domain name is specified? idk
            //$ips = count($subject->domains) ? $subject->ipAddresses : array_slice($subject->ipAddresses, 1);
            $ipAddresses = array();
            foreach ($subject->ipAddresses as $ipAddress) {
                $encoded = $subject->_ipAddress($ipAddress);
                if ($encoded !== false) {
                    $ipAddresses[] = $encoded;
                }
            }
            if (count($ipAddresses)) {
                $altName = array_merge($altName, $ipAddresses);
            }
        }

        if (!empty($altName)) {
            $this->setExtension('id-ce-subjectAltName', $altName);
        }

        if ($this->caFlag) {
            $keyUsage = $this->getExtension('id-ce-keyUsage');
            if (!$keyUsage) {
                $keyUsage = array();
            }

            $this->setExtension(
                'id-ce-keyUsage',
                array_values(array_unique(array_merge($keyUsage, array('cRLSign', 'keyCertSign'))))
            );

            $basicConstraints = $this->getExtension('id-ce-basicConstraints');
            if (!$basicConstraints) {
                $basicConstraints = array();
            }

            $this->setExtension(
                'id-ce-basicConstraints',
                array_unique(array_merge(array('cA' => true), $basicConstraints)),
                true
            );

            if (!isset($subject->currentKeyIdentifier)) {
                $this->setExtension('id-ce-subjectKeyIdentifier', Base64::encode($this->computeKeyIdentifier($this->currentCert)), false, false);
            }
        }

        // resync $this->signatureSubject
        // save $tbsCertificate in case there are any \phpseclib\File\ASN1\Element objects in it
        $tbsCertificate = $this->currentCert['tbsCertificate'];
        $this->loadX509($this->saveX509($this->currentCert));

        $result = $this->_sign($issuer->privateKey, $signatureAlgorithm);
        $result['tbsCertificate'] = $tbsCertificate;

        $this->currentCert = $currentCert;
        $this->signatureSubject = $signatureSubject;

        return $result;
    }

    /**
     * Sign a CSR
     *
     * @access public
     * @return mixed
     */
    function signCSR($signatureAlgorithm = 'sha1WithRSAEncryption')
    {
        if (!is_object($this->privateKey) || empty($this->dn)) {
            return false;
        }

        $origPublicKey = $this->publicKey;
        $class = get_class($this->privateKey);
        $this->publicKey = new $class();
        $this->publicKey->load($this->privateKey->getPublicKey());
        $this->publicKey->setPublicKey();
        if (!($publicKey = $this->_formatSubjectPublicKey())) {
            return false;
        }
        $this->publicKey = $origPublicKey;

        $currentCert = isset($this->currentCert) ? $this->currentCert : null;
        $signatureSubject = isset($this->signatureSubject) ? $this->signatureSubject: null;

        if (isset($this->currentCert) && is_array($this->currentCert) && isset($this->currentCert['certificationRequestInfo'])) {
            $this->currentCert['signatureAlgorithm']['algorithm'] = $signatureAlgorithm;
            if (!empty($this->dn)) {
                $this->currentCert['certificationRequestInfo']['subject'] = $this->dn;
            }
            $this->currentCert['certificationRequestInfo']['subjectPKInfo'] = $publicKey;
        } else {
            $this->currentCert = array(
                'certificationRequestInfo' =>
                    array(
                        'version' => 'v1',
                        'subject' => $this->dn,
                        'subjectPKInfo' => $publicKey
                    ),
                    'signatureAlgorithm' => array('algorithm' => $signatureAlgorithm),
                    'signature'          => false // this is going to be overwritten later
            );
        }

        // resync $this->signatureSubject
        // save $certificationRequestInfo in case there are any \phpseclib\File\ASN1\Element objects in it
        $certificationRequestInfo = $this->currentCert['certificationRequestInfo'];
        $this->loadCSR($this->saveCSR($this->currentCert));

        $result = $this->_sign($this->privateKey, $signatureAlgorithm);
        $result['certificationRequestInfo'] = $certificationRequestInfo;

        $this->currentCert = $currentCert;
        $this->signatureSubject = $signatureSubject;

        return $result;
    }

    /**
     * Sign a SPKAC
     *
     * @access public
     * @return mixed
     */
    function signSPKAC($signatureAlgorithm = 'sha1WithRSAEncryption')
    {
        if (!is_object($this->privateKey)) {
            return false;
        }

        $origPublicKey = $this->publicKey;
        $class = get_class($this->privateKey);
        $this->publicKey = new $class();
        $this->publicKey->load($this->privateKey->getPublicKey());
        $this->publicKey->setPublicKey();
        $publicKey = $this->_formatSubjectPublicKey();
        if (!$publicKey) {
            return false;
        }
        $this->publicKey = $origPublicKey;

        $currentCert = isset($this->currentCert) ? $this->currentCert : null;
        $signatureSubject = isset($this->signatureSubject) ? $this->signatureSubject: null;

        // re-signing a SPKAC seems silly but since everything else supports re-signing why not?
        if (isset($this->currentCert) && is_array($this->currentCert) && isset($this->currentCert['publicKeyAndChallenge'])) {
            $this->currentCert['signatureAlgorithm']['algorithm'] = $signatureAlgorithm;
            $this->currentCert['publicKeyAndChallenge']['spki'] = $publicKey;
            if (!empty($this->challenge)) {
                // the bitwise AND ensures that the output is a valid IA5String
                $this->currentCert['publicKeyAndChallenge']['challenge'] = $this->challenge & str_repeat("\x7F", strlen($this->challenge));
            }
        } else {
            $this->currentCert = array(
                'publicKeyAndChallenge' =>
                    array(
                        'spki' => $publicKey,
                        // quoting <https://developer.mozilla.org/en-US/docs/Web/HTML/Element/keygen>,
                        // "A challenge string that is submitted along with the public key. Defaults to an empty string if not specified."
                        // both Firefox and OpenSSL ("openssl spkac -key private.key") behave this way
                        // we could alternatively do this instead if we ignored the specs:
                        // Random::string(8) & str_repeat("\x7F", 8)
                        'challenge' => !empty($this->challenge) ? $this->challenge : ''
                    ),
                    'signatureAlgorithm' => array('algorithm' => $signatureAlgorithm),
                    'signature'          => false // this is going to be overwritten later
            );
        }

        // resync $this->signatureSubject
        // save $publicKeyAndChallenge in case there are any \phpseclib\File\ASN1\Element objects in it
        $publicKeyAndChallenge = $this->currentCert['publicKeyAndChallenge'];
        $this->loadSPKAC($this->saveSPKAC($this->currentCert));

        $result = $this->_sign($this->privateKey, $signatureAlgorithm);
        $result['publicKeyAndChallenge'] = $publicKeyAndChallenge;

        $this->currentCert = $currentCert;
        $this->signatureSubject = $signatureSubject;

        return $result;
    }

    /**
     * Sign a CRL
     *
     * $issuer's private key needs to be loaded.
     *
     * @param \phpseclib\File\X509 $issuer
     * @param \phpseclib\File\X509 $crl
     * @param string $signatureAlgorithm optional
     * @access public
     * @return mixed
     */
    function signCRL($issuer, $crl, $signatureAlgorithm = 'sha1WithRSAEncryption')
    {
        if (!is_object($issuer->privateKey) || empty($issuer->dn)) {
            return false;
        }

        $currentCert = isset($this->currentCert) ? $this->currentCert : null;
        $signatureSubject = isset($this->signatureSubject) ? $this->signatureSubject : null;
        $thisUpdate = !empty($this->startDate) ? $this->startDate : @date('D, d M Y H:i:s O');

        if (isset($crl->currentCert) && is_array($crl->currentCert) && isset($crl->currentCert['tbsCertList'])) {
            $this->currentCert = $crl->currentCert;
            $this->currentCert['tbsCertList']['signature']['algorithm'] = $signatureAlgorithm;
            $this->currentCert['signatureAlgorithm']['algorithm'] = $signatureAlgorithm;
        } else {
            $this->currentCert = array(
                'tbsCertList' =>
                    array(
                        'version' => 'v2',
                        'signature' => array('algorithm' => $signatureAlgorithm),
                        'issuer' => false, // this is going to be overwritten later
                        'thisUpdate' => $this->_timeField($thisUpdate) // $this->setStartDate()
                    ),
                    'signatureAlgorithm' => array('algorithm' => $signatureAlgorithm),
                    'signature'          => false // this is going to be overwritten later
            );
        }

        $tbsCertList = &$this->currentCert['tbsCertList'];
        $tbsCertList['issuer'] = $issuer->dn;
        $tbsCertList['thisUpdate'] = $this->_timeField($thisUpdate);

        if (!empty($this->endDate)) {
            $tbsCertList['nextUpdate'] = $this->_timeField($this->endDate); // $this->setEndDate()
        } else {
            unset($tbsCertList['nextUpdate']);
        }

        if (!empty($this->serialNumber)) {
            $crlNumber = $this->serialNumber;
        } else {
            $crlNumber = $this->getExtension('id-ce-cRLNumber');
            // "The CRL number is a non-critical CRL extension that conveys a
            //  monotonically increasing sequence number for a given CRL scope and
            //  CRL issuer.  This extension allows users to easily determine when a
            //  particular CRL supersedes another CRL."
            // -- https://tools.ietf.org/html/rfc5280#section-5.2.3
            $crlNumber = $crlNumber !== false ? $crlNumber->add(new BigInteger(1)) : null;
        }

        $this->removeExtension('id-ce-authorityKeyIdentifier');
        $this->removeExtension('id-ce-issuerAltName');

        // Be sure version >= v2 if some extension found.
        $version = isset($tbsCertList['version']) ? $tbsCertList['version'] : 0;
        if (!$version) {
            if (!empty($tbsCertList['crlExtensions'])) {
                $version = 1; // v2.
            } elseif (!empty($tbsCertList['revokedCertificates'])) {
                foreach ($tbsCertList['revokedCertificates'] as $cert) {
                    if (!empty($cert['crlEntryExtensions'])) {
                        $version = 1; // v2.
                    }
                }
            }

            if ($version) {
                $tbsCertList['version'] = $version;
            }
        }

        // Store additional extensions.
        if (!empty($tbsCertList['version'])) { // At least v2.
            if (!empty($crlNumber)) {
                $this->setExtension('id-ce-cRLNumber', $crlNumber);
            }

            if (isset($issuer->currentKeyIdentifier)) {
                $this->setExtension('id-ce-authorityKeyIdentifier', array(
                        //'authorityCertIssuer' => array(
                        //    array(
                        //        'directoryName' => $issuer->dn
                        //    )
                        //),
                        'keyIdentifier' => $issuer->currentKeyIdentifier
                    ));
                //$extensions = &$tbsCertList['crlExtensions'];
                //if (isset($issuer->serialNumber)) {
                //    $extensions[count($extensions) - 1]['authorityCertSerialNumber'] = $issuer->serialNumber;
                //}
                //unset($extensions);
            }

            $issuerAltName = $this->getExtension('id-ce-subjectAltName', $issuer->currentCert);

            if ($issuerAltName !== false) {
                $this->setExtension('id-ce-issuerAltName', $issuerAltName);
            }
        }

        if (empty($tbsCertList['revokedCertificates'])) {
            unset($tbsCertList['revokedCertificates']);
        }

        unset($tbsCertList);

        // resync $this->signatureSubject
        // save $tbsCertList in case there are any \phpseclib\File\ASN1\Element objects in it
        $tbsCertList = $this->currentCert['tbsCertList'];
        $this->loadCRL($this->saveCRL($this->currentCert));

        $result = $this->_sign($issuer->privateKey, $signatureAlgorithm);
        $result['tbsCertList'] = $tbsCertList;

        $this->currentCert = $currentCert;
        $this->signatureSubject = $signatureSubject;

        return $result;
    }

    /**
     * X.509 certificate signing helper function.
     *
     * @param object $key
     * @param \phpseclib\File\X509 $subject
     * @param string $signatureAlgorithm
     * @access public
     * @throws \phpseclib\Exception\UnsupportedAlgorithmException if the algorithm is unsupported
     * @return mixed
     */
    function _sign($key, $signatureAlgorithm)
    {
        if ($key instanceof RSA) {
            switch ($signatureAlgorithm) {
                case 'md2WithRSAEncryption':
                case 'md5WithRSAEncryption':
                case 'sha1WithRSAEncryption':
                case 'sha224WithRSAEncryption':
                case 'sha256WithRSAEncryption':
                case 'sha384WithRSAEncryption':
                case 'sha512WithRSAEncryption':
                    $key->setHash(preg_replace('#WithRSAEncryption$#', '', $signatureAlgorithm));

                    $this->currentCert['signature'] = Base64::encode("\0" . $key->sign($this->signatureSubject, RSA::PADDING_PKCS1));
                    return $this->currentCert;
                default:
                    throw new UnsupportedAlgorithmException('Signature algorithm unsupported');
            }
        }

        throw new UnsupportedAlgorithmException('Unsupported public key algorithm');
    }

    /**
     * Set certificate start date
     *
     * @param string $date
     * @access public
     */
    function setStartDate($date)
    {
        $this->startDate = @date('D, d M Y H:i:s O', @strtotime($date));
    }

    /**
     * Set certificate end date
     *
     * @param string $date
     * @access public
     */
    function setEndDate($date)
    {
        /*
          To indicate that a certificate has no well-defined expiration date,
          the notAfter SHOULD be assigned the GeneralizedTime value of
          99991231235959Z.

          -- http://tools.ietf.org/html/rfc5280#section-4.1.2.5
        */
        if (strtolower($date) == 'lifetime') {
            $temp = '99991231235959Z';
            $asn1 = new ASN1();
            $temp = chr(ASN1::TYPE_GENERALIZED_TIME) . $asn1->_encodeLength(strlen($temp)) . $temp;
            $this->endDate = new Element($temp);
        } else {
            $this->endDate = @date('D, d M Y H:i:s O', @strtotime($date));
        }
    }

    /**
     * Set Serial Number
     *
     * @param string $serial
     * @param $base optional
     * @access public
     */
    function setSerialNumber($serial, $base = -256)
    {
        $this->serialNumber = new BigInteger($serial, $base);
    }

    /**
     * Turns the certificate into a certificate authority
     *
     * @access public
     */
    function makeCA()
    {
        $this->caFlag = true;
    }

    /**
     * Get a reference to a subarray
     *
     * @param array $root
     * @param string $path  absolute path with / as component separator
     * @param bool $create optional
     * @access private
     * @return array|false
     */
    function &_subArray(&$root, $path, $create = false)
    {
        $false = false;

        if (!is_array($root)) {
            return $false;
        }

        foreach (explode('/', $path) as $i) {
            if (!is_array($root)) {
                return $false;
            }

            if (!isset($root[$i])) {
                if (!$create) {
                    return $false;
                }

                $root[$i] = array();
            }

            $root = &$root[$i];
        }

        return $root;
    }

    /**
     * Get a reference to an extension subarray
     *
     * @param array $root
     * @param string $path optional absolute path with / as component separator
     * @param bool $create optional
     * @access private
     * @return array|false
     */
    function &_extensions(&$root, $path = null, $create = false)
    {
        if (!isset($root)) {
            $root = $this->currentCert;
        }

        switch (true) {
            case !empty($path):
            case !is_array($root):
                break;
            case isset($root['tbsCertificate']):
                $path = 'tbsCertificate/extensions';
                break;
            case isset($root['tbsCertList']):
                $path = 'tbsCertList/crlExtensions';
                break;
            case isset($root['certificationRequestInfo']):
                $pth = 'certificationRequestInfo/attributes';
                $attributes = &$this->_subArray($root, $pth, $create);

                if (is_array($attributes)) {
                    foreach ($attributes as $key => $value) {
                        if ($value['type'] == 'pkcs-9-at-extensionRequest') {
                            $path = "$pth/$key/value/0";
                            break 2;
                        }
                    }
                    if ($create) {
                        $key = count($attributes);
                        $attributes[] = array('type' => 'pkcs-9-at-extensionRequest', 'value' => array());
                        $path = "$pth/$key/value/0";
                    }
                }
                break;
        }

        $extensions = &$this->_subArray($root, $path, $create);

        if (!is_array($extensions)) {
            $false = false;
            return $false;
        }

        return $extensions;
    }

    /**
     * Remove an Extension
     *
     * @param string $id
     * @param string $path optional
     * @access private
     * @return bool
     */
    function _removeExtension($id, $path = null)
    {
        $extensions = &$this->_extensions($this->currentCert, $path);

        if (!is_array($extensions)) {
            return false;
        }

        $result = false;
        foreach ($extensions as $key => $value) {
            if ($value['extnId'] == $id) {
                unset($extensions[$key]);
                $result = true;
            }
        }

        $extensions = array_values($extensions);
        return $result;
    }

    /**
     * Get an Extension
     *
     * Returns the extension if it exists and false if not
     *
     * @param string $id
     * @param array $cert optional
     * @param string $path optional
     * @access private
     * @return mixed
     */
    function _getExtension($id, $cert = null, $path = null)
    {
        $extensions = $this->_extensions($cert, $path);

        if (!is_array($extensions)) {
            return false;
        }

        foreach ($extensions as $key => $value) {
            if ($value['extnId'] == $id) {
                return $value['extnValue'];
            }
        }

        return false;
    }

    /**
     * Returns a list of all extensions in use
     *
     * @param array $cert optional
     * @param string $path optional
     * @access private
     * @return array
     */
    function _getExtensions($cert = null, $path = null)
    {
        $exts = $this->_extensions($cert, $path);
        $extensions = array();

        if (is_array($exts)) {
            foreach ($exts as $extension) {
                $extensions[] = $extension['extnId'];
            }
        }

        return $extensions;
    }

    /**
     * Set an Extension
     *
     * @param string $id
     * @param mixed $value
     * @param bool $critical optional
     * @param bool $replace optional
     * @param string $path optional
     * @access private
     * @return bool
     */
    function _setExtension($id, $value, $critical = false, $replace = true, $path = null)
    {
        $extensions = &$this->_extensions($this->currentCert, $path, true);

        if (!is_array($extensions)) {
            return false;
        }

        $newext = array('extnId'  => $id, 'critical' => $critical, 'extnValue' => $value);

        foreach ($extensions as $key => $value) {
            if ($value['extnId'] == $id) {
                if (!$replace) {
                    return false;
                }

                $extensions[$key] = $newext;
                return true;
            }
        }

        $extensions[] = $newext;
        return true;
    }

    /**
     * Remove a certificate, CSR or CRL Extension
     *
     * @param string $id
     * @access public
     * @return bool
     */
    function removeExtension($id)
    {
        return $this->_removeExtension($id);
    }

    /**
     * Get a certificate, CSR or CRL Extension
     *
     * Returns the extension if it exists and false if not
     *
     * @param string $id
     * @param array $cert optional
     * @access public
     * @return mixed
     */
    function getExtension($id, $cert = null)
    {
        return $this->_getExtension($id, $cert);
    }

    /**
     * Returns a list of all extensions in use in certificate, CSR or CRL
     *
     * @param array $cert optional
     * @access public
     * @return array
     */
    function getExtensions($cert = null)
    {
        return $this->_getExtensions($cert);
    }

    /**
     * Set a certificate, CSR or CRL Extension
     *
     * @param string $id
     * @param mixed $value
     * @param bool $critical optional
     * @param bool $replace optional
     * @access public
     * @return bool
     */
    function setExtension($id, $value, $critical = false, $replace = true)
    {
        return $this->_setExtension($id, $value, $critical, $replace);
    }

    /**
     * Remove a CSR attribute.
     *
     * @param string $id
     * @param int $disposition optional
     * @access public
     * @return bool
     */
    function removeAttribute($id, $disposition = self::ATTR_ALL)
    {
        $attributes = &$this->_subArray($this->currentCert, 'certificationRequestInfo/attributes');

        if (!is_array($attributes)) {
            return false;
        }

        $result = false;
        foreach ($attributes as $key => $attribute) {
            if ($attribute['type'] == $id) {
                $n = count($attribute['value']);
                switch (true) {
                    case $disposition == self::ATTR_APPEND:
                    case $disposition == self::ATTR_REPLACE:
                        return false;
                    case $disposition >= $n:
                        $disposition -= $n;
                        break;
                    case $disposition == self::ATTR_ALL:
                    case $n == 1:
                        unset($attributes[$key]);
                        $result = true;
                        break;
                    default:
                        unset($attributes[$key]['value'][$disposition]);
                        $attributes[$key]['value'] = array_values($attributes[$key]['value']);
                        $result = true;
                        break;
                }
                if ($result && $disposition != self::ATTR_ALL) {
                    break;
                }
            }
        }

        $attributes = array_values($attributes);
        return $result;
    }

    /**
     * Get a CSR attribute
     *
     * Returns the attribute if it exists and false if not
     *
     * @param string $id
     * @param int $disposition optional
     * @param array $csr optional
     * @access public
     * @return mixed
     */
    function getAttribute($id, $disposition = self::ATTR_ALL, $csr = null)
    {
        if (empty($csr)) {
            $csr = $this->currentCert;
        }

        $attributes = $this->_subArray($csr, 'certificationRequestInfo/attributes');

        if (!is_array($attributes)) {
            return false;
        }

        foreach ($attributes as $key => $attribute) {
            if ($attribute['type'] == $id) {
                $n = count($attribute['value']);
                switch (true) {
                    case $disposition == self::ATTR_APPEND:
                    case $disposition == self::ATTR_REPLACE:
                        return false;
                    case $disposition == self::ATTR_ALL:
                        return $attribute['value'];
                    case $disposition >= $n:
                        $disposition -= $n;
                        break;
                    default:
                        return $attribute['value'][$disposition];
                }
            }
        }

        return false;
    }

    /**
     * Returns a list of all CSR attributes in use
     *
     * @param array $csr optional
     * @access public
     * @return array
     */
    function getAttributes($csr = null)
    {
        if (empty($csr)) {
            $csr = $this->currentCert;
        }

        $attributes = $this->_subArray($csr, 'certificationRequestInfo/attributes');
        $attrs = array();

        if (is_array($attributes)) {
            foreach ($attributes as $attribute) {
                $attrs[] = $attribute['type'];
            }
        }

        return $attrs;
    }

    /**
     * Set a CSR attribute
     *
     * @param string $id
     * @param mixed $value
     * @param bool $disposition optional
     * @access public
     * @return bool
     */
    function setAttribute($id, $value, $disposition = self::ATTR_ALL)
    {
        $attributes = &$this->_subArray($this->currentCert, 'certificationRequestInfo/attributes', true);

        if (!is_array($attributes)) {
            return false;
        }

        switch ($disposition) {
            case self::ATTR_REPLACE:
                $disposition = self::ATTR_APPEND;
            case self::ATTR_ALL:
                $this->removeAttribute($id);
                break;
        }

        foreach ($attributes as $key => $attribute) {
            if ($attribute['type'] == $id) {
                $n = count($attribute['value']);
                switch (true) {
                    case $disposition == self::ATTR_APPEND:
                        $last = $key;
                        break;
                    case $disposition >= $n:
                        $disposition -= $n;
                        break;
                    default:
                        $attributes[$key]['value'][$disposition] = $value;
                        return true;
                }
            }
        }

        switch (true) {
            case $disposition >= 0:
                return false;
            case isset($last):
                $attributes[$last]['value'][] = $value;
                break;
            default:
                $attributes[] = array('type' => $id, 'value' => $disposition == self::ATTR_ALL ? $value: array($value));
                break;
        }

        return true;
    }

    /**
     * Sets the subject key identifier
     *
     * This is used by the id-ce-authorityKeyIdentifier and the id-ce-subjectKeyIdentifier extensions.
     *
     * @param string $value
     * @access public
     */
    function setKeyIdentifier($value)
    {
        if (empty($value)) {
            unset($this->currentKeyIdentifier);
        } else {
            $this->currentKeyIdentifier = Base64::encode($value);
        }
    }

    /**
     * Compute a public key identifier.
     *
     * Although key identifiers may be set to any unique value, this function
     * computes key identifiers from public key according to the two
     * recommended methods (4.2.1.2 RFC 3280).
     * Highly polymorphic: try to accept all possible forms of key:
     * - Key object
     * - \phpseclib\File\X509 object with public or private key defined
     * - Certificate or CSR array
     * - \phpseclib\File\ASN1\Element object
     * - PEM or DER string
     *
     * @param mixed $key optional
     * @param int $method optional
     * @access public
     * @return string binary key identifier
     */
    function computeKeyIdentifier($key = null, $method = 1)
    {
        if (is_null($key)) {
            $key = $this;
        }

        switch (true) {
            case is_string($key):
                break;
            case is_array($key) && isset($key['tbsCertificate']['subjectPublicKeyInfo']['subjectPublicKey']):
                return $this->computeKeyIdentifier($key['tbsCertificate']['subjectPublicKeyInfo']['subjectPublicKey'], $method);
            case is_array($key) && isset($key['certificationRequestInfo']['subjectPKInfo']['subjectPublicKey']):
                return $this->computeKeyIdentifier($key['certificationRequestInfo']['subjectPKInfo']['subjectPublicKey'], $method);
            case !is_object($key):
                return false;
            case $key instanceof Element:
                // Assume the element is a bitstring-packed key.
                $asn1 = new ASN1();
                $decoded = $asn1->decodeBER($key->element);
                if (empty($decoded)) {
                    return false;
                }
                $raw = $asn1->asn1map($decoded[0], array('type' => ASN1::TYPE_BIT_STRING));
                if (empty($raw)) {
                    return false;
                }
                $raw = Base64::decode($raw);
                // If the key is private, compute identifier from its corresponding public key.
                $key = new RSA();
                if (!$key->load($raw)) {
                    return false;   // Not an unencrypted RSA key.
                }
                if ($key->getPrivateKey() !== false) {  // If private.
                    return $this->computeKeyIdentifier($key, $method);
                }
                $key = $raw;    // Is a public key.
                break;
            case $key instanceof X509:
                if (isset($key->publicKey)) {
                    return $this->computeKeyIdentifier($key->publicKey, $method);
                }
                if (isset($key->privateKey)) {
                    return $this->computeKeyIdentifier($key->privateKey, $method);
                }
                if (isset($key->currentCert['tbsCertificate']) || isset($key->currentCert['certificationRequestInfo'])) {
                    return $this->computeKeyIdentifier($key->currentCert, $method);
                }
                return false;
            default: // Should be a key object (i.e.: \phpseclib\Crypt\RSA).
                $key = $key->getPublicKey('PKCS1');
                break;
        }

        // If in PEM format, convert to binary.
        $key = $this->_extractBER($key);

        // Now we have the key string: compute its sha-1 sum.
        $hash = new Hash('sha1');
        $hash = $hash->hash($key);

        if ($method == 2) {
            $hash = substr($hash, -8);
            $hash[0] = chr((ord($hash[0]) & 0x0F) | 0x40);
        }

        return $hash;
    }

    /**
     * Format a public key as appropriate
     *
     * @access private
     * @return array
     */
    function _formatSubjectPublicKey()
    {
        if ($this->publicKey instanceof RSA) {
            // the following two return statements do the same thing. i dunno.. i just prefer the later for some reason.
            // the former is a good example of how to do fuzzing on the public key
            //return new Element(Base64::decode(preg_replace('#-.+-|[\r\n]#', '', $this->publicKey->getPublicKey())));
            return array(
                'algorithm' => array('algorithm' => 'rsaEncryption'),
                'subjectPublicKey' => $this->publicKey->getPublicKey('PKCS1')
            );
        }

        return false;
    }

    /**
     * Set the domain name's which the cert is to be valid for
     *
     * @access public
     * @return array
     */
    function setDomain()
    {
        $this->domains = func_get_args();
        $this->removeDNProp('id-at-commonName');
        $this->setDNProp('id-at-commonName', $this->domains[0]);
    }

    /**
     * Set the IP Addresses's which the cert is to be valid for
     *
     * @access public
     * @param string $ipAddress optional
     */
    function setIPAddress()
    {
        $this->ipAddresses = func_get_args();
        /*
        if (!isset($this->domains)) {
            $this->removeDNProp('id-at-commonName');
            $this->setDNProp('id-at-commonName', $this->ipAddresses[0]);
        }
        */
    }

    /**
     * Helper function to build domain array
     *
     * @access private
     * @param string $domain
     * @return array
     */
    function _dnsName($domain)
    {
        return array('dNSName' => $domain);
    }

    /**
     * Helper function to build IP Address array
     *
     * (IPv6 is not currently supported)
     *
     * @access private
     * @param string $address
     * @return array
     */
    function _iPAddress($address)
    {
        return array('iPAddress' => $address);
    }

    /**
     * Get the index of a revoked certificate.
     *
     * @param array $rclist
     * @param string $serial
     * @param bool $create optional
     * @access private
     * @return int|false
     */
    function _revokedCertificate(&$rclist, $serial, $create = false)
    {
        $serial = new BigInteger($serial);

        foreach ($rclist as $i => $rc) {
            if (!($serial->compare($rc['userCertificate']))) {
                return $i;
            }
        }

        if (!$create) {
            return false;
        }

        $i = count($rclist);
        $rclist[] = array('userCertificate' => $serial,
                          'revocationDate'  => $this->_timeField(@date('D, d M Y H:i:s O')));
        return $i;
    }

    /**
     * Revoke a certificate.
     *
     * @param string $serial
     * @param string $date optional
     * @access public
     * @return bool
     */
    function revoke($serial, $date = null)
    {
        if (isset($this->currentCert['tbsCertList'])) {
            if (is_array($rclist = &$this->_subArray($this->currentCert, 'tbsCertList/revokedCertificates', true))) {
                if ($this->_revokedCertificate($rclist, $serial) === false) { // If not yet revoked
                    if (($i = $this->_revokedCertificate($rclist, $serial, true)) !== false) {
                        if (!empty($date)) {
                            $rclist[$i]['revocationDate'] = $this->_timeField($date);
                        }

                        return true;
                    }
                }
            }
        }

        return false;
    }

    /**
     * Unrevoke a certificate.
     *
     * @param string $serial
     * @access public
     * @return bool
     */
    function unrevoke($serial)
    {
        if (is_array($rclist = &$this->_subArray($this->currentCert, 'tbsCertList/revokedCertificates'))) {
            if (($i = $this->_revokedCertificate($rclist, $serial)) !== false) {
                unset($rclist[$i]);
                $rclist = array_values($rclist);
                return true;
            }
        }

        return false;
    }

    /**
     * Get a revoked certificate.
     *
     * @param string $serial
     * @access public
     * @return mixed
     */
    function getRevoked($serial)
    {
        if (is_array($rclist = $this->_subArray($this->currentCert, 'tbsCertList/revokedCertificates'))) {
            if (($i = $this->_revokedCertificate($rclist, $serial)) !== false) {
                return $rclist[$i];
            }
        }

        return false;
    }

    /**
     * List revoked certificates
     *
     * @param array $crl optional
     * @access public
     * @return array
     */
    function listRevoked($crl = null)
    {
        if (!isset($crl)) {
            $crl = $this->currentCert;
        }

        if (!isset($crl['tbsCertList'])) {
            return false;
        }

        $result = array();

        if (is_array($rclist = $this->_subArray($crl, 'tbsCertList/revokedCertificates'))) {
            foreach ($rclist as $rc) {
                $result[] = $rc['userCertificate']->toString();
            }
        }

        return $result;
    }

    /**
     * Remove a Revoked Certificate Extension
     *
     * @param string $serial
     * @param string $id
     * @access public
     * @return bool
     */
    function removeRevokedCertificateExtension($serial, $id)
    {
        if (is_array($rclist = &$this->_subArray($this->currentCert, 'tbsCertList/revokedCertificates'))) {
            if (($i = $this->_revokedCertificate($rclist, $serial)) !== false) {
                return $this->_removeExtension($id, "tbsCertList/revokedCertificates/$i/crlEntryExtensions");
            }
        }

        return false;
    }

    /**
     * Get a Revoked Certificate Extension
     *
     * Returns the extension if it exists and false if not
     *
     * @param string $serial
     * @param string $id
     * @param array $crl optional
     * @access public
     * @return mixed
     */
    function getRevokedCertificateExtension($serial, $id, $crl = null)
    {
        if (!isset($crl)) {
            $crl = $this->currentCert;
        }

        if (is_array($rclist = $this->_subArray($crl, 'tbsCertList/revokedCertificates'))) {
            if (($i = $this->_revokedCertificate($rclist, $serial)) !== false) {
                return $this->_getExtension($id, $crl,  "tbsCertList/revokedCertificates/$i/crlEntryExtensions");
            }
        }

        return false;
    }

    /**
     * Returns a list of all extensions in use for a given revoked certificate
     *
     * @param string $serial
     * @param array $crl optional
     * @access public
     * @return array
     */
    function getRevokedCertificateExtensions($serial, $crl = null)
    {
        if (!isset($crl)) {
            $crl = $this->currentCert;
        }

        if (is_array($rclist = $this->_subArray($crl, 'tbsCertList/revokedCertificates'))) {
            if (($i = $this->_revokedCertificate($rclist, $serial)) !== false) {
                return $this->_getExtensions($crl, "tbsCertList/revokedCertificates/$i/crlEntryExtensions");
            }
        }

        return false;
    }

    /**
     * Set a Revoked Certificate Extension
     *
     * @param string $serial
     * @param string $id
     * @param mixed $value
     * @param bool $critical optional
     * @param bool $replace optional
     * @access public
     * @return bool
     */
    function setRevokedCertificateExtension($serial, $id, $value, $critical = false, $replace = true)
    {
        if (isset($this->currentCert['tbsCertList'])) {
            if (is_array($rclist = &$this->_subArray($this->currentCert, 'tbsCertList/revokedCertificates', true))) {
                if (($i = $this->_revokedCertificate($rclist, $serial, true)) !== false) {
                    return $this->_setExtension($id, $value, $critical, $replace, "tbsCertList/revokedCertificates/$i/crlEntryExtensions");
                }
            }
        }

        return false;
    }

    /**
     * Extract raw BER from Base64 encoding
     *
     * @access private
     * @param string $str
     * @return string
     */
    function _extractBER($str)
    {
        /* X.509 certs are assumed to be base64 encoded but sometimes they'll have additional things in them
         * above and beyond the ceritificate.
         * ie. some may have the following preceding the -----BEGIN CERTIFICATE----- line:
         *
         * Bag Attributes
         *     localKeyID: 01 00 00 00
         * subject=/O=organization/OU=org unit/CN=common name
         * issuer=/O=organization/CN=common name
         */
        $temp = preg_replace('#.*?^-+[^-]+-+[\r\n ]*$#ms', '', $str, 1);
        // remove the -----BEGIN CERTIFICATE----- and -----END CERTIFICATE----- stuff
        $temp = preg_replace('#-+[^-]+-+#', '', $temp);
        // remove new lines
        $temp = str_replace(array("\r", "\n", ' '), '', $temp);
        $temp = preg_match('#^[a-zA-Z\d/+]*={0,2}$#', $temp) ? Base64::decode($temp) : false;
        return $temp != false ? $temp : $str;
    }

    /**
     * Returns the OID corresponding to a name
     *
     * What's returned in the associative array returned by loadX509() (or load*()) is either a name or an OID if
     * no OID to name mapping is available. The problem with this is that what may be an unmapped OID in one version
     * of phpseclib may not be unmapped in the next version, so apps that are looking at this OID may not be able
     * to work from version to version.
     *
     * This method will return the OID if a name is passed to it and if no mapping is avialable it'll assume that
     * what's being passed to it already is an OID and return that instead. A few examples.
     *
     * getOID('2.16.840.1.101.3.4.2.1') == '2.16.840.1.101.3.4.2.1'
     * getOID('id-sha256') == '2.16.840.1.101.3.4.2.1'
     * getOID('zzz') == 'zzz'
     *
     * @access public
     * @return string
     */
    function getOID($name)
    {
        static $reverseMap;
        if (!isset($reverseMap)) {
            $reverseMap = array_flip($this->oids);
        }
        return isset($reverseMap[$name]) ? $reverseMap[$name] : $name;
    }
}<|MERGE_RESOLUTION|>--- conflicted
+++ resolved
@@ -3048,14 +3048,10 @@
                 switch ($algorithm) {
                     case 'rsaEncryption':
                         $csr['certificationRequestInfo']['subjectPKInfo']['subjectPublicKey']
-<<<<<<< HEAD
                             = Base64::encode("\0" . Base64::decode(preg_replace('#-.+-|[\r\n]#', '', $csr['certificationRequestInfo']['subjectPKInfo']['subjectPublicKey'])));
-=======
-                            = base64_encode("\0" . base64_decode(preg_replace('#-.+-|[\r\n]#', '', $csr['certificationRequestInfo']['subjectPKInfo']['subjectPublicKey'])));
                         $csr['certificationRequestInfo']['subjectPKInfo']['algorithm']['parameters'] = null;
                         $csr['signatureAlgorithm']['parameters'] = null;
                         $csr['certificationRequestInfo']['signature']['parameters'] = null;
->>>>>>> 0121b450
                 }
         }
 
