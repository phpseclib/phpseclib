<?php

/**
 * Pure-PHP X.509 Parser
 *
 * PHP version 5
 *
 * Encode and decode X.509 certificates.
 *
 * The extensions are from {@link http://tools.ietf.org/html/rfc5280 RFC5280} and
 * {@link http://web.archive.org/web/19961027104704/http://www3.netscape.com/eng/security/cert-exts.html Netscape Certificate Extensions}.
 *
 * Note that loading an X.509 certificate and resaving it may invalidate the signature.  The reason being that the signature is based on a
 * portion of the certificate that contains optional parameters with default values.  ie. if the parameter isn't there the default value is
 * used.  Problem is, if the parameter is there and it just so happens to have the default value there are two ways that that parameter can
 * be encoded.  It can be encoded explicitly or left out all together.  This would effect the signature value and thus may invalidate the
 * the certificate all together unless the certificate is re-signed.
 *
 * @category  File
 * @package   X509
 * @author    Jim Wigginton <terrafrost@php.net>
 * @copyright 2012 Jim Wigginton
 * @license   http://www.opensource.org/licenses/mit-license.html  MIT License
 * @link      http://phpseclib.sourceforge.net
 */

namespace phpseclib\File;

use phpseclib\Crypt\Hash;
use phpseclib\Crypt\Random;
use phpseclib\Crypt\RSA;
use phpseclib\File\ASN1\Element;
use phpseclib\Math\BigInteger;

/**
 * Pure-PHP X.509 Parser
 *
 * @package X509
 * @author  Jim Wigginton <terrafrost@php.net>
 * @access  public
 */
class X509
{
    /**
     * Flag to only accept signatures signed by certificate authorities
     *
     * Not really used anymore but retained all the same to suppress E_NOTICEs from old installs
     *
     * @access public
     */
    const VALIDATE_SIGNATURE_BY_CA = 1;

    /**#@+
     * @access public
     * @see \phpseclib\File\X509::getDN()
    */
    /**
     * Return internal array representation
     */
    const DN_ARRAY = 0;
    /**
     * Return string
     */
    const DN_STRING = 1;
    /**
     * Return ASN.1 name string
     */
    const DN_ASN1 = 2;
    /**
     * Return OpenSSL compatible array
     */
    const DN_OPENSSL = 3;
    /**
     * Return canonical ASN.1 RDNs string
     */
    const DN_CANON = 4;
    /**
     * Return name hash for file indexing
     */
    const DN_HASH = 5;
    /**#@-*/

    /**#@+
     * @access public
     * @see \phpseclib\File\X509::saveX509()
     * @see \phpseclib\File\X509::saveCSR()
     * @see \phpseclib\File\X509::saveCRL()
    */
    /**
     * Save as PEM
     *
     * ie. a base64-encoded PEM with a header and a footer
     */
    const FORMAT_PEM = 0;
    /**
     * Save as DER
     */
    const FORMAT_DER = 1;
    /**
     * Save as a SPKAC
     *
     * Only works on CSRs. Not currently supported.
     */
    const FORMAT_SPKAC = 2;
    /**
     * Auto-detect the format
     *
     * Used only by the load*() functions
     */
    const FORMAT_AUTO_DETECT = 3;
    /**#@-*/

    /**
     * Attribute value disposition.
     * If disposition is >= 0, this is the index of the target value.
     */
    const ATTR_ALL = -1; // All attribute values (array).
    const ATTR_APPEND = -2; // Add a value.
    const ATTR_REPLACE = -3; // Clear first, then add a value.

    /**
     * ASN.1 syntax for X.509 certificates
     *
     * @var array
     * @access private
     */
    var $Certificate;

    /**#@+
     * ASN.1 syntax for various extensions
     *
     * @access private
     */
    var $DirectoryString;
    var $PKCS9String;
    var $AttributeValue;
    var $Extensions;
    var $KeyUsage;
    var $ExtKeyUsageSyntax;
    var $BasicConstraints;
    var $KeyIdentifier;
    var $CRLDistributionPoints;
    var $AuthorityKeyIdentifier;
    var $CertificatePolicies;
    var $AuthorityInfoAccessSyntax;
    var $SubjectAltName;
    var $SubjectDirectoryAttributes;
    var $PrivateKeyUsagePeriod;
    var $IssuerAltName;
    var $PolicyMappings;
    var $NameConstraints;

    var $CPSuri;
    var $UserNotice;

    var $netscape_cert_type;
    var $netscape_comment;
    var $netscape_ca_policy_url;

    var $Name;
    var $RelativeDistinguishedName;
    var $CRLNumber;
    var $CRLReason;
    var $IssuingDistributionPoint;
    var $InvalidityDate;
    var $CertificateIssuer;
    var $HoldInstructionCode;
    var $SignedPublicKeyAndChallenge;
    /**#@-*/

    /**#@+
     * ASN.1 syntax for various DN attributes
     *
     * @access private
     */
    var $PostalAddress;
    /**#@-*/

    /**
     * ASN.1 syntax for Certificate Signing Requests (RFC2986)
     *
     * @var array
     * @access private
     */
    var $CertificationRequest;

    /**
     * ASN.1 syntax for Certificate Revocation Lists (RFC5280)
     *
     * @var array
     * @access private
     */
    var $CertificateList;

    /**
     * Distinguished Name
     *
     * @var array
     * @access private
     */
    var $dn;

    /**
     * Public key
     *
     * @var string
     * @access private
     */
    var $publicKey;

    /**
     * Private key
     *
     * @var string
     * @access private
     */
    var $privateKey;

    /**
     * Object identifiers for X.509 certificates
     *
     * @var array
     * @access private
     * @link http://en.wikipedia.org/wiki/Object_identifier
     */
    var $oids;

    /**
     * The certificate authorities
     *
     * @var array
     * @access private
     */
    var $CAs;

    /**
     * The currently loaded certificate
     *
     * @var array
     * @access private
     */
    var $currentCert;

    /**
     * The signature subject
     *
     * There's no guarantee \phpseclib\File\X509 is going to re-encode an X.509 cert in the same way it was originally
     * encoded so we take save the portion of the original cert that the signature would have made for.
     *
     * @var string
     * @access private
     */
    var $signatureSubject;

    /**
     * Certificate Start Date
     *
     * @var string
     * @access private
     */
    var $startDate;

    /**
     * Certificate End Date
     *
     * @var string
     * @access private
     */
    var $endDate;

    /**
     * Serial Number
     *
     * @var string
     * @access private
     */
    var $serialNumber;

    /**
     * Key Identifier
     *
     * See {@link http://tools.ietf.org/html/rfc5280#section-4.2.1.1 RFC5280#section-4.2.1.1} and
     * {@link http://tools.ietf.org/html/rfc5280#section-4.2.1.2 RFC5280#section-4.2.1.2}.
     *
     * @var string
     * @access private
     */
    var $currentKeyIdentifier;

    /**
     * CA Flag
     *
     * @var bool
     * @access private
     */
    var $caFlag = false;

    /**
     * SPKAC Challenge
     *
     * @var string
     * @access private
     */
    var $challenge;

    /**
     * Default Constructor.
     *
     * @return \phpseclib\File\X509
     * @access public
     */
    function __construct()
    {
        // Explicitly Tagged Module, 1988 Syntax
        // http://tools.ietf.org/html/rfc5280#appendix-A.1

        $this->DirectoryString = array(
            'type'     => ASN1::TYPE_CHOICE,
            'children' => array(
                'teletexString'   => array('type' => ASN1::TYPE_TELETEX_STRING),
                'printableString' => array('type' => ASN1::TYPE_PRINTABLE_STRING),
                'universalString' => array('type' => ASN1::TYPE_UNIVERSAL_STRING),
                'utf8String'      => array('type' => ASN1::TYPE_UTF8_STRING),
                'bmpString'       => array('type' => ASN1::TYPE_BMP_STRING)
            )
        );

        $this->PKCS9String = array(
            'type'     => ASN1::TYPE_CHOICE,
            'children' => array(
                'ia5String'       => array('type' => ASN1::TYPE_IA5_STRING),
                'directoryString' => $this->DirectoryString
            )
        );

        $this->AttributeValue = array('type' => ASN1::TYPE_ANY);

        $AttributeType = array('type' => ASN1::TYPE_OBJECT_IDENTIFIER);

        $AttributeTypeAndValue = array(
            'type'     => ASN1::TYPE_SEQUENCE,
            'children' => array(
                'type' => $AttributeType,
                'value'=> $this->AttributeValue
            )
        );

        /*
        In practice, RDNs containing multiple name-value pairs (called "multivalued RDNs") are rare,
        but they can be useful at times when either there is no unique attribute in the entry or you
        want to ensure that the entry's DN contains some useful identifying information.

        - https://www.opends.org/wiki/page/DefinitionRelativeDistinguishedName
        */
        $this->RelativeDistinguishedName = array(
            'type'     => ASN1::TYPE_SET,
            'min'      => 1,
            'max'      => -1,
            'children' => $AttributeTypeAndValue
        );

        // http://tools.ietf.org/html/rfc5280#section-4.1.2.4
        $RDNSequence = array(
            'type'     => ASN1::TYPE_SEQUENCE,
            // RDNSequence does not define a min or a max, which means it doesn't have one
            'min'      => 0,
            'max'      => -1,
            'children' => $this->RelativeDistinguishedName
        );

        $this->Name = array(
            'type'     => ASN1::TYPE_CHOICE,
            'children' => array(
                'rdnSequence' => $RDNSequence
            )
        );

        // http://tools.ietf.org/html/rfc5280#section-4.1.1.2
        $AlgorithmIdentifier = array(
            'type'     => ASN1::TYPE_SEQUENCE,
            'children' => array(
                'algorithm'  => array('type' => ASN1::TYPE_OBJECT_IDENTIFIER),
                'parameters' => array(
                                    'type'     => ASN1::TYPE_ANY,
                                    'optional' => true
                                )
            )
        );

        /*
           A certificate using system MUST reject the certificate if it encounters
           a critical extension it does not recognize; however, a non-critical
           extension may be ignored if it is not recognized.

           http://tools.ietf.org/html/rfc5280#section-4.2
        */
        $Extension = array(
            'type'     => ASN1::TYPE_SEQUENCE,
            'children' => array(
                'extnId'   => array('type' => ASN1::TYPE_OBJECT_IDENTIFIER),
                'critical' => array(
                                  'type'     => ASN1::TYPE_BOOLEAN,
                                  'optional' => true,
                                  'default'  => false
                              ),
                'extnValue' => array('type' => ASN1::TYPE_OCTET_STRING)
            )
        );

        $this->Extensions = array(
            'type'     => ASN1::TYPE_SEQUENCE,
            'min'      => 1,
            // technically, it's MAX, but we'll assume anything < 0 is MAX
            'max'      => -1,
            // if 'children' isn't an array then 'min' and 'max' must be defined
            'children' => $Extension
        );

        $SubjectPublicKeyInfo = array(
            'type'     => ASN1::TYPE_SEQUENCE,
            'children' => array(
                'algorithm'        => $AlgorithmIdentifier,
                'subjectPublicKey' => array('type' => ASN1::TYPE_BIT_STRING)
            )
        );

        $UniqueIdentifier = array('type' => ASN1::TYPE_BIT_STRING);

        $Time = array(
            'type'     => ASN1::TYPE_CHOICE,
            'children' => array(
                'utcTime'     => array('type' => ASN1::TYPE_UTC_TIME),
                'generalTime' => array('type' => ASN1::TYPE_GENERALIZED_TIME)
            )
        );

        // http://tools.ietf.org/html/rfc5280#section-4.1.2.5
        $Validity = array(
            'type'     => ASN1::TYPE_SEQUENCE,
            'children' => array(
                'notBefore' => $Time,
                'notAfter'  => $Time
            )
        );

        $CertificateSerialNumber = array('type' => ASN1::TYPE_INTEGER);

        $Version = array(
            'type'    => ASN1::TYPE_INTEGER,
            'mapping' => array('v1', 'v2', 'v3')
        );

        // assert($TBSCertificate['children']['signature'] == $Certificate['children']['signatureAlgorithm'])
        $TBSCertificate = array(
            'type'     => ASN1::TYPE_SEQUENCE,
            'children' => array(
                // technically, default implies optional, but we'll define it as being optional, none-the-less, just to
                // reenforce that fact
                'version'             => array(
                                             'constant' => 0,
                                             'optional' => true,
                                             'explicit' => true,
                                             'default'  => 'v1'
                                         ) + $Version,
                'serialNumber'         => $CertificateSerialNumber,
                'signature'            => $AlgorithmIdentifier,
                'issuer'               => $this->Name,
                'validity'             => $Validity,
                'subject'              => $this->Name,
                'subjectPublicKeyInfo' => $SubjectPublicKeyInfo,
                // implicit means that the T in the TLV structure is to be rewritten, regardless of the type
                'issuerUniqueID'       => array(
                                               'constant' => 1,
                                               'optional' => true,
                                               'implicit' => true
                                           ) + $UniqueIdentifier,
                'subjectUniqueID'       => array(
                                               'constant' => 2,
                                               'optional' => true,
                                               'implicit' => true
                                           ) + $UniqueIdentifier,
                // <http://tools.ietf.org/html/rfc2459#page-74> doesn't use the EXPLICIT keyword but if
                // it's not IMPLICIT, it's EXPLICIT
                'extensions'            => array(
                                               'constant' => 3,
                                               'optional' => true,
                                               'explicit' => true
                                           ) + $this->Extensions
            )
        );

        $this->Certificate = array(
            'type'     => ASN1::TYPE_SEQUENCE,
            'children' => array(
                 'tbsCertificate'     => $TBSCertificate,
                 'signatureAlgorithm' => $AlgorithmIdentifier,
                 'signature'          => array('type' => ASN1::TYPE_BIT_STRING)
            )
        );

        $this->KeyUsage = array(
            'type'    => ASN1::TYPE_BIT_STRING,
            'mapping' => array(
                'digitalSignature',
                'nonRepudiation',
                'keyEncipherment',
                'dataEncipherment',
                'keyAgreement',
                'keyCertSign',
                'cRLSign',
                'encipherOnly',
                'decipherOnly'
            )
        );

        $this->BasicConstraints = array(
            'type'     => ASN1::TYPE_SEQUENCE,
            'children' => array(
                'cA'                => array(
                                                 'type'     => ASN1::TYPE_BOOLEAN,
                                                 'optional' => true,
                                                 'default'  => false
                                       ),
                'pathLenConstraint' => array(
                                                 'type' => ASN1::TYPE_INTEGER,
                                                 'optional' => true
                                       )
            )
        );

        $this->KeyIdentifier = array('type' => ASN1::TYPE_OCTET_STRING);

        $OrganizationalUnitNames = array(
            'type'     => ASN1::TYPE_SEQUENCE,
            'min'      => 1,
            'max'      => 4, // ub-organizational-units
            'children' => array('type' => ASN1::TYPE_PRINTABLE_STRING)
        );

        $PersonalName = array(
            'type'     => ASN1::TYPE_SET,
            'children' => array(
                'surname'              => array(
                                           'type' => ASN1::TYPE_PRINTABLE_STRING,
                                           'constant' => 0,
                                           'optional' => true,
                                           'implicit' => true
                                         ),
                'given-name'           => array(
                                           'type' => ASN1::TYPE_PRINTABLE_STRING,
                                           'constant' => 1,
                                           'optional' => true,
                                           'implicit' => true
                                         ),
                'initials'             => array(
                                           'type' => ASN1::TYPE_PRINTABLE_STRING,
                                           'constant' => 2,
                                           'optional' => true,
                                           'implicit' => true
                                         ),
                'generation-qualifier' => array(
                                           'type' => ASN1::TYPE_PRINTABLE_STRING,
                                           'constant' => 3,
                                           'optional' => true,
                                           'implicit' => true
                                         )
            )
        );

        $NumericUserIdentifier = array('type' => ASN1::TYPE_NUMERIC_STRING);

        $OrganizationName = array('type' => ASN1::TYPE_PRINTABLE_STRING);

        $PrivateDomainName = array(
            'type'     => ASN1::TYPE_CHOICE,
            'children' => array(
                'numeric'   => array('type' => ASN1::TYPE_NUMERIC_STRING),
                'printable' => array('type' => ASN1::TYPE_PRINTABLE_STRING)
            )
        );

        $TerminalIdentifier = array('type' => ASN1::TYPE_PRINTABLE_STRING);

        $NetworkAddress = array('type' => ASN1::TYPE_NUMERIC_STRING);

        $AdministrationDomainName = array(
            'type'     => ASN1::TYPE_CHOICE,
            // if class isn't present it's assumed to be \phpseclib\File\ASN1::CLASS_UNIVERSAL or
            // (if constant is present) \phpseclib\File\ASN1::CLASS_CONTEXT_SPECIFIC
            'class'    => ASN1::CLASS_APPLICATION,
            'cast'     => 2,
            'children' => array(
                'numeric'   => array('type' => ASN1::TYPE_NUMERIC_STRING),
                'printable' => array('type' => ASN1::TYPE_PRINTABLE_STRING)
            )
        );

        $CountryName = array(
            'type'     => ASN1::TYPE_CHOICE,
            // if class isn't present it's assumed to be \phpseclib\File\ASN1::CLASS_UNIVERSAL or
            // (if constant is present) \phpseclib\File\ASN1::CLASS_CONTEXT_SPECIFIC
            'class'    => ASN1::CLASS_APPLICATION,
            'cast'     => 1,
            'children' => array(
                'x121-dcc-code'        => array('type' => ASN1::TYPE_NUMERIC_STRING),
                'iso-3166-alpha2-code' => array('type' => ASN1::TYPE_PRINTABLE_STRING)
            )
        );

        $AnotherName = array(
            'type'     => ASN1::TYPE_SEQUENCE,
            'children' => array(
                 'type-id' => array('type' => ASN1::TYPE_OBJECT_IDENTIFIER),
                 'value'   => array(
                                  'type' => ASN1::TYPE_ANY,
                                  'constant' => 0,
                                  'optional' => true,
                                  'explicit' => true
                              )
            )
        );

        $ExtensionAttribute = array(
            'type'     => ASN1::TYPE_SEQUENCE,
            'children' => array(
                 'extension-attribute-type'  => array(
                                                    'type' => ASN1::TYPE_PRINTABLE_STRING,
                                                    'constant' => 0,
                                                    'optional' => true,
                                                    'implicit' => true
                                                ),
                 'extension-attribute-value' => array(
                                                    'type' => ASN1::TYPE_ANY,
                                                    'constant' => 1,
                                                    'optional' => true,
                                                    'explicit' => true
                                                )
            )
        );

        $ExtensionAttributes = array(
            'type'     => ASN1::TYPE_SET,
            'min'      => 1,
            'max'      => 256, // ub-extension-attributes
            'children' => $ExtensionAttribute
        );

        $BuiltInDomainDefinedAttribute = array(
            'type'     => ASN1::TYPE_SEQUENCE,
            'children' => array(
                 'type'  => array('type' => ASN1::TYPE_PRINTABLE_STRING),
                 'value' => array('type' => ASN1::TYPE_PRINTABLE_STRING)
            )
        );

        $BuiltInDomainDefinedAttributes = array(
            'type'     => ASN1::TYPE_SEQUENCE,
            'min'      => 1,
            'max'      => 4, // ub-domain-defined-attributes
            'children' => $BuiltInDomainDefinedAttribute
        );

        $BuiltInStandardAttributes =  array(
            'type'     => ASN1::TYPE_SEQUENCE,
            'children' => array(
                'country-name'               => array('optional' => true) + $CountryName,
                'administration-domain-name' => array('optional' => true) + $AdministrationDomainName,
                'network-address'            => array(
                                                 'constant' => 0,
                                                 'optional' => true,
                                                 'implicit' => true
                                               ) + $NetworkAddress,
                'terminal-identifier'        => array(
                                                 'constant' => 1,
                                                 'optional' => true,
                                                 'implicit' => true
                                               ) + $TerminalIdentifier,
                'private-domain-name'        => array(
                                                 'constant' => 2,
                                                 'optional' => true,
                                                 'explicit' => true
                                               ) + $PrivateDomainName,
                'organization-name'          => array(
                                                 'constant' => 3,
                                                 'optional' => true,
                                                 'implicit' => true
                                               ) + $OrganizationName,
                'numeric-user-identifier'    => array(
                                                 'constant' => 4,
                                                 'optional' => true,
                                                 'implicit' => true
                                               ) + $NumericUserIdentifier,
                'personal-name'              => array(
                                                 'constant' => 5,
                                                 'optional' => true,
                                                 'implicit' => true
                                               ) + $PersonalName,
                'organizational-unit-names'  => array(
                                                 'constant' => 6,
                                                 'optional' => true,
                                                 'implicit' => true
                                               ) + $OrganizationalUnitNames
            )
        );

        $ORAddress = array(
            'type'     => ASN1::TYPE_SEQUENCE,
            'children' => array(
                 'built-in-standard-attributes'       => $BuiltInStandardAttributes,
                 'built-in-domain-defined-attributes' => array('optional' => true) + $BuiltInDomainDefinedAttributes,
                 'extension-attributes'               => array('optional' => true) + $ExtensionAttributes
            )
        );

        $EDIPartyName = array(
            'type'     => ASN1::TYPE_SEQUENCE,
            'children' => array(
                 'nameAssigner' => array(
                                    'constant' => 0,
                                    'optional' => true,
                                    'implicit' => true
                                ) + $this->DirectoryString,
                 // partyName is technically required but \phpseclib\File\ASN1 doesn't currently support non-optional constants and
                 // setting it to optional gets the job done in any event.
                 'partyName'    => array(
                                    'constant' => 1,
                                    'optional' => true,
                                    'implicit' => true
                                ) + $this->DirectoryString
            )
        );

        $GeneralName = array(
            'type'     => ASN1::TYPE_CHOICE,
            'children' => array(
                'otherName'                 => array(
                                                 'constant' => 0,
                                                 'optional' => true,
                                                 'implicit' => true
                                               ) + $AnotherName,
                'rfc822Name'                => array(
                                                 'type' => ASN1::TYPE_IA5_STRING,
                                                 'constant' => 1,
                                                 'optional' => true,
                                                 'implicit' => true
                                               ),
                'dNSName'                   => array(
                                                 'type' => ASN1::TYPE_IA5_STRING,
                                                 'constant' => 2,
                                                 'optional' => true,
                                                 'implicit' => true
                                               ),
                'x400Address'               => array(
                                                 'constant' => 3,
                                                 'optional' => true,
                                                 'implicit' => true
                                               ) + $ORAddress,
                'directoryName'             => array(
                                                 'constant' => 4,
                                                 'optional' => true,
                                                 'explicit' => true
                                               ) + $this->Name,
                'ediPartyName'              => array(
                                                 'constant' => 5,
                                                 'optional' => true,
                                                 'implicit' => true
                                               ) + $EDIPartyName,
                'uniformResourceIdentifier' => array(
                                                 'type' => ASN1::TYPE_IA5_STRING,
                                                 'constant' => 6,
                                                 'optional' => true,
                                                 'implicit' => true
                                               ),
                'iPAddress'                 => array(
                                                 'type' => ASN1::TYPE_OCTET_STRING,
                                                 'constant' => 7,
                                                 'optional' => true,
                                                 'implicit' => true
                                               ),
                'registeredID'              => array(
                                                 'type' => ASN1::TYPE_OBJECT_IDENTIFIER,
                                                 'constant' => 8,
                                                 'optional' => true,
                                                 'implicit' => true
                                               )
            )
        );

        $GeneralNames = array(
            'type'     => ASN1::TYPE_SEQUENCE,
            'min'      => 1,
            'max'      => -1,
            'children' => $GeneralName
        );

        $this->IssuerAltName = $GeneralNames;

        $ReasonFlags = array(
            'type'    => ASN1::TYPE_BIT_STRING,
            'mapping' => array(
                'unused',
                'keyCompromise',
                'cACompromise',
                'affiliationChanged',
                'superseded',
                'cessationOfOperation',
                'certificateHold',
                'privilegeWithdrawn',
                'aACompromise'
            )
        );

        $DistributionPointName = array(
            'type'     => ASN1::TYPE_CHOICE,
            'children' => array(
                'fullName'                => array(
                                                 'constant' => 0,
                                                 'optional' => true,
                                                 'implicit' => true
                                       ) + $GeneralNames,
                'nameRelativeToCRLIssuer' => array(
                                                 'constant' => 1,
                                                 'optional' => true,
                                                 'implicit' => true
                                       ) + $this->RelativeDistinguishedName
            )
        );

        $DistributionPoint = array(
            'type'     => ASN1::TYPE_SEQUENCE,
            'children' => array(
                'distributionPoint' => array(
                                                 'constant' => 0,
                                                 'optional' => true,
                                                 'explicit' => true
                                       ) + $DistributionPointName,
                'reasons'           => array(
                                                 'constant' => 1,
                                                 'optional' => true,
                                                 'implicit' => true
                                       ) + $ReasonFlags,
                'cRLIssuer'         => array(
                                                 'constant' => 2,
                                                 'optional' => true,
                                                 'implicit' => true
                                       ) + $GeneralNames
            )
        );

        $this->CRLDistributionPoints = array(
            'type'     => ASN1::TYPE_SEQUENCE,
            'min'      => 1,
            'max'      => -1,
            'children' => $DistributionPoint
        );

        $this->AuthorityKeyIdentifier = array(
            'type'     => ASN1::TYPE_SEQUENCE,
            'children' => array(
                'keyIdentifier'             => array(
                                                 'constant' => 0,
                                                 'optional' => true,
                                                 'implicit' => true
                                               ) + $this->KeyIdentifier,
                'authorityCertIssuer'       => array(
                                                 'constant' => 1,
                                                 'optional' => true,
                                                 'implicit' => true
                                               ) + $GeneralNames,
                'authorityCertSerialNumber' => array(
                                                 'constant' => 2,
                                                 'optional' => true,
                                                 'implicit' => true
                                               ) + $CertificateSerialNumber
            )
        );

        $PolicyQualifierId = array('type' => ASN1::TYPE_OBJECT_IDENTIFIER);

        $PolicyQualifierInfo = array(
            'type'     => ASN1::TYPE_SEQUENCE,
            'children' => array(
                'policyQualifierId' => $PolicyQualifierId,
                'qualifier'         => array('type' => ASN1::TYPE_ANY)
            )
        );

        $CertPolicyId = array('type' => ASN1::TYPE_OBJECT_IDENTIFIER);

        $PolicyInformation = array(
            'type'     => ASN1::TYPE_SEQUENCE,
            'children' => array(
                'policyIdentifier' => $CertPolicyId,
                'policyQualifiers' => array(
                                          'type'     => ASN1::TYPE_SEQUENCE,
                                          'min'      => 0,
                                          'max'      => -1,
                                          'optional' => true,
                                          'children' => $PolicyQualifierInfo
                                      )
            )
        );

        $this->CertificatePolicies = array(
            'type'     => ASN1::TYPE_SEQUENCE,
            'min'      => 1,
            'max'      => -1,
            'children' => $PolicyInformation
        );

        $this->PolicyMappings = array(
            'type'     => ASN1::TYPE_SEQUENCE,
            'min'      => 1,
            'max'      => -1,
            'children' => array(
                              'type'     => ASN1::TYPE_SEQUENCE,
                              'children' => array(
                                  'issuerDomainPolicy' => $CertPolicyId,
                                  'subjectDomainPolicy' => $CertPolicyId
                              )
                       )
        );

        $KeyPurposeId = array('type' => ASN1::TYPE_OBJECT_IDENTIFIER);

        $this->ExtKeyUsageSyntax = array(
            'type'     => ASN1::TYPE_SEQUENCE,
            'min'      => 1,
            'max'      => -1,
            'children' => $KeyPurposeId
        );

        $AccessDescription = array(
            'type'     => ASN1::TYPE_SEQUENCE,
            'children' => array(
                'accessMethod'   => array('type' => ASN1::TYPE_OBJECT_IDENTIFIER),
                'accessLocation' => $GeneralName
            )
        );

        $this->AuthorityInfoAccessSyntax = array(
            'type'     => ASN1::TYPE_SEQUENCE,
            'min'      => 1,
            'max'      => -1,
            'children' => $AccessDescription
        );

        $this->SubjectAltName = $GeneralNames;

        $this->PrivateKeyUsagePeriod = array(
            'type'     => ASN1::TYPE_SEQUENCE,
            'children' => array(
                'notBefore' => array(
                                                 'constant' => 0,
                                                 'optional' => true,
                                                 'implicit' => true,
                                                 'type' => ASN1::TYPE_GENERALIZED_TIME),
                'notAfter'  => array(
                                                 'constant' => 1,
                                                 'optional' => true,
                                                 'implicit' => true,
                                                 'type' => ASN1::TYPE_GENERALIZED_TIME)
            )
        );

        $BaseDistance = array('type' => ASN1::TYPE_INTEGER);

        $GeneralSubtree = array(
            'type'     => ASN1::TYPE_SEQUENCE,
            'children' => array(
                'base'    => $GeneralName,
                'minimum' => array(
                                 'constant' => 0,
                                 'optional' => true,
                                 'implicit' => true,
                                 'default' => new BigInteger(0)
                             ) + $BaseDistance,
                'maximum' => array(
                                 'constant' => 1,
                                 'optional' => true,
                                 'implicit' => true,
                             ) + $BaseDistance
            )
        );

        $GeneralSubtrees = array(
            'type'     => ASN1::TYPE_SEQUENCE,
            'min'      => 1,
            'max'      => -1,
            'children' => $GeneralSubtree
        );

        $this->NameConstraints = array(
            'type'     => ASN1::TYPE_SEQUENCE,
            'children' => array(
                'permittedSubtrees' => array(
                                           'constant' => 0,
                                           'optional' => true,
                                           'implicit' => true
                                       ) + $GeneralSubtrees,
                'excludedSubtrees'  => array(
                                           'constant' => 1,
                                           'optional' => true,
                                           'implicit' => true
                                       ) + $GeneralSubtrees
            )
        );

        $this->CPSuri = array('type' => ASN1::TYPE_IA5_STRING);

        $DisplayText = array(
            'type'     => ASN1::TYPE_CHOICE,
            'children' => array(
                'ia5String'     => array('type' => ASN1::TYPE_IA5_STRING),
                'visibleString' => array('type' => ASN1::TYPE_VISIBLE_STRING),
                'bmpString'     => array('type' => ASN1::TYPE_BMP_STRING),
                'utf8String'    => array('type' => ASN1::TYPE_UTF8_STRING)
            )
        );

        $NoticeReference = array(
            'type'     => ASN1::TYPE_SEQUENCE,
            'children' => array(
                'organization'  => $DisplayText,
                'noticeNumbers' => array(
                                       'type'     => ASN1::TYPE_SEQUENCE,
                                       'min'      => 1,
                                       'max'      => 200,
                                       'children' => array('type' => ASN1::TYPE_INTEGER)
                                   )
            )
        );

        $this->UserNotice = array(
            'type'     => ASN1::TYPE_SEQUENCE,
            'children' => array(
                'noticeRef' => array(
                                           'optional' => true,
                                           'implicit' => true
                                       ) + $NoticeReference,
                'explicitText'  => array(
                                           'optional' => true,
                                           'implicit' => true
                                       ) + $DisplayText
            )
        );

        // mapping is from <http://www.mozilla.org/projects/security/pki/nss/tech-notes/tn3.html>
        $this->netscape_cert_type = array(
            'type'    => ASN1::TYPE_BIT_STRING,
            'mapping' => array(
                'SSLClient',
                'SSLServer',
                'Email',
                'ObjectSigning',
                'Reserved',
                'SSLCA',
                'EmailCA',
                'ObjectSigningCA'
            )
        );

        $this->netscape_comment = array('type' => ASN1::TYPE_IA5_STRING);
        $this->netscape_ca_policy_url = array('type' => ASN1::TYPE_IA5_STRING);

        // attribute is used in RFC2986 but we're using the RFC5280 definition

        $Attribute = array(
            'type'     => ASN1::TYPE_SEQUENCE,
            'children' => array(
                'type' => $AttributeType,
                'value'=> array(
                              'type'     => ASN1::TYPE_SET,
                              'min'      => 1,
                              'max'      => -1,
                              'children' => $this->AttributeValue
                          )
            )
        );

        $this->SubjectDirectoryAttributes = array(
            'type'     => ASN1::TYPE_SEQUENCE,
            'min'      => 1,
            'max'      => -1,
            'children' => $Attribute
        );

        // adapted from <http://tools.ietf.org/html/rfc2986>

        $Attributes = array(
            'type'     => ASN1::TYPE_SET,
            'min'      => 1,
            'max'      => -1,
            'children' => $Attribute
        );

        $CertificationRequestInfo = array(
            'type'     => ASN1::TYPE_SEQUENCE,
            'children' => array(
                'version'       => array(
                                       'type' => ASN1::TYPE_INTEGER,
                                       'mapping' => array('v1')
                                   ),
                'subject'       => $this->Name,
                'subjectPKInfo' => $SubjectPublicKeyInfo,
                'attributes'    => array(
                                       'constant' => 0,
                                       'optional' => true,
                                       'implicit' => true
                                   ) + $Attributes,
            )
        );

        $this->CertificationRequest = array(
            'type'     => ASN1::TYPE_SEQUENCE,
            'children' => array(
                'certificationRequestInfo' => $CertificationRequestInfo,
                'signatureAlgorithm'       => $AlgorithmIdentifier,
                'signature'                => array('type' => ASN1::TYPE_BIT_STRING)
            )
        );

        $RevokedCertificate = array(
            'type'     => ASN1::TYPE_SEQUENCE,
            'children' => array(
                              'userCertificate'    => $CertificateSerialNumber,
                              'revocationDate'     => $Time,
                              'crlEntryExtensions' => array(
                                                          'optional' => true
                                                      ) + $this->Extensions
                          )
        );

        $TBSCertList = array(
            'type'     => ASN1::TYPE_SEQUENCE,
            'children' => array(
                'version'             => array(
                                             'optional' => true,
                                             'default'  => 'v1'
                                         ) + $Version,
                'signature'           => $AlgorithmIdentifier,
                'issuer'              => $this->Name,
                'thisUpdate'          => $Time,
                'nextUpdate'          => array(
                                             'optional' => true
                                         ) + $Time,
                'revokedCertificates' => array(
                                             'type'     => ASN1::TYPE_SEQUENCE,
                                             'optional' => true,
                                             'min'      => 0,
                                             'max'      => -1,
                                             'children' => $RevokedCertificate
                                         ),
                'crlExtensions'       => array(
                                             'constant' => 0,
                                             'optional' => true,
                                             'explicit' => true
                                         ) + $this->Extensions
            )
        );

        $this->CertificateList = array(
            'type'     => ASN1::TYPE_SEQUENCE,
            'children' => array(
                'tbsCertList'        => $TBSCertList,
                'signatureAlgorithm' => $AlgorithmIdentifier,
                'signature'          => array('type' => ASN1::TYPE_BIT_STRING)
            )
        );

        $this->CRLNumber = array('type' => ASN1::TYPE_INTEGER);

        $this->CRLReason = array('type' => ASN1::TYPE_ENUMERATED,
           'mapping' => array(
                            'unspecified',
                            'keyCompromise',
                            'cACompromise',
                            'affiliationChanged',
                            'superseded',
                            'cessationOfOperation',
                            'certificateHold',
                            // Value 7 is not used.
                            8 => 'removeFromCRL',
                            'privilegeWithdrawn',
                            'aACompromise'
            )
        );

        $this->IssuingDistributionPoint = array('type' => ASN1::TYPE_SEQUENCE,
            'children' => array(
                'distributionPoint'          => array(
                                                    'constant' => 0,
                                                    'optional' => true,
                                                    'explicit' => true
                                                ) + $DistributionPointName,
                'onlyContainsUserCerts'      => array(
                                                    'type'     => ASN1::TYPE_BOOLEAN,
                                                    'constant' => 1,
                                                    'optional' => true,
                                                    'default'  => false,
                                                    'implicit' => true
                                                ),
                'onlyContainsCACerts'        => array(
                                                    'type'     => ASN1::TYPE_BOOLEAN,
                                                    'constant' => 2,
                                                    'optional' => true,
                                                    'default'  => false,
                                                    'implicit' => true
                                                ),
                'onlySomeReasons'           => array(
                                                    'constant' => 3,
                                                    'optional' => true,
                                                    'implicit' => true
                                                ) + $ReasonFlags,
                'indirectCRL'               => array(
                                                    'type'     => ASN1::TYPE_BOOLEAN,
                                                    'constant' => 4,
                                                    'optional' => true,
                                                    'default'  => false,
                                                    'implicit' => true
                                                ),
                'onlyContainsAttributeCerts' => array(
                                                    'type'     => ASN1::TYPE_BOOLEAN,
                                                    'constant' => 5,
                                                    'optional' => true,
                                                    'default'  => false,
                                                    'implicit' => true
                                                )
                          )
        );

        $this->InvalidityDate = array('type' => ASN1::TYPE_GENERALIZED_TIME);

        $this->CertificateIssuer = $GeneralNames;

        $this->HoldInstructionCode = array('type' => ASN1::TYPE_OBJECT_IDENTIFIER);

        $PublicKeyAndChallenge = array(
            'type'     => ASN1::TYPE_SEQUENCE,
            'children' => array(
                'spki'      => $SubjectPublicKeyInfo,
                'challenge' => array('type' => ASN1::TYPE_IA5_STRING)
            )
        );

        $this->SignedPublicKeyAndChallenge = array(
            'type'     => ASN1::TYPE_SEQUENCE,
            'children' => array(
                'publicKeyAndChallenge' => $PublicKeyAndChallenge,
                'signatureAlgorithm'    => $AlgorithmIdentifier,
                'signature'             => array('type' => ASN1::TYPE_BIT_STRING)
            )
        );

        $this->PostalAddress = array(
            'type'     => ASN1::TYPE_SEQUENCE,
            'optional' => true,
            'min'      => 1,
            'max'      => -1,
            'children' => $this->DirectoryString
        );

        // OIDs from RFC5280 and those RFCs mentioned in RFC5280#section-4.1.1.2
        $this->oids = array(
            '1.3.6.1.5.5.7' => 'id-pkix',
            '1.3.6.1.5.5.7.1' => 'id-pe',
            '1.3.6.1.5.5.7.2' => 'id-qt',
            '1.3.6.1.5.5.7.3' => 'id-kp',
            '1.3.6.1.5.5.7.48' => 'id-ad',
            '1.3.6.1.5.5.7.2.1' => 'id-qt-cps',
            '1.3.6.1.5.5.7.2.2' => 'id-qt-unotice',
            '1.3.6.1.5.5.7.48.1' =>'id-ad-ocsp',
            '1.3.6.1.5.5.7.48.2' => 'id-ad-caIssuers',
            '1.3.6.1.5.5.7.48.3' => 'id-ad-timeStamping',
            '1.3.6.1.5.5.7.48.5' => 'id-ad-caRepository',
            '2.5.4' => 'id-at',
            '2.5.4.41' => 'id-at-name',
            '2.5.4.4' => 'id-at-surname',
            '2.5.4.42' => 'id-at-givenName',
            '2.5.4.43' => 'id-at-initials',
            '2.5.4.44' => 'id-at-generationQualifier',
            '2.5.4.3' => 'id-at-commonName',
            '2.5.4.7' => 'id-at-localityName',
            '2.5.4.8' => 'id-at-stateOrProvinceName',
            '2.5.4.10' => 'id-at-organizationName',
            '2.5.4.11' => 'id-at-organizationalUnitName',
            '2.5.4.12' => 'id-at-title',
            '2.5.4.13' => 'id-at-description',
            '2.5.4.46' => 'id-at-dnQualifier',
            '2.5.4.6' => 'id-at-countryName',
            '2.5.4.5' => 'id-at-serialNumber',
            '2.5.4.65' => 'id-at-pseudonym',
            '2.5.4.17' => 'id-at-postalCode',
            '2.5.4.9' => 'id-at-streetAddress',
            '2.5.4.45' => 'id-at-uniqueIdentifier',
            '2.5.4.72' => 'id-at-role',
            '2.5.4.16' => 'id-at-postalAddress',

            '0.9.2342.19200300.100.1.25' => 'id-domainComponent',
            '1.2.840.113549.1.9' => 'pkcs-9',
            '1.2.840.113549.1.9.1' => 'pkcs-9-at-emailAddress',
            '2.5.29' => 'id-ce',
            '2.5.29.35' => 'id-ce-authorityKeyIdentifier',
            '2.5.29.14' => 'id-ce-subjectKeyIdentifier',
            '2.5.29.15' => 'id-ce-keyUsage',
            '2.5.29.16' => 'id-ce-privateKeyUsagePeriod',
            '2.5.29.32' => 'id-ce-certificatePolicies',
            '2.5.29.32.0' => 'anyPolicy',

            '2.5.29.33' => 'id-ce-policyMappings',
            '2.5.29.17' => 'id-ce-subjectAltName',
            '2.5.29.18' => 'id-ce-issuerAltName',
            '2.5.29.9' => 'id-ce-subjectDirectoryAttributes',
            '2.5.29.19' => 'id-ce-basicConstraints',
            '2.5.29.30' => 'id-ce-nameConstraints',
            '2.5.29.36' => 'id-ce-policyConstraints',
            '2.5.29.31' => 'id-ce-cRLDistributionPoints',
            '2.5.29.37' => 'id-ce-extKeyUsage',
            '2.5.29.37.0' => 'anyExtendedKeyUsage',
            '1.3.6.1.5.5.7.3.1' => 'id-kp-serverAuth',
            '1.3.6.1.5.5.7.3.2' => 'id-kp-clientAuth',
            '1.3.6.1.5.5.7.3.3' => 'id-kp-codeSigning',
            '1.3.6.1.5.5.7.3.4' => 'id-kp-emailProtection',
            '1.3.6.1.5.5.7.3.8' => 'id-kp-timeStamping',
            '1.3.6.1.5.5.7.3.9' => 'id-kp-OCSPSigning',
            '2.5.29.54' => 'id-ce-inhibitAnyPolicy',
            '2.5.29.46' => 'id-ce-freshestCRL',
            '1.3.6.1.5.5.7.1.1' => 'id-pe-authorityInfoAccess',
            '1.3.6.1.5.5.7.1.11' => 'id-pe-subjectInfoAccess',
            '2.5.29.20' => 'id-ce-cRLNumber',
            '2.5.29.28' => 'id-ce-issuingDistributionPoint',
            '2.5.29.27' => 'id-ce-deltaCRLIndicator',
            '2.5.29.21' => 'id-ce-cRLReasons',
            '2.5.29.29' => 'id-ce-certificateIssuer',
            '2.5.29.23' => 'id-ce-holdInstructionCode',
            '1.2.840.10040.2' => 'holdInstruction',
            '1.2.840.10040.2.1' => 'id-holdinstruction-none',
            '1.2.840.10040.2.2' => 'id-holdinstruction-callissuer',
            '1.2.840.10040.2.3' => 'id-holdinstruction-reject',
            '2.5.29.24' => 'id-ce-invalidityDate',

            '1.2.840.113549.2.2' => 'md2',
            '1.2.840.113549.2.5' => 'md5',
            '1.3.14.3.2.26' => 'id-sha1',
            '1.2.840.10040.4.1' => 'id-dsa',
            '1.2.840.10040.4.3' => 'id-dsa-with-sha1',
            '1.2.840.113549.1.1' => 'pkcs-1',
            '1.2.840.113549.1.1.1' => 'rsaEncryption',
            '1.2.840.113549.1.1.2' => 'md2WithRSAEncryption',
            '1.2.840.113549.1.1.4' => 'md5WithRSAEncryption',
            '1.2.840.113549.1.1.5' => 'sha1WithRSAEncryption',
            '1.2.840.10046.2.1' => 'dhpublicnumber',
            '2.16.840.1.101.2.1.1.22' => 'id-keyExchangeAlgorithm',
            '1.2.840.10045' => 'ansi-X9-62',
            '1.2.840.10045.4' => 'id-ecSigType',
            '1.2.840.10045.4.1' => 'ecdsa-with-SHA1',
            '1.2.840.10045.1' => 'id-fieldType',
            '1.2.840.10045.1.1' => 'prime-field',
            '1.2.840.10045.1.2' => 'characteristic-two-field',
            '1.2.840.10045.1.2.3' => 'id-characteristic-two-basis',
            '1.2.840.10045.1.2.3.1' => 'gnBasis',
            '1.2.840.10045.1.2.3.2' => 'tpBasis',
            '1.2.840.10045.1.2.3.3' => 'ppBasis',
            '1.2.840.10045.2' => 'id-publicKeyType',
            '1.2.840.10045.2.1' => 'id-ecPublicKey',
            '1.2.840.10045.3' => 'ellipticCurve',
            '1.2.840.10045.3.0' => 'c-TwoCurve',
            '1.2.840.10045.3.0.1' => 'c2pnb163v1',
            '1.2.840.10045.3.0.2' => 'c2pnb163v2',
            '1.2.840.10045.3.0.3' => 'c2pnb163v3',
            '1.2.840.10045.3.0.4' => 'c2pnb176w1',
            '1.2.840.10045.3.0.5' => 'c2pnb191v1',
            '1.2.840.10045.3.0.6' => 'c2pnb191v2',
            '1.2.840.10045.3.0.7' => 'c2pnb191v3',
            '1.2.840.10045.3.0.8' => 'c2pnb191v4',
            '1.2.840.10045.3.0.9' => 'c2pnb191v5',
            '1.2.840.10045.3.0.10' => 'c2pnb208w1',
            '1.2.840.10045.3.0.11' => 'c2pnb239v1',
            '1.2.840.10045.3.0.12' => 'c2pnb239v2',
            '1.2.840.10045.3.0.13' => 'c2pnb239v3',
            '1.2.840.10045.3.0.14' => 'c2pnb239v4',
            '1.2.840.10045.3.0.15' => 'c2pnb239v5',
            '1.2.840.10045.3.0.16' => 'c2pnb272w1',
            '1.2.840.10045.3.0.17' => 'c2pnb304w1',
            '1.2.840.10045.3.0.18' => 'c2pnb359v1',
            '1.2.840.10045.3.0.19' => 'c2pnb368w1',
            '1.2.840.10045.3.0.20' => 'c2pnb431r1',
            '1.2.840.10045.3.1' => 'primeCurve',
            '1.2.840.10045.3.1.1' => 'prime192v1',
            '1.2.840.10045.3.1.2' => 'prime192v2',
            '1.2.840.10045.3.1.3' => 'prime192v3',
            '1.2.840.10045.3.1.4' => 'prime239v1',
            '1.2.840.10045.3.1.5' => 'prime239v2',
            '1.2.840.10045.3.1.6' => 'prime239v3',
            '1.2.840.10045.3.1.7' => 'prime256v1',
            '1.2.840.113549.1.1.7' => 'id-RSAES-OAEP',
            '1.2.840.113549.1.1.9' => 'id-pSpecified',
            '1.2.840.113549.1.1.10' => 'id-RSASSA-PSS',
            '1.2.840.113549.1.1.8' => 'id-mgf1',
            '1.2.840.113549.1.1.14' => 'sha224WithRSAEncryption',
            '1.2.840.113549.1.1.11' => 'sha256WithRSAEncryption',
            '1.2.840.113549.1.1.12' => 'sha384WithRSAEncryption',
            '1.2.840.113549.1.1.13' => 'sha512WithRSAEncryption',
            '2.16.840.1.101.3.4.2.4' => 'id-sha224',
            '2.16.840.1.101.3.4.2.1' => 'id-sha256',
            '2.16.840.1.101.3.4.2.2' => 'id-sha384',
            '2.16.840.1.101.3.4.2.3' => 'id-sha512',
            '1.2.643.2.2.4' => 'id-GostR3411-94-with-GostR3410-94',
            '1.2.643.2.2.3' => 'id-GostR3411-94-with-GostR3410-2001',
            '1.2.643.2.2.20' => 'id-GostR3410-2001',
            '1.2.643.2.2.19' => 'id-GostR3410-94',
            // Netscape Object Identifiers from "Netscape Certificate Extensions"
            '2.16.840.1.113730' => 'netscape',
            '2.16.840.1.113730.1' => 'netscape-cert-extension',
            '2.16.840.1.113730.1.1' => 'netscape-cert-type',
            '2.16.840.1.113730.1.13' => 'netscape-comment',
            '2.16.840.1.113730.1.8' => 'netscape-ca-policy-url',
            // the following are X.509 extensions not supported by phpseclib
            '1.3.6.1.5.5.7.1.12' => 'id-pe-logotype',
            '1.2.840.113533.7.65.0' => 'entrustVersInfo',
            '2.16.840.1.113733.1.6.9' => 'verisignPrivate',
            // for Certificate Signing Requests
            // see http://tools.ietf.org/html/rfc2985
            '1.2.840.113549.1.9.2' => 'pkcs-9-at-unstructuredName', // PKCS #9 unstructured name
            '1.2.840.113549.1.9.7' => 'pkcs-9-at-challengePassword', // Challenge password for certificate revocations
            '1.2.840.113549.1.9.14' => 'pkcs-9-at-extensionRequest' // Certificate extension request
        );
    }

    /**
     * Load X.509 certificate
     *
     * Returns an associative array describing the X.509 cert or a false if the cert failed to load
     *
     * @param string $cert
     * @param int $mode
     * @access public
     * @return mixed
     */
    function loadX509($cert, $mode = self::FORMAT_AUTO_DETECT)
    {
        if (is_array($cert) && isset($cert['tbsCertificate'])) {
            unset($this->currentCert);
            unset($this->currentKeyIdentifier);
            $this->dn = $cert['tbsCertificate']['subject'];
            if (!isset($this->dn)) {
                return false;
            }
            $this->currentCert = $cert;

            $currentKeyIdentifier = $this->getExtension('id-ce-subjectKeyIdentifier');
            $this->currentKeyIdentifier = is_string($currentKeyIdentifier) ? $currentKeyIdentifier : null;

            unset($this->signatureSubject);

            return $cert;
        }

        $asn1 = new ASN1();

        if ($mode != self::FORMAT_DER) {
            $newcert = $this->_extractBER($cert);
            if ($mode == self::FORMAT_PEM && $cert == $newcert) {
                return false;
            }
            $cert = $newcert;
        }

        if ($cert === false) {
            $this->currentCert = false;
            return false;
        }

        $asn1->loadOIDs($this->oids);
        $decoded = $asn1->decodeBER($cert);

        if (!empty($decoded)) {
            $x509 = $asn1->asn1map($decoded[0], $this->Certificate);
        }
        if (!isset($x509) || $x509 === false) {
            $this->currentCert = false;
            return false;
        }

        $this->signatureSubject = substr($cert, $decoded[0]['content'][0]['start'], $decoded[0]['content'][0]['length']);

        if ($this->_isSubArrayValid($x509, 'tbsCertificate/extensions')) {
            $this->_mapInExtensions($x509, 'tbsCertificate/extensions', $asn1);
        }
        $this->_mapInDNs($x509, 'tbsCertificate/issuer/rdnSequence', $asn1);
        $this->_mapInDNs($x509, 'tbsCertificate/subject/rdnSequence', $asn1);

        $key = &$x509['tbsCertificate']['subjectPublicKeyInfo']['subjectPublicKey'];
        $key = $this->_reformatKey($x509['tbsCertificate']['subjectPublicKeyInfo']['algorithm']['algorithm'], $key);

        $this->currentCert = $x509;
        $this->dn = $x509['tbsCertificate']['subject'];

        $currentKeyIdentifier = $this->getExtension('id-ce-subjectKeyIdentifier');
        $this->currentKeyIdentifier = is_string($currentKeyIdentifier) ? $currentKeyIdentifier : null;

        return $x509;
    }

    /**
     * Save X.509 certificate
     *
     * @param array $cert
     * @param int $format optional
     * @access public
     * @return string
     */
    function saveX509($cert, $format = self::FORMAT_PEM)
    {
        if (!is_array($cert) || !isset($cert['tbsCertificate'])) {
            return false;
        }

        switch (true) {
            // "case !$a: case !$b: break; default: whatever();" is the same thing as "if ($a && $b) whatever()"
            case !($algorithm = $this->_subArray($cert, 'tbsCertificate/subjectPublicKeyInfo/algorithm/algorithm')):
            case is_object($cert['tbsCertificate']['subjectPublicKeyInfo']['subjectPublicKey']):
                break;
            default:
                switch ($algorithm) {
                    case 'rsaEncryption':
                        $cert['tbsCertificate']['subjectPublicKeyInfo']['subjectPublicKey']
                            = base64_encode("\0" . base64_decode(preg_replace('#-.+-|[\r\n]#', '', $cert['tbsCertificate']['subjectPublicKeyInfo']['subjectPublicKey'])));
                        /* "[For RSA keys] the parameters field MUST have ASN.1 type NULL for this algorithm identifier."
                           -- https://tools.ietf.org/html/rfc3279#section-2.3.1

                           given that and the fact that RSA keys appear ot be the only key type for which the parameters field can be blank,
                           it seems like perhaps the ASN.1 description ought not say the parameters field is OPTIONAL, but whatever.
                         */
                        $cert['tbsCertificate']['subjectPublicKeyInfo']['algorithm']['parameters'] = null;
                        // https://tools.ietf.org/html/rfc3279#section-2.2.1
                        $cert['signatureAlgorithm']['parameters'] = null;
                        $cert['tbsCertificate']['signature']['parameters'] = null;
                }
        }

        $asn1 = new ASN1();
        $asn1->loadOIDs($this->oids);

        $filters = array();
        $type_utf8_string = array('type' => ASN1::TYPE_UTF8_STRING);
        $filters['tbsCertificate']['signature']['parameters'] = $type_utf8_string;
        $filters['tbsCertificate']['signature']['issuer']['rdnSequence']['value'] = $type_utf8_string;
        $filters['tbsCertificate']['issuer']['rdnSequence']['value'] = $type_utf8_string;
        $filters['tbsCertificate']['subject']['rdnSequence']['value'] = $type_utf8_string;
        $filters['tbsCertificate']['subjectPublicKeyInfo']['algorithm']['parameters'] = $type_utf8_string;
        $filters['signatureAlgorithm']['parameters'] = $type_utf8_string;
        $filters['authorityCertIssuer']['directoryName']['rdnSequence']['value'] = $type_utf8_string;
        //$filters['policyQualifiers']['qualifier'] = $type_utf8_string;
        $filters['distributionPoint']['fullName']['directoryName']['rdnSequence']['value'] = $type_utf8_string;
        $filters['directoryName']['rdnSequence']['value'] = $type_utf8_string;

        /* in the case of policyQualifiers/qualifier, the type has to be \phpseclib\File\ASN1::TYPE_IA5_STRING.
           \phpseclib\File\ASN1::TYPE_PRINTABLE_STRING will cause OpenSSL's X.509 parser to spit out random
           characters.
         */
        $filters['policyQualifiers']['qualifier']
            = array('type' => ASN1::TYPE_IA5_STRING);

        $asn1->loadFilters($filters);

        $this->_mapOutExtensions($cert, 'tbsCertificate/extensions', $asn1);
        $this->_mapOutDNs($cert, 'tbsCertificate/issuer/rdnSequence', $asn1);
        $this->_mapOutDNs($cert, 'tbsCertificate/subject/rdnSequence', $asn1);

        $cert = $asn1->encodeDER($cert, $this->Certificate);

        switch ($format) {
            case self::FORMAT_DER:
                return $cert;
            // case self::FORMAT_PEM:
            default:
                return "-----BEGIN CERTIFICATE-----\r\n" . chunk_split(base64_encode($cert), 64) . '-----END CERTIFICATE-----';
        }
    }

    /**
     * Map extension values from octet string to extension-specific internal
     *   format.
     *
     * @param array ref $root
     * @param string $path
     * @param object $asn1
     * @access private
     */
    function _mapInExtensions(&$root, $path, $asn1)
    {
        $extensions = &$this->_subArrayUnchecked($root, $path);

        if ($extensions) {
            for ($i = 0; $i < count($extensions); $i++) {
                $id = $extensions[$i]['extnId'];
                $value = &$extensions[$i]['extnValue'];
                $value = base64_decode($value);
                $decoded = $asn1->decodeBER($value);
                /* [extnValue] contains the DER encoding of an ASN.1 value
                   corresponding to the extension type identified by extnID */
                $map = $this->_getMapping($id);
                if (!is_bool($map)) {
                    $mapped = $asn1->asn1map($decoded[0], $map, array('iPAddress' => array($this, '_decodeIP')));
                    $value = $mapped === false ? $decoded[0] : $mapped;

                    if ($id == 'id-ce-certificatePolicies') {
                        for ($j = 0; $j < count($value); $j++) {
                            if (!isset($value[$j]['policyQualifiers'])) {
                                continue;
                            }
                            for ($k = 0; $k < count($value[$j]['policyQualifiers']); $k++) {
                                $subid = $value[$j]['policyQualifiers'][$k]['policyQualifierId'];
                                $map = $this->_getMapping($subid);
                                $subvalue = &$value[$j]['policyQualifiers'][$k]['qualifier'];
                                if ($map !== false) {
                                    $decoded = $asn1->decodeBER($subvalue);
                                    $mapped = $asn1->asn1map($decoded[0], $map);
                                    $subvalue = $mapped === false ? $decoded[0] : $mapped;
                                }
                            }
                        }
                    }
                } else {
                    $value = base64_encode($value);
                }
            }
        }
    }

    /**
     * Map extension values from extension-specific internal format to
     *   octet string.
     *
     * @param array ref $root
     * @param string $path
     * @param object $asn1
     * @access private
     */
    function _mapOutExtensions(&$root, $path, $asn1)
    {
        $extensions = &$this->_subArray($root, $path);

        if (is_array($extensions)) {
            $size = count($extensions);
            for ($i = 0; $i < $size; $i++) {
                if ($extensions[$i] instanceof Element) {
                    continue;
                }

                $id = $extensions[$i]['extnId'];
                $value = &$extensions[$i]['extnValue'];

                switch ($id) {
                    case 'id-ce-certificatePolicies':
                        for ($j = 0; $j < count($value); $j++) {
                            if (!isset($value[$j]['policyQualifiers'])) {
                                continue;
                            }
                            for ($k = 0; $k < count($value[$j]['policyQualifiers']); $k++) {
                                $subid = $value[$j]['policyQualifiers'][$k]['policyQualifierId'];
                                $map = $this->_getMapping($subid);
                                $subvalue = &$value[$j]['policyQualifiers'][$k]['qualifier'];
                                if ($map !== false) {
                                    // by default \phpseclib\File\ASN1 will try to render qualifier as a \phpseclib\File\ASN1::TYPE_IA5_STRING since it's
                                    // actual type is \phpseclib\File\ASN1::TYPE_ANY
                                    $subvalue = new Element($asn1->encodeDER($subvalue, $map));
                                }
                            }
                        }
                        break;
                    case 'id-ce-authorityKeyIdentifier': // use 00 as the serial number instead of an empty string
                        if (isset($value['authorityCertSerialNumber'])) {
                            if ($value['authorityCertSerialNumber']->toBytes() == '') {
                                $temp = chr((ASN1::CLASS_CONTEXT_SPECIFIC << 6) | 2) . "\1\0";
                                $value['authorityCertSerialNumber'] = new Element($temp);
                            }
                        }
                }

                /* [extnValue] contains the DER encoding of an ASN.1 value
                   corresponding to the extension type identified by extnID */
                $map = $this->_getMapping($id);
                if (is_bool($map)) {
                    if (!$map) {
                        user_error($id . ' is not a currently supported extension');
                        unset($extensions[$i]);
                    }
                } else {
                    $temp = $asn1->encodeDER($value, $map, array('iPAddress' => array($this, '_encodeIP')));
                    $value = base64_encode($temp);
                }
            }
        }
    }

    /**
     * Map attribute values from ANY type to attribute-specific internal
     *   format.
     *
     * @param array ref $root
     * @param string $path
     * @param object $asn1
     * @access private
     */
    function _mapInAttributes(&$root, $path, $asn1)
    {
        $attributes = &$this->_subArray($root, $path);

        if (is_array($attributes)) {
            for ($i = 0; $i < count($attributes); $i++) {
                $id = $attributes[$i]['type'];
                /* $value contains the DER encoding of an ASN.1 value
                   corresponding to the attribute type identified by type */
                $map = $this->_getMapping($id);
                if (is_array($attributes[$i]['value'])) {
                    $values = &$attributes[$i]['value'];
                    for ($j = 0; $j < count($values); $j++) {
                        $value = $asn1->encodeDER($values[$j], $this->AttributeValue);
                        $decoded = $asn1->decodeBER($value);
                        if (!is_bool($map)) {
                            $mapped = $asn1->asn1map($decoded[0], $map);
                            if ($mapped !== false) {
                                $values[$j] = $mapped;
                            }
                            if ($id == 'pkcs-9-at-extensionRequest' && $this->_isSubArrayValid($values, $j)) {
                                $this->_mapInExtensions($values, $j, $asn1);
                            }
                        } elseif ($map) {
                            $values[$j] = base64_encode($value);
                        }
                    }
                }
            }
        }
    }

    /**
     * Map attribute values from attribute-specific internal format to
     *   ANY type.
     *
     * @param array ref $root
     * @param string $path
     * @param object $asn1
     * @access private
     */
    function _mapOutAttributes(&$root, $path, $asn1)
    {
        $attributes = &$this->_subArray($root, $path);

        if (is_array($attributes)) {
            $size = count($attributes);
            for ($i = 0; $i < $size; $i++) {
                /* [value] contains the DER encoding of an ASN.1 value
                   corresponding to the attribute type identified by type */
                $id = $attributes[$i]['type'];
                $map = $this->_getMapping($id);
                if ($map === false) {
                    user_error($id . ' is not a currently supported attribute', E_USER_NOTICE);
                    unset($attributes[$i]);
                } elseif (is_array($attributes[$i]['value'])) {
                    $values = &$attributes[$i]['value'];
                    for ($j = 0; $j < count($values); $j++) {
                        switch ($id) {
                            case 'pkcs-9-at-extensionRequest':
                                $this->_mapOutExtensions($values, $j, $asn1);
                                break;
                        }

                        if (!is_bool($map)) {
                            $temp = $asn1->encodeDER($values[$j], $map);
                            $decoded = $asn1->decodeBER($temp);
                            $values[$j] = $asn1->asn1map($decoded[0], $this->AttributeValue);
                        }
                    }
                }
            }
        }
    }

    /**
     * Map DN values from ANY type to DN-specific internal
     *   format.
     *
     * @param array ref $root
     * @param string $path
     * @param object $asn1
     * @access private
     */
    function _mapInDNs(&$root, $path, $asn1)
    {
        $dns = &$this->_subArray($root, $path);

        if (is_array($dns)) {
            for ($i = 0; $i < count($dns); $i++) {
                for ($j = 0; $j < count($dns[$i]); $j++) {
                    $type = $dns[$i][$j]['type'];
                    $value = &$dns[$i][$j]['value'];
                    if (is_object($value) && $value instanceof Element) {
                        $map = $this->_getMapping($type);
                        if (!is_bool($map)) {
                            $decoded = $asn1->decodeBER($value);
                            $value = $asn1->asn1map($decoded[0], $map);
                        }
                    }
                }
            }
        }
    }

    /**
     * Map DN values from DN-specific internal format to
     *   ANY type.
     *
     * @param array ref $root
     * @param string $path
     * @param object $asn1
     * @access private
     */
    function _mapOutDNs(&$root, $path, $asn1)
    {
        $dns = &$this->_subArray($root, $path);

        if (is_array($dns)) {
            $size = count($dns);
            for ($i = 0; $i < $size; $i++) {
                for ($j = 0; $j < count($dns[$i]); $j++) {
                    $type = $dns[$i][$j]['type'];
                    $value = &$dns[$i][$j]['value'];
                    if (is_object($value) && $value instanceof Element) {
                        continue;
                    }

                    $map = $this->_getMapping($type);
                    if (!is_bool($map)) {
                        $value = new Element($asn1->encodeDER($value, $map));
                    }
                }
            }
        }
    }

    /**
     * Associate an extension ID to an extension mapping
     *
     * @param string $extnId
     * @access private
     * @return mixed
     */
    function _getMapping($extnId)
    {
        if (!is_string($extnId)) { // eg. if it's a \phpseclib\File\ASN1\Element object
            return true;
        }

        switch ($extnId) {
            case 'id-ce-keyUsage':
                return $this->KeyUsage;
            case 'id-ce-basicConstraints':
                return $this->BasicConstraints;
            case 'id-ce-subjectKeyIdentifier':
                return $this->KeyIdentifier;
            case 'id-ce-cRLDistributionPoints':
                return $this->CRLDistributionPoints;
            case 'id-ce-authorityKeyIdentifier':
                return $this->AuthorityKeyIdentifier;
            case 'id-ce-certificatePolicies':
                return $this->CertificatePolicies;
            case 'id-ce-extKeyUsage':
                return $this->ExtKeyUsageSyntax;
            case 'id-pe-authorityInfoAccess':
                return $this->AuthorityInfoAccessSyntax;
            case 'id-ce-subjectAltName':
                return $this->SubjectAltName;
            case 'id-ce-subjectDirectoryAttributes':
                return $this->SubjectDirectoryAttributes;
            case 'id-ce-privateKeyUsagePeriod':
                return $this->PrivateKeyUsagePeriod;
            case 'id-ce-issuerAltName':
                return $this->IssuerAltName;
            case 'id-ce-policyMappings':
                return $this->PolicyMappings;
            case 'id-ce-nameConstraints':
                return $this->NameConstraints;

            case 'netscape-cert-type':
                return $this->netscape_cert_type;
            case 'netscape-comment':
                return $this->netscape_comment;
            case 'netscape-ca-policy-url':
                return $this->netscape_ca_policy_url;

            // since id-qt-cps isn't a constructed type it will have already been decoded as a string by the time it gets
            // back around to asn1map() and we don't want it decoded again.
            //case 'id-qt-cps':
            //    return $this->CPSuri;
            case 'id-qt-unotice':
                return $this->UserNotice;

            // the following OIDs are unsupported but we don't want them to give notices when calling saveX509().
            case 'id-pe-logotype': // http://www.ietf.org/rfc/rfc3709.txt
            case 'entrustVersInfo':
            // http://support.microsoft.com/kb/287547
            case '1.3.6.1.4.1.311.20.2': // szOID_ENROLL_CERTTYPE_EXTENSION
            case '1.3.6.1.4.1.311.21.1': // szOID_CERTSRV_CA_VERSION
            // "SET Secure Electronic Transaction Specification"
            // http://www.maithean.com/docs/set_bk3.pdf
            case '2.23.42.7.0': // id-set-hashedRootKey
            // "Certificate Transparency"
            // https://tools.ietf.org/html/rfc6962
            case '1.3.6.1.4.1.11129.2.4.2':
                return true;

            // CSR attributes
            case 'pkcs-9-at-unstructuredName':
                return $this->PKCS9String;
            case 'pkcs-9-at-challengePassword':
                return $this->DirectoryString;
            case 'pkcs-9-at-extensionRequest':
                return $this->Extensions;

            // CRL extensions.
            case 'id-ce-cRLNumber':
                return $this->CRLNumber;
            case 'id-ce-deltaCRLIndicator':
                return $this->CRLNumber;
            case 'id-ce-issuingDistributionPoint':
                return $this->IssuingDistributionPoint;
            case 'id-ce-freshestCRL':
                return $this->CRLDistributionPoints;
            case 'id-ce-cRLReasons':
                return $this->CRLReason;
            case 'id-ce-invalidityDate':
                return $this->InvalidityDate;
            case 'id-ce-certificateIssuer':
                return $this->CertificateIssuer;
            case 'id-ce-holdInstructionCode':
                return $this->HoldInstructionCode;
            case 'id-at-postalAddress':
                return $this->PostalAddress;
        }

        return false;
    }

    /**
     * Load an X.509 certificate as a certificate authority
     *
     * @param string $cert
     * @access public
     * @return bool
     */
    function loadCA($cert)
    {
        $olddn = $this->dn;
        $oldcert = $this->currentCert;
        $oldsigsubj = $this->signatureSubject;
        $oldkeyid = $this->currentKeyIdentifier;

        $cert = $this->loadX509($cert);
        if (!$cert) {
            $this->dn = $olddn;
            $this->currentCert = $oldcert;
            $this->signatureSubject = $oldsigsubj;
            $this->currentKeyIdentifier = $oldkeyid;

            return false;
        }

        /* From RFC5280 "PKIX Certificate and CRL Profile":

           If the keyUsage extension is present, then the subject public key
           MUST NOT be used to verify signatures on certificates or CRLs unless
           the corresponding keyCertSign or cRLSign bit is set. */
        //$keyUsage = $this->getExtension('id-ce-keyUsage');
        //if ($keyUsage && !in_array('keyCertSign', $keyUsage)) {
        //    return false;
        //}

        /* From RFC5280 "PKIX Certificate and CRL Profile":

           The cA boolean indicates whether the certified public key may be used
           to verify certificate signatures.  If the cA boolean is not asserted,
           then the keyCertSign bit in the key usage extension MUST NOT be
           asserted.  If the basic constraints extension is not present in a
           version 3 certificate, or the extension is present but the cA boolean
           is not asserted, then the certified public key MUST NOT be used to
           verify certificate signatures. */
        //$basicConstraints = $this->getExtension('id-ce-basicConstraints');
        //if (!$basicConstraints || !$basicConstraints['cA']) {
        //    return false;
        //}

        $this->CAs[] = $cert;

        $this->dn = $olddn;
        $this->currentCert = $oldcert;
        $this->signatureSubject = $oldsigsubj;

        return true;
    }

    /**
     * Validate an X.509 certificate against a URL
     *
     * From RFC2818 "HTTP over TLS":
     *
     * Matching is performed using the matching rules specified by
     * [RFC2459].  If more than one identity of a given type is present in
     * the certificate (e.g., more than one dNSName name, a match in any one
     * of the set is considered acceptable.) Names may contain the wildcard
     * character * which is considered to match any single domain name
     * component or component fragment. E.g., *.a.com matches foo.a.com but
     * not bar.foo.a.com. f*.com matches foo.com but not bar.com.
     *
     * @param string $url
     * @access public
     * @return bool
     */
    function validateURL($url)
    {
        if (!is_array($this->currentCert) || !isset($this->currentCert['tbsCertificate'])) {
            return false;
        }

        $components = parse_url($url);
        if (!isset($components['host'])) {
            return false;
        }

        if ($names = $this->getExtension('id-ce-subjectAltName')) {
            foreach ($names as $key => $value) {
                $value = str_replace(array('.', '*'), array('\.', '[^.]*'), $value);
                switch ($key) {
                    case 'dNSName':
                        /* From RFC2818 "HTTP over TLS":

                           If a subjectAltName extension of type dNSName is present, that MUST
                           be used as the identity. Otherwise, the (most specific) Common Name
                           field in the Subject field of the certificate MUST be used. Although
                           the use of the Common Name is existing practice, it is deprecated and
                           Certification Authorities are encouraged to use the dNSName instead. */
                        if (preg_match('#^' . $value . '$#', $components['host'])) {
                            return true;
                        }
                        break;
                    case 'iPAddress':
                        /* From RFC2818 "HTTP over TLS":

                           In some cases, the URI is specified as an IP address rather than a
                           hostname. In this case, the iPAddress subjectAltName must be present
                           in the certificate and must exactly match the IP in the URI. */
                        if (preg_match('#(?:\d{1-3}\.){4}#', $components['host'] . '.') && preg_match('#^' . $value . '$#', $components['host'])) {
                            return true;
                        }
                }
            }
            return false;
        }

        if ($value = $this->getDNProp('id-at-commonName')) {
            $value = str_replace(array('.', '*'), array('\.', '[^.]*'), $value[0]);
            return preg_match('#^' . $value . '$#', $components['host']);
        }

        return false;
    }

    /**
     * Validate a date
     *
     * If $date isn't defined it is assumed to be the current date.
     *
     * @param int $date optional
     * @access public
     */
    function validateDate($date = null)
    {
        if (!is_array($this->currentCert) || !isset($this->currentCert['tbsCertificate'])) {
            return false;
        }

        if (!isset($date)) {
            $date = time();
        }

        $notBefore = $this->currentCert['tbsCertificate']['validity']['notBefore'];
        $notBefore = isset($notBefore['generalTime']) ? $notBefore['generalTime'] : $notBefore['utcTime'];

        $notAfter = $this->currentCert['tbsCertificate']['validity']['notAfter'];
        $notAfter = isset($notAfter['generalTime']) ? $notAfter['generalTime'] : $notAfter['utcTime'];

        switch (true) {
            case $date < @strtotime($notBefore):
            case $date > @strtotime($notAfter):
                return false;
        }

        return true;
    }

    /**
     * Validate a signature
     *
     * Works on X.509 certs, CSR's and CRL's.
     * Returns true if the signature is verified, false if it is not correct or null on error
     *
     * By default returns false for self-signed certs. Call validateSignature(false) to make this support
     * self-signed.
     *
     * The behavior of this function is inspired by {@link http://php.net/openssl-verify openssl_verify}.
     *
     * @param bool $caonly optional
     * @access public
     * @return mixed
     */
    function validateSignature($caonly = true)
    {
        if (!is_array($this->currentCert) || !isset($this->signatureSubject)) {
            return null;
        }

        /* TODO:
           "emailAddress attribute values are not case-sensitive (e.g., "subscriber@example.com" is the same as "SUBSCRIBER@EXAMPLE.COM")."
            -- http://tools.ietf.org/html/rfc5280#section-4.1.2.6

           implement pathLenConstraint in the id-ce-basicConstraints extension */

        switch (true) {
            case isset($this->currentCert['tbsCertificate']):
                // self-signed cert
                switch (true) {
                    case !defined('FILE_X509_IGNORE_TYPE') && $this->currentCert['tbsCertificate']['issuer'] === $this->currentCert['tbsCertificate']['subject']:
                    case defined('FILE_X509_IGNORE_TYPE') && $this->getIssuerDN(self::DN_STRING) === $this->getDN(self::DN_STRING):
                        $authorityKey = $this->getExtension('id-ce-authorityKeyIdentifier');
                        $subjectKeyID = $this->getExtension('id-ce-subjectKeyIdentifier');
                        switch (true) {
                            case !is_array($authorityKey):
                            case is_array($authorityKey) && isset($authorityKey['keyIdentifier']) && $authorityKey['keyIdentifier'] === $subjectKeyID:
                                $signingCert = $this->currentCert; // working cert
                        }
                }

                if (!empty($this->CAs)) {
                    for ($i = 0; $i < count($this->CAs); $i++) {
                        // even if the cert is a self-signed one we still want to see if it's a CA;
                        // if not, we'll conditionally return an error
                        $ca = $this->CAs[$i];
                        switch (true) {
                            case !defined('FILE_X509_IGNORE_TYPE') && $this->currentCert['tbsCertificate']['issuer'] === $ca['tbsCertificate']['subject']:
                            case defined('FILE_X509_IGNORE_TYPE') && $this->getDN(self::DN_STRING, $this->currentCert['tbsCertificate']['issuer']) === $this->getDN(self::DN_STRING, $ca['tbsCertificate']['subject']):
                                $authorityKey = $this->getExtension('id-ce-authorityKeyIdentifier');
                                $subjectKeyID = $this->getExtension('id-ce-subjectKeyIdentifier', $ca);
                                switch (true) {
                                    case !is_array($authorityKey):
                                    case is_array($authorityKey) && isset($authorityKey['keyIdentifier']) && $authorityKey['keyIdentifier'] === $subjectKeyID:
                                        $signingCert = $ca; // working cert
                                        break 3;
                                }
                        }
                    }
                    if (count($this->CAs) == $i && $caonly) {
                        return false;
                    }
                } elseif (!isset($signingCert) || $caonly) {
                    return false;
                }
                return $this->_validateSignature(
                    $signingCert['tbsCertificate']['subjectPublicKeyInfo']['algorithm']['algorithm'],
                    $signingCert['tbsCertificate']['subjectPublicKeyInfo']['subjectPublicKey'],
                    $this->currentCert['signatureAlgorithm']['algorithm'],
                    substr(base64_decode($this->currentCert['signature']), 1),
                    $this->signatureSubject
                );
            case isset($this->currentCert['certificationRequestInfo']):
                return $this->_validateSignature(
                    $this->currentCert['certificationRequestInfo']['subjectPKInfo']['algorithm']['algorithm'],
                    $this->currentCert['certificationRequestInfo']['subjectPKInfo']['subjectPublicKey'],
                    $this->currentCert['signatureAlgorithm']['algorithm'],
                    substr(base64_decode($this->currentCert['signature']), 1),
                    $this->signatureSubject
                );
            case isset($this->currentCert['publicKeyAndChallenge']):
                return $this->_validateSignature(
                    $this->currentCert['publicKeyAndChallenge']['spki']['algorithm']['algorithm'],
                    $this->currentCert['publicKeyAndChallenge']['spki']['subjectPublicKey'],
                    $this->currentCert['signatureAlgorithm']['algorithm'],
                    substr(base64_decode($this->currentCert['signature']), 1),
                    $this->signatureSubject
                );
            case isset($this->currentCert['tbsCertList']):
                if (!empty($this->CAs)) {
                    for ($i = 0; $i < count($this->CAs); $i++) {
                        $ca = $this->CAs[$i];
                        switch (true) {
                            case !defined('FILE_X509_IGNORE_TYPE') && $this->currentCert['tbsCertList']['issuer'] === $ca['tbsCertificate']['subject']:
                            case defined('FILE_X509_IGNORE_TYPE') && $this->getDN(self::DN_STRING, $this->currentCert['tbsCertList']['issuer']) === $this->getDN(self::DN_STRING, $ca['tbsCertificate']['subject']):
                                $authorityKey = $this->getExtension('id-ce-authorityKeyIdentifier');
                                $subjectKeyID = $this->getExtension('id-ce-subjectKeyIdentifier', $ca);
                                switch (true) {
                                    case !is_array($authorityKey):
                                    case is_array($authorityKey) && isset($authorityKey['keyIdentifier']) && $authorityKey['keyIdentifier'] === $subjectKeyID:
                                        $signingCert = $ca; // working cert
                                        break 3;
                                }
                        }
                    }
                }
                if (!isset($signingCert)) {
                    return false;
                }
                return $this->_validateSignature(
                    $signingCert['tbsCertificate']['subjectPublicKeyInfo']['algorithm']['algorithm'],
                    $signingCert['tbsCertificate']['subjectPublicKeyInfo']['subjectPublicKey'],
                    $this->currentCert['signatureAlgorithm']['algorithm'],
                    substr(base64_decode($this->currentCert['signature']), 1),
                    $this->signatureSubject
                );
            default:
                return false;
        }
    }

    /**
     * Validates a signature
     *
     * Returns true if the signature is verified, false if it is not correct or null on error
     *
     * @param string $publicKeyAlgorithm
     * @param string $publicKey
     * @param string $signatureAlgorithm
     * @param string $signature
     * @param string $signatureSubject
     * @access private
     * @return int
     */
    function _validateSignature($publicKeyAlgorithm, $publicKey, $signatureAlgorithm, $signature, $signatureSubject)
    {
        switch ($publicKeyAlgorithm) {
            case 'rsaEncryption':
                $rsa = new RSA();
                $rsa->loadKey($publicKey);

                switch ($signatureAlgorithm) {
                    case 'md2WithRSAEncryption':
                    case 'md5WithRSAEncryption':
                    case 'sha1WithRSAEncryption':
                    case 'sha224WithRSAEncryption':
                    case 'sha256WithRSAEncryption':
                    case 'sha384WithRSAEncryption':
                    case 'sha512WithRSAEncryption':
                        $rsa->setHash(preg_replace('#WithRSAEncryption$#', '', $signatureAlgorithm));
                        $rsa->setSignatureMode(RSA::SIGNATURE_PKCS1);
                        if (!@$rsa->verify($signatureSubject, $signature)) {
                            return false;
                        }
                        break;
                    default:
                        return null;
                }
                break;
            default:
                return null;
        }

        return true;
    }

    /**
     * Reformat public keys
     *
     * Reformats a public key to a format supported by phpseclib (if applicable)
     *
     * @param string $algorithm
     * @param string $key
     * @access private
     * @return string
     */
    function _reformatKey($algorithm, $key)
    {
        switch ($algorithm) {
            case 'rsaEncryption':
                return
                    "-----BEGIN RSA PUBLIC KEY-----\r\n" .
                    // subjectPublicKey is stored as a bit string in X.509 certs.  the first byte of a bit string represents how many bits
                    // in the last byte should be ignored.  the following only supports non-zero stuff but as none of the X.509 certs Firefox
                    // uses as a cert authority actually use a non-zero bit I think it's safe to assume that none do.
                    chunk_split(base64_encode(substr(base64_decode($key), 1)), 64) .
                    '-----END RSA PUBLIC KEY-----';
            default:
                return $key;
        }
    }

    /**
     * Decodes an IP address
     *
     * Takes in a base64 encoded "blob" and returns a human readable IP address
     *
     * @param string $ip
     * @access private
     * @return string
     */
    function _decodeIP($ip)
    {
        return inet_ntop(base64_decode($ip));
    }

    /**
     * Encodes an IP address
     *
     * Takes a human readable IP address into a base64-encoded "blob"
     *
     * @param string $ip
     * @access private
     * @return string
     */
    function _encodeIP($ip)
    {
        return base64_encode(inet_pton($ip));
    }

    /**
     * "Normalizes" a Distinguished Name property
     *
     * @param string $propName
     * @access private
     * @return mixed
     */
    function _translateDNProp($propName)
    {
        switch (strtolower($propName)) {
            case 'id-at-countryname':
            case 'countryname':
            case 'c':
                return 'id-at-countryName';
            case 'id-at-organizationname':
            case 'organizationname':
            case 'o':
                return 'id-at-organizationName';
            case 'id-at-dnqualifier':
            case 'dnqualifier':
                return 'id-at-dnQualifier';
            case 'id-at-commonname':
            case 'commonname':
            case 'cn':
                return 'id-at-commonName';
            case 'id-at-stateorprovincename':
            case 'stateorprovincename':
            case 'state':
            case 'province':
            case 'provincename':
            case 'st':
                return 'id-at-stateOrProvinceName';
            case 'id-at-localityname':
            case 'localityname':
            case 'l':
                return 'id-at-localityName';
            case 'id-emailaddress':
            case 'emailaddress':
                return 'pkcs-9-at-emailAddress';
            case 'id-at-serialnumber':
            case 'serialnumber':
                return 'id-at-serialNumber';
            case 'id-at-postalcode':
            case 'postalcode':
                return 'id-at-postalCode';
            case 'id-at-streetaddress':
            case 'streetaddress':
                return 'id-at-streetAddress';
            case 'id-at-name':
            case 'name':
                return 'id-at-name';
            case 'id-at-givenname':
            case 'givenname':
                return 'id-at-givenName';
            case 'id-at-surname':
            case 'surname':
            case 'sn':
                return 'id-at-surname';
            case 'id-at-initials':
            case 'initials':
                return 'id-at-initials';
            case 'id-at-generationqualifier':
            case 'generationqualifier':
                return 'id-at-generationQualifier';
            case 'id-at-organizationalunitname':
            case 'organizationalunitname':
            case 'ou':
                return 'id-at-organizationalUnitName';
            case 'id-at-pseudonym':
            case 'pseudonym':
                return 'id-at-pseudonym';
            case 'id-at-title':
            case 'title':
                return 'id-at-title';
            case 'id-at-description':
            case 'description':
                return 'id-at-description';
            case 'id-at-role':
            case 'role':
                return 'id-at-role';
            case 'id-at-uniqueidentifier':
            case 'uniqueidentifier':
            case 'x500uniqueidentifier':
                return 'id-at-uniqueIdentifier';
            case 'postaladdress':
            case 'id-at-postaladdress':
                return 'id-at-postalAddress';
            default:
                return false;
        }
    }

    /**
     * Set a Distinguished Name property
     *
     * @param string $propName
     * @param mixed $propValue
     * @param string $type optional
     * @access public
     * @return bool
     */
    function setDNProp($propName, $propValue, $type = 'utf8String')
    {
        if (empty($this->dn)) {
            $this->dn = array('rdnSequence' => array());
        }

        if (($propName = $this->_translateDNProp($propName)) === false) {
            return false;
        }

        foreach ((array) $propValue as $v) {
            if (!is_array($v) && isset($type)) {
                $v = array($type => $v);
            }
            $this->dn['rdnSequence'][] = array(
                array(
                    'type' => $propName,
                    'value'=> $v
                )
            );
        }

        return true;
    }

    /**
     * Remove Distinguished Name properties
     *
     * @param string $propName
     * @access public
     */
    function removeDNProp($propName)
    {
        if (empty($this->dn)) {
            return;
        }

        if (($propName = $this->_translateDNProp($propName)) === false) {
            return;
        }

        $dn = &$this->dn['rdnSequence'];
        $size = count($dn);
        for ($i = 0; $i < $size; $i++) {
            if ($dn[$i][0]['type'] == $propName) {
                unset($dn[$i]);
            }
        }

        $dn = array_values($dn);
    }

    /**
     * Get Distinguished Name properties
     *
     * @param string $propName
     * @param array $dn optional
     * @param bool $withType optional
     * @return mixed
     * @access public
     */
    function getDNProp($propName, $dn = null, $withType = false)
    {
        if (!isset($dn)) {
            $dn = $this->dn;
        }

        if (empty($dn)) {
            return false;
        }

        if (($propName = $this->_translateDNProp($propName)) === false) {
            return false;
        }

        $asn1 = new ASN1();
        $asn1->loadOIDs($this->oids);
        $filters = array();
        $filters['value'] = array('type' => ASN1::TYPE_UTF8_STRING);
        $asn1->loadFilters($filters);
        $this->_mapOutDNs($dn, 'rdnSequence', $asn1);
        $dn = $dn['rdnSequence'];
        $result = array();
        for ($i = 0; $i < count($dn); $i++) {
            if ($dn[$i][0]['type'] == $propName) {
                $v = $dn[$i][0]['value'];
                if (!$withType) {
                    if (is_array($v)) {
                        foreach ($v as $type => $s) {
                            $type = array_search($type, $asn1->ANYmap, true);
                            if ($type !== false && isset($asn1->stringTypeSize[$type])) {
                                $s = $asn1->convert($s, $type);
                                if ($s !== false) {
                                    $v = $s;
                                    break;
                                }
                            }
                        }
                        if (is_array($v)) {
                            $v = array_pop($v); // Always strip data type.
                        }
                    } elseif (is_object($v) && $v instanceof Element) {
                        $map = $this->_getMapping($propName);
                        if (!is_bool($map)) {
                            $decoded = $asn1->decodeBER($v);
                            $v = $asn1->asn1map($decoded[0], $map);
                        }
                    }
                }
                $result[] = $v;
            }
        }

        return $result;
    }

    /**
     * Set a Distinguished Name
     *
     * @param mixed $dn
     * @param bool $merge optional
     * @param string $type optional
     * @access public
     * @return bool
     */
    function setDN($dn, $merge = false, $type = 'utf8String')
    {
        if (!$merge) {
            $this->dn = null;
        }

        if (is_array($dn)) {
            if (isset($dn['rdnSequence'])) {
                $this->dn = $dn; // No merge here.
                return true;
            }

            // handles stuff generated by openssl_x509_parse()
            foreach ($dn as $prop => $value) {
                if (!$this->setDNProp($prop, $value, $type)) {
                    return false;
                }
            }
            return true;
        }

        // handles everything else
        $results = preg_split('#((?:^|, *|/)(?:C=|O=|OU=|CN=|L=|ST=|SN=|postalCode=|streetAddress=|emailAddress=|serialNumber=|organizationalUnitName=|title=|description=|role=|x500UniqueIdentifier=|postalAddress=))#', $dn, -1, PREG_SPLIT_DELIM_CAPTURE);
        for ($i = 1; $i < count($results); $i+=2) {
            $prop = trim($results[$i], ', =/');
            $value = $results[$i + 1];
            if (!$this->setDNProp($prop, $value, $type)) {
                return false;
            }
        }

        return true;
    }

    /**
     * Get the Distinguished Name for a certificates subject
     *
     * @param mixed $format optional
     * @param array $dn optional
     * @access public
     * @return bool
     */
    function getDN($format = self::DN_ARRAY, $dn = null)
    {
        if (!isset($dn)) {
            $dn = isset($this->currentCert['tbsCertList']) ? $this->currentCert['tbsCertList']['issuer'] : $this->dn;
        }

        switch ((int) $format) {
            case self::DN_ARRAY:
                return $dn;
            case self::DN_ASN1:
                $asn1 = new ASN1();
                $asn1->loadOIDs($this->oids);
                $filters = array();
                $filters['rdnSequence']['value'] = array('type' => ASN1::TYPE_UTF8_STRING);
                $asn1->loadFilters($filters);
                $this->_mapOutDNs($dn, 'rdnSequence', $asn1);
                return $asn1->encodeDER($dn, $this->Name);
            case self::DN_CANON:
                //  No SEQUENCE around RDNs and all string values normalized as
                // trimmed lowercase UTF-8 with all spacing as one blank.
                // constructed RDNs will not be canonicalized
                $asn1 = new ASN1();
                $asn1->loadOIDs($this->oids);
                $filters = array();
                $filters['value'] = array('type' => ASN1::TYPE_UTF8_STRING);
                $asn1->loadFilters($filters);
                $result = '';
                $this->_mapOutDNs($dn, 'rdnSequence', $asn1);
                foreach ($dn['rdnSequence'] as $rdn) {
                    foreach ($rdn as $i => $attr) {
                        $attr = &$rdn[$i];
                        if (is_array($attr['value'])) {
                            foreach ($attr['value'] as $type => $v) {
                                $type = array_search($type, $asn1->ANYmap, true);
                                if ($type !== false && isset($asn1->stringTypeSize[$type])) {
                                    $v = $asn1->convert($v, $type);
                                    if ($v !== false) {
                                        $v = preg_replace('/\s+/', ' ', $v);
                                        $attr['value'] = strtolower(trim($v));
                                        break;
                                    }
                                }
                            }
                        }
                    }
                    $result .= $asn1->encodeDER($rdn, $this->RelativeDistinguishedName);
                }
                return $result;
            case self::DN_HASH:
                $dn = $this->getDN(self::DN_CANON, $dn);
                $hash = new Hash('sha1');
                $hash = $hash->hash($dn);
                extract(unpack('Vhash', $hash));
                return strtolower(bin2hex(pack('N', $hash)));
        }

        // Default is to return a string.
        $start = true;
        $output = '';

        $result = array();
        $asn1 = new ASN1();
        $asn1->loadOIDs($this->oids);
        $filters = array();
        $filters['rdnSequence']['value'] = array('type' => ASN1::TYPE_UTF8_STRING);
        $asn1->loadFilters($filters);
        $this->_mapOutDNs($dn, 'rdnSequence', $asn1);

        foreach ($dn['rdnSequence'] as $field) {
            $prop = $field[0]['type'];
            $value = $field[0]['value'];

            $delim = ', ';
            switch ($prop) {
                case 'id-at-countryName':
                    $desc = 'C';
                    break;
                case 'id-at-stateOrProvinceName':
                    $desc = 'ST';
                    break;
                case 'id-at-organizationName':
                    $desc = 'O';
                    break;
                case 'id-at-organizationalUnitName':
                    $desc = 'OU';
                    break;
                case 'id-at-commonName':
                    $desc = 'CN';
                    break;
                case 'id-at-localityName':
                    $desc = 'L';
                    break;
                case 'id-at-surname':
                    $desc = 'SN';
                    break;
                case 'id-at-uniqueIdentifier':
                    $delim = '/';
                    $desc = 'x500UniqueIdentifier';
                    break;
                case 'id-at-postalAddress':
                    $delim = '/';
                    $desc = 'postalAddress';
                    break;
                default:
                    $delim = '/';
                    $desc = preg_replace('#.+-([^-]+)$#', '$1', $prop);
            }

            if (!$start) {
                $output.= $delim;
            }
            if (is_array($value)) {
                foreach ($value as $type => $v) {
                    $type = array_search($type, $asn1->ANYmap, true);
                    if ($type !== false && isset($asn1->stringTypeSize[$type])) {
                        $v = $asn1->convert($v, $type);
                        if ($v !== false) {
                            $value = $v;
                            break;
                        }
                    }
                }
                if (is_array($value)) {
                    $value = array_pop($value); // Always strip data type.
                }
            } elseif (is_object($value) && $value instanceof Element) {
                $callback = create_function('$x', 'return "\x" . bin2hex($x[0]);');
                $value = strtoupper(preg_replace_callback('#[^\x20-\x7E]#', $callback, $value->element));
            }
            $output.= $desc . '=' . $value;
            $result[$desc] = isset($result[$desc]) ?
                array_merge((array) $dn[$prop], array($value)) :
                $value;
            $start = false;
        }

        return $format == self::DN_OPENSSL ? $result : $output;
    }

    /**
     * Get the Distinguished Name for a certificate/crl issuer
     *
     * @param int $format optional
     * @access public
     * @return mixed
     */
    function getIssuerDN($format = self::DN_ARRAY)
    {
        switch (true) {
            case !isset($this->currentCert) || !is_array($this->currentCert):
                break;
            case isset($this->currentCert['tbsCertificate']):
                return $this->getDN($format, $this->currentCert['tbsCertificate']['issuer']);
            case isset($this->currentCert['tbsCertList']):
                return $this->getDN($format, $this->currentCert['tbsCertList']['issuer']);
        }

        return false;
    }

    /**
     * Get the Distinguished Name for a certificate/csr subject
     * Alias of getDN()
     *
     * @param int $format optional
     * @access public
     * @return mixed
     */
    function getSubjectDN($format = self::DN_ARRAY)
    {
        switch (true) {
            case !empty($this->dn):
                return $this->getDN($format);
            case !isset($this->currentCert) || !is_array($this->currentCert):
                break;
            case isset($this->currentCert['tbsCertificate']):
                return $this->getDN($format, $this->currentCert['tbsCertificate']['subject']);
            case isset($this->currentCert['certificationRequestInfo']):
                return $this->getDN($format, $this->currentCert['certificationRequestInfo']['subject']);
        }

        return false;
    }

    /**
     * Get an individual Distinguished Name property for a certificate/crl issuer
     *
     * @param string $propName
     * @param bool $withType optional
     * @access public
     * @return mixed
     */
    function getIssuerDNProp($propName, $withType = false)
    {
        switch (true) {
            case !isset($this->currentCert) || !is_array($this->currentCert):
                break;
            case isset($this->currentCert['tbsCertificate']):
                return $this->getDNProp($propName, $this->currentCert['tbsCertificate']['issuer'], $withType);
            case isset($this->currentCert['tbsCertList']):
                return $this->getDNProp($propName, $this->currentCert['tbsCertList']['issuer'], $withType);
        }

        return false;
    }

    /**
     * Get an individual Distinguished Name property for a certificate/csr subject
     *
     * @param string $propName
     * @param bool $withType optional
     * @access public
     * @return mixed
     */
    function getSubjectDNProp($propName, $withType = false)
    {
        switch (true) {
            case !empty($this->dn):
                return $this->getDNProp($propName, null, $withType);
            case !isset($this->currentCert) || !is_array($this->currentCert):
                break;
            case isset($this->currentCert['tbsCertificate']):
                return $this->getDNProp($propName, $this->currentCert['tbsCertificate']['subject'], $withType);
            case isset($this->currentCert['certificationRequestInfo']):
                return $this->getDNProp($propName, $this->currentCert['certificationRequestInfo']['subject'], $withType);
        }

        return false;
    }

    /**
     * Get the certificate chain for the current cert
     *
     * @access public
     * @return mixed
     */
    function getChain()
    {
        $chain = array($this->currentCert);

        if (!is_array($this->currentCert) || !isset($this->currentCert['tbsCertificate'])) {
            return false;
        }
        if (empty($this->CAs)) {
            return $chain;
        }
        while (true) {
            $currentCert = $chain[count($chain) - 1];
            for ($i = 0; $i < count($this->CAs); $i++) {
                $ca = $this->CAs[$i];
                if ($currentCert['tbsCertificate']['issuer'] === $ca['tbsCertificate']['subject']) {
                    $authorityKey = $this->getExtension('id-ce-authorityKeyIdentifier', $currentCert);
                    $subjectKeyID = $this->getExtension('id-ce-subjectKeyIdentifier', $ca);
                    switch (true) {
                        case !is_array($authorityKey):
                        case is_array($authorityKey) && isset($authorityKey['keyIdentifier']) && $authorityKey['keyIdentifier'] === $subjectKeyID:
                            if ($currentCert === $ca) {
                                break 3;
                            }
                            $chain[] = $ca;
                            break 2;
                    }
                }
            }
            if ($i == count($this->CAs)) {
                break;
            }
        }
        foreach ($chain as $key => $value) {
            $chain[$key] = new X509();
            $chain[$key]->loadX509($value);
        }
        return $chain;
    }

    /**
     * Set public key
     *
     * Key needs to be a \phpseclib\Crypt\RSA object
     *
     * @param object $key
     * @access public
     * @return bool
     */
    function setPublicKey($key)
    {
        $key->setPublicKey();
        $this->publicKey = $key;
    }

    /**
     * Set private key
     *
     * Key needs to be a \phpseclib\Crypt\RSA object
     *
     * @param object $key
     * @access public
     */
    function setPrivateKey($key)
    {
        $this->privateKey = $key;
    }

    /**
     * Set challenge
     *
     * Used for SPKAC CSR's
     *
     * @param string $challenge
     * @access public
     */
    function setChallenge($challenge)
    {
        $this->challenge = $challenge;
    }

    /**
     * Gets the public key
     *
     * Returns a \phpseclib\Crypt\RSA object or a false.
     *
     * @access public
     * @return mixed
     */
    function getPublicKey()
    {
        if (isset($this->publicKey)) {
            return $this->publicKey;
        }

        if (isset($this->currentCert) && is_array($this->currentCert)) {
            foreach (array('tbsCertificate/subjectPublicKeyInfo', 'certificationRequestInfo/subjectPKInfo') as $path) {
                $keyinfo = $this->_subArray($this->currentCert, $path);
                if (!empty($keyinfo)) {
                    break;
                }
            }
        }
        if (empty($keyinfo)) {
            return false;
        }

        $key = $keyinfo['subjectPublicKey'];

        switch ($keyinfo['algorithm']['algorithm']) {
            case 'rsaEncryption':
                $publicKey = new RSA();
                $publicKey->loadKey($key);
                $publicKey->setPublicKey();
                break;
            default:
                return false;
        }

        return $publicKey;
    }

    /**
     * Load a Certificate Signing Request
     *
     * @param string $csr
     * @access public
     * @return mixed
     */
    function loadCSR($csr, $mode = self::FORMAT_AUTO_DETECT)
    {
        if (is_array($csr) && isset($csr['certificationRequestInfo'])) {
            unset($this->currentCert);
            unset($this->currentKeyIdentifier);
            unset($this->signatureSubject);
            $this->dn = $csr['certificationRequestInfo']['subject'];
            if (!isset($this->dn)) {
                return false;
            }

            $this->currentCert = $csr;
            return $csr;
        }

        // see http://tools.ietf.org/html/rfc2986

        $asn1 = new ASN1();

        if ($mode != self::FORMAT_DER) {
            $newcsr = $this->_extractBER($csr);
            if ($mode == self::FORMAT_PEM && $csr == $newcsr) {
                return false;
            }
            $csr = $newcsr;
        }
        $orig = $csr;

        if ($csr === false) {
            $this->currentCert = false;
            return false;
        }

        $asn1->loadOIDs($this->oids);
        $decoded = $asn1->decodeBER($csr);

        if (empty($decoded)) {
            $this->currentCert = false;
            return false;
        }

        $csr = $asn1->asn1map($decoded[0], $this->CertificationRequest);
        if (!isset($csr) || $csr === false) {
            $this->currentCert = false;
            return false;
        }

        $this->_mapInAttributes($csr, 'certificationRequestInfo/attributes', $asn1);
        $this->_mapInDNs($csr, 'certificationRequestInfo/subject/rdnSequence', $asn1);

        $this->dn = $csr['certificationRequestInfo']['subject'];

        $this->signatureSubject = substr($orig, $decoded[0]['content'][0]['start'], $decoded[0]['content'][0]['length']);

        $algorithm = &$csr['certificationRequestInfo']['subjectPKInfo']['algorithm']['algorithm'];
        $key = &$csr['certificationRequestInfo']['subjectPKInfo']['subjectPublicKey'];
        $key = $this->_reformatKey($algorithm, $key);

        switch ($algorithm) {
            case 'rsaEncryption':
                $this->publicKey = new RSA();
                $this->publicKey->loadKey($key);
                $this->publicKey->setPublicKey();
                break;
            default:
                $this->publicKey = null;
        }

        $this->currentKeyIdentifier = null;
        $this->currentCert = $csr;

        return $csr;
    }

    /**
     * Save CSR request
     *
     * @param array $csr
     * @param int $format optional
     * @access public
     * @return string
     */
    function saveCSR($csr, $format = self::FORMAT_PEM)
    {
        if (!is_array($csr) || !isset($csr['certificationRequestInfo'])) {
            return false;
        }

        switch (true) {
            case !($algorithm = $this->_subArray($csr, 'certificationRequestInfo/subjectPKInfo/algorithm/algorithm')):
            case is_object($csr['certificationRequestInfo']['subjectPKInfo']['subjectPublicKey']):
                break;
            default:
                switch ($algorithm) {
                    case 'rsaEncryption':
                        $csr['certificationRequestInfo']['subjectPKInfo']['subjectPublicKey']
                            = base64_encode("\0" . base64_decode(preg_replace('#-.+-|[\r\n]#', '', $csr['certificationRequestInfo']['subjectPKInfo']['subjectPublicKey'])));
                        $csr['certificationRequestInfo']['subjectPKInfo']['algorithm']['parameters'] = null;
                        $csr['signatureAlgorithm']['parameters'] = null;
                        $csr['certificationRequestInfo']['signature']['parameters'] = null;
                }
        }

        $asn1 = new ASN1();

        $asn1->loadOIDs($this->oids);

        $filters = array();
        $filters['certificationRequestInfo']['subject']['rdnSequence']['value']
            = array('type' => ASN1::TYPE_UTF8_STRING);

        $asn1->loadFilters($filters);

        $this->_mapOutDNs($csr, 'certificationRequestInfo/subject/rdnSequence', $asn1);
        $this->_mapOutAttributes($csr, 'certificationRequestInfo/attributes', $asn1);
        $csr = $asn1->encodeDER($csr, $this->CertificationRequest);

        switch ($format) {
            case self::FORMAT_DER:
                return $csr;
            // case self::FORMAT_PEM:
            default:
                return "-----BEGIN CERTIFICATE REQUEST-----\r\n" . chunk_split(base64_encode($csr), 64) . '-----END CERTIFICATE REQUEST-----';
        }
    }

    /**
     * Load a SPKAC CSR
     *
     * SPKAC's are produced by the HTML5 keygen element:
     *
     * https://developer.mozilla.org/en-US/docs/HTML/Element/keygen
     *
     * @param string $csr
     * @access public
     * @return mixed
     */
    function loadSPKAC($spkac)
    {
        if (is_array($spkac) && isset($spkac['publicKeyAndChallenge'])) {
            unset($this->currentCert);
            unset($this->currentKeyIdentifier);
            unset($this->signatureSubject);
            $this->currentCert = $spkac;
            return $spkac;
        }

        // see http://www.w3.org/html/wg/drafts/html/master/forms.html#signedpublickeyandchallenge

        $asn1 = new ASN1();

        // OpenSSL produces SPKAC's that are preceded by the string SPKAC=
        $temp = preg_replace('#(?:SPKAC=)|[ \r\n\\\]#', '', $spkac);
        $temp = preg_match('#^[a-zA-Z\d/+]*={0,2}$#', $temp) ? base64_decode($temp) : false;
        if ($temp != false) {
            $spkac = $temp;
        }
        $orig = $spkac;

        if ($spkac === false) {
            $this->currentCert = false;
            return false;
        }

        $asn1->loadOIDs($this->oids);
        $decoded = $asn1->decodeBER($spkac);

        if (empty($decoded)) {
            $this->currentCert = false;
            return false;
        }

        $spkac = $asn1->asn1map($decoded[0], $this->SignedPublicKeyAndChallenge);

        if (!isset($spkac) || $spkac === false) {
            $this->currentCert = false;
            return false;
        }

        $this->signatureSubject = substr($orig, $decoded[0]['content'][0]['start'], $decoded[0]['content'][0]['length']);

        $algorithm = &$spkac['publicKeyAndChallenge']['spki']['algorithm']['algorithm'];
        $key = &$spkac['publicKeyAndChallenge']['spki']['subjectPublicKey'];
        $key = $this->_reformatKey($algorithm, $key);

        switch ($algorithm) {
            case 'rsaEncryption':
                $this->publicKey = new RSA();
                $this->publicKey->loadKey($key);
                $this->publicKey->setPublicKey();
                break;
            default:
                $this->publicKey = null;
        }

        $this->currentKeyIdentifier = null;
        $this->currentCert = $spkac;

        return $spkac;
    }

    /**
     * Save a SPKAC CSR request
     *
     * @param array $csr
     * @param int $format optional
     * @access public
     * @return string
     */
    function saveSPKAC($spkac, $format = self::FORMAT_PEM)
    {
        if (!is_array($spkac) || !isset($spkac['publicKeyAndChallenge'])) {
            return false;
        }

        $algorithm = $this->_subArray($spkac, 'publicKeyAndChallenge/spki/algorithm/algorithm');
        switch (true) {
            case !$algorithm:
            case is_object($spkac['publicKeyAndChallenge']['spki']['subjectPublicKey']):
                break;
            default:
                switch ($algorithm) {
                    case 'rsaEncryption':
                        $spkac['publicKeyAndChallenge']['spki']['subjectPublicKey']
                            = base64_encode("\0" . base64_decode(preg_replace('#-.+-|[\r\n]#', '', $spkac['publicKeyAndChallenge']['spki']['subjectPublicKey'])));
                }
        }

        $asn1 = new ASN1();

        $asn1->loadOIDs($this->oids);
        $spkac = $asn1->encodeDER($spkac, $this->SignedPublicKeyAndChallenge);

        switch ($format) {
            case self::FORMAT_DER:
                return $spkac;
            // case self::FORMAT_PEM:
            default:
                // OpenSSL's implementation of SPKAC requires the SPKAC be preceded by SPKAC= and since there are pretty much
                // no other SPKAC decoders phpseclib will use that same format
                return 'SPKAC=' . base64_encode($spkac);
        }
    }

    /**
     * Load a Certificate Revocation List
     *
     * @param string $crl
     * @access public
     * @return mixed
     */
    function loadCRL($crl, $mode = self::FORMAT_AUTO_DETECT)
    {
        if (is_array($crl) && isset($crl['tbsCertList'])) {
            $this->currentCert = $crl;
            unset($this->signatureSubject);
            return $crl;
        }

        $asn1 = new ASN1();

        if ($mode != self::FORMAT_DER) {
            $newcrl = $this->_extractBER($crl);
            if ($mode == self::FORMAT_PEM && $crl == $newcrl) {
                return false;
            }
            $crl = $newcrl;
        }
        $orig = $crl;

        if ($crl === false) {
            $this->currentCert = false;
            return false;
        }

        $asn1->loadOIDs($this->oids);
        $decoded = $asn1->decodeBER($crl);

        if (empty($decoded)) {
            $this->currentCert = false;
            return false;
        }

        $crl = $asn1->asn1map($decoded[0], $this->CertificateList);
        if (!isset($crl) || $crl === false) {
            $this->currentCert = false;
            return false;
        }

        $this->signatureSubject = substr($orig, $decoded[0]['content'][0]['start'], $decoded[0]['content'][0]['length']);

        $this->_mapInDNs($crl, 'tbsCertList/issuer/rdnSequence', $asn1);
        if ($this->_isSubArrayValid($crl, 'tbsCertList/crlExtensions')) {
            $this->_mapInExtensions($crl, 'tbsCertList/crlExtensions', $asn1);
        }
        if ($this->_isSubArrayValid($crl, 'tbsCertList/revokedCertificates')) {
            $rclist_ref = &$this->_subArrayUnchecked($crl, 'tbsCertList/revokedCertificates');
            if ($rclist_ref) {
                $rclist = $crl['tbsCertList']['revokedCertificates'];
                foreach ($rclist as $i => $extension) {
                    if ($this->_isSubArrayValid($rclist, "$i/crlEntryExtensions", $asn1)) {
                        $this->_mapInExtensions($rclist_ref, "$i/crlEntryExtensions", $asn1);
                    }
                }
            }
        }

        $this->currentKeyIdentifier = null;
        $this->currentCert = $crl;

        return $crl;
    }

    /**
     * Save Certificate Revocation List.
     *
     * @param array $crl
     * @param int $format optional
     * @access public
     * @return string
     */
    function saveCRL($crl, $format = self::FORMAT_PEM)
    {
        if (!is_array($crl) || !isset($crl['tbsCertList'])) {
            return false;
        }

        $asn1 = new ASN1();

        $asn1->loadOIDs($this->oids);

        $filters = array();
        $filters['tbsCertList']['issuer']['rdnSequence']['value']
            = array('type' => ASN1::TYPE_UTF8_STRING);
        $filters['tbsCertList']['signature']['parameters']
            = array('type' => ASN1::TYPE_UTF8_STRING);
        $filters['signatureAlgorithm']['parameters']
            = array('type' => ASN1::TYPE_UTF8_STRING);

        if (empty($crl['tbsCertList']['signature']['parameters'])) {
            $filters['tbsCertList']['signature']['parameters']
                = array('type' => ASN1::TYPE_NULL);
        }

        if (empty($crl['signatureAlgorithm']['parameters'])) {
            $filters['signatureAlgorithm']['parameters']
                = array('type' => ASN1::TYPE_NULL);
        }

        $asn1->loadFilters($filters);

        $this->_mapOutDNs($crl, 'tbsCertList/issuer/rdnSequence', $asn1);
        $this->_mapOutExtensions($crl, 'tbsCertList/crlExtensions', $asn1);
        $rclist = &$this->_subArray($crl, 'tbsCertList/revokedCertificates');
        if (is_array($rclist)) {
            foreach ($rclist as $i => $extension) {
                $this->_mapOutExtensions($rclist, "$i/crlEntryExtensions", $asn1);
            }
        }

        $crl = $asn1->encodeDER($crl, $this->CertificateList);

        switch ($format) {
            case self::FORMAT_DER:
                return $crl;
            // case self::FORMAT_PEM:
            default:
                return "-----BEGIN X509 CRL-----\r\n" . chunk_split(base64_encode($crl), 64) . '-----END X509 CRL-----';
        }
    }

    /**
     * Helper function to build a time field according to RFC 3280 section
     *  - 4.1.2.5 Validity
     *  - 5.1.2.4 This Update
     *  - 5.1.2.5 Next Update
     *  - 5.1.2.6 Revoked Certificates
     * by choosing utcTime iff year of date given is before 2050 and generalTime else.
     *
     * @param string $date in format date('D, d M Y H:i:s O')
     * @access private
     * @return array
     */
    function _timeField($date)
    {
        $year = @gmdate("Y", @strtotime($date)); // the same way ASN1.php parses this
        if ($year < 2050) {
            return array('utcTime' => $date);
        } else {
            return array('generalTime' => $date);
        }
    }

    /**
     * Sign an X.509 certificate
     *
     * $issuer's private key needs to be loaded.
     * $subject can be either an existing X.509 cert (if you want to resign it),
     * a CSR or something with the DN and public key explicitly set.
     *
     * @param \phpseclib\File\X509 $issuer
     * @param \phpseclib\File\X509 $subject
     * @param string $signatureAlgorithm optional
     * @access public
     * @return mixed
     */
    function sign($issuer, $subject, $signatureAlgorithm = 'sha1WithRSAEncryption')
    {
        if (!is_object($issuer->privateKey) || empty($issuer->dn)) {
            return false;
        }

        if (isset($subject->publicKey) && !($subjectPublicKey = $subject->_formatSubjectPublicKey())) {
            return false;
        }

        $currentCert = isset($this->currentCert) ? $this->currentCert : null;
        $signatureSubject = isset($this->signatureSubject) ? $this->signatureSubject: null;

        if (isset($subject->currentCert) && is_array($subject->currentCert) && isset($subject->currentCert['tbsCertificate'])) {
            $this->currentCert = $subject->currentCert;
            $this->currentCert['tbsCertificate']['signature']['algorithm'] = $signatureAlgorithm;
            $this->currentCert['signatureAlgorithm']['algorithm'] = $signatureAlgorithm;

            if (!empty($this->startDate)) {
                $this->currentCert['tbsCertificate']['validity']['notBefore'] = $this->_timeField($this->startDate);
            }
            if (!empty($this->endDate)) {
                $this->currentCert['tbsCertificate']['validity']['notAfter'] = $this->_timeField($this->endDate);
            }
            if (!empty($this->serialNumber)) {
                $this->currentCert['tbsCertificate']['serialNumber'] = $this->serialNumber;
            }
            if (!empty($subject->dn)) {
                $this->currentCert['tbsCertificate']['subject'] = $subject->dn;
            }
            if (!empty($subject->publicKey)) {
                $this->currentCert['tbsCertificate']['subjectPublicKeyInfo'] = $subjectPublicKey;
            }
            $this->removeExtension('id-ce-authorityKeyIdentifier');
            if (isset($subject->domains)) {
                $this->removeExtension('id-ce-subjectAltName');
            }
        } elseif (isset($subject->currentCert) && is_array($subject->currentCert) && isset($subject->currentCert['tbsCertList'])) {
            return false;
        } else {
            if (!isset($subject->publicKey)) {
                return false;
            }

            $startDate = !empty($this->startDate) ? $this->startDate : @date('D, d M Y H:i:s O');
            $endDate = !empty($this->endDate) ? $this->endDate : @date('D, d M Y H:i:s O', strtotime('+1 year'));
            /* "The serial number MUST be a positive integer"
               "Conforming CAs MUST NOT use serialNumber values longer than 20 octets."
                -- https://tools.ietf.org/html/rfc5280#section-4.1.2.2

               for the integer to be positive the leading bit needs to be 0 hence the
               application of a bitmap
            */
            $serialNumber = !empty($this->serialNumber) ?
                $this->serialNumber :
                new BigInteger(Random::string(20) & ("\x7F" . str_repeat("\xFF", 19)), 256);

            $this->currentCert = array(
                'tbsCertificate' =>
                    array(
                        'version' => 'v3',
                        'serialNumber' => $serialNumber, // $this->setserialNumber()
                        'signature' => array('algorithm' => $signatureAlgorithm),
                        'issuer' => false, // this is going to be overwritten later
                        'validity' => array(
                            'notBefore' => $this->_timeField($startDate), // $this->setStartDate()
                            'notAfter' => $this->_timeField($endDate)   // $this->setEndDate()
                        ),
                        'subject' => $subject->dn,
                        'subjectPublicKeyInfo' => $subjectPublicKey
                    ),
                    'signatureAlgorithm' => array('algorithm' => $signatureAlgorithm),
                    'signature'          => false // this is going to be overwritten later
            );

            // Copy extensions from CSR.
            $csrexts = $subject->getAttribute('pkcs-9-at-extensionRequest', 0);

            if (!empty($csrexts)) {
                $this->currentCert['tbsCertificate']['extensions'] = $csrexts;
            }
        }

        $this->currentCert['tbsCertificate']['issuer'] = $issuer->dn;

        if (isset($issuer->currentKeyIdentifier)) {
            $this->setExtension('id-ce-authorityKeyIdentifier', array(
                    //'authorityCertIssuer' => array(
                    //    array(
                    //        'directoryName' => $issuer->dn
                    //    )
                    //),
                    'keyIdentifier' => $issuer->currentKeyIdentifier
                ));
            //$extensions = &$this->currentCert['tbsCertificate']['extensions'];
            //if (isset($issuer->serialNumber)) {
            //    $extensions[count($extensions) - 1]['authorityCertSerialNumber'] = $issuer->serialNumber;
            //}
            //unset($extensions);
        }

        if (isset($subject->currentKeyIdentifier)) {
            $this->setExtension('id-ce-subjectKeyIdentifier', $subject->currentKeyIdentifier);
        }

        $altName = array();

<<<<<<< HEAD
        if (isset($subject->domains) && count($subject->domains) > 1) {
            $altName = array_map(array('\phpseclib\File\X509', '_dnsName'), $subject->domains);
=======
        if (isset($subject->domains) && count($subject->domains)) {
            $altName = array_map(array('File_X509', '_dnsName'), $subject->domains);
>>>>>>> 19c71e4a
        }

        if (isset($subject->ipAddresses) && count($subject->ipAddresses)) {
            // should an IP address appear as the CN if no domain name is specified? idk
            //$ips = count($subject->domains) ? $subject->ipAddresses : array_slice($subject->ipAddresses, 1);
            $ipAddresses = array();
            foreach ($subject->ipAddresses as $ipAddress) {
                $encoded = $subject->_ipAddress($ipAddress);
                if ($encoded !== false) {
                    $ipAddresses[] = $encoded;
                }
            }
            if (count($ipAddresses)) {
                $altName = array_merge($altName, $ipAddresses);
            }
        }

        if (!empty($altName)) {
            $this->setExtension('id-ce-subjectAltName', $altName);
        }

        if ($this->caFlag) {
            $keyUsage = $this->getExtension('id-ce-keyUsage');
            if (!$keyUsage) {
                $keyUsage = array();
            }

            $this->setExtension(
                'id-ce-keyUsage',
                array_values(array_unique(array_merge($keyUsage, array('cRLSign', 'keyCertSign'))))
            );

            $basicConstraints = $this->getExtension('id-ce-basicConstraints');
            if (!$basicConstraints) {
                $basicConstraints = array();
            }

            $this->setExtension(
                'id-ce-basicConstraints',
                array_unique(array_merge(array('cA' => true), $basicConstraints)),
                true
            );

            if (!isset($subject->currentKeyIdentifier)) {
                $this->setExtension('id-ce-subjectKeyIdentifier', base64_encode($this->computeKeyIdentifier($this->currentCert)), false, false);
            }
        }

        // resync $this->signatureSubject
        // save $tbsCertificate in case there are any \phpseclib\File\ASN1\Element objects in it
        $tbsCertificate = $this->currentCert['tbsCertificate'];
        $this->loadX509($this->saveX509($this->currentCert));

        $result = $this->_sign($issuer->privateKey, $signatureAlgorithm);
        $result['tbsCertificate'] = $tbsCertificate;

        $this->currentCert = $currentCert;
        $this->signatureSubject = $signatureSubject;

        return $result;
    }

    /**
     * Sign a CSR
     *
     * @access public
     * @return mixed
     */
    function signCSR($signatureAlgorithm = 'sha1WithRSAEncryption')
    {
        if (!is_object($this->privateKey) || empty($this->dn)) {
            return false;
        }

        $origPublicKey = $this->publicKey;
        $class = get_class($this->privateKey);
        $this->publicKey = new $class();
        $this->publicKey->loadKey($this->privateKey->getPublicKey());
        $this->publicKey->setPublicKey();
        if (!($publicKey = $this->_formatSubjectPublicKey())) {
            return false;
        }
        $this->publicKey = $origPublicKey;

        $currentCert = isset($this->currentCert) ? $this->currentCert : null;
        $signatureSubject = isset($this->signatureSubject) ? $this->signatureSubject: null;

        if (isset($this->currentCert) && is_array($this->currentCert) && isset($this->currentCert['certificationRequestInfo'])) {
            $this->currentCert['signatureAlgorithm']['algorithm'] = $signatureAlgorithm;
            if (!empty($this->dn)) {
                $this->currentCert['certificationRequestInfo']['subject'] = $this->dn;
            }
            $this->currentCert['certificationRequestInfo']['subjectPKInfo'] = $publicKey;
        } else {
            $this->currentCert = array(
                'certificationRequestInfo' =>
                    array(
                        'version' => 'v1',
                        'subject' => $this->dn,
                        'subjectPKInfo' => $publicKey
                    ),
                    'signatureAlgorithm' => array('algorithm' => $signatureAlgorithm),
                    'signature'          => false // this is going to be overwritten later
            );
        }

        // resync $this->signatureSubject
        // save $certificationRequestInfo in case there are any \phpseclib\File\ASN1\Element objects in it
        $certificationRequestInfo = $this->currentCert['certificationRequestInfo'];
        $this->loadCSR($this->saveCSR($this->currentCert));

        $result = $this->_sign($this->privateKey, $signatureAlgorithm);
        $result['certificationRequestInfo'] = $certificationRequestInfo;

        $this->currentCert = $currentCert;
        $this->signatureSubject = $signatureSubject;

        return $result;
    }

    /**
     * Sign a SPKAC
     *
     * @access public
     * @return mixed
     */
    function signSPKAC($signatureAlgorithm = 'sha1WithRSAEncryption')
    {
        if (!is_object($this->privateKey)) {
            return false;
        }

        $origPublicKey = $this->publicKey;
        $class = get_class($this->privateKey);
        $this->publicKey = new $class();
        $this->publicKey->loadKey($this->privateKey->getPublicKey());
        $this->publicKey->setPublicKey();
        $publicKey = $this->_formatSubjectPublicKey();
        if (!$publicKey) {
            return false;
        }
        $this->publicKey = $origPublicKey;

        $currentCert = isset($this->currentCert) ? $this->currentCert : null;
        $signatureSubject = isset($this->signatureSubject) ? $this->signatureSubject: null;

        // re-signing a SPKAC seems silly but since everything else supports re-signing why not?
        if (isset($this->currentCert) && is_array($this->currentCert) && isset($this->currentCert['publicKeyAndChallenge'])) {
            $this->currentCert['signatureAlgorithm']['algorithm'] = $signatureAlgorithm;
            $this->currentCert['publicKeyAndChallenge']['spki'] = $publicKey;
            if (!empty($this->challenge)) {
                // the bitwise AND ensures that the output is a valid IA5String
                $this->currentCert['publicKeyAndChallenge']['challenge'] = $this->challenge & str_repeat("\x7F", strlen($this->challenge));
            }
        } else {
            $this->currentCert = array(
                'publicKeyAndChallenge' =>
                    array(
                        'spki' => $publicKey,
                        // quoting <https://developer.mozilla.org/en-US/docs/Web/HTML/Element/keygen>,
                        // "A challenge string that is submitted along with the public key. Defaults to an empty string if not specified."
                        // both Firefox and OpenSSL ("openssl spkac -key private.key") behave this way
                        // we could alternatively do this instead if we ignored the specs:
                        // Random::string(8) & str_repeat("\x7F", 8)
                        'challenge' => !empty($this->challenge) ? $this->challenge : ''
                    ),
                    'signatureAlgorithm' => array('algorithm' => $signatureAlgorithm),
                    'signature'          => false // this is going to be overwritten later
            );
        }

        // resync $this->signatureSubject
        // save $publicKeyAndChallenge in case there are any \phpseclib\File\ASN1\Element objects in it
        $publicKeyAndChallenge = $this->currentCert['publicKeyAndChallenge'];
        $this->loadSPKAC($this->saveSPKAC($this->currentCert));

        $result = $this->_sign($this->privateKey, $signatureAlgorithm);
        $result['publicKeyAndChallenge'] = $publicKeyAndChallenge;

        $this->currentCert = $currentCert;
        $this->signatureSubject = $signatureSubject;

        return $result;
    }

    /**
     * Sign a CRL
     *
     * $issuer's private key needs to be loaded.
     *
     * @param \phpseclib\File\X509 $issuer
     * @param \phpseclib\File\X509 $crl
     * @param string $signatureAlgorithm optional
     * @access public
     * @return mixed
     */
    function signCRL($issuer, $crl, $signatureAlgorithm = 'sha1WithRSAEncryption')
    {
        if (!is_object($issuer->privateKey) || empty($issuer->dn)) {
            return false;
        }

        $currentCert = isset($this->currentCert) ? $this->currentCert : null;
        $signatureSubject = isset($this->signatureSubject) ? $this->signatureSubject : null;
        $thisUpdate = !empty($this->startDate) ? $this->startDate : @date('D, d M Y H:i:s O');

        if (isset($crl->currentCert) && is_array($crl->currentCert) && isset($crl->currentCert['tbsCertList'])) {
            $this->currentCert = $crl->currentCert;
            $this->currentCert['tbsCertList']['signature']['algorithm'] = $signatureAlgorithm;
            $this->currentCert['signatureAlgorithm']['algorithm'] = $signatureAlgorithm;
        } else {
            $this->currentCert = array(
                'tbsCertList' =>
                    array(
                        'version' => 'v2',
                        'signature' => array('algorithm' => $signatureAlgorithm),
                        'issuer' => false, // this is going to be overwritten later
                        'thisUpdate' => $this->_timeField($thisUpdate) // $this->setStartDate()
                    ),
                    'signatureAlgorithm' => array('algorithm' => $signatureAlgorithm),
                    'signature'          => false // this is going to be overwritten later
            );
        }

        $tbsCertList = &$this->currentCert['tbsCertList'];
        $tbsCertList['issuer'] = $issuer->dn;
        $tbsCertList['thisUpdate'] = $this->_timeField($thisUpdate);

        if (!empty($this->endDate)) {
            $tbsCertList['nextUpdate'] = $this->_timeField($this->endDate); // $this->setEndDate()
        } else {
            unset($tbsCertList['nextUpdate']);
        }

        if (!empty($this->serialNumber)) {
            $crlNumber = $this->serialNumber;
        } else {
            $crlNumber = $this->getExtension('id-ce-cRLNumber');
            // "The CRL number is a non-critical CRL extension that conveys a
            //  monotonically increasing sequence number for a given CRL scope and
            //  CRL issuer.  This extension allows users to easily determine when a
            //  particular CRL supersedes another CRL."
            // -- https://tools.ietf.org/html/rfc5280#section-5.2.3
            $crlNumber = $crlNumber !== false ? $crlNumber->add(new BigInteger(1)) : null;
        }

        $this->removeExtension('id-ce-authorityKeyIdentifier');
        $this->removeExtension('id-ce-issuerAltName');

        // Be sure version >= v2 if some extension found.
        $version = isset($tbsCertList['version']) ? $tbsCertList['version'] : 0;
        if (!$version) {
            if (!empty($tbsCertList['crlExtensions'])) {
                $version = 1; // v2.
            } elseif (!empty($tbsCertList['revokedCertificates'])) {
                foreach ($tbsCertList['revokedCertificates'] as $cert) {
                    if (!empty($cert['crlEntryExtensions'])) {
                        $version = 1; // v2.
                    }
                }
            }

            if ($version) {
                $tbsCertList['version'] = $version;
            }
        }

        // Store additional extensions.
        if (!empty($tbsCertList['version'])) { // At least v2.
            if (!empty($crlNumber)) {
                $this->setExtension('id-ce-cRLNumber', $crlNumber);
            }

            if (isset($issuer->currentKeyIdentifier)) {
                $this->setExtension('id-ce-authorityKeyIdentifier', array(
                        //'authorityCertIssuer' => array(
                        //    array(
                        //        'directoryName' => $issuer->dn
                        //    )
                        //),
                        'keyIdentifier' => $issuer->currentKeyIdentifier
                    ));
                //$extensions = &$tbsCertList['crlExtensions'];
                //if (isset($issuer->serialNumber)) {
                //    $extensions[count($extensions) - 1]['authorityCertSerialNumber'] = $issuer->serialNumber;
                //}
                //unset($extensions);
            }

            $issuerAltName = $this->getExtension('id-ce-subjectAltName', $issuer->currentCert);

            if ($issuerAltName !== false) {
                $this->setExtension('id-ce-issuerAltName', $issuerAltName);
            }
        }

        if (empty($tbsCertList['revokedCertificates'])) {
            unset($tbsCertList['revokedCertificates']);
        }

        unset($tbsCertList);

        // resync $this->signatureSubject
        // save $tbsCertList in case there are any \phpseclib\File\ASN1\Element objects in it
        $tbsCertList = $this->currentCert['tbsCertList'];
        $this->loadCRL($this->saveCRL($this->currentCert));

        $result = $this->_sign($issuer->privateKey, $signatureAlgorithm);
        $result['tbsCertList'] = $tbsCertList;

        $this->currentCert = $currentCert;
        $this->signatureSubject = $signatureSubject;

        return $result;
    }

    /**
     * X.509 certificate signing helper function.
     *
     * @param object $key
     * @param \phpseclib\File\X509 $subject
     * @param string $signatureAlgorithm
     * @access public
     * @return mixed
     */
    function _sign($key, $signatureAlgorithm)
    {
        if ($key instanceof RSA) {
            switch ($signatureAlgorithm) {
                case 'md2WithRSAEncryption':
                case 'md5WithRSAEncryption':
                case 'sha1WithRSAEncryption':
                case 'sha224WithRSAEncryption':
                case 'sha256WithRSAEncryption':
                case 'sha384WithRSAEncryption':
                case 'sha512WithRSAEncryption':
                    $key->setHash(preg_replace('#WithRSAEncryption$#', '', $signatureAlgorithm));
                    $key->setSignatureMode(RSA::SIGNATURE_PKCS1);

                    $this->currentCert['signature'] = base64_encode("\0" . $key->sign($this->signatureSubject));
                    return $this->currentCert;
            }
        }

        return false;
    }

    /**
     * Set certificate start date
     *
     * @param string $date
     * @access public
     */
    function setStartDate($date)
    {
        $this->startDate = @date('D, d M Y H:i:s O', @strtotime($date));
    }

    /**
     * Set certificate end date
     *
     * @param string $date
     * @access public
     */
    function setEndDate($date)
    {
        /*
          To indicate that a certificate has no well-defined expiration date,
          the notAfter SHOULD be assigned the GeneralizedTime value of
          99991231235959Z.

          -- http://tools.ietf.org/html/rfc5280#section-4.1.2.5
        */
        if (strtolower($date) == 'lifetime') {
            $temp = '99991231235959Z';
            $asn1 = new ASN1();
            $temp = chr(ASN1::TYPE_GENERALIZED_TIME) . $asn1->_encodeLength(strlen($temp)) . $temp;
            $this->endDate = new Element($temp);
        } else {
            $this->endDate = @date('D, d M Y H:i:s O', @strtotime($date));
        }
    }

    /**
     * Set Serial Number
     *
     * @param string $serial
     * @param $base optional
     * @access public
     */
    function setSerialNumber($serial, $base = -256)
    {
        $this->serialNumber = new BigInteger($serial, $base);
    }

    /**
     * Turns the certificate into a certificate authority
     *
     * @access public
     */
    function makeCA()
    {
        $this->caFlag = true;
    }

    /**
     * Check for validity of subarray
     *
     * This is intended for use in conjunction with _subArrayUnchecked(),
     * implementing the checks included in _subArray() but without copying
     * a potentially large array by passing its reference by-value to is_array().
     *
     * @param array $root
     * @param string $path
     * @return boolean
     * @access private
     */
    function _isSubArrayValid($root, $path)
    {
        if (!is_array($root)) {
            return false;
        }

        foreach (explode('/', $path) as $i) {
            if (!is_array($root)) {
                return false;
            }

            if (!isset($root[$i])) {
                return true;
            }

            $root = $root[$i];
        }

        return true;
    }

    /**
     * Get a reference to a subarray
     *
     * This variant of _subArray() does no is_array() checking,
     * so $root should be checked with _isSubArrayValid() first.
     *
     * This is here for performance reasons:
     * Passing a reference (i.e. $root) by-value (i.e. to is_array())
     * creates a copy. If $root is an especially large array, this is expensive.
     *
     * @param array $root
     * @param string $path  absolute path with / as component separator
     * @param bool $create optional
     * @access private
     * @return array|false
     */
    function &_subArrayUnchecked(&$root, $path, $create = false)
    {
        $false = false;

        foreach (explode('/', $path) as $i) {
            if (!isset($root[$i])) {
                if (!$create) {
                    return $false;
                }

                $root[$i] = array();
            }

            $root = &$root[$i];
        }

        return $root;
    }

    /**
     * Get a reference to a subarray
     *
     * @param array $root
     * @param string $path  absolute path with / as component separator
     * @param bool $create optional
     * @access private
     * @return array|false
     */
    function &_subArray(&$root, $path, $create = false)
    {
        $false = false;

        if (!is_array($root)) {
            return $false;
        }

        foreach (explode('/', $path) as $i) {
            if (!is_array($root)) {
                return $false;
            }

            if (!isset($root[$i])) {
                if (!$create) {
                    return $false;
                }

                $root[$i] = array();
            }

            $root = &$root[$i];
        }

        return $root;
    }

    /**
     * Get a reference to an extension subarray
     *
     * @param array $root
     * @param string $path optional absolute path with / as component separator
     * @param bool $create optional
     * @access private
     * @return array|false
     */
    function &_extensions(&$root, $path = null, $create = false)
    {
        if (!isset($root)) {
            $root = $this->currentCert;
        }

        switch (true) {
            case !empty($path):
            case !is_array($root):
                break;
            case isset($root['tbsCertificate']):
                $path = 'tbsCertificate/extensions';
                break;
            case isset($root['tbsCertList']):
                $path = 'tbsCertList/crlExtensions';
                break;
            case isset($root['certificationRequestInfo']):
                $pth = 'certificationRequestInfo/attributes';
                $attributes = &$this->_subArray($root, $pth, $create);

                if (is_array($attributes)) {
                    foreach ($attributes as $key => $value) {
                        if ($value['type'] == 'pkcs-9-at-extensionRequest') {
                            $path = "$pth/$key/value/0";
                            break 2;
                        }
                    }
                    if ($create) {
                        $key = count($attributes);
                        $attributes[] = array('type' => 'pkcs-9-at-extensionRequest', 'value' => array());
                        $path = "$pth/$key/value/0";
                    }
                }
                break;
        }

        $extensions = &$this->_subArray($root, $path, $create);

        if (!is_array($extensions)) {
            $false = false;
            return $false;
        }

        return $extensions;
    }

    /**
     * Remove an Extension
     *
     * @param string $id
     * @param string $path optional
     * @access private
     * @return bool
     */
    function _removeExtension($id, $path = null)
    {
        $extensions = &$this->_extensions($this->currentCert, $path);

        if (!is_array($extensions)) {
            return false;
        }

        $result = false;
        foreach ($extensions as $key => $value) {
            if ($value['extnId'] == $id) {
                unset($extensions[$key]);
                $result = true;
            }
        }

        $extensions = array_values($extensions);
        return $result;
    }

    /**
     * Get an Extension
     *
     * Returns the extension if it exists and false if not
     *
     * @param string $id
     * @param array $cert optional
     * @param string $path optional
     * @access private
     * @return mixed
     */
    function _getExtension($id, $cert = null, $path = null)
    {
        $extensions = $this->_extensions($cert, $path);

        if (!is_array($extensions)) {
            return false;
        }

        foreach ($extensions as $key => $value) {
            if ($value['extnId'] == $id) {
                return $value['extnValue'];
            }
        }

        return false;
    }

    /**
     * Returns a list of all extensions in use
     *
     * @param array $cert optional
     * @param string $path optional
     * @access private
     * @return array
     */
    function _getExtensions($cert = null, $path = null)
    {
        $exts = $this->_extensions($cert, $path);
        $extensions = array();

        if (is_array($exts)) {
            foreach ($exts as $extension) {
                $extensions[] = $extension['extnId'];
            }
        }

        return $extensions;
    }

    /**
     * Set an Extension
     *
     * @param string $id
     * @param mixed $value
     * @param bool $critical optional
     * @param bool $replace optional
     * @param string $path optional
     * @access private
     * @return bool
     */
    function _setExtension($id, $value, $critical = false, $replace = true, $path = null)
    {
        $extensions = &$this->_extensions($this->currentCert, $path, true);

        if (!is_array($extensions)) {
            return false;
        }

        $newext = array('extnId'  => $id, 'critical' => $critical, 'extnValue' => $value);

        foreach ($extensions as $key => $value) {
            if ($value['extnId'] == $id) {
                if (!$replace) {
                    return false;
                }

                $extensions[$key] = $newext;
                return true;
            }
        }

        $extensions[] = $newext;
        return true;
    }

    /**
     * Remove a certificate, CSR or CRL Extension
     *
     * @param string $id
     * @access public
     * @return bool
     */
    function removeExtension($id)
    {
        return $this->_removeExtension($id);
    }

    /**
     * Get a certificate, CSR or CRL Extension
     *
     * Returns the extension if it exists and false if not
     *
     * @param string $id
     * @param array $cert optional
     * @access public
     * @return mixed
     */
    function getExtension($id, $cert = null)
    {
        return $this->_getExtension($id, $cert);
    }

    /**
     * Returns a list of all extensions in use in certificate, CSR or CRL
     *
     * @param array $cert optional
     * @access public
     * @return array
     */
    function getExtensions($cert = null)
    {
        return $this->_getExtensions($cert);
    }

    /**
     * Set a certificate, CSR or CRL Extension
     *
     * @param string $id
     * @param mixed $value
     * @param bool $critical optional
     * @param bool $replace optional
     * @access public
     * @return bool
     */
    function setExtension($id, $value, $critical = false, $replace = true)
    {
        return $this->_setExtension($id, $value, $critical, $replace);
    }

    /**
     * Remove a CSR attribute.
     *
     * @param string $id
     * @param int $disposition optional
     * @access public
     * @return bool
     */
    function removeAttribute($id, $disposition = self::ATTR_ALL)
    {
        $attributes = &$this->_subArray($this->currentCert, 'certificationRequestInfo/attributes');

        if (!is_array($attributes)) {
            return false;
        }

        $result = false;
        foreach ($attributes as $key => $attribute) {
            if ($attribute['type'] == $id) {
                $n = count($attribute['value']);
                switch (true) {
                    case $disposition == self::ATTR_APPEND:
                    case $disposition == self::ATTR_REPLACE:
                        return false;
                    case $disposition >= $n:
                        $disposition -= $n;
                        break;
                    case $disposition == self::ATTR_ALL:
                    case $n == 1:
                        unset($attributes[$key]);
                        $result = true;
                        break;
                    default:
                        unset($attributes[$key]['value'][$disposition]);
                        $attributes[$key]['value'] = array_values($attributes[$key]['value']);
                        $result = true;
                        break;
                }
                if ($result && $disposition != self::ATTR_ALL) {
                    break;
                }
            }
        }

        $attributes = array_values($attributes);
        return $result;
    }

    /**
     * Get a CSR attribute
     *
     * Returns the attribute if it exists and false if not
     *
     * @param string $id
     * @param int $disposition optional
     * @param array $csr optional
     * @access public
     * @return mixed
     */
    function getAttribute($id, $disposition = self::ATTR_ALL, $csr = null)
    {
        if (empty($csr)) {
            $csr = $this->currentCert;
        }

        $attributes = $this->_subArray($csr, 'certificationRequestInfo/attributes');

        if (!is_array($attributes)) {
            return false;
        }

        foreach ($attributes as $key => $attribute) {
            if ($attribute['type'] == $id) {
                $n = count($attribute['value']);
                switch (true) {
                    case $disposition == self::ATTR_APPEND:
                    case $disposition == self::ATTR_REPLACE:
                        return false;
                    case $disposition == self::ATTR_ALL:
                        return $attribute['value'];
                    case $disposition >= $n:
                        $disposition -= $n;
                        break;
                    default:
                        return $attribute['value'][$disposition];
                }
            }
        }

        return false;
    }

    /**
     * Returns a list of all CSR attributes in use
     *
     * @param array $csr optional
     * @access public
     * @return array
     */
    function getAttributes($csr = null)
    {
        if (empty($csr)) {
            $csr = $this->currentCert;
        }

        $attributes = $this->_subArray($csr, 'certificationRequestInfo/attributes');
        $attrs = array();

        if (is_array($attributes)) {
            foreach ($attributes as $attribute) {
                $attrs[] = $attribute['type'];
            }
        }

        return $attrs;
    }

    /**
     * Set a CSR attribute
     *
     * @param string $id
     * @param mixed $value
     * @param bool $disposition optional
     * @access public
     * @return bool
     */
    function setAttribute($id, $value, $disposition = self::ATTR_ALL)
    {
        $attributes = &$this->_subArray($this->currentCert, 'certificationRequestInfo/attributes', true);

        if (!is_array($attributes)) {
            return false;
        }

        switch ($disposition) {
            case self::ATTR_REPLACE:
                $disposition = self::ATTR_APPEND;
            case self::ATTR_ALL:
                $this->removeAttribute($id);
                break;
        }

        foreach ($attributes as $key => $attribute) {
            if ($attribute['type'] == $id) {
                $n = count($attribute['value']);
                switch (true) {
                    case $disposition == self::ATTR_APPEND:
                        $last = $key;
                        break;
                    case $disposition >= $n:
                        $disposition -= $n;
                        break;
                    default:
                        $attributes[$key]['value'][$disposition] = $value;
                        return true;
                }
            }
        }

        switch (true) {
            case $disposition >= 0:
                return false;
            case isset($last):
                $attributes[$last]['value'][] = $value;
                break;
            default:
                $attributes[] = array('type' => $id, 'value' => $disposition == self::ATTR_ALL ? $value: array($value));
                break;
        }

        return true;
    }

    /**
     * Sets the subject key identifier
     *
     * This is used by the id-ce-authorityKeyIdentifier and the id-ce-subjectKeyIdentifier extensions.
     *
     * @param string $value
     * @access public
     */
    function setKeyIdentifier($value)
    {
        if (empty($value)) {
            unset($this->currentKeyIdentifier);
        } else {
            $this->currentKeyIdentifier = base64_encode($value);
        }
    }

    /**
     * Compute a public key identifier.
     *
     * Although key identifiers may be set to any unique value, this function
     * computes key identifiers from public key according to the two
     * recommended methods (4.2.1.2 RFC 3280).
     * Highly polymorphic: try to accept all possible forms of key:
     * - Key object
     * - \phpseclib\File\X509 object with public or private key defined
     * - Certificate or CSR array
     * - \phpseclib\File\ASN1\Element object
     * - PEM or DER string
     *
     * @param mixed $key optional
     * @param int $method optional
     * @access public
     * @return string binary key identifier
     */
    function computeKeyIdentifier($key = null, $method = 1)
    {
        if (is_null($key)) {
            $key = $this;
        }

        switch (true) {
            case is_string($key):
                break;
            case is_array($key) && isset($key['tbsCertificate']['subjectPublicKeyInfo']['subjectPublicKey']):
                return $this->computeKeyIdentifier($key['tbsCertificate']['subjectPublicKeyInfo']['subjectPublicKey'], $method);
            case is_array($key) && isset($key['certificationRequestInfo']['subjectPKInfo']['subjectPublicKey']):
                return $this->computeKeyIdentifier($key['certificationRequestInfo']['subjectPKInfo']['subjectPublicKey'], $method);
            case !is_object($key):
                return false;
            case $key instanceof Element:
                // Assume the element is a bitstring-packed key.
                $asn1 = new ASN1();
                $decoded = $asn1->decodeBER($key->element);
                if (empty($decoded)) {
                    return false;
                }
                $raw = $asn1->asn1map($decoded[0], array('type' => ASN1::TYPE_BIT_STRING));
                if (empty($raw)) {
                    return false;
                }
                $raw = base64_decode($raw);
                // If the key is private, compute identifier from its corresponding public key.
                $key = new RSA();
                if (!$key->loadKey($raw)) {
                    return false;   // Not an unencrypted RSA key.
                }
                if ($key->getPrivateKey() !== false) {  // If private.
                    return $this->computeKeyIdentifier($key, $method);
                }
                $key = $raw;    // Is a public key.
                break;
            case $key instanceof X509:
                if (isset($key->publicKey)) {
                    return $this->computeKeyIdentifier($key->publicKey, $method);
                }
                if (isset($key->privateKey)) {
                    return $this->computeKeyIdentifier($key->privateKey, $method);
                }
                if (isset($key->currentCert['tbsCertificate']) || isset($key->currentCert['certificationRequestInfo'])) {
                    return $this->computeKeyIdentifier($key->currentCert, $method);
                }
                return false;
            default: // Should be a key object (i.e.: \phpseclib\Crypt\RSA).
                $key = $key->getPublicKey(RSA::PUBLIC_FORMAT_PKCS1);
                break;
        }

        // If in PEM format, convert to binary.
        $key = $this->_extractBER($key);

        // Now we have the key string: compute its sha-1 sum.
        $hash = new Hash('sha1');
        $hash = $hash->hash($key);

        if ($method == 2) {
            $hash = substr($hash, -8);
            $hash[0] = chr((ord($hash[0]) & 0x0F) | 0x40);
        }

        return $hash;
    }

    /**
     * Format a public key as appropriate
     *
     * @access private
     * @return array
     */
    function _formatSubjectPublicKey()
    {
        if ($this->publicKey instanceof RSA) {
            // the following two return statements do the same thing. i dunno.. i just prefer the later for some reason.
            // the former is a good example of how to do fuzzing on the public key
            //return new Element(base64_decode(preg_replace('#-.+-|[\r\n]#', '', $this->publicKey->getPublicKey())));
            return array(
                'algorithm' => array('algorithm' => 'rsaEncryption'),
                'subjectPublicKey' => $this->publicKey->getPublicKey(RSA::PUBLIC_FORMAT_PKCS1)
            );
        }

        return false;
    }

    /**
     * Set the domain name's which the cert is to be valid for
     *
     * @access public
     * @return array
     */
    function setDomain()
    {
        $this->domains = func_get_args();
        $this->removeDNProp('id-at-commonName');
        $this->setDNProp('id-at-commonName', $this->domains[0]);
    }

    /**
     * Set the IP Addresses's which the cert is to be valid for
     *
     * @access public
     * @param string $ipAddress optional
     */
    function setIPAddress()
    {
        $this->ipAddresses = func_get_args();
        /*
        if (!isset($this->domains)) {
            $this->removeDNProp('id-at-commonName');
            $this->setDNProp('id-at-commonName', $this->ipAddresses[0]);
        }
        */
    }

    /**
     * Helper function to build domain array
     *
     * @access private
     * @param string $domain
     * @return array
     */
    function _dnsName($domain)
    {
        return array('dNSName' => $domain);
    }

    /**
     * Helper function to build IP Address array
     *
     * (IPv6 is not currently supported)
     *
     * @access private
     * @param string $address
     * @return array
     */
    function _iPAddress($address)
    {
        return array('iPAddress' => $address);
    }

    /**
     * Get the index of a revoked certificate.
     *
     * @param array $rclist
     * @param string $serial
     * @param bool $create optional
     * @access private
     * @return int|false
     */
    function _revokedCertificate(&$rclist, $serial, $create = false)
    {
        $serial = new BigInteger($serial);

        foreach ($rclist as $i => $rc) {
            if (!($serial->compare($rc['userCertificate']))) {
                return $i;
            }
        }

        if (!$create) {
            return false;
        }

        $i = count($rclist);
        $rclist[] = array('userCertificate' => $serial,
                          'revocationDate'  => $this->_timeField(@date('D, d M Y H:i:s O')));
        return $i;
    }

    /**
     * Revoke a certificate.
     *
     * @param string $serial
     * @param string $date optional
     * @access public
     * @return bool
     */
    function revoke($serial, $date = null)
    {
        if (isset($this->currentCert['tbsCertList'])) {
            if (is_array($rclist = &$this->_subArray($this->currentCert, 'tbsCertList/revokedCertificates', true))) {
                if ($this->_revokedCertificate($rclist, $serial) === false) { // If not yet revoked
                    if (($i = $this->_revokedCertificate($rclist, $serial, true)) !== false) {
                        if (!empty($date)) {
                            $rclist[$i]['revocationDate'] = $this->_timeField($date);
                        }

                        return true;
                    }
                }
            }
        }

        return false;
    }

    /**
     * Unrevoke a certificate.
     *
     * @param string $serial
     * @access public
     * @return bool
     */
    function unrevoke($serial)
    {
        if (is_array($rclist = &$this->_subArray($this->currentCert, 'tbsCertList/revokedCertificates'))) {
            if (($i = $this->_revokedCertificate($rclist, $serial)) !== false) {
                unset($rclist[$i]);
                $rclist = array_values($rclist);
                return true;
            }
        }

        return false;
    }

    /**
     * Get a revoked certificate.
     *
     * @param string $serial
     * @access public
     * @return mixed
     */
    function getRevoked($serial)
    {
        if (is_array($rclist = $this->_subArray($this->currentCert, 'tbsCertList/revokedCertificates'))) {
            if (($i = $this->_revokedCertificate($rclist, $serial)) !== false) {
                return $rclist[$i];
            }
        }

        return false;
    }

    /**
     * List revoked certificates
     *
     * @param array $crl optional
     * @access public
     * @return array
     */
    function listRevoked($crl = null)
    {
        if (!isset($crl)) {
            $crl = $this->currentCert;
        }

        if (!isset($crl['tbsCertList'])) {
            return false;
        }

        $result = array();

        if (is_array($rclist = $this->_subArray($crl, 'tbsCertList/revokedCertificates'))) {
            foreach ($rclist as $rc) {
                $result[] = $rc['userCertificate']->toString();
            }
        }

        return $result;
    }

    /**
     * Remove a Revoked Certificate Extension
     *
     * @param string $serial
     * @param string $id
     * @access public
     * @return bool
     */
    function removeRevokedCertificateExtension($serial, $id)
    {
        if (is_array($rclist = &$this->_subArray($this->currentCert, 'tbsCertList/revokedCertificates'))) {
            if (($i = $this->_revokedCertificate($rclist, $serial)) !== false) {
                return $this->_removeExtension($id, "tbsCertList/revokedCertificates/$i/crlEntryExtensions");
            }
        }

        return false;
    }

    /**
     * Get a Revoked Certificate Extension
     *
     * Returns the extension if it exists and false if not
     *
     * @param string $serial
     * @param string $id
     * @param array $crl optional
     * @access public
     * @return mixed
     */
    function getRevokedCertificateExtension($serial, $id, $crl = null)
    {
        if (!isset($crl)) {
            $crl = $this->currentCert;
        }

        if (is_array($rclist = $this->_subArray($crl, 'tbsCertList/revokedCertificates'))) {
            if (($i = $this->_revokedCertificate($rclist, $serial)) !== false) {
                return $this->_getExtension($id, $crl,  "tbsCertList/revokedCertificates/$i/crlEntryExtensions");
            }
        }

        return false;
    }

    /**
     * Returns a list of all extensions in use for a given revoked certificate
     *
     * @param string $serial
     * @param array $crl optional
     * @access public
     * @return array
     */
    function getRevokedCertificateExtensions($serial, $crl = null)
    {
        if (!isset($crl)) {
            $crl = $this->currentCert;
        }

        if (is_array($rclist = $this->_subArray($crl, 'tbsCertList/revokedCertificates'))) {
            if (($i = $this->_revokedCertificate($rclist, $serial)) !== false) {
                return $this->_getExtensions($crl, "tbsCertList/revokedCertificates/$i/crlEntryExtensions");
            }
        }

        return false;
    }

    /**
     * Set a Revoked Certificate Extension
     *
     * @param string $serial
     * @param string $id
     * @param mixed $value
     * @param bool $critical optional
     * @param bool $replace optional
     * @access public
     * @return bool
     */
    function setRevokedCertificateExtension($serial, $id, $value, $critical = false, $replace = true)
    {
        if (isset($this->currentCert['tbsCertList'])) {
            if (is_array($rclist = &$this->_subArray($this->currentCert, 'tbsCertList/revokedCertificates', true))) {
                if (($i = $this->_revokedCertificate($rclist, $serial, true)) !== false) {
                    return $this->_setExtension($id, $value, $critical, $replace, "tbsCertList/revokedCertificates/$i/crlEntryExtensions");
                }
            }
        }

        return false;
    }

    /**
     * Extract raw BER from Base64 encoding
     *
     * @access private
     * @param string $str
     * @return string
     */
    function _extractBER($str)
    {
        /* X.509 certs are assumed to be base64 encoded but sometimes they'll have additional things in them
         * above and beyond the ceritificate.
         * ie. some may have the following preceding the -----BEGIN CERTIFICATE----- line:
         *
         * Bag Attributes
         *     localKeyID: 01 00 00 00
         * subject=/O=organization/OU=org unit/CN=common name
         * issuer=/O=organization/CN=common name
         */
        $temp = preg_replace('#.*?^-+[^-]+-+[\r\n ]*$#ms', '', $str, 1);
        // remove the -----BEGIN CERTIFICATE----- and -----END CERTIFICATE----- stuff
        $temp = preg_replace('#-+[^-]+-+#', '', $temp);
        // remove new lines
        $temp = str_replace(array("\r", "\n", ' '), '', $temp);
        $temp = preg_match('#^[a-zA-Z\d/+]*={0,2}$#', $temp) ? base64_decode($temp) : false;
        return $temp != false ? $temp : $str;
    }

    /**
     * Returns the OID corresponding to a name
     *
     * What's returned in the associative array returned by loadX509() (or load*()) is either a name or an OID if
     * no OID to name mapping is available. The problem with this is that what may be an unmapped OID in one version
     * of phpseclib may not be unmapped in the next version, so apps that are looking at this OID may not be able
     * to work from version to version.
     *
     * This method will return the OID if a name is passed to it and if no mapping is avialable it'll assume that
     * what's being passed to it already is an OID and return that instead. A few examples.
     *
     * getOID('2.16.840.1.101.3.4.2.1') == '2.16.840.1.101.3.4.2.1'
     * getOID('id-sha256') == '2.16.840.1.101.3.4.2.1'
     * getOID('zzz') == 'zzz'
     *
     * @access public
     * @return string
     */
    function getOID($name)
    {
        static $reverseMap;
        if (!isset($reverseMap)) {
            $reverseMap = array_flip($this->oids);
        }
        return isset($reverseMap[$name]) ? $reverseMap[$name] : $name;
    }
}<|MERGE_RESOLUTION|>--- conflicted
+++ resolved
@@ -3466,13 +3466,8 @@
 
         $altName = array();
 
-<<<<<<< HEAD
-        if (isset($subject->domains) && count($subject->domains) > 1) {
+        if (isset($subject->domains) && count($subject->domains)) {
             $altName = array_map(array('\phpseclib\File\X509', '_dnsName'), $subject->domains);
-=======
-        if (isset($subject->domains) && count($subject->domains)) {
-            $altName = array_map(array('File_X509', '_dnsName'), $subject->domains);
->>>>>>> 19c71e4a
         }
 
         if (isset($subject->ipAddresses) && count($subject->ipAddresses)) {
