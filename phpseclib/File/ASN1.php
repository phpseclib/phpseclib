<?php

/**
 * Pure-PHP ASN.1 Parser
 *
 * PHP version 5
 *
 * ASN.1 provides the semantics for data encoded using various schemes.  The most commonly
 * utilized scheme is DER or the "Distinguished Encoding Rules".  PEM's are base64 encoded
 * DER blobs.
 *
 * \phpseclib\File\ASN1 decodes and encodes DER formatted messages and places them in a semantic context.
 *
 * Uses the 1988 ASN.1 syntax.
 *
 * @category  File
 * @package   ASN1
 * @author    Jim Wigginton <terrafrost@php.net>
 * @copyright 2012 Jim Wigginton
 * @license   http://www.opensource.org/licenses/mit-license.html  MIT License
 * @link      http://phpseclib.sourceforge.net
 */

namespace phpseclib\File;

use phpseclib\File\ASN1\Element;
use phpseclib\Math\BigInteger;

/**
 * Pure-PHP ASN.1 Parser
 *
 * @package ASN1
 * @author  Jim Wigginton <terrafrost@php.net>
 * @access  public
 */
class ASN1
{
    /**#@+
     * Tag Classes
     *
     * @access private
     * @link http://www.itu.int/ITU-T/studygroups/com17/languages/X.690-0207.pdf#page=12
     */
    const CLASS_UNIVERSAL        = 0;
    const CLASS_APPLICATION      = 1;
    const CLASS_CONTEXT_SPECIFIC = 2;
    const CLASS_PRIVATE          = 3;
    /**#@-*/

    /**#@+
     * Tag Classes
     *
     * @access private
     * @link http://www.obj-sys.com/asn1tutorial/node124.html
    */
    const TYPE_BOOLEAN           = 1;
    const TYPE_INTEGER           = 2;
    const TYPE_BIT_STRING        = 3;
    const TYPE_OCTET_STRING      = 4;
    const TYPE_NULL              = 5;
    const TYPE_OBJECT_IDENTIFIER = 6;
    //const TYPE_OBJECT_DESCRIPTOR = 7;
    //const TYPE_INSTANCE_OF       = 8; // EXTERNAL
    const TYPE_REAL              = 9;
    const TYPE_ENUMERATED        = 10;
    //const TYPE_EMBEDDED          = 11;
    const TYPE_UTF8_STRING       = 12;
    //const TYPE_RELATIVE_OID      = 13;
    const TYPE_SEQUENCE          = 16; // SEQUENCE OF
    const TYPE_SET               = 17; // SET OF
    /**#@-*/
    /**#@+
     * More Tag Classes
     *
     * @access private
     * @link http://www.obj-sys.com/asn1tutorial/node10.html
    */
    const TYPE_NUMERIC_STRING   = 18;
    const TYPE_PRINTABLE_STRING = 19;
    const TYPE_TELETEX_STRING   = 20; // T61String
    const TYPE_VIDEOTEX_STRING  = 21;
    const TYPE_IA5_STRING       = 22;
    const TYPE_UTC_TIME         = 23;
    const TYPE_GENERALIZED_TIME = 24;
    const TYPE_GRAPHIC_STRING   = 25;
    const TYPE_VISIBLE_STRING   = 26; // ISO646String
    const TYPE_GENERAL_STRING   = 27;
    const TYPE_UNIVERSAL_STRING = 28;
    //const TYPE_CHARACTER_STRING = 29;
    const TYPE_BMP_STRING       = 30;
    /**#@-*/

    /**#@+
     * Tag Aliases
     *
     * These tags are kinda place holders for other tags.
     *
     * @access private
    */
    const TYPE_CHOICE = -1;
    const TYPE_ANY    = -2;
    /**#@-*/

    /**
     * ASN.1 object identifier
     *
     * @var Array
     * @access private
     * @link http://en.wikipedia.org/wiki/Object_identifier
     */
    var $oids = array();

    /**
     * Default date format
     *
     * @var String
     * @access private
     * @link http://php.net/class.datetime
     */
    var $format = 'D, d M Y H:i:s O';

    /**
     * Default date format
     *
     * @var Array
     * @access private
     * @see \phpseclib\File\ASN1::setTimeFormat()
     * @see \phpseclib\File\ASN1::asn1map()
     * @link http://php.net/class.datetime
     */
    var $encoded;

    /**
     * Filters
     *
     * If the mapping type is self::TYPE_ANY what do we actually encode it as?
     *
     * @var Array
     * @access private
     * @see \phpseclib\File\ASN1::_encode_der()
     */
    var $filters;

    /**
     * Type mapping table for the ANY type.
     *
     * Structured or unknown types are mapped to a \phpseclib\File\ASN1\Element.
     * Unambiguous types get the direct mapping (int/real/bool).
     * Others are mapped as a choice, with an extra indexing level.
     *
     * @var Array
     * @access public
     */
    var $ANYmap = array(
        self::TYPE_BOOLEAN              => true,
        self::TYPE_INTEGER              => true,
        self::TYPE_BIT_STRING           => 'bitString',
        self::TYPE_OCTET_STRING         => 'octetString',
        self::TYPE_NULL                 => 'null',
        self::TYPE_OBJECT_IDENTIFIER    => 'objectIdentifier',
        self::TYPE_REAL                 => true,
        self::TYPE_ENUMERATED           => 'enumerated',
        self::TYPE_UTF8_STRING          => 'utf8String',
        self::TYPE_NUMERIC_STRING       => 'numericString',
        self::TYPE_PRINTABLE_STRING     => 'printableString',
        self::TYPE_TELETEX_STRING       => 'teletexString',
        self::TYPE_VIDEOTEX_STRING      => 'videotexString',
        self::TYPE_IA5_STRING           => 'ia5String',
        self::TYPE_UTC_TIME             => 'utcTime',
        self::TYPE_GENERALIZED_TIME     => 'generalTime',
        self::TYPE_GRAPHIC_STRING       => 'graphicString',
        self::TYPE_VISIBLE_STRING       => 'visibleString',
        self::TYPE_GENERAL_STRING       => 'generalString',
        self::TYPE_UNIVERSAL_STRING     => 'universalString',
        //self::TYPE_CHARACTER_STRING     => 'characterString',
        self::TYPE_BMP_STRING           => 'bmpString'
    );

    /**
     * String type to character size mapping table.
     *
     * Non-convertable types are absent from this table.
     * size == 0 indicates variable length encoding.
     *
     * @var Array
     * @access public
     */
    var $stringTypeSize = array(
        self::TYPE_UTF8_STRING      => 0,
        self::TYPE_BMP_STRING       => 2,
        self::TYPE_UNIVERSAL_STRING => 4,
        self::TYPE_PRINTABLE_STRING => 1,
        self::TYPE_TELETEX_STRING   => 1,
        self::TYPE_IA5_STRING       => 1,
        self::TYPE_VISIBLE_STRING   => 1,
    );

    /**
     * Parse BER-encoding
     *
     * Serves a similar purpose to openssl's asn1parse
     *
     * @param String $encoded
     * @return Array
     * @access public
     */
    function decodeBER($encoded)
    {
        if ($encoded instanceof Element) {
            $encoded = $encoded->element;
        }

        $this->encoded = $encoded;
        // encapsulate in an array for BC with the old decodeBER
        return array($this->_decode_ber($encoded));
    }

    /**
     * Parse BER-encoding (Helper function)
     *
     * Sometimes we want to get the BER encoding of a particular tag.  $start lets us do that without having to reencode.
     * $encoded is passed by reference for the recursive calls done for self::TYPE_BIT_STRING and
     * self::TYPE_OCTET_STRING. In those cases, the indefinite length is used.
     *
     * @param String $encoded
     * @param Integer $start
     * @return Array
     * @access private
     */
    function _decode_ber($encoded, $start = 0)
    {
        $current = array('start' => $start);

        $type = ord($this->_string_shift($encoded));
        $start++;

        $constructed = ($type >> 5) & 1;

        $tag = $type & 0x1F;
        if ($tag == 0x1F) {
            $tag = 0;
            // process septets (since the eighth bit is ignored, it's not an octet)
            do {
                $loop = ord($encoded[0]) >> 7;
                $tag <<= 7;
                $tag |= ord($this->_string_shift($encoded)) & 0x7F;
                $start++;
            } while ($loop);
        }

        // Length, as discussed in paragraph 8.1.3 of X.690-0207.pdf#page=13
        $length = ord($this->_string_shift($encoded));
        $start++;
        if ($length == 0x80) { // indefinite length
            // "[A sender shall] use the indefinite form (see 8.1.3.6) if the encoding is constructed and is not all
            //  immediately available." -- paragraph 8.1.3.2.c
            $length = strlen($encoded);
        } elseif ($length & 0x80) { // definite length, long form
            // technically, the long form of the length can be represented by up to 126 octets (bytes), but we'll only
            // support it up to four.
            $length&= 0x7F;
            $temp = $this->_string_shift($encoded, $length);
            // tags of indefinte length don't really have a header length; this length includes the tag
            $current+= array('headerlength' => $length + 2);
            $start+= $length;
            extract(unpack('Nlength', substr(str_pad($temp, 4, chr(0), STR_PAD_LEFT), -4)));
        } else {
            $current+= array('headerlength' => 2);
        }

        if ($length > strlen($encoded)) {
            return false;
        }

        $content = $this->_string_shift($encoded, $length);

        // at this point $length can be overwritten. it's only accurate for definite length things as is

        /* Class is UNIVERSAL, APPLICATION, PRIVATE, or CONTEXT-SPECIFIC. The UNIVERSAL class is restricted to the ASN.1
           built-in types. It defines an application-independent data type that must be distinguishable from all other
           data types. The other three classes are user defined. The APPLICATION class distinguishes data types that
           have a wide, scattered use within a particular presentation context. PRIVATE distinguishes data types within
           a particular organization or country. CONTEXT-SPECIFIC distinguishes members of a sequence or set, the
           alternatives of a CHOICE, or universally tagged set members. Only the class number appears in braces for this
           data type; the term CONTEXT-SPECIFIC does not appear.

             -- http://www.obj-sys.com/asn1tutorial/node12.html */
        $class = ($type >> 6) & 3;
        switch ($class) {
            case self::CLASS_APPLICATION:
            case self::CLASS_PRIVATE:
            case self::CLASS_CONTEXT_SPECIFIC:
                if (!$constructed) {
                    return array(
                        'type'     => $class,
                        'constant' => $tag,
                        'content'  => $content,
                        'length'   => $length + $start - $current['start']
                    );
                }

                $newcontent = array();
                $remainingLength = $length;
                while ($remainingLength > 0) {
                    $temp = $this->_decode_ber($content, $start);
                    $length = $temp['length'];
                    // end-of-content octets - see paragraph 8.1.5
                    if (substr($content, $length, 2) == "\0\0") {
                        $length+= 2;
                        $start+= $length;
                        $newcontent[] = $temp;
                        break;
                    }
                    $start+= $length;
                    $remainingLength-= $length;
                    $newcontent[] = $temp;
                    $this->_string_shift($content, $length);
                }

                return array(
                    'type'     => $class,
                    'constant' => $tag,
                    // the array encapsulation is for BC with the old format
                    'content'  => $newcontent,
                    // the only time when $content['headerlength'] isn't defined is when the length is indefinite.
                    // the absence of $content['headerlength'] is how we know if something is indefinite or not.
                    // technically, it could be defined to be 2 and then another indicator could be used but whatever.
                    'length'   => $start - $current['start']
                ) + $current;
        }

        $current+= array('type' => $tag);

        // decode UNIVERSAL tags
        switch ($tag) {
            case self::TYPE_BOOLEAN:
                // "The contents octets shall consist of a single octet." -- paragraph 8.2.1
                //if (strlen($content) != 1) {
                //    return false;
                //}
                $current['content'] = (bool) ord($content[0]);
                break;
            case self::TYPE_INTEGER:
            case self::TYPE_ENUMERATED:
                $current['content'] = new BigInteger($content, -256);
                break;
            case self::TYPE_REAL: // not currently supported
                return false;
            case self::TYPE_BIT_STRING:
                // The initial octet shall encode, as an unsigned binary integer with bit 1 as the least significant bit,
                // the number of unused bits in the final subsequent octet. The number shall be in the range zero to
                // seven.
                if (!$constructed) {
                    $current['content'] = $content;
                } else {
                    $temp = $this->_decode_ber($content, $start);
                    $length-= strlen($content);
                    $last = count($temp) - 1;
                    for ($i = 0; $i < $last; $i++) {
                        // all subtags should be bit strings
                        //if ($temp[$i]['type'] != self::TYPE_BIT_STRING) {
                        //    return false;
                        //}
                        $current['content'].= substr($temp[$i]['content'], 1);
                    }
                    // all subtags should be bit strings
                    //if ($temp[$last]['type'] != self::TYPE_BIT_STRING) {
                    //    return false;
                    //}
                    $current['content'] = $temp[$last]['content'][0] . $current['content'] . substr($temp[$i]['content'], 1);
                }
                break;
            case self::TYPE_OCTET_STRING:
                if (!$constructed) {
                    $current['content'] = $content;
                } else {
                    $current['content'] = '';
                    $length = 0;
                    while (substr($content, 0, 2) != "\0\0") {
                        $temp = $this->_decode_ber($content, $length + $start);
                        $this->_string_shift($content, $temp['length']);
                        // all subtags should be octet strings
                        //if ($temp['type'] != self::TYPE_OCTET_STRING) {
                        //    return false;
                        //}
                        $current['content'].= $temp['content'];
                        $length+= $temp['length'];
                    }
                    if (substr($content, 0, 2) == "\0\0") {
                        $length+= 2; // +2 for the EOC
                    }
                }
                break;
            case self::TYPE_NULL:
                // "The contents octets shall not contain any octets." -- paragraph 8.8.2
                //if (strlen($content)) {
                //    return false;
                //}
                break;
            case self::TYPE_SEQUENCE:
            case self::TYPE_SET:
                $offset = 0;
                $current['content'] = array();
                while (strlen($content)) {
                    // if indefinite length construction was used and we have an end-of-content string next
                    // see paragraphs 8.1.1.3, 8.1.3.2, 8.1.3.6, 8.1.5, and (for an example) 8.6.4.2
                    if (!isset($current['headerlength']) && substr($content, 0, 2) == "\0\0") {
                        $length = $offset + 2; // +2 for the EOC
                        break 2;
                    }
                    $temp = $this->_decode_ber($content, $start + $offset);
                    $this->_string_shift($content, $temp['length']);
                    $current['content'][] = $temp;
                    $offset+= $temp['length'];
                }
                break;
            case self::TYPE_OBJECT_IDENTIFIER:
                $temp = ord($this->_string_shift($content));
                $current['content'] = sprintf('%d.%d', floor($temp / 40), $temp % 40);
                $valuen = 0;
                // process septets
                while (strlen($content)) {
                    $temp = ord($this->_string_shift($content));
                    $valuen <<= 7;
                    $valuen |= $temp & 0x7F;
                    if (~$temp & 0x80) {
                        $current['content'].= ".$valuen";
                        $valuen = 0;
                    }
                }
                // the eighth bit of the last byte should not be 1
                //if ($temp >> 7) {
                //    return false;
                //}
                break;
            /* Each character string type shall be encoded as if it had been declared:
               [UNIVERSAL x] IMPLICIT OCTET STRING

                 -- X.690-0207.pdf#page=23 (paragraph 8.21.3)

               Per that, we're not going to do any validation.  If there are any illegal characters in the string,
               we don't really care */
            case self::TYPE_NUMERIC_STRING:
                // 0,1,2,3,4,5,6,7,8,9, and space
            case self::TYPE_PRINTABLE_STRING:
                // Upper and lower case letters, digits, space, apostrophe, left/right parenthesis, plus sign, comma,
                // hyphen, full stop, solidus, colon, equal sign, question mark
            case self::TYPE_TELETEX_STRING:
                // The Teletex character set in CCITT's T61, space, and delete
                // see http://en.wikipedia.org/wiki/Teletex#Character_sets
            case self::TYPE_VIDEOTEX_STRING:
                // The Videotex character set in CCITT's T.100 and T.101, space, and delete
            case self::TYPE_VISIBLE_STRING:
                // Printing character sets of international ASCII, and space
            case self::TYPE_IA5_STRING:
                // International Alphabet 5 (International ASCII)
            case self::TYPE_GRAPHIC_STRING:
                // All registered G sets, and space
            case self::TYPE_GENERAL_STRING:
                // All registered C and G sets, space and delete
            case self::TYPE_UTF8_STRING:
                // ????
            case self::TYPE_BMP_STRING:
                $current['content'] = $content;
                break;
            case self::TYPE_UTC_TIME:
            case self::TYPE_GENERALIZED_TIME:
                $current['content'] = $this->_decodeTime($content, $tag);
            default:
        }

        $start+= $length;

        // ie. length is the length of the full TLV encoding - it's not just the length of the value
        return $current + array('length' => $start - $current['start']);
    }

    /**
     * ASN.1 Map
     *
     * Provides an ASN.1 semantic mapping ($mapping) from a parsed BER-encoding to a human readable format.
     *
     * "Special" mappings may be applied on a per tag-name basis via $special.
     *
     * @param Array $decoded
     * @param Array $mapping
     * @param Array $special
     * @return Array
     * @access public
     */
    function asn1map($decoded, $mapping, $special = array())
    {
        if (isset($mapping['explicit']) && is_array($decoded['content'])) {
            $decoded = $decoded['content'][0];
        }

        switch (true) {
            case $mapping['type'] == self::TYPE_ANY:
                $intype = $decoded['type'];
                if (isset($decoded['constant']) || !isset($this->ANYmap[$intype]) || ($this->encoded[$decoded['start']] & 0x20)) {
                    return new Element(substr($this->encoded, $decoded['start'], $decoded['length']));
                }
                $inmap = $this->ANYmap[$intype];
                if (is_string($inmap)) {
                    return array($inmap => $this->asn1map($decoded, array('type' => $intype) + $mapping, $special));
                }
                break;
            case $mapping['type'] == self::TYPE_CHOICE:
                foreach ($mapping['children'] as $key => $option) {
                    switch (true) {
                        case isset($option['constant']) && $option['constant'] == $decoded['constant']:
                        case !isset($option['constant']) && $option['type'] == $decoded['type']:
                            $value = $this->asn1map($decoded, $option, $special);
                            break;
                        case !isset($option['constant']) && $option['type'] == self::TYPE_CHOICE:
                            $v = $this->asn1map($decoded, $option, $special);
                            if (isset($v)) {
                                $value = $v;
                            }
                    }
                    if (isset($value)) {
                        if (isset($special[$key])) {
                            $value = call_user_func($special[$key], $value);
                        }
                        return array($key => $value);
                    }
                }
                return null;
            case isset($mapping['implicit']):
            case isset($mapping['explicit']):
            case $decoded['type'] == $mapping['type']:
                break;
            default:
                // if $decoded['type'] and $mapping['type'] are both strings, but different types of strings,
                // let it through
                switch (true) {
                    case $decoded['type'] < 18: // self::TYPE_NUMERIC_STRING == 18
                    case $decoded['type'] > 30: // self::TYPE_BMP_STRING == 30
                    case $mapping['type'] < 18:
                    case $mapping['type'] > 30:
                        return null;
                }
        }

        if (isset($mapping['implicit'])) {
            $decoded['type'] = $mapping['type'];
        }

        switch ($decoded['type']) {
            case self::TYPE_SEQUENCE:
                $map = array();

                // ignore the min and max
                if (isset($mapping['min']) && isset($mapping['max'])) {
                    $child = $mapping['children'];
                    foreach ($decoded['content'] as $content) {
                        if (($map[] = $this->asn1map($content, $child, $special)) === null) {
                            return null;
                        }
                    }

                    return $map;
                }

                $n = count($decoded['content']);
                $i = 0;

                foreach ($mapping['children'] as $key => $child) {
                    $maymatch = $i < $n; // Match only existing input.
                    if ($maymatch) {
                        $temp = $decoded['content'][$i];

                        if ($child['type'] != self::TYPE_CHOICE) {
                            // Get the mapping and input class & constant.
                            $childClass = $tempClass = self::CLASS_UNIVERSAL;
                            $constant = null;
                            if (isset($temp['constant'])) {
                                $tempClass = isset($temp['class']) ? $temp['class'] : self::CLASS_CONTEXT_SPECIFIC;
                            }
                            if (isset($child['class'])) {
                                $childClass = $child['class'];
                                $constant = $child['cast'];
                            } elseif (isset($child['constant'])) {
                                $childClass = self::CLASS_CONTEXT_SPECIFIC;
                                $constant = $child['constant'];
                            }

                            if (isset($constant) && isset($temp['constant'])) {
                                // Can only match if constants and class match.
                                $maymatch = $constant == $temp['constant'] && $childClass == $tempClass;
                            } else {
                                // Can only match if no constant expected and type matches or is generic.
<<<<<<< HEAD
                                $maymatch = !isset($child['constant']) && array_search($child['type'], array($temp['type'], self::TYPE_ANY, self::TYPE_CHOICE)) !== false;
=======
                                $maymatch = !isset($child['constant']) && in_array($child['type'], array($temp['type'], FILE_ASN1_TYPE_ANY, FILE_ASN1_TYPE_CHOICE));
>>>>>>> 6228533e
                            }
                        }
                    }

                    if ($maymatch) {
                        // Attempt submapping.
                        $candidate = $this->asn1map($temp, $child, $special);
                        $maymatch = $candidate !== null;
                    }

                    if ($maymatch) {
                        // Got the match: use it.
                        if (isset($special[$key])) {
                            $candidate = call_user_func($special[$key], $candidate);
                        }
                        $map[$key] = $candidate;
                        $i++;
                    } elseif (isset($child['default'])) {
                        $map[$key] = $child['default']; // Use default.
                    } elseif (!isset($child['optional'])) {
                        return null; // Syntax error.
                    }
                }

                // Fail mapping if all input items have not been consumed.
                return $i < $n? null: $map;

            // the main diff between sets and sequences is the encapsulation of the foreach in another for loop
            case self::TYPE_SET:
                $map = array();

                // ignore the min and max
                if (isset($mapping['min']) && isset($mapping['max'])) {
                    $child = $mapping['children'];
                    foreach ($decoded['content'] as $content) {
                        if (($map[] = $this->asn1map($content, $child, $special)) === null) {
                            return null;
                        }
                    }

                    return $map;
                }

                for ($i = 0; $i < count($decoded['content']); $i++) {
                    $temp = $decoded['content'][$i];
                    $tempClass = self::CLASS_UNIVERSAL;
                    if (isset($temp['constant'])) {
                        $tempClass = isset($temp['class']) ? $temp['class'] : self::CLASS_CONTEXT_SPECIFIC;
                    }

                    foreach ($mapping['children'] as $key => $child) {
                        if (isset($map[$key])) {
                            continue;
                        }
                        $maymatch = true;
                        if ($child['type'] != self::TYPE_CHOICE) {
                            $childClass = self::CLASS_UNIVERSAL;
                            $constant = null;
                            if (isset($child['class'])) {
                                $childClass = $child['class'];
                                $constant = $child['cast'];
                            } elseif (isset($child['constant'])) {
                                $childClass = self::CLASS_CONTEXT_SPECIFIC;
                                $constant = $child['constant'];
                            }

                            if (isset($constant) && isset($temp['constant'])) {
                                // Can only match if constants and class match.
                                $maymatch = $constant == $temp['constant'] && $childClass == $tempClass;
                            } else {
                                // Can only match if no constant expected and type matches or is generic.
<<<<<<< HEAD
                                $maymatch = !isset($child['constant']) && array_search($child['type'], array($temp['type'], self::TYPE_ANY, self::TYPE_CHOICE)) !== false;
=======
                                $maymatch = !isset($child['constant']) && in_array($child['type'], array($temp['type'], FILE_ASN1_TYPE_ANY, FILE_ASN1_TYPE_CHOICE));
>>>>>>> 6228533e
                            }
                        }

                        if ($maymatch) {
                            // Attempt submapping.
                            $candidate = $this->asn1map($temp, $child, $special);
                            $maymatch = $candidate !== null;
                        }

                        if (!$maymatch) {
                            break;
                        }

                        // Got the match: use it.
                        if (isset($special[$key])) {
                            $candidate = call_user_func($special[$key], $candidate);
                        }
                        $map[$key] = $candidate;
                        break;
                    }
                }

                foreach ($mapping['children'] as $key => $child) {
                    if (!isset($map[$key])) {
                        if (isset($child['default'])) {
                            $map[$key] = $child['default'];
                        } elseif (!isset($child['optional'])) {
                            return null;
                        }
                    }
                }
                return $map;
            case self::TYPE_OBJECT_IDENTIFIER:
                return isset($this->oids[$decoded['content']]) ? $this->oids[$decoded['content']] : $decoded['content'];
            case self::TYPE_UTC_TIME:
            case self::TYPE_GENERALIZED_TIME:
                if (isset($mapping['implicit'])) {
                    $decoded['content'] = $this->_decodeTime($decoded['content'], $decoded['type']);
                }
                return @date($this->format, $decoded['content']);
            case self::TYPE_BIT_STRING:
                if (isset($mapping['mapping'])) {
                    $offset = ord($decoded['content'][0]);
                    $size = (strlen($decoded['content']) - 1) * 8 - $offset;
                    /*
                       From X.680-0207.pdf#page=46 (21.7):

                       "When a "NamedBitList" is used in defining a bitstring type ASN.1 encoding rules are free to add (or remove)
                        arbitrarily any trailing 0 bits to (or from) values that are being encoded or decoded. Application designers should
                        therefore ensure that different semantics are not associated with such values which differ only in the number of trailing
                        0 bits."
                    */
                    $bits = count($mapping['mapping']) == $size ? array() : array_fill(0, count($mapping['mapping']) - $size, false);
                    for ($i = strlen($decoded['content']) - 1; $i > 0; $i--) {
                        $current = ord($decoded['content'][$i]);
                        for ($j = $offset; $j < 8; $j++) {
                            $bits[] = (bool) ($current & (1 << $j));
                        }
                        $offset = 0;
                    }
                    $values = array();
                    $map = array_reverse($mapping['mapping']);
                    foreach ($map as $i => $value) {
                        if ($bits[$i]) {
                            $values[] = $value;
                        }
                    }
                    return $values;
                }
            case self::TYPE_OCTET_STRING:
                return base64_encode($decoded['content']);
            case self::TYPE_NULL:
                return '';
            case self::TYPE_BOOLEAN:
                return $decoded['content'];
            case self::TYPE_NUMERIC_STRING:
            case self::TYPE_PRINTABLE_STRING:
            case self::TYPE_TELETEX_STRING:
            case self::TYPE_VIDEOTEX_STRING:
            case self::TYPE_IA5_STRING:
            case self::TYPE_GRAPHIC_STRING:
            case self::TYPE_VISIBLE_STRING:
            case self::TYPE_GENERAL_STRING:
            case self::TYPE_UNIVERSAL_STRING:
            case self::TYPE_UTF8_STRING:
            case self::TYPE_BMP_STRING:
                return $decoded['content'];
            case self::TYPE_INTEGER:
            case self::TYPE_ENUMERATED:
                $temp = $decoded['content'];
                if (isset($mapping['implicit'])) {
                    $temp = new BigInteger($decoded['content'], -256);
                }
                if (isset($mapping['mapping'])) {
                    $temp = (int) $temp->toString();
                    return isset($mapping['mapping'][$temp]) ?
                        $mapping['mapping'][$temp] :
                        false;
                }
                return $temp;
        }
    }

    /**
     * ASN.1 Encode
     *
     * DER-encodes an ASN.1 semantic mapping ($mapping).  Some libraries would probably call this function
     * an ASN.1 compiler.
     *
     * "Special" mappings can be applied via $special.
     *
     * @param String $source
     * @param String $mapping
     * @param Integer $idx
     * @return String
     * @access public
     */
    function encodeDER($source, $mapping, $special = array())
    {
        $this->location = array();
        return $this->_encode_der($source, $mapping, null, $special);
    }

    /**
     * ASN.1 Encode (Helper function)
     *
     * @param String $source
     * @param String $mapping
     * @param Integer $idx
     * @return String
     * @access private
     */
    function _encode_der($source, $mapping, $idx = null, $special = array())
    {
        if ($source instanceof Element) {
            return $source->element;
        }

        // do not encode (implicitly optional) fields with value set to default
        if (isset($mapping['default']) && $source === $mapping['default']) {
            return '';
        }

        if (isset($idx)) {
            if (isset($special[$idx])) {
                $source = call_user_func($special[$idx], $source);
            }
            $this->location[] = $idx;
        }

        $tag = $mapping['type'];

        switch ($tag) {
            case self::TYPE_SET:    // Children order is not important, thus process in sequence.
            case self::TYPE_SEQUENCE:
                $tag|= 0x20; // set the constructed bit
                $value = '';

                // ignore the min and max
                if (isset($mapping['min']) && isset($mapping['max'])) {
                    $child = $mapping['children'];

                    foreach ($source as $content) {
                        $temp = $this->_encode_der($content, $child, null, $special);
                        if ($temp === false) {
                            return false;
                        }
                        $value.= $temp;
                    }
                    break;
                }

                foreach ($mapping['children'] as $key => $child) {
                    if (!array_key_exists($key, $source)) {
                        if (!isset($child['optional'])) {
                            return false;
                        }
                        continue;
                    }

                    $temp = $this->_encode_der($source[$key], $child, $key, $special);
                    if ($temp === false) {
                        return false;
                    }

                    // An empty child encoding means it has been optimized out.
                    // Else we should have at least one tag byte.
                    if ($temp === '') {
                        continue;
                    }

                    // if isset($child['constant']) is true then isset($child['optional']) should be true as well
                    if (isset($child['constant'])) {
                        /*
                           From X.680-0207.pdf#page=58 (30.6):

                           "The tagging construction specifies explicit tagging if any of the following holds:
                            ...
                            c) the "Tag Type" alternative is used and the value of "TagDefault" for the module is IMPLICIT TAGS or
                            AUTOMATIC TAGS, but the type defined by "Type" is an untagged choice type, an untagged open type, or
                            an untagged "DummyReference" (see ITU-T Rec. X.683 | ISO/IEC 8824-4, 8.3)."
                         */
                        if (isset($child['explicit']) || $child['type'] == self::TYPE_CHOICE) {
                            $subtag = chr((self::CLASS_CONTEXT_SPECIFIC << 6) | 0x20 | $child['constant']);
                            $temp = $subtag . $this->_encodeLength(strlen($temp)) . $temp;
                        } else {
                            $subtag = chr((self::CLASS_CONTEXT_SPECIFIC << 6) | (ord($temp[0]) & 0x20) | $child['constant']);
                            $temp = $subtag . substr($temp, 1);
                        }
                    }
                    $value.= $temp;
                }
                break;
            case self::TYPE_CHOICE:
                $temp = false;

                foreach ($mapping['children'] as $key => $child) {
                    if (!isset($source[$key])) {
                        continue;
                    }

                    $temp = $this->_encode_der($source[$key], $child, $key, $special);
                    if ($temp === false) {
                        return false;
                    }

                    // An empty child encoding means it has been optimized out.
                    // Else we should have at least one tag byte.
                    if ($temp === '') {
                        continue;
                    }

                    $tag = ord($temp[0]);

                    // if isset($child['constant']) is true then isset($child['optional']) should be true as well
                    if (isset($child['constant'])) {
                        if (isset($child['explicit']) || $child['type'] == self::TYPE_CHOICE) {
                            $subtag = chr((self::CLASS_CONTEXT_SPECIFIC << 6) | 0x20 | $child['constant']);
                            $temp = $subtag . $this->_encodeLength(strlen($temp)) . $temp;
                        } else {
                            $subtag = chr((self::CLASS_CONTEXT_SPECIFIC << 6) | (ord($temp[0]) & 0x20) | $child['constant']);
                            $temp = $subtag . substr($temp, 1);
                        }
                    }
                }

                if (isset($idx)) {
                    array_pop($this->location);
                }

                if ($temp && isset($mapping['cast'])) {
                    $temp[0] = chr(($mapping['class'] << 6) | ($tag & 0x20) | $mapping['cast']);
                }

                return $temp;
            case self::TYPE_INTEGER:
            case self::TYPE_ENUMERATED:
                if (!isset($mapping['mapping'])) {
                    if (is_numeric($source)) {
                        $source = new BigInteger($source);
                    }
                    $value = $source->toBytes(true);
                } else {
                    $value = array_search($source, $mapping['mapping']);
                    if ($value === false) {
                        return false;
                    }
                    $value = new BigInteger($value);
                    $value = $value->toBytes(true);
                }
                if (!strlen($value)) {
                    $value = chr(0);
                }
                break;
            case self::TYPE_UTC_TIME:
            case self::TYPE_GENERALIZED_TIME:
                $format = $mapping['type'] == self::TYPE_UTC_TIME ? 'y' : 'Y';
                $format.= 'mdHis';
                $value = @gmdate($format, strtotime($source)) . 'Z';
                break;
            case self::TYPE_BIT_STRING:
                if (isset($mapping['mapping'])) {
                    $bits = array_fill(0, count($mapping['mapping']), 0);
                    $size = 0;
                    for ($i = 0; $i < count($mapping['mapping']); $i++) {
                        if (in_array($mapping['mapping'][$i], $source)) {
                            $bits[$i] = 1;
                            $size = $i;
                        }
                    }

                    if (isset($mapping['min']) && $mapping['min'] >= 1 && $size < $mapping['min']) {
                        $size = $mapping['min'] - 1;
                    }

                    $offset = 8 - (($size + 1) & 7);
                    $offset = $offset !== 8 ? $offset : 0;

                    $value = chr($offset);

                    for ($i = $size + 1; $i < count($mapping['mapping']); $i++) {
                        unset($bits[$i]);
                    }

                    $bits = implode('', array_pad($bits, $size + $offset + 1, 0));
                    $bytes = explode(' ', rtrim(chunk_split($bits, 8, ' ')));
                    foreach ($bytes as $byte) {
                        $value.= chr(bindec($byte));
                    }

                    break;
                }
            case self::TYPE_OCTET_STRING:
                /* The initial octet shall encode, as an unsigned binary integer with bit 1 as the least significant bit,
                   the number of unused bits in the final subsequent octet. The number shall be in the range zero to seven.

                   -- http://www.itu.int/ITU-T/studygroups/com17/languages/X.690-0207.pdf#page=16 */
                $value = base64_decode($source);
                break;
            case self::TYPE_OBJECT_IDENTIFIER:
                $oid = preg_match('#(?:\d+\.)+#', $source) ? $source : array_search($source, $this->oids);
                if ($oid === false) {
                    user_error('Invalid OID');
                    return false;
                }
                $value = '';
                $parts = explode('.', $oid);
                $value = chr(40 * $parts[0] + $parts[1]);
                for ($i = 2; $i < count($parts); $i++) {
                    $temp = '';
                    if (!$parts[$i]) {
                        $temp = "\0";
                    } else {
                        while ($parts[$i]) {
                            $temp = chr(0x80 | ($parts[$i] & 0x7F)) . $temp;
                            $parts[$i] >>= 7;
                        }
                        $temp[strlen($temp) - 1] = $temp[strlen($temp) - 1] & chr(0x7F);
                    }
                    $value.= $temp;
                }
                break;
            case self::TYPE_ANY:
                $loc = $this->location;
                if (isset($idx)) {
                    array_pop($this->location);
                }

                switch (true) {
                    case !isset($source):
                        return $this->_encode_der(null, array('type' => self::TYPE_NULL) + $mapping, null, $special);
                    case is_int($source):
                    case $source instanceof BigInteger:
                        return $this->_encode_der($source, array('type' => self::TYPE_INTEGER) + $mapping, null, $special);
                    case is_float($source):
                        return $this->_encode_der($source, array('type' => self::TYPE_REAL) + $mapping, null, $special);
                    case is_bool($source):
                        return $this->_encode_der($source, array('type' => self::TYPE_BOOLEAN) + $mapping, null, $special);
                    case is_array($source) && count($source) == 1:
                        $typename = implode('', array_keys($source));
                        $outtype = array_search($typename, $this->ANYmap, true);
                        if ($outtype !== false) {
                            return $this->_encode_der($source[$typename], array('type' => $outtype) + $mapping, null, $special);
                        }
                }

                $filters = $this->filters;
                foreach ($loc as $part) {
                    if (!isset($filters[$part])) {
                        $filters = false;
                        break;
                    }
                    $filters = $filters[$part];
                }
                if ($filters === false) {
                    user_error('No filters defined for ' . implode('/', $loc));
                    return false;
                }
                return $this->_encode_der($source, $filters + $mapping, null, $special);
            case self::TYPE_NULL:
                $value = '';
                break;
            case self::TYPE_NUMERIC_STRING:
            case self::TYPE_TELETEX_STRING:
            case self::TYPE_PRINTABLE_STRING:
            case self::TYPE_UNIVERSAL_STRING:
            case self::TYPE_UTF8_STRING:
            case self::TYPE_BMP_STRING:
            case self::TYPE_IA5_STRING:
            case self::TYPE_VISIBLE_STRING:
            case self::TYPE_VIDEOTEX_STRING:
            case self::TYPE_GRAPHIC_STRING:
            case self::TYPE_GENERAL_STRING:
                $value = $source;
                break;
            case self::TYPE_BOOLEAN:
                $value = $source ? "\xFF" : "\x00";
                break;
            default:
                user_error('Mapping provides no type definition for ' . implode('/', $this->location));
                return false;
        }

        if (isset($idx)) {
            array_pop($this->location);
        }

        if (isset($mapping['cast'])) {
            if (isset($mapping['explicit']) || $mapping['type'] == self::TYPE_CHOICE) {
                $value = chr($tag) . $this->_encodeLength(strlen($value)) . $value;
                $tag = ($mapping['class'] << 6) | 0x20 | $mapping['cast'];
            } else {
                $tag = ($mapping['class'] << 6) | (ord($temp[0]) & 0x20) | $mapping['cast'];
            }
        }

        return chr($tag) . $this->_encodeLength(strlen($value)) . $value;
    }

    /**
     * DER-encode the length
     *
     * DER supports lengths up to (2**8)**127, however, we'll only support lengths up to (2**8)**4.  See
     * {@link http://itu.int/ITU-T/studygroups/com17/languages/X.690-0207.pdf#p=13 X.690 paragraph 8.1.3} for more information.
     *
     * @access private
     * @param Integer $length
     * @return String
     */
    function _encodeLength($length)
    {
        if ($length <= 0x7F) {
            return chr($length);
        }

        $temp = ltrim(pack('N', $length), chr(0));
        return pack('Ca*', 0x80 | strlen($temp), $temp);
    }

    /**
     * BER-decode the time
     *
     * Called by _decode_ber() and in the case of implicit tags asn1map().
     *
     * @access private
     * @param String $content
     * @param Integer $tag
     * @return String
     */
    function _decodeTime($content, $tag)
    {
        /* UTCTime:
           http://tools.ietf.org/html/rfc5280#section-4.1.2.5.1
           http://www.obj-sys.com/asn1tutorial/node15.html

           GeneralizedTime:
           http://tools.ietf.org/html/rfc5280#section-4.1.2.5.2
           http://www.obj-sys.com/asn1tutorial/node14.html */

        $pattern = $tag == self::TYPE_UTC_TIME ?
            '#(..)(..)(..)(..)(..)(..)(.*)#' :
            '#(....)(..)(..)(..)(..)(..).*([Z+-].*)$#';

        preg_match($pattern, $content, $matches);

        list(, $year, $month, $day, $hour, $minute, $second, $timezone) = $matches;

        if ($tag == self::TYPE_UTC_TIME) {
            $year = $year >= 50 ? "19$year" : "20$year";
        }

        if ($timezone == 'Z') {
            $mktime = 'gmmktime';
            $timezone = 0;
        } elseif (preg_match('#([+-])(\d\d)(\d\d)#', $timezone, $matches)) {
            $mktime = 'gmmktime';
            $timezone = 60 * $matches[3] + 3600 * $matches[2];
            if ($matches[1] == '-') {
                $timezone = -$timezone;
            }
        } else {
            $mktime = 'mktime';
            $timezone = 0;
        }

        return @$mktime($hour, $minute, $second, $month, $day, $year) + $timezone;
    }

    /**
     * Set the time format
     *
     * Sets the time / date format for asn1map().
     *
     * @access public
     * @param String $format
     */
    function setTimeFormat($format)
    {
        $this->format = $format;
    }

    /**
     * Load OIDs
     *
     * Load the relevant OIDs for a particular ASN.1 semantic mapping.
     *
     * @access public
     * @param Array $oids
     */
    function loadOIDs($oids)
    {
        $this->oids = $oids;
    }

    /**
     * Load filters
     *
     * See \phpseclib\File\X509, etc, for an example.
     *
     * @access public
     * @param Array $filters
     */
    function loadFilters($filters)
    {
        $this->filters = $filters;
    }

    /**
     * String Shift
     *
     * Inspired by array_shift
     *
     * @param String $string
     * @param optional Integer $index
     * @return String
     * @access private
     */
    function _string_shift(&$string, $index = 1)
    {
        $substr = substr($string, 0, $index);
        $string = substr($string, $index);
        return $substr;
    }

    /**
     * String type conversion
     *
     * This is a lazy conversion, dealing only with character size.
     * No real conversion table is used.
     *
     * @param String $in
     * @param optional Integer $from
     * @param optional Integer $to
     * @return String
     * @access public
     */
    function convert($in, $from = self::TYPE_UTF8_STRING, $to = self::TYPE_UTF8_STRING)
    {
        if (!isset($this->stringTypeSize[$from]) || !isset($this->stringTypeSize[$to])) {
            return false;
        }
        $insize = $this->stringTypeSize[$from];
        $outsize = $this->stringTypeSize[$to];
        $inlength = strlen($in);
        $out = '';

        for ($i = 0; $i < $inlength;) {
            if ($inlength - $i < $insize) {
                return false;
            }

            // Get an input character as a 32-bit value.
            $c = ord($in[$i++]);
            switch (true) {
                case $insize == 4:
                    $c = ($c << 8) | ord($in[$i++]);
                    $c = ($c << 8) | ord($in[$i++]);
                case $insize == 2:
                    $c = ($c << 8) | ord($in[$i++]);
                case $insize == 1:
                    break;
                case ($c & 0x80) == 0x00:
                    break;
                case ($c & 0x40) == 0x00:
                    return false;
                default:
                    $bit = 6;
                    do {
                        if ($bit > 25 || $i >= $inlength || (ord($in[$i]) & 0xC0) != 0x80) {
                            return false;
                        }
                        $c = ($c << 6) | (ord($in[$i++]) & 0x3F);
                        $bit += 5;
                        $mask = 1 << $bit;
                    } while ($c & $bit);
                    $c &= $mask - 1;
                    break;
            }

            // Convert and append the character to output string.
            $v = '';
            switch (true) {
                case $outsize == 4:
                    $v .= chr($c & 0xFF);
                    $c >>= 8;
                    $v .= chr($c & 0xFF);
                    $c >>= 8;
                case $outsize == 2:
                    $v .= chr($c & 0xFF);
                    $c >>= 8;
                case $outsize == 1:
                    $v .= chr($c & 0xFF);
                    $c >>= 8;
                    if ($c) {
                        return false;
                    }
                    break;
                case ($c & 0x80000000) != 0:
                    return false;
                case $c >= 0x04000000:
                    $v .= chr(0x80 | ($c & 0x3F));
                    $c = ($c >> 6) | 0x04000000;
                case $c >= 0x00200000:
                    $v .= chr(0x80 | ($c & 0x3F));
                    $c = ($c >> 6) | 0x00200000;
                case $c >= 0x00010000:
                    $v .= chr(0x80 | ($c & 0x3F));
                    $c = ($c >> 6) | 0x00010000;
                case $c >= 0x00000800:
                    $v .= chr(0x80 | ($c & 0x3F));
                    $c = ($c >> 6) | 0x00000800;
                case $c >= 0x00000080:
                    $v .= chr(0x80 | ($c & 0x3F));
                    $c = ($c >> 6) | 0x000000C0;
                default:
                    $v .= chr($c);
                    break;
            }
            $out .= strrev($v);
        }
        return $out;
    }
}<|MERGE_RESOLUTION|>--- conflicted
+++ resolved
@@ -590,11 +590,7 @@
                                 $maymatch = $constant == $temp['constant'] && $childClass == $tempClass;
                             } else {
                                 // Can only match if no constant expected and type matches or is generic.
-<<<<<<< HEAD
-                                $maymatch = !isset($child['constant']) && array_search($child['type'], array($temp['type'], self::TYPE_ANY, self::TYPE_CHOICE)) !== false;
-=======
-                                $maymatch = !isset($child['constant']) && in_array($child['type'], array($temp['type'], FILE_ASN1_TYPE_ANY, FILE_ASN1_TYPE_CHOICE));
->>>>>>> 6228533e
+                                $maymatch = !isset($child['constant']) && in_array($child['type'], array($temp['type'], self::TYPE_ANY, self::TYPE_CHOICE)) !== false;
                             }
                         }
                     }
@@ -666,11 +662,7 @@
                                 $maymatch = $constant == $temp['constant'] && $childClass == $tempClass;
                             } else {
                                 // Can only match if no constant expected and type matches or is generic.
-<<<<<<< HEAD
-                                $maymatch = !isset($child['constant']) && array_search($child['type'], array($temp['type'], self::TYPE_ANY, self::TYPE_CHOICE)) !== false;
-=======
-                                $maymatch = !isset($child['constant']) && in_array($child['type'], array($temp['type'], FILE_ASN1_TYPE_ANY, FILE_ASN1_TYPE_CHOICE));
->>>>>>> 6228533e
+                                $maymatch = !isset($child['constant']) && in_array($child['type'], array($temp['type'], self::TYPE_ANY, self::TYPE_CHOICE)) !== false;
                             }
                         }
 
