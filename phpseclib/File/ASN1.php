<?php

/**
 * Pure-PHP ASN.1 Parser
 *
 * PHP version 5
 *
 * ASN.1 provides the semantics for data encoded using various schemes.  The most commonly
 * utilized scheme is DER or the "Distinguished Encoding Rules".  PEM's are base64 encoded
 * DER blobs.
 *
 * \phpseclib3\File\ASN1 decodes and encodes DER formatted messages and places them in a semantic context.
 *
 * Uses the 1988 ASN.1 syntax.
 *
 * @category  File
 * @package   ASN1
 * @author    Jim Wigginton <terrafrost@php.net>
 * @copyright 2012 Jim Wigginton
 * @license   http://www.opensource.org/licenses/mit-license.html  MIT License
 * @link      http://phpseclib.sourceforge.net
 */

namespace phpseclib3\File;

use ParagonIE\ConstantTime\Base64;
use phpseclib3\File\ASN1\Element;
use phpseclib3\Math\BigInteger;
use phpseclib3\Common\Functions\Strings;
use DateTime;
use DateTimeZone;

/**
 * Pure-PHP ASN.1 Parser
 *
 * @package ASN1
 * @author  Jim Wigginton <terrafrost@php.net>
 * @access  public
 */
abstract class ASN1
{
    // Tag Classes
    // http://www.itu.int/ITU-T/studygroups/com17/languages/X.690-0207.pdf#page=12
    const CLASS_UNIVERSAL        = 0;
    const CLASS_APPLICATION      = 1;
    const CLASS_CONTEXT_SPECIFIC = 2;
    const CLASS_PRIVATE          = 3;

    // Tag Classes
    // http://www.obj-sys.com/asn1tutorial/node124.html
    const TYPE_BOOLEAN           = 1;
    const TYPE_INTEGER           = 2;
    const TYPE_BIT_STRING        = 3;
    const TYPE_OCTET_STRING      = 4;
    const TYPE_NULL              = 5;
    const TYPE_OBJECT_IDENTIFIER = 6;
    //const TYPE_OBJECT_DESCRIPTOR = 7;
    //const TYPE_INSTANCE_OF       = 8; // EXTERNAL
    const TYPE_REAL              = 9;
    const TYPE_ENUMERATED        = 10;
    //const TYPE_EMBEDDED          = 11;
    const TYPE_UTF8_STRING       = 12;
    //const TYPE_RELATIVE_OID      = 13;
    const TYPE_SEQUENCE          = 16; // SEQUENCE OF
    const TYPE_SET               = 17; // SET OF

    // More Tag Classes
    // http://www.obj-sys.com/asn1tutorial/node10.html
    const TYPE_NUMERIC_STRING   = 18;
    const TYPE_PRINTABLE_STRING = 19;
    const TYPE_TELETEX_STRING   = 20; // T61String
    const TYPE_VIDEOTEX_STRING  = 21;
    const TYPE_IA5_STRING       = 22;
    const TYPE_UTC_TIME         = 23;
    const TYPE_GENERALIZED_TIME = 24;
    const TYPE_GRAPHIC_STRING   = 25;
    const TYPE_VISIBLE_STRING   = 26; // ISO646String
    const TYPE_GENERAL_STRING   = 27;
    const TYPE_UNIVERSAL_STRING = 28;
    //const TYPE_CHARACTER_STRING = 29;
    const TYPE_BMP_STRING       = 30;

    // Tag Aliases
    // These tags are kinda place holders for other tags.
    const TYPE_CHOICE = -1;
    const TYPE_ANY    = -2;

    /**
     * ASN.1 object identifiers
     *
     * @var array
     * @access private
     * @link http://en.wikipedia.org/wiki/Object_identifier
     */
    private static $oids = [];

    /**
     * ASN.1 object identifier reverse mapping
     *
     * @var array
     * @access private
     */
    private static $reverseOIDs = [];

    /**
     * Default date format
     *
     * @var string
     * @access private
     * @link http://php.net/class.datetime
     */
    private static $format = 'D, d M Y H:i:s O';

    /**
     * Filters
     *
     * If the mapping type is self::TYPE_ANY what do we actually encode it as?
     *
     * @var array
     * @access private
     * @see self::encode_der()
     */
    private static $filters;

    /**
     * Current Location of most recent ASN.1 encode process
     *
     * Useful for debug purposes
     *
     * @var array
     * @access private
     * @see self::encode_der()
     */
    private static $location;

    /**
     * DER Encoded String
     *
     * In case we need to create ASN1\Element object's..
     *
     * @var string
     * @access private
     * @see self::decodeDER()
     */
    private static $encoded;

    /**
     * Type mapping table for the ANY type.
     *
     * Structured or unknown types are mapped to a \phpseclib3\File\ASN1\Element.
     * Unambiguous types get the direct mapping (int/real/bool).
     * Others are mapped as a choice, with an extra indexing level.
     *
     * @var array
     * @access public
     */
    const ANY_MAP = [
        self::TYPE_BOOLEAN              => true,
        self::TYPE_INTEGER              => true,
        self::TYPE_BIT_STRING           => 'bitString',
        self::TYPE_OCTET_STRING         => 'octetString',
        self::TYPE_NULL                 => 'null',
        self::TYPE_OBJECT_IDENTIFIER    => 'objectIdentifier',
        self::TYPE_REAL                 => true,
        self::TYPE_ENUMERATED           => 'enumerated',
        self::TYPE_UTF8_STRING          => 'utf8String',
        self::TYPE_NUMERIC_STRING       => 'numericString',
        self::TYPE_PRINTABLE_STRING     => 'printableString',
        self::TYPE_TELETEX_STRING       => 'teletexString',
        self::TYPE_VIDEOTEX_STRING      => 'videotexString',
        self::TYPE_IA5_STRING           => 'ia5String',
        self::TYPE_UTC_TIME             => 'utcTime',
        self::TYPE_GENERALIZED_TIME     => 'generalTime',
        self::TYPE_GRAPHIC_STRING       => 'graphicString',
        self::TYPE_VISIBLE_STRING       => 'visibleString',
        self::TYPE_GENERAL_STRING       => 'generalString',
        self::TYPE_UNIVERSAL_STRING     => 'universalString',
        //self::TYPE_CHARACTER_STRING     => 'characterString',
        self::TYPE_BMP_STRING           => 'bmpString'
    ];

    /**
     * String type to character size mapping table.
     *
     * Non-convertable types are absent from this table.
     * size == 0 indicates variable length encoding.
     *
     * @var array
     * @access public
     */
   const STRING_TYPE_SIZE = [
        self::TYPE_UTF8_STRING      => 0,
        self::TYPE_BMP_STRING       => 2,
        self::TYPE_UNIVERSAL_STRING => 4,
        self::TYPE_PRINTABLE_STRING => 1,
        self::TYPE_TELETEX_STRING   => 1,
        self::TYPE_IA5_STRING       => 1,
        self::TYPE_VISIBLE_STRING   => 1,
    ];

    /**
     * Parse BER-encoding
     *
     * Serves a similar purpose to openssl's asn1parse
     *
     * @param string $encoded
     * @return array
     * @access public
     */
    public static function decodeBER($encoded)
    {
        if ($encoded instanceof Element) {
            $encoded = $encoded->element;
        }

        self::$encoded = $encoded;

        $decoded = [self::decode_ber($encoded)];

        // encapsulate in an array for BC with the old decodeBER
        return $decoded;
    }

    /**
     * Parse BER-encoding (Helper function)
     *
     * Sometimes we want to get the BER encoding of a particular tag.  $start lets us do that without having to reencode.
     * $encoded is passed by reference for the recursive calls done for self::TYPE_BIT_STRING and
     * self::TYPE_OCTET_STRING. In those cases, the indefinite length is used.
     *
     * @param string $encoded
     * @param int $start
     * @param int $encoded_pos
     * @return array|bool
     * @access private
     */
    private static function decode_ber($encoded, $start = 0, $encoded_pos = 0)
    {
        $current = ['start' => $start];

        $type = ord($encoded[$encoded_pos++]);
        $start++;

        $constructed = ($type >> 5) & 1;

        $tag = $type & 0x1F;
        if ($tag == 0x1F) {
            $tag = 0;
            // process septets (since the eighth bit is ignored, it's not an octet)
            do {
                $temp = ord($encoded[$encoded_pos++]);
                $loop = $temp >> 7;
                $tag <<= 7;
                $tag |= $temp & 0x7F;
                $start++;
            } while ($loop);
        }

        // Length, as discussed in paragraph 8.1.3 of X.690-0207.pdf#page=13
        $length = ord($encoded[$encoded_pos++]);
        $start++;
        if ($length == 0x80) { // indefinite length
            // "[A sender shall] use the indefinite form (see 8.1.3.6) if the encoding is constructed and is not all
            //  immediately available." -- paragraph 8.1.3.2.c
            $length = strlen($encoded) - $encoded_pos;
        } elseif ($length & 0x80) { // definite length, long form
            // technically, the long form of the length can be represented by up to 126 octets (bytes), but we'll only
            // support it up to four.
            $length&= 0x7F;
            $temp = substr($encoded, $encoded_pos, $length);
            $encoded_pos += $length;
            // tags of indefinte length don't really have a header length; this length includes the tag
            $current+= ['headerlength' => $length + 2];
            $start+= $length;
            extract(unpack('Nlength', substr(str_pad($temp, 4, chr(0), STR_PAD_LEFT), -4)));
            /** @var integer $length */
        } else {
            $current+= ['headerlength' => 2];
        }

        if ($length > (strlen($encoded) - $encoded_pos)) {
            return false;
        }

        $content = substr($encoded, $encoded_pos, $length);
        $content_pos = 0;

        // at this point $length can be overwritten. it's only accurate for definite length things as is

        /* Class is UNIVERSAL, APPLICATION, PRIVATE, or CONTEXT-SPECIFIC. The UNIVERSAL class is restricted to the ASN.1
           built-in types. It defines an application-independent data type that must be distinguishable from all other
           data types. The other three classes are user defined. The APPLICATION class distinguishes data types that
           have a wide, scattered use within a particular presentation context. PRIVATE distinguishes data types within
           a particular organization or country. CONTEXT-SPECIFIC distinguishes members of a sequence or set, the
           alternatives of a CHOICE, or universally tagged set members. Only the class number appears in braces for this
           data type; the term CONTEXT-SPECIFIC does not appear.

             -- http://www.obj-sys.com/asn1tutorial/node12.html */
        $class = ($type >> 6) & 3;
        switch ($class) {
            case self::CLASS_APPLICATION:
            case self::CLASS_PRIVATE:
            case self::CLASS_CONTEXT_SPECIFIC:
                if (!$constructed) {
                    return [
                        'type'     => $class,
                        'constant' => $tag,
                        'content'  => $content,
                        'length'   => $length + $start - $current['start']
                    ] + $current;
                }

                $newcontent = [];
                $remainingLength = $length;
                while ($remainingLength > 0) {
                    $temp = self::decode_ber($content, $start, $content_pos);
                    if ($temp === false) {
                        break;
                    }
                    $length = $temp['length'];
                    // end-of-content octets - see paragraph 8.1.5
                    if (substr($content, $content_pos + $length, 2) == "\0\0") {
                        $length+= 2;
                        $start+= $length;
                        $newcontent[] = $temp;
                        break;
                    }
                    $start+= $length;
                    $remainingLength-= $length;
                    $newcontent[] = $temp;
                    $content_pos += $length;
                }

                return [
                    'type'     => $class,
                    'constant' => $tag,
                    // the array encapsulation is for BC with the old format
                    'content'  => $newcontent,
                    // the only time when $content['headerlength'] isn't defined is when the length is indefinite.
                    // the absence of $content['headerlength'] is how we know if something is indefinite or not.
                    // technically, it could be defined to be 2 and then another indicator could be used but whatever.
                    'length'   => $start - $current['start']
                ] + $current;
        }

        $current+= ['type' => $tag];

        // decode UNIVERSAL tags
        switch ($tag) {
            case self::TYPE_BOOLEAN:
                // "The contents octets shall consist of a single octet." -- paragraph 8.2.1
                //if (strlen($content) != 1) {
                //    return false;
                //}
                $current['content'] = (bool) ord($content[$content_pos]);
                break;
            case self::TYPE_INTEGER:
            case self::TYPE_ENUMERATED:
                $current['content'] = new BigInteger(substr($content, $content_pos), -256);
                break;
            case self::TYPE_REAL: // not currently supported
                return false;
            case self::TYPE_BIT_STRING:
                // The initial octet shall encode, as an unsigned binary integer with bit 1 as the least significant bit,
                // the number of unused bits in the final subsequent octet. The number shall be in the range zero to
                // seven.
                if (!$constructed) {
                    $current['content'] = substr($content, $content_pos);
                } else {
                    $temp = self::decode_ber($content, $start, $content_pos);
                    if ($temp === false) {
                        return false;
                    }
                    $length-= (strlen($content) - $content_pos);
                    $last = count($temp) - 1;
                    for ($i = 0; $i < $last; $i++) {
                        // all subtags should be bit strings
                        //if ($temp[$i]['type'] != self::TYPE_BIT_STRING) {
                        //    return false;
                        //}
                        $current['content'].= substr($temp[$i]['content'], 1);
                    }
                    // all subtags should be bit strings
                    //if ($temp[$last]['type'] != self::TYPE_BIT_STRING) {
                    //    return false;
                    //}
                    $current['content'] = $temp[$last]['content'][0] . $current['content'] . substr($temp[$i]['content'], 1);
                }
                break;
            case self::TYPE_OCTET_STRING:
                if (!$constructed) {
                    $current['content'] = substr($content, $content_pos);
                } else {
                    $current['content'] = '';
                    $length = 0;
                    while (substr($content, $content_pos, 2) != "\0\0") {
                        $temp = self::decode_ber($content, $length + $start, $content_pos);
                        if ($temp === false) {
                            return false;
                        }
                        $content_pos += $temp['length'];
                        // all subtags should be octet strings
                        //if ($temp['type'] != self::TYPE_OCTET_STRING) {
                        //    return false;
                        //}
                        $current['content'].= $temp['content'];
                        $length+= $temp['length'];
                    }
                    if (substr($content, $content_pos, 2) == "\0\0") {
                        $length+= 2; // +2 for the EOC
                    }
                }
                break;
            case self::TYPE_NULL:
                // "The contents octets shall not contain any octets." -- paragraph 8.8.2
                //if (strlen($content)) {
                //    return false;
                //}
                break;
            case self::TYPE_SEQUENCE:
            case self::TYPE_SET:
                $offset = 0;
                $current['content'] = [];
                $content_len = strlen($content);
                while ($content_pos < $content_len) {
                    // if indefinite length construction was used and we have an end-of-content string next
                    // see paragraphs 8.1.1.3, 8.1.3.2, 8.1.3.6, 8.1.5, and (for an example) 8.6.4.2
                    if (!isset($current['headerlength']) && substr($content, $content_pos, 2) == "\0\0") {
                        $length = $offset + 2; // +2 for the EOC
                        break 2;
                    }
                    $temp = self::decode_ber($content, $start + $offset, $content_pos);
                    if ($temp === false) {
                        return false;
                    }
                    $content_pos += $temp['length'];
                    $current['content'][] = $temp;
                    $offset+= $temp['length'];
                }
                break;
            case self::TYPE_OBJECT_IDENTIFIER:
<<<<<<< HEAD
                $current['content'] = self::decodeOID(substr($content, $content_pos));
=======
                $current['content'] = $this->_decodeOID(substr($content, $content_pos));
                if ($current['content'] === false) {
                    return false;
                }
>>>>>>> 6ddc6c0c
                break;
            /* Each character string type shall be encoded as if it had been declared:
               [UNIVERSAL x] IMPLICIT OCTET STRING

                 -- X.690-0207.pdf#page=23 (paragraph 8.21.3)

               Per that, we're not going to do any validation.  If there are any illegal characters in the string,
               we don't really care */
            case self::TYPE_NUMERIC_STRING:
                // 0,1,2,3,4,5,6,7,8,9, and space
            case self::TYPE_PRINTABLE_STRING:
                // Upper and lower case letters, digits, space, apostrophe, left/right parenthesis, plus sign, comma,
                // hyphen, full stop, solidus, colon, equal sign, question mark
            case self::TYPE_TELETEX_STRING:
                // The Teletex character set in CCITT's T61, space, and delete
                // see http://en.wikipedia.org/wiki/Teletex#Character_sets
            case self::TYPE_VIDEOTEX_STRING:
                // The Videotex character set in CCITT's T.100 and T.101, space, and delete
            case self::TYPE_VISIBLE_STRING:
                // Printing character sets of international ASCII, and space
            case self::TYPE_IA5_STRING:
                // International Alphabet 5 (International ASCII)
            case self::TYPE_GRAPHIC_STRING:
                // All registered G sets, and space
            case self::TYPE_GENERAL_STRING:
                // All registered C and G sets, space and delete
            case self::TYPE_UTF8_STRING:
                // ????
            case self::TYPE_BMP_STRING:
                $current['content'] = substr($content, $content_pos);
                break;
            case self::TYPE_UTC_TIME:
            case self::TYPE_GENERALIZED_TIME:
                $current['content'] = self::decodeTime(substr($content, $content_pos), $tag);
            default:
        }

        $start+= $length;

        // ie. length is the length of the full TLV encoding - it's not just the length of the value
        return $current + ['length' => $start - $current['start']];
    }

    /**
     * ASN.1 Map
     *
     * Provides an ASN.1 semantic mapping ($mapping) from a parsed BER-encoding to a human readable format.
     *
     * "Special" mappings may be applied on a per tag-name basis via $special.
     *
     * @param array $decoded
     * @param array $mapping
     * @param array $special
     * @return array|bool|Element
     * @access public
     */
    public static function asn1map($decoded, $mapping, $special = [])
    {
        if (!is_array($decoded)) {
            return false;
        }

        if (isset($mapping['explicit']) && is_array($decoded['content'])) {
            $decoded = $decoded['content'][0];
        }

        switch (true) {
            case $mapping['type'] == self::TYPE_ANY:
                $intype = $decoded['type'];
                // !isset(self::ANY_MAP[$intype]) produces a fatal error on PHP 5.6
                if (isset($decoded['constant']) || !array_key_exists($intype, self::ANY_MAP) || (ord(self::$encoded[$decoded['start']]) & 0x20)) {
                    return new Element(substr(self::$encoded, $decoded['start'], $decoded['length']));
                }
                $inmap = self::ANY_MAP[$intype];
                if (is_string($inmap)) {
                    return [$inmap => self::asn1map($decoded, ['type' => $intype] + $mapping, $special)];
                }
                break;
            case $mapping['type'] == self::TYPE_CHOICE:
                foreach ($mapping['children'] as $key => $option) {
                    switch (true) {
                        case isset($option['constant']) && $option['constant'] == $decoded['constant']:
                        case !isset($option['constant']) && $option['type'] == $decoded['type']:
                            $value = self::asn1map($decoded, $option, $special);
                            break;
                        case !isset($option['constant']) && $option['type'] == self::TYPE_CHOICE:
                            $v = self::asn1map($decoded, $option, $special);
                            if (isset($v)) {
                                $value = $v;
                            }
                    }
                    if (isset($value)) {
                        if (isset($special[$key])) {
                            $value = $special[$key]($value);
                        }
                        return [$key => $value];
                    }
                }
                return null;
            case isset($mapping['implicit']):
            case isset($mapping['explicit']):
            case $decoded['type'] == $mapping['type']:
                break;
            default:
                // if $decoded['type'] and $mapping['type'] are both strings, but different types of strings,
                // let it through
                switch (true) {
                    case $decoded['type'] < 18: // self::TYPE_NUMERIC_STRING == 18
                    case $decoded['type'] > 30: // self::TYPE_BMP_STRING == 30
                    case $mapping['type'] < 18:
                    case $mapping['type'] > 30:
                        return null;
                }
        }

        if (isset($mapping['implicit'])) {
            $decoded['type'] = $mapping['type'];
        }

        switch ($decoded['type']) {
            case self::TYPE_SEQUENCE:
                $map = [];

                // ignore the min and max
                if (isset($mapping['min']) && isset($mapping['max'])) {
                    $child = $mapping['children'];
                    foreach ($decoded['content'] as $content) {
                        if (($map[] = self::asn1map($content, $child, $special)) === null) {
                            return null;
                        }
                    }

                    return $map;
                }

                $n = count($decoded['content']);
                $i = 0;

                foreach ($mapping['children'] as $key => $child) {
                    $maymatch = $i < $n; // Match only existing input.
                    if ($maymatch) {
                        $temp = $decoded['content'][$i];

                        if ($child['type'] != self::TYPE_CHOICE) {
                            // Get the mapping and input class & constant.
                            $childClass = $tempClass = self::CLASS_UNIVERSAL;
                            $constant = null;
                            if (isset($temp['constant'])) {
                                $tempClass = $temp['type'];
                            }
                            if (isset($child['class'])) {
                                $childClass = $child['class'];
                                $constant = $child['cast'];
                            } elseif (isset($child['constant'])) {
                                $childClass = self::CLASS_CONTEXT_SPECIFIC;
                                $constant = $child['constant'];
                            }

                            if (isset($constant) && isset($temp['constant'])) {
                                // Can only match if constants and class match.
                                $maymatch = $constant == $temp['constant'] && $childClass == $tempClass;
                            } else {
                                // Can only match if no constant expected and type matches or is generic.
                                $maymatch = !isset($child['constant']) && array_search($child['type'], [$temp['type'], self::TYPE_ANY, self::TYPE_CHOICE]) !== false;
                            }
                        }
                    }

                    if ($maymatch) {
                        // Attempt submapping.
                        $candidate = self::asn1map($temp, $child, $special);
                        $maymatch = $candidate !== null;
                    }

                    if ($maymatch) {
                        // Got the match: use it.
                        if (isset($special[$key])) {
                            $candidate = $special[$key]($candidate);
                        }
                        $map[$key] = $candidate;
                        $i++;
                    } elseif (isset($child['default'])) {
                        switch ($child['type']) {
                            case ASN1::TYPE_INTEGER:
                                $map[$key] = new BigInteger($child['default']);
                                break;
                            //case self::TYPE_OBJECT_IDENTIFIER:
                            //    if (!isset(self::$reverseOIDs[$name])) {
                            //        return null;
                            //    }
                            //case ASN1::TYPE_BOOLEAN:
                            default:
                                $map[$key] = $child['default'];
                        }
                    } elseif (!isset($child['optional'])) {
                        return null; // Syntax error.
                    }
                }

                // Fail mapping if all input items have not been consumed.
                return $i < $n ? null: $map;

            // the main diff between sets and sequences is the encapsulation of the foreach in another for loop
            case self::TYPE_SET:
                $map = [];

                // ignore the min and max
                if (isset($mapping['min']) && isset($mapping['max'])) {
                    $child = $mapping['children'];
                    foreach ($decoded['content'] as $content) {
                        if (($map[] = self::asn1map($content, $child, $special)) === null) {
                            return null;
                        }
                    }

                    return $map;
                }

                for ($i = 0; $i < count($decoded['content']); $i++) {
                    $temp = $decoded['content'][$i];
                    $tempClass = self::CLASS_UNIVERSAL;
                    if (isset($temp['constant'])) {
                        $tempClass = $temp['type'];
                    }

                    foreach ($mapping['children'] as $key => $child) {
                        if (isset($map[$key])) {
                            continue;
                        }
                        $maymatch = true;
                        if ($child['type'] != self::TYPE_CHOICE) {
                            $childClass = self::CLASS_UNIVERSAL;
                            $constant = null;
                            if (isset($child['class'])) {
                                $childClass = $child['class'];
                                $constant = $child['cast'];
                            } elseif (isset($child['constant'])) {
                                $childClass = self::CLASS_CONTEXT_SPECIFIC;
                                $constant = $child['constant'];
                            }

                            if (isset($constant) && isset($temp['constant'])) {
                                // Can only match if constants and class match.
                                $maymatch = $constant == $temp['constant'] && $childClass == $tempClass;
                            } else {
                                // Can only match if no constant expected and type matches or is generic.
                                $maymatch = !isset($child['constant']) && array_search($child['type'], [$temp['type'], self::TYPE_ANY, self::TYPE_CHOICE]) !== false;
                            }
                        }

                        if ($maymatch) {
                            // Attempt submapping.
                            $candidate = self::asn1map($temp, $child, $special);
                            $maymatch = $candidate !== null;
                        }

                        if (!$maymatch) {
                            break;
                        }

                        // Got the match: use it.
                        if (isset($special[$key])) {
                            $candidate = $special[$key]($candidate);
                        }
                        $map[$key] = $candidate;
                        break;
                    }
                }

                foreach ($mapping['children'] as $key => $child) {
                    if (!isset($map[$key])) {
                        if (isset($child['default'])) {
                            $map[$key] = $child['default'];
                        } elseif (!isset($child['optional'])) {
                            return null;
                        }
                    }
                }
                return $map;
            case self::TYPE_OBJECT_IDENTIFIER:
                return isset(self::$oids[$decoded['content']]) ? self::$oids[$decoded['content']] : $decoded['content'];
            case self::TYPE_UTC_TIME:
            case self::TYPE_GENERALIZED_TIME:
                // for explicitly tagged optional stuff
                if (is_array($decoded['content'])) {
                    $decoded['content'] = $decoded['content'][0]['content'];
                }
                // for implicitly tagged optional stuff
                // in theory, doing isset($mapping['implicit']) would work but malformed certs do exist
                // in the wild that OpenSSL decodes without issue so we'll support them as well
                if (!is_object($decoded['content'])) {
                    $decoded['content'] = self::decodeTime($decoded['content'], $decoded['type']);
                }
                return $decoded['content'] ? $decoded['content']->format(self::$format) : false;
            case self::TYPE_BIT_STRING:
                if (isset($mapping['mapping'])) {
                    $offset = ord($decoded['content'][0]);
                    $size = (strlen($decoded['content']) - 1) * 8 - $offset;
                    /*
                       From X.680-0207.pdf#page=46 (21.7):

                       "When a "NamedBitList" is used in defining a bitstring type ASN.1 encoding rules are free to add (or remove)
                        arbitrarily any trailing 0 bits to (or from) values that are being encoded or decoded. Application designers should
                        therefore ensure that different semantics are not associated with such values which differ only in the number of trailing
                        0 bits."
                    */
                    $bits = count($mapping['mapping']) == $size ? [] : array_fill(0, count($mapping['mapping']) - $size, false);
                    for ($i = strlen($decoded['content']) - 1; $i > 0; $i--) {
                        $current = ord($decoded['content'][$i]);
                        for ($j = $offset; $j < 8; $j++) {
                            $bits[] = (bool) ($current & (1 << $j));
                        }
                        $offset = 0;
                    }
                    $values = [];
                    $map = array_reverse($mapping['mapping']);
                    foreach ($map as $i => $value) {
                        if ($bits[$i]) {
                            $values[] = $value;
                        }
                    }
                    return $values;
                }
            case self::TYPE_OCTET_STRING:
                return $decoded['content'];
            case self::TYPE_NULL:
                return '';
            case self::TYPE_BOOLEAN:
                return $decoded['content'];
            case self::TYPE_NUMERIC_STRING:
            case self::TYPE_PRINTABLE_STRING:
            case self::TYPE_TELETEX_STRING:
            case self::TYPE_VIDEOTEX_STRING:
            case self::TYPE_IA5_STRING:
            case self::TYPE_GRAPHIC_STRING:
            case self::TYPE_VISIBLE_STRING:
            case self::TYPE_GENERAL_STRING:
            case self::TYPE_UNIVERSAL_STRING:
            case self::TYPE_UTF8_STRING:
            case self::TYPE_BMP_STRING:
                return $decoded['content'];
            case self::TYPE_INTEGER:
            case self::TYPE_ENUMERATED:
                $temp = $decoded['content'];
                if (isset($mapping['implicit'])) {
                    $temp = new BigInteger($decoded['content'], -256);
                }
                if (isset($mapping['mapping'])) {
                    $temp = (int) $temp->toString();
                    return isset($mapping['mapping'][$temp]) ?
                        $mapping['mapping'][$temp] :
                        false;
                }
                return $temp;
        }
    }

    /**
     * DER-decode the length
     *
     * DER supports lengths up to (2**8)**127, however, we'll only support lengths up to (2**8)**4.  See
     * {@link http://itu.int/ITU-T/studygroups/com17/languages/X.690-0207.pdf#p=13 X.690 paragraph 8.1.3} for more information.
     *
     * @access public
     * @param string $string
     * @return int
     */
    public static function decodeLength(&$string)
    {
        $length = ord(Strings::shift($string));
        if ($length & 0x80) { // definite length, long form
            $length&= 0x7F;
            $temp = Strings::shift($string, $length);
            list(, $length) = unpack('N', substr(str_pad($temp, 4, chr(0), STR_PAD_LEFT), -4));
        }
        return $length;
    }

    /**
     * ASN.1 Encode
     *
     * DER-encodes an ASN.1 semantic mapping ($mapping).  Some libraries would probably call this function
     * an ASN.1 compiler.
     *
     * "Special" mappings can be applied via $special.
     *
     * @param Element|string|array $source
     * @param array $mapping
     * @param array $special
     * @return string
     * @access public
     */
    public static function encodeDER($source, $mapping, $special = [])
    {
        self::$location = [];
        return self::encode_der($source, $mapping, null, $special);
    }

    /**
     * ASN.1 Encode (Helper function)
     *
     * @param Element|string|array $source
     * @param array $mapping
     * @param int $idx
     * @param array $special
     * @return string
     * @access private
     */
    private static function encode_der($source, $mapping, $idx = null, $special = [])
    {
        if ($source instanceof Element) {
            return $source->element;
        }

        // do not encode (implicitly optional) fields with value set to default
        if (isset($mapping['default']) && $source === $mapping['default']) {
            return '';
        }

        if (isset($idx)) {
            if (isset($special[$idx])) {
                $source = $special[$idx]($source);
            }
            self::$location[] = $idx;
        }

        $tag = $mapping['type'];

        switch ($tag) {
            case self::TYPE_SET:    // Children order is not important, thus process in sequence.
            case self::TYPE_SEQUENCE:
                $tag|= 0x20; // set the constructed bit

                // ignore the min and max
                if (isset($mapping['min']) && isset($mapping['max'])) {
                    $value = [];
                    $child = $mapping['children'];

                    foreach ($source as $content) {
                        $temp = self::encode_der($content, $child, null, $special);
                        if ($temp === false) {
                            return false;
                        }
                        $value[]= $temp;
                    }
                    /* "The encodings of the component values of a set-of value shall appear in ascending order, the encodings being compared
                        as octet strings with the shorter components being padded at their trailing end with 0-octets.
                        NOTE - The padding octets are for comparison purposes only and do not appear in the encodings."

                       -- sec 11.6 of http://www.itu.int/ITU-T/studygroups/com17/languages/X.690-0207.pdf  */
                    if ($mapping['type'] == self::TYPE_SET) {
                        sort($value);
                    }
                    $value = implode('', $value);
                    break;
                }

                $value = '';
                foreach ($mapping['children'] as $key => $child) {
                    if (!array_key_exists($key, $source)) {
                        if (!isset($child['optional'])) {
                            return false;
                        }
                        continue;
                    }

                    $temp = self::encode_der($source[$key], $child, $key, $special);
                    if ($temp === false) {
                        return false;
                    }

                    // An empty child encoding means it has been optimized out.
                    // Else we should have at least one tag byte.
                    if ($temp === '') {
                        continue;
                    }

                    // if isset($child['constant']) is true then isset($child['optional']) should be true as well
                    if (isset($child['constant'])) {
                        /*
                           From X.680-0207.pdf#page=58 (30.6):

                           "The tagging construction specifies explicit tagging if any of the following holds:
                            ...
                            c) the "Tag Type" alternative is used and the value of "TagDefault" for the module is IMPLICIT TAGS or
                            AUTOMATIC TAGS, but the type defined by "Type" is an untagged choice type, an untagged open type, or
                            an untagged "DummyReference" (see ITU-T Rec. X.683 | ISO/IEC 8824-4, 8.3)."
                         */
                        if (isset($child['explicit']) || $child['type'] == self::TYPE_CHOICE) {
                            $subtag = chr((self::CLASS_CONTEXT_SPECIFIC << 6) | 0x20 | $child['constant']);
                            $temp = $subtag . self::encodeLength(strlen($temp)) . $temp;
                        } else {
                            $subtag = chr((self::CLASS_CONTEXT_SPECIFIC << 6) | (ord($temp[0]) & 0x20) | $child['constant']);
                            $temp = $subtag . substr($temp, 1);
                        }
                    }
                    $value.= $temp;
                }
                break;
            case self::TYPE_CHOICE:
                $temp = false;

                foreach ($mapping['children'] as $key => $child) {
                    if (!isset($source[$key])) {
                        continue;
                    }

                    $temp = self::encode_der($source[$key], $child, $key, $special);
                    if ($temp === false) {
                        return false;
                    }

                    // An empty child encoding means it has been optimized out.
                    // Else we should have at least one tag byte.
                    if ($temp === '') {
                        continue;
                    }

                    $tag = ord($temp[0]);

                    // if isset($child['constant']) is true then isset($child['optional']) should be true as well
                    if (isset($child['constant'])) {
                        if (isset($child['explicit']) || $child['type'] == self::TYPE_CHOICE) {
                            $subtag = chr((self::CLASS_CONTEXT_SPECIFIC << 6) | 0x20 | $child['constant']);
                            $temp = $subtag . self::encodeLength(strlen($temp)) . $temp;
                        } else {
                            $subtag = chr((self::CLASS_CONTEXT_SPECIFIC << 6) | (ord($temp[0]) & 0x20) | $child['constant']);
                            $temp = $subtag . substr($temp, 1);
                        }
                    }
                }

                if (isset($idx)) {
                    array_pop(self::$location);
                }

                if ($temp && isset($mapping['cast'])) {
                    $temp[0] = chr(($mapping['class'] << 6) | ($tag & 0x20) | $mapping['cast']);
                }

                return $temp;
            case self::TYPE_INTEGER:
            case self::TYPE_ENUMERATED:
                if (!isset($mapping['mapping'])) {
                    if (is_numeric($source)) {
                        $source = new BigInteger($source);
                    }
                    $value = $source->toBytes(true);
                } else {
                    $value = array_search($source, $mapping['mapping']);
                    if ($value === false) {
                        return false;
                    }
                    $value = new BigInteger($value);
                    $value = $value->toBytes(true);
                }
                if (!strlen($value)) {
                    $value = chr(0);
                }
                break;
            case self::TYPE_UTC_TIME:
            case self::TYPE_GENERALIZED_TIME:
                $format = $mapping['type'] == self::TYPE_UTC_TIME ? 'y' : 'Y';
                $format.= 'mdHis';
                $date = new DateTime($source, new DateTimeZone('GMT'));
                $value = $date->format($format) . 'Z';
                break;
            case self::TYPE_BIT_STRING:
                if (isset($mapping['mapping'])) {
                    $bits = array_fill(0, count($mapping['mapping']), 0);
                    $size = 0;
                    for ($i = 0; $i < count($mapping['mapping']); $i++) {
                        if (in_array($mapping['mapping'][$i], $source)) {
                            $bits[$i] = 1;
                            $size = $i;
                        }
                    }

                    if (isset($mapping['min']) && $mapping['min'] >= 1 && $size < $mapping['min']) {
                        $size = $mapping['min'] - 1;
                    }

                    $offset = 8 - (($size + 1) & 7);
                    $offset = $offset !== 8 ? $offset : 0;

                    $value = chr($offset);

                    for ($i = $size + 1; $i < count($mapping['mapping']); $i++) {
                        unset($bits[$i]);
                    }

                    $bits = implode('', array_pad($bits, $size + $offset + 1, 0));
                    $bytes = explode(' ', rtrim(chunk_split($bits, 8, ' ')));
                    foreach ($bytes as $byte) {
                        $value.= chr(bindec($byte));
                    }

                    break;
                }
            case self::TYPE_OCTET_STRING:
                /* The initial octet shall encode, as an unsigned binary integer with bit 1 as the least significant bit,
                   the number of unused bits in the final subsequent octet. The number shall be in the range zero to seven.

                   -- http://www.itu.int/ITU-T/studygroups/com17/languages/X.690-0207.pdf#page=16 */
                $value = $source;
                break;
            case self::TYPE_OBJECT_IDENTIFIER:
                $value = self::encodeOID($source);
                break;
            case self::TYPE_ANY:
                $loc = self::$location;
                if (isset($idx)) {
                    array_pop(self::$location);
                }

                switch (true) {
                    case !isset($source):
                        return self::encode_der(null, ['type' => self::TYPE_NULL] + $mapping, null, $special);
                    case is_int($source):
                    case $source instanceof BigInteger:
                        return self::encode_der($source, ['type' => self::TYPE_INTEGER] + $mapping, null, $special);
                    case is_float($source):
                        return self::encode_der($source, ['type' => self::TYPE_REAL] + $mapping, null, $special);
                    case is_bool($source):
                        return self::encode_der($source, ['type' => self::TYPE_BOOLEAN] + $mapping, null, $special);
                    case is_array($source) && count($source) == 1:
                        $typename = implode('', array_keys($source));
                        $outtype = array_search($typename, self::ANY_MAP, true);
                        if ($outtype !== false) {
                            return self::encode_der($source[$typename], ['type' => $outtype] + $mapping, null, $special);
                        }
                }

                $filters = self::$filters;
                foreach ($loc as $part) {
                    if (!isset($filters[$part])) {
                        $filters = false;
                        break;
                    }
                    $filters = $filters[$part];
                }
                if ($filters === false) {
                    throw new \RuntimeException('No filters defined for ' . implode('/', $loc));
                }
                return self::encode_der($source, $filters + $mapping, null, $special);
            case self::TYPE_NULL:
                $value = '';
                break;
            case self::TYPE_NUMERIC_STRING:
            case self::TYPE_TELETEX_STRING:
            case self::TYPE_PRINTABLE_STRING:
            case self::TYPE_UNIVERSAL_STRING:
            case self::TYPE_UTF8_STRING:
            case self::TYPE_BMP_STRING:
            case self::TYPE_IA5_STRING:
            case self::TYPE_VISIBLE_STRING:
            case self::TYPE_VIDEOTEX_STRING:
            case self::TYPE_GRAPHIC_STRING:
            case self::TYPE_GENERAL_STRING:
                $value = $source;
                break;
            case self::TYPE_BOOLEAN:
                $value = $source ? "\xFF" : "\x00";
                break;
            default:
                throw new \RuntimeException('Mapping provides no type definition for ' . implode('/', self::$location));
        }

        if (isset($idx)) {
            array_pop(self::$location);
        }

        if (isset($mapping['cast'])) {
            if (isset($mapping['explicit']) || $mapping['type'] == self::TYPE_CHOICE) {
                $value = chr($tag) . self::encodeLength(strlen($value)) . $value;
                $tag = ($mapping['class'] << 6) | 0x20 | $mapping['cast'];
            } else {
                $tag = ($mapping['class'] << 6) | (ord($temp[0]) & 0x20) | $mapping['cast'];
            }
        }

        return chr($tag) . self::encodeLength(strlen($value)) . $value;
    }

    /**
     * BER-decode the OID
     *
     * Called by _decode_ber()
     *
     * @access public
     * @param string $content
     * @return string
     */
    public static function decodeOID($content)
    {
        static $eighty;
        if (!$eighty) {
            $eighty = new BigInteger(80);
        }

        $oid = [];
        $pos = 0;
        $len = strlen($content);

        if (ord($content[$len - 1]) & 0x80) {
            return false;
        }

        $n = new BigInteger();
        while ($pos < $len) {
            $temp = ord($content[$pos++]);
            $n = $n->bitwise_leftShift(7);
            $n = $n->bitwise_or(new BigInteger($temp & 0x7F));
            if (~$temp & 0x80) {
                $oid[] = $n;
                $n = new BigInteger();
            }
        }
        $part1 = array_shift($oid);
        $first = floor(ord($content[0]) / 40);
        /*
          "This packing of the first two object identifier components recognizes that only three values are allocated from the root
           node, and at most 39 subsequent values from nodes reached by X = 0 and X = 1."

          -- https://www.itu.int/ITU-T/studygroups/com17/languages/X.690-0207.pdf#page=22
        */
        if ($first <= 2) { // ie. 0 <= ord($content[0]) < 120 (0x78)
            array_unshift($oid, ord($content[0]) % 40);
            array_unshift($oid, $first);
        } else {
            array_unshift($oid, $part1->subtract($eighty));
            array_unshift($oid, 2);
        }

        return implode('.', $oid);
    }

    /**
     * DER-encode the OID
     *
     * Called by _encode_der()
     *
     * @access public
     * @param string $source
     * @return string
     */
    public static function encodeOID($source)
    {
        static $mask, $zero, $forty;
        if (!$mask) {
            $mask = new BigInteger(0x7F);
            $zero = new BigInteger();
            $forty = new BigInteger(40);
        }

        if (!preg_match('#(?:\d+\.)+#', $source)) {
            $oid = isset(self::$reverseOIDs[$source]) ? self::$reverseOIDs[$source] : false;
        } else {
            $oid = $source;
        }
        if ($oid === false) {
            throw new \RuntimeException('Invalid OID');
        }

        $parts = explode('.', $oid);
        $part1 = array_shift($parts);
        $part2 = array_shift($parts);

        $first = new BigInteger($part1);
        $first = $first->multiply($forty);
        $first = $first->add(new BigInteger($part2));

        array_unshift($parts, $first->toString());

        $value = '';
        foreach ($parts as $part) {
            if (!$part) {
                $temp = "\0";
            } else {
                $temp = '';
                $part = new BigInteger($part);
                while (!$part->equals($zero)) {
                    $submask = $part->bitwise_and($mask);
                    $submask->setPrecision(8);
                    $temp = (chr(0x80) | $submask->toBytes()) . $temp;
                    $part = $part->bitwise_rightShift(7);
                }
                $temp[strlen($temp) - 1] = $temp[strlen($temp) - 1] & chr(0x7F);
            }
            $value.= $temp;
        }

        return $value;
    }

    /**
     * BER-decode the time
     *
     * Called by _decode_ber() and in the case of implicit tags asn1map().
     *
     * @access private
     * @param string $content
     * @param int $tag
     * @return string
     */
    private static function decodeTime($content, $tag)
    {
        /* UTCTime:
           http://tools.ietf.org/html/rfc5280#section-4.1.2.5.1
           http://www.obj-sys.com/asn1tutorial/node15.html

           GeneralizedTime:
           http://tools.ietf.org/html/rfc5280#section-4.1.2.5.2
           http://www.obj-sys.com/asn1tutorial/node14.html */

        $format = 'YmdHis';

        if ($tag == self::TYPE_UTC_TIME) {
            // https://www.itu.int/ITU-T/studygroups/com17/languages/X.690-0207.pdf#page=28 says "the seconds
            // element shall always be present" but none-the-less I've seen X509 certs where it isn't and if the
            // browsers parse it phpseclib ought to too
            if (preg_match('#^(\d{10})(Z|[+-]\d{4})$#', $content, $matches)) {
                $content = $matches[1] . '00' . $matches[2];
            }
            $prefix = substr($content, 0, 2) >= 50 ? '19' : '20';
            $content = $prefix . $content;
        } elseif (strpos($content, '.') !== false) {
            $format.= '.u';
        }

        if ($content[strlen($content) - 1] == 'Z') {
            $content = substr($content, 0, -1) . '+0000';
        }

        if (strpos($content, '-') !== false || strpos($content, '+') !== false) {
            $format.= 'O';
        }

        // error supression isn't necessary as of PHP 7.0:
        // http://php.net/manual/en/migration70.other-changes.php
        return @DateTime::createFromFormat($format, $content);
    }

    /**
     * Set the time format
     *
     * Sets the time / date format for asn1map().
     *
     * @access public
     * @param string $format
     */
    public static function setTimeFormat($format)
    {
        self::$format = $format;
    }

    /**
     * Load OIDs
     *
     * Load the relevant OIDs for a particular ASN.1 semantic mapping.
     * Previously loaded OIDs are retained.
     *
     * @access public
     * @param array $oids
     */
    public static function loadOIDs($oids)
    {
        self::$reverseOIDs+= $oids;
        self::$oids = array_flip(self::$reverseOIDs);
    }

    /**
     * Set filters
     *
     * See \phpseclib3\File\X509, etc, for an example.
     * Previously loaded filters are not retained.
     *
     * @access public
     * @param array $filters
     */
    public static function setFilters($filters)
    {
        self::$filters = $filters;
    }

    /**
     * String type conversion
     *
     * This is a lazy conversion, dealing only with character size.
     * No real conversion table is used.
     *
     * @param string $in
     * @param int $from
     * @param int $to
     * @return string
     * @access public
     */
    public static function convert($in, $from = self::TYPE_UTF8_STRING, $to = self::TYPE_UTF8_STRING)
    {
        // isset(self::STRING_TYPE_SIZE[$from] returns a fatal error on PHP 5.6
        if (!array_key_exists($from, self::STRING_TYPE_SIZE) || !array_key_exists($to, self::STRING_TYPE_SIZE)) {
            return false;
        }
        $insize = self::STRING_TYPE_SIZE[$from];
        $outsize = self::STRING_TYPE_SIZE[$to];
        $inlength = strlen($in);
        $out = '';

        for ($i = 0; $i < $inlength;) {
            if ($inlength - $i < $insize) {
                return false;
            }

            // Get an input character as a 32-bit value.
            $c = ord($in[$i++]);
            switch (true) {
                case $insize == 4:
                    $c = ($c << 8) | ord($in[$i++]);
                    $c = ($c << 8) | ord($in[$i++]);
                case $insize == 2:
                    $c = ($c << 8) | ord($in[$i++]);
                case $insize == 1:
                    break;
                case ($c & 0x80) == 0x00:
                    break;
                case ($c & 0x40) == 0x00:
                    return false;
                default:
                    $bit = 6;
                    do {
                        if ($bit > 25 || $i >= $inlength || (ord($in[$i]) & 0xC0) != 0x80) {
                            return false;
                        }
                        $c = ($c << 6) | (ord($in[$i++]) & 0x3F);
                        $bit += 5;
                        $mask = 1 << $bit;
                    } while ($c & $bit);
                    $c &= $mask - 1;
                    break;
            }

            // Convert and append the character to output string.
            $v = '';
            switch (true) {
                case $outsize == 4:
                    $v .= chr($c & 0xFF);
                    $c >>= 8;
                    $v .= chr($c & 0xFF);
                    $c >>= 8;
                case $outsize == 2:
                    $v .= chr($c & 0xFF);
                    $c >>= 8;
                case $outsize == 1:
                    $v .= chr($c & 0xFF);
                    $c >>= 8;
                    if ($c) {
                        return false;
                    }
                    break;
                case ($c & 0x80000000) != 0:
                    return false;
                case $c >= 0x04000000:
                    $v .= chr(0x80 | ($c & 0x3F));
                    $c = ($c >> 6) | 0x04000000;
                case $c >= 0x00200000:
                    $v .= chr(0x80 | ($c & 0x3F));
                    $c = ($c >> 6) | 0x00200000;
                case $c >= 0x00010000:
                    $v .= chr(0x80 | ($c & 0x3F));
                    $c = ($c >> 6) | 0x00010000;
                case $c >= 0x00000800:
                    $v .= chr(0x80 | ($c & 0x3F));
                    $c = ($c >> 6) | 0x00000800;
                case $c >= 0x00000080:
                    $v .= chr(0x80 | ($c & 0x3F));
                    $c = ($c >> 6) | 0x000000C0;
                default:
                    $v .= chr($c);
                    break;
            }
            $out .= strrev($v);
        }
        return $out;
    }

    /**
     * Extract raw BER from Base64 encoding
     *
     * @access private
     * @param string $str
     * @return string
     */
    public static function extractBER($str)
    {
        /* X.509 certs are assumed to be base64 encoded but sometimes they'll have additional things in them
         * above and beyond the ceritificate.
         * ie. some may have the following preceding the -----BEGIN CERTIFICATE----- line:
         *
         * Bag Attributes
         *     localKeyID: 01 00 00 00
         * subject=/O=organization/OU=org unit/CN=common name
         * issuer=/O=organization/CN=common name
         */
        if (strlen($str) > ini_get('pcre.backtrack_limit')) {
            $temp = $str;
        } else {
            $temp = preg_replace('#.*?^-+[^-]+-+[\r\n ]*$#ms', '', $str, 1);
            $temp = preg_replace('#-+END.*[\r\n ]*.*#ms', '', $str, 1);
        }
        // remove new lines
        $temp = str_replace(["\r", "\n", ' '], '', $temp);
        // remove the -----BEGIN CERTIFICATE----- and -----END CERTIFICATE----- stuff
        $temp = preg_replace('#^-+[^-]+-+|-+[^-]+-+$#', '', $temp);
        $temp = preg_match('#^[a-zA-Z\d/+]*={0,2}$#', $temp) ? Base64::decode($temp) : false;
        return $temp != false ? $temp : $str;
    }

    /**
     * DER-encode the length
     *
     * DER supports lengths up to (2**8)**127, however, we'll only support lengths up to (2**8)**4.  See
     * {@link http://itu.int/ITU-T/studygroups/com17/languages/X.690-0207.pdf#p=13 X.690 paragraph 8.1.3} for more information.
     *
     * @access public
     * @param int $length
     * @return string
     */
    public static function encodeLength($length)
    {
        if ($length <= 0x7F) {
            return chr($length);
        }

        $temp = ltrim(pack('N', $length), chr(0));
        return pack('Ca*', 0x80 | strlen($temp), $temp);
    }

    /**
     * Returns the OID corresponding to a name
     *
     * What's returned in the associative array returned by loadX509() (or load*()) is either a name or an OID if
     * no OID to name mapping is available. The problem with this is that what may be an unmapped OID in one version
     * of phpseclib may not be unmapped in the next version, so apps that are looking at this OID may not be able
     * to work from version to version.
     *
     * This method will return the OID if a name is passed to it and if no mapping is avialable it'll assume that
     * what's being passed to it already is an OID and return that instead. A few examples.
     *
     * getOID('2.16.840.1.101.3.4.2.1') == '2.16.840.1.101.3.4.2.1'
     * getOID('id-sha256') == '2.16.840.1.101.3.4.2.1'
     * getOID('zzz') == 'zzz'
     *
     * @access public
     * @param string $name
     * @return string
     */
    public static function getOID($name)
    {
        return isset(self::$reverseOIDs[$name]) ? self::$reverseOIDs[$name] : $name;
    }
}<|MERGE_RESOLUTION|>--- conflicted
+++ resolved
@@ -439,14 +439,10 @@
                 }
                 break;
             case self::TYPE_OBJECT_IDENTIFIER:
-<<<<<<< HEAD
                 $current['content'] = self::decodeOID(substr($content, $content_pos));
-=======
-                $current['content'] = $this->_decodeOID(substr($content, $content_pos));
                 if ($current['content'] === false) {
                     return false;
                 }
->>>>>>> 6ddc6c0c
                 break;
             /* Each character string type shall be encoded as if it had been declared:
                [UNIVERSAL x] IMPLICIT OCTET STRING
