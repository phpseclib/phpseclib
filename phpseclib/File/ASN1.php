<?php

/**
 * Pure-PHP ASN.1 Parser
 *
 * PHP version 5
 *
 * ASN.1 provides the semantics for data encoded using various schemes.  The most commonly
 * utilized scheme is DER or the "Distinguished Encoding Rules".  PEM's are base64 encoded
 * DER blobs.
 *
 * \phpseclib\File\ASN1 decodes and encodes DER formatted messages and places them in a semantic context.
 *
 * Uses the 1988 ASN.1 syntax.
 *
 * @category  File
 * @package   ASN1
 * @author    Jim Wigginton <terrafrost@php.net>
 * @copyright 2012 Jim Wigginton
 * @license   http://www.opensource.org/licenses/mit-license.html  MIT License
 * @link      http://phpseclib.sourceforge.net
 */

namespace phpseclib\File;

use phpseclib\File\ASN1\Element;
use phpseclib\Math\BigInteger;

/**
 * Pure-PHP ASN.1 Parser
 *
 * @package ASN1
 * @author  Jim Wigginton <terrafrost@php.net>
 * @access  public
 */
class ASN1
{
    /**#@+
     * Tag Classes
     *
     * @access private
     * @link http://www.itu.int/ITU-T/studygroups/com17/languages/X.690-0207.pdf#page=12
     */
    const CLASS_UNIVERSAL        = 0;
    const CLASS_APPLICATION      = 1;
    const CLASS_CONTEXT_SPECIFIC = 2;
    const CLASS_PRIVATE          = 3;
    /**#@-*/

    /**#@+
     * Tag Classes
     *
     * @access private
     * @link http://www.obj-sys.com/asn1tutorial/node124.html
    */
    const TYPE_BOOLEAN           = 1;
    const TYPE_INTEGER           = 2;
    const TYPE_BIT_STRING        = 3;
    const TYPE_OCTET_STRING      = 4;
    const TYPE_NULL              = 5;
    const TYPE_OBJECT_IDENTIFIER = 6;
    //const TYPE_OBJECT_DESCRIPTOR = 7;
    //const TYPE_INSTANCE_OF       = 8; // EXTERNAL
    const TYPE_REAL              = 9;
    const TYPE_ENUMERATED        = 10;
    //const TYPE_EMBEDDED          = 11;
    const TYPE_UTF8_STRING       = 12;
    //const TYPE_RELATIVE_OID      = 13;
    const TYPE_SEQUENCE          = 16; // SEQUENCE OF
    const TYPE_SET               = 17; // SET OF
    /**#@-*/
    /**#@+
     * More Tag Classes
     *
     * @access private
     * @link http://www.obj-sys.com/asn1tutorial/node10.html
    */
    const TYPE_NUMERIC_STRING   = 18;
    const TYPE_PRINTABLE_STRING = 19;
    const TYPE_TELETEX_STRING   = 20; // T61String
    const TYPE_VIDEOTEX_STRING  = 21;
    const TYPE_IA5_STRING       = 22;
    const TYPE_UTC_TIME         = 23;
    const TYPE_GENERALIZED_TIME = 24;
    const TYPE_GRAPHIC_STRING   = 25;
    const TYPE_VISIBLE_STRING   = 26; // ISO646String
    const TYPE_GENERAL_STRING   = 27;
    const TYPE_UNIVERSAL_STRING = 28;
    //const TYPE_CHARACTER_STRING = 29;
    const TYPE_BMP_STRING       = 30;
    /**#@-*/

    /**#@+
     * Tag Aliases
     *
     * These tags are kinda place holders for other tags.
     *
     * @access private
    */
    const TYPE_CHOICE = -1;
    const TYPE_ANY    = -2;
    /**#@-*/

    /**
     * ASN.1 object identifier
     *
     * @var array
     * @access private
     * @link http://en.wikipedia.org/wiki/Object_identifier
     */
    var $oids = array();

    /**
     * Default date format
     *
     * @var string
     * @access private
     * @link http://php.net/class.datetime
     */
    var $format = 'D, d M Y H:i:s O';

    /**
     * Default date format
     *
     * @var array
     * @access private
     * @see self::setTimeFormat()
     * @see self::asn1map()
     * @link http://php.net/class.datetime
     */
    var $encoded;

    /**
     * Filters
     *
     * If the mapping type is self::TYPE_ANY what do we actually encode it as?
     *
     * @var array
     * @access private
     * @see self::_encode_der()
     */
    var $filters;

    /**
     * Type mapping table for the ANY type.
     *
     * Structured or unknown types are mapped to a \phpseclib\File\ASN1\Element.
     * Unambiguous types get the direct mapping (int/real/bool).
     * Others are mapped as a choice, with an extra indexing level.
     *
     * @var array
     * @access public
     */
    var $ANYmap = array(
        self::TYPE_BOOLEAN              => true,
        self::TYPE_INTEGER              => true,
        self::TYPE_BIT_STRING           => 'bitString',
        self::TYPE_OCTET_STRING         => 'octetString',
        self::TYPE_NULL                 => 'null',
        self::TYPE_OBJECT_IDENTIFIER    => 'objectIdentifier',
        self::TYPE_REAL                 => true,
        self::TYPE_ENUMERATED           => 'enumerated',
        self::TYPE_UTF8_STRING          => 'utf8String',
        self::TYPE_NUMERIC_STRING       => 'numericString',
        self::TYPE_PRINTABLE_STRING     => 'printableString',
        self::TYPE_TELETEX_STRING       => 'teletexString',
        self::TYPE_VIDEOTEX_STRING      => 'videotexString',
        self::TYPE_IA5_STRING           => 'ia5String',
        self::TYPE_UTC_TIME             => 'utcTime',
        self::TYPE_GENERALIZED_TIME     => 'generalTime',
        self::TYPE_GRAPHIC_STRING       => 'graphicString',
        self::TYPE_VISIBLE_STRING       => 'visibleString',
        self::TYPE_GENERAL_STRING       => 'generalString',
        self::TYPE_UNIVERSAL_STRING     => 'universalString',
        //self::TYPE_CHARACTER_STRING     => 'characterString',
        self::TYPE_BMP_STRING           => 'bmpString'
    );

    /**
     * String type to character size mapping table.
     *
     * Non-convertable types are absent from this table.
     * size == 0 indicates variable length encoding.
     *
     * @var array
     * @access public
     */
    var $stringTypeSize = array(
        self::TYPE_UTF8_STRING      => 0,
        self::TYPE_BMP_STRING       => 2,
        self::TYPE_UNIVERSAL_STRING => 4,
        self::TYPE_PRINTABLE_STRING => 1,
        self::TYPE_TELETEX_STRING   => 1,
        self::TYPE_IA5_STRING       => 1,
        self::TYPE_VISIBLE_STRING   => 1,
    );

    /**
     * Parse BER-encoding
     *
     * Serves a similar purpose to openssl's asn1parse
     *
     * @param string $encoded
     * @return array
     * @access public
     */
    function decodeBER($encoded)
    {
        if ($encoded instanceof Element) {
            $encoded = $encoded->element;
        }

        $this->encoded = $encoded;
        // encapsulate in an array for BC with the old decodeBER
        return array($this->_decode_ber($encoded));
    }

    /**
     * Parse BER-encoding (Helper function)
     *
     * Sometimes we want to get the BER encoding of a particular tag.  $start lets us do that without having to reencode.
     * $encoded is passed by reference for the recursive calls done for self::TYPE_BIT_STRING and
     * self::TYPE_OCTET_STRING. In those cases, the indefinite length is used.
     *
     * @param string $encoded
     * @param int $start
     * @param int $encoded_pos
     * @return array
     * @access private
     */
    function _decode_ber($encoded, $start = 0, $encoded_pos = 0)
    {
        $current = array('start' => $start);

        $type = ord($encoded[$encoded_pos++]);
        $start++;

        $constructed = ($type >> 5) & 1;

        $tag = $type & 0x1F;
        if ($tag == 0x1F) {
            $tag = 0;
            // process septets (since the eighth bit is ignored, it's not an octet)
            do {
                $loop = ord($encoded[0]) >> 7;
                $tag <<= 7;
                $tag |= ord($encoded[$encoded_pos++]) & 0x7F;
                $start++;
            } while ($loop);
        }

        // Length, as discussed in paragraph 8.1.3 of X.690-0207.pdf#page=13
        $length = ord($encoded[$encoded_pos++]);
        $start++;
        if ($length == 0x80) { // indefinite length
            // "[A sender shall] use the indefinite form (see 8.1.3.6) if the encoding is constructed and is not all
            //  immediately available." -- paragraph 8.1.3.2.c
            $length = strlen($encoded) - $encoded_pos;
        } elseif ($length & 0x80) { // definite length, long form
            // technically, the long form of the length can be represented by up to 126 octets (bytes), but we'll only
            // support it up to four.
            $length&= 0x7F;
            $temp = substr($encoded, $encoded_pos, $length);
            $encoded_pos += $length;
            // tags of indefinte length don't really have a header length; this length includes the tag
            $current+= array('headerlength' => $length + 2);
            $start+= $length;
            extract(unpack('Nlength', substr(str_pad($temp, 4, chr(0), STR_PAD_LEFT), -4)));
        } else {
            $current+= array('headerlength' => 2);
        }

        if ($length > (strlen($encoded) - $encoded_pos)) {
            return false;
        }

        $content = substr($encoded, $encoded_pos, $length);
        $content_pos = 0;

        // at this point $length can be overwritten. it's only accurate for definite length things as is

        /* Class is UNIVERSAL, APPLICATION, PRIVATE, or CONTEXT-SPECIFIC. The UNIVERSAL class is restricted to the ASN.1
           built-in types. It defines an application-independent data type that must be distinguishable from all other
           data types. The other three classes are user defined. The APPLICATION class distinguishes data types that
           have a wide, scattered use within a particular presentation context. PRIVATE distinguishes data types within
           a particular organization or country. CONTEXT-SPECIFIC distinguishes members of a sequence or set, the
           alternatives of a CHOICE, or universally tagged set members. Only the class number appears in braces for this
           data type; the term CONTEXT-SPECIFIC does not appear.

             -- http://www.obj-sys.com/asn1tutorial/node12.html */
        $class = ($type >> 6) & 3;
        switch ($class) {
            case self::CLASS_APPLICATION:
            case self::CLASS_PRIVATE:
            case self::CLASS_CONTEXT_SPECIFIC:
                if (!$constructed) {
                    return array(
                        'type'     => $class,
                        'constant' => $tag,
                        'content'  => $content,
                        'length'   => $length + $start - $current['start']
                    );
                }

                $newcontent = array();
                $remainingLength = $length;
                while ($remainingLength > 0) {
                    $temp = $this->_decode_ber($content, $start, $content_pos);
                    $length = $temp['length'];
                    // end-of-content octets - see paragraph 8.1.5
                    if (substr($content, $content_pos + $length, 2) == "\0\0") {
                        $length+= 2;
                        $start+= $length;
                        $newcontent[] = $temp;
                        break;
                    }
                    $start+= $length;
                    $remainingLength-= $length;
                    $newcontent[] = $temp;
                    $content_pos += $length;
                }

                return array(
                    'type'     => $class,
                    'constant' => $tag,
                    // the array encapsulation is for BC with the old format
                    'content'  => $newcontent,
                    // the only time when $content['headerlength'] isn't defined is when the length is indefinite.
                    // the absence of $content['headerlength'] is how we know if something is indefinite or not.
                    // technically, it could be defined to be 2 and then another indicator could be used but whatever.
                    'length'   => $start - $current['start']
                ) + $current;
        }

        $current+= array('type' => $tag);

        // decode UNIVERSAL tags
        switch ($tag) {
            case self::TYPE_BOOLEAN:
                // "The contents octets shall consist of a single octet." -- paragraph 8.2.1
                //if (strlen($content) != 1) {
                //    return false;
                //}
                $current['content'] = (bool) ord($content[$content_pos]);
                break;
            case self::TYPE_INTEGER:
            case self::TYPE_ENUMERATED:
                $current['content'] = new BigInteger(substr($content, $content_pos), -256);
                break;
            case self::TYPE_REAL: // not currently supported
                return false;
            case self::TYPE_BIT_STRING:
                // The initial octet shall encode, as an unsigned binary integer with bit 1 as the least significant bit,
                // the number of unused bits in the final subsequent octet. The number shall be in the range zero to
                // seven.
                if (!$constructed) {
                    $current['content'] = substr($content, $content_pos);
                } else {
                    $temp = $this->_decode_ber($content, $start, $content_pos);
                    $length-= (strlen($content) - $content_pos);
                    $last = count($temp) - 1;
                    for ($i = 0; $i < $last; $i++) {
                        // all subtags should be bit strings
                        //if ($temp[$i]['type'] != self::TYPE_BIT_STRING) {
                        //    return false;
                        //}
                        $current['content'].= substr($temp[$i]['content'], 1);
                    }
                    // all subtags should be bit strings
                    //if ($temp[$last]['type'] != self::TYPE_BIT_STRING) {
                    //    return false;
                    //}
                    $current['content'] = $temp[$last]['content'][0] . $current['content'] . substr($temp[$i]['content'], 1);
                }
                break;
            case self::TYPE_OCTET_STRING:
                if (!$constructed) {
                    $current['content'] = substr($content, $content_pos);
                } else {
                    $current['content'] = '';
                    $length = 0;
                    while (substr($content, $content_pos, 2) != "\0\0") {
                        $temp = $this->_decode_ber($content, $length + $start, $content_pos);
                        $content_pos += $temp['length'];
                        // all subtags should be octet strings
                        //if ($temp['type'] != self::TYPE_OCTET_STRING) {
                        //    return false;
                        //}
                        $current['content'].= $temp['content'];
                        $length+= $temp['length'];
                    }
                    if (substr($content, $content_pos, 2) == "\0\0") {
                        $length+= 2; // +2 for the EOC
                    }
                }
                break;
            case self::TYPE_NULL:
                // "The contents octets shall not contain any octets." -- paragraph 8.8.2
                //if (strlen($content)) {
                //    return false;
                //}
                break;
            case self::TYPE_SEQUENCE:
            case self::TYPE_SET:
                $offset = 0;
                $current['content'] = array();
                $content_len = strlen($content);
                while ($content_pos < $content_len) {
                    // if indefinite length construction was used and we have an end-of-content string next
                    // see paragraphs 8.1.1.3, 8.1.3.2, 8.1.3.6, 8.1.5, and (for an example) 8.6.4.2
                    if (!isset($current['headerlength']) && substr($content, $content_pos, 2) == "\0\0") {
                        $length = $offset + 2; // +2 for the EOC
                        break 2;
                    }
                    $temp = $this->_decode_ber($content, $start + $offset, $content_pos);
                    $content_pos += $temp['length'];
                    $current['content'][] = $temp;
                    $offset+= $temp['length'];
                }
                break;
            case self::TYPE_OBJECT_IDENTIFIER:
                $temp = ord($content[$content_pos++]);
                $current['content'] = sprintf('%d.%d', floor($temp / 40), $temp % 40);
                $valuen = 0;
                // process septets
                $content_len = strlen($content);
                while ($content_pos < $content_len) {
                    $temp = ord($content[$content_pos++]);
                    $valuen <<= 7;
                    $valuen |= $temp & 0x7F;
                    if (~$temp & 0x80) {
                        $current['content'].= ".$valuen";
                        $valuen = 0;
                    }
                }
                // the eighth bit of the last byte should not be 1
                //if ($temp >> 7) {
                //    return false;
                //}
                break;
            /* Each character string type shall be encoded as if it had been declared:
               [UNIVERSAL x] IMPLICIT OCTET STRING

                 -- X.690-0207.pdf#page=23 (paragraph 8.21.3)

               Per that, we're not going to do any validation.  If there are any illegal characters in the string,
               we don't really care */
            case self::TYPE_NUMERIC_STRING:
                // 0,1,2,3,4,5,6,7,8,9, and space
            case self::TYPE_PRINTABLE_STRING:
                // Upper and lower case letters, digits, space, apostrophe, left/right parenthesis, plus sign, comma,
                // hyphen, full stop, solidus, colon, equal sign, question mark
            case self::TYPE_TELETEX_STRING:
                // The Teletex character set in CCITT's T61, space, and delete
                // see http://en.wikipedia.org/wiki/Teletex#Character_sets
            case self::TYPE_VIDEOTEX_STRING:
                // The Videotex character set in CCITT's T.100 and T.101, space, and delete
            case self::TYPE_VISIBLE_STRING:
                // Printing character sets of international ASCII, and space
            case self::TYPE_IA5_STRING:
                // International Alphabet 5 (International ASCII)
            case self::TYPE_GRAPHIC_STRING:
                // All registered G sets, and space
            case self::TYPE_GENERAL_STRING:
                // All registered C and G sets, space and delete
            case self::TYPE_UTF8_STRING:
                // ????
            case self::TYPE_BMP_STRING:
                $current['content'] = substr($content, $content_pos);
                break;
            case self::TYPE_UTC_TIME:
            case self::TYPE_GENERALIZED_TIME:
                $current['content'] = $this->_decodeTime(substr($content, $content_pos), $tag);
            default:
        }

        $start+= $length;

        // ie. length is the length of the full TLV encoding - it's not just the length of the value
        return $current + array('length' => $start - $current['start']);
    }

    /**
     * ASN.1 Map
     *
     * Provides an ASN.1 semantic mapping ($mapping) from a parsed BER-encoding to a human readable format.
     *
     * "Special" mappings may be applied on a per tag-name basis via $special.
     *
     * @param array $decoded
     * @param array $mapping
     * @param array $special
     * @return array
     * @access public
     */
    function asn1map($decoded, $mapping, $special = array())
    {
        if (isset($mapping['explicit']) && is_array($decoded['content'])) {
            $decoded = $decoded['content'][0];
        }

        switch (true) {
            case $mapping['type'] == self::TYPE_ANY:
                $intype = $decoded['type'];
                if (isset($decoded['constant']) || !isset($this->ANYmap[$intype]) || (ord($this->encoded[$decoded['start']]) & 0x20)) {
                    return new Element(substr($this->encoded, $decoded['start'], $decoded['length']));
                }
                $inmap = $this->ANYmap[$intype];
                if (is_string($inmap)) {
                    return array($inmap => $this->asn1map($decoded, array('type' => $intype) + $mapping, $special));
                }
                break;
            case $mapping['type'] == self::TYPE_CHOICE:
                foreach ($mapping['children'] as $key => $option) {
                    switch (true) {
                        case isset($option['constant']) && $option['constant'] == $decoded['constant']:
                        case !isset($option['constant']) && $option['type'] == $decoded['type']:
                            $value = $this->asn1map($decoded, $option, $special);
                            break;
                        case !isset($option['constant']) && $option['type'] == self::TYPE_CHOICE:
                            $v = $this->asn1map($decoded, $option, $special);
                            if (isset($v)) {
                                $value = $v;
                            }
                    }
                    if (isset($value)) {
                        if (isset($special[$key])) {
                            $value = call_user_func($special[$key], $value);
                        }
                        return array($key => $value);
                    }
                }
                return null;
            case isset($mapping['implicit']):
            case isset($mapping['explicit']):
            case $decoded['type'] == $mapping['type']:
                break;
            default:
                // if $decoded['type'] and $mapping['type'] are both strings, but different types of strings,
                // let it through
                switch (true) {
                    case $decoded['type'] < 18: // self::TYPE_NUMERIC_STRING == 18
                    case $decoded['type'] > 30: // self::TYPE_BMP_STRING == 30
                    case $mapping['type'] < 18:
                    case $mapping['type'] > 30:
                        return null;
                }
        }

        if (isset($mapping['implicit'])) {
            $decoded['type'] = $mapping['type'];
        }

        switch ($decoded['type']) {
            case self::TYPE_SEQUENCE:
                $map = array();

                // ignore the min and max
                if (isset($mapping['min']) && isset($mapping['max'])) {
                    $child = $mapping['children'];
                    foreach ($decoded['content'] as $content) {
                        if (($map[] = $this->asn1map($content, $child, $special)) === null) {
                            return null;
                        }
                    }

                    return $map;
                }

                $n = count($decoded['content']);
                $i = 0;

                foreach ($mapping['children'] as $key => $child) {
                    $maymatch = $i < $n; // Match only existing input.
                    if ($maymatch) {
                        $temp = $decoded['content'][$i];

                        if ($child['type'] != self::TYPE_CHOICE) {
                            // Get the mapping and input class & constant.
                            $childClass = $tempClass = self::CLASS_UNIVERSAL;
                            $constant = null;
                            if (isset($temp['constant'])) {
                                $tempClass = isset($temp['class']) ? $temp['class'] : self::CLASS_CONTEXT_SPECIFIC;
                            }
                            if (isset($child['class'])) {
                                $childClass = $child['class'];
                                $constant = $child['cast'];
                            } elseif (isset($child['constant'])) {
                                $childClass = self::CLASS_CONTEXT_SPECIFIC;
                                $constant = $child['constant'];
                            }

                            if (isset($constant) && isset($temp['constant'])) {
                                // Can only match if constants and class match.
                                $maymatch = $constant == $temp['constant'] && $childClass == $tempClass;
                            } else {
                                // Can only match if no constant expected and type matches or is generic.
                                $maymatch = !isset($child['constant']) && array_search($child['type'], array($temp['type'], self::TYPE_ANY, self::TYPE_CHOICE)) !== false;
                            }
                        }
                    }

                    if ($maymatch) {
                        // Attempt submapping.
                        $candidate = $this->asn1map($temp, $child, $special);
                        $maymatch = $candidate !== null;
                    }

                    if ($maymatch) {
                        // Got the match: use it.
                        if (isset($special[$key])) {
                            $candidate = call_user_func($special[$key], $candidate);
                        }
                        $map[$key] = $candidate;
                        $i++;
                    } elseif (isset($child['default'])) {
                        $map[$key] = $child['default']; // Use default.
                    } elseif (!isset($child['optional'])) {
                        return null; // Syntax error.
                    }
                }

                // Fail mapping if all input items have not been consumed.
                return $i < $n ? null: $map;

            // the main diff between sets and sequences is the encapsulation of the foreach in another for loop
            case self::TYPE_SET:
                $map = array();

                // ignore the min and max
                if (isset($mapping['min']) && isset($mapping['max'])) {
                    $child = $mapping['children'];
                    foreach ($decoded['content'] as $content) {
                        if (($map[] = $this->asn1map($content, $child, $special)) === null) {
                            return null;
                        }
                    }

                    return $map;
                }

                for ($i = 0; $i < count($decoded['content']); $i++) {
                    $temp = $decoded['content'][$i];
                    $tempClass = self::CLASS_UNIVERSAL;
                    if (isset($temp['constant'])) {
                        $tempClass = isset($temp['class']) ? $temp['class'] : self::CLASS_CONTEXT_SPECIFIC;
                    }

                    foreach ($mapping['children'] as $key => $child) {
                        if (isset($map[$key])) {
                            continue;
                        }
                        $maymatch = true;
                        if ($child['type'] != self::TYPE_CHOICE) {
                            $childClass = self::CLASS_UNIVERSAL;
                            $constant = null;
                            if (isset($child['class'])) {
                                $childClass = $child['class'];
                                $constant = $child['cast'];
                            } elseif (isset($child['constant'])) {
                                $childClass = self::CLASS_CONTEXT_SPECIFIC;
                                $constant = $child['constant'];
                            }

                            if (isset($constant) && isset($temp['constant'])) {
                                // Can only match if constants and class match.
                                $maymatch = $constant == $temp['constant'] && $childClass == $tempClass;
                            } else {
                                // Can only match if no constant expected and type matches or is generic.
                                $maymatch = !isset($child['constant']) && array_search($child['type'], array($temp['type'], self::TYPE_ANY, self::TYPE_CHOICE)) !== false;
                            }
                        }

                        if ($maymatch) {
                            // Attempt submapping.
                            $candidate = $this->asn1map($temp, $child, $special);
                            $maymatch = $candidate !== null;
                        }

                        if (!$maymatch) {
                            break;
                        }

                        // Got the match: use it.
                        if (isset($special[$key])) {
                            $candidate = call_user_func($special[$key], $candidate);
                        }
                        $map[$key] = $candidate;
                        break;
                    }
                }

                foreach ($mapping['children'] as $key => $child) {
                    if (!isset($map[$key])) {
                        if (isset($child['default'])) {
                            $map[$key] = $child['default'];
                        } elseif (!isset($child['optional'])) {
                            return null;
                        }
                    }
                }
                return $map;
            case self::TYPE_OBJECT_IDENTIFIER:
                return isset($this->oids[$decoded['content']]) ? $this->oids[$decoded['content']] : $decoded['content'];
            case self::TYPE_UTC_TIME:
            case self::TYPE_GENERALIZED_TIME:
                if (isset($mapping['implicit'])) {
                    $decoded['content'] = $this->_decodeTime($decoded['content'], $decoded['type']);
                }
                return @date($this->format, $decoded['content']);
            case self::TYPE_BIT_STRING:
                if (isset($mapping['mapping'])) {
                    $offset = ord($decoded['content'][0]);
                    $size = (strlen($decoded['content']) - 1) * 8 - $offset;
                    /*
                       From X.680-0207.pdf#page=46 (21.7):

                       "When a "NamedBitList" is used in defining a bitstring type ASN.1 encoding rules are free to add (or remove)
                        arbitrarily any trailing 0 bits to (or from) values that are being encoded or decoded. Application designers should
                        therefore ensure that different semantics are not associated with such values which differ only in the number of trailing
                        0 bits."
                    */
                    $bits = count($mapping['mapping']) == $size ? array() : array_fill(0, count($mapping['mapping']) - $size, false);
                    for ($i = strlen($decoded['content']) - 1; $i > 0; $i--) {
                        $current = ord($decoded['content'][$i]);
                        for ($j = $offset; $j < 8; $j++) {
                            $bits[] = (bool) ($current & (1 << $j));
                        }
                        $offset = 0;
                    }
                    $values = array();
                    $map = array_reverse($mapping['mapping']);
                    foreach ($map as $i => $value) {
                        if ($bits[$i]) {
                            $values[] = $value;
                        }
                    }
                    return $values;
                }
            case self::TYPE_OCTET_STRING:
                return base64_encode($decoded['content']);
            case self::TYPE_NULL:
                return '';
            case self::TYPE_BOOLEAN:
                return $decoded['content'];
            case self::TYPE_NUMERIC_STRING:
            case self::TYPE_PRINTABLE_STRING:
            case self::TYPE_TELETEX_STRING:
            case self::TYPE_VIDEOTEX_STRING:
            case self::TYPE_IA5_STRING:
            case self::TYPE_GRAPHIC_STRING:
            case self::TYPE_VISIBLE_STRING:
            case self::TYPE_GENERAL_STRING:
            case self::TYPE_UNIVERSAL_STRING:
            case self::TYPE_UTF8_STRING:
            case self::TYPE_BMP_STRING:
                return $decoded['content'];
            case self::TYPE_INTEGER:
            case self::TYPE_ENUMERATED:
                $temp = $decoded['content'];
                if (isset($mapping['implicit'])) {
                    $temp = new BigInteger($decoded['content'], -256);
                }
                if (isset($mapping['mapping'])) {
                    $temp = (int) $temp->toString();
                    return isset($mapping['mapping'][$temp]) ?
                        $mapping['mapping'][$temp] :
                        false;
                }
                return $temp;
        }
    }

    /**
     * ASN.1 Encode
     *
     * DER-encodes an ASN.1 semantic mapping ($mapping).  Some libraries would probably call this function
     * an ASN.1 compiler.
     *
     * "Special" mappings can be applied via $special.
     *
     * @param string $source
     * @param string $mapping
     * @param int $idx
     * @return string
     * @access public
     */
    function encodeDER($source, $mapping, $special = array())
    {
        $this->location = array();
        return $this->_encode_der($source, $mapping, null, $special);
    }

    /**
     * ASN.1 Encode (Helper function)
     *
     * @param string $source
     * @param string $mapping
     * @param int $idx
     * @return string
     * @access private
     */
    function _encode_der($source, $mapping, $idx = null, $special = array())
    {
        if ($source instanceof Element) {
            return $source->element;
        }

        // do not encode (implicitly optional) fields with value set to default
        if (isset($mapping['default']) && $source === $mapping['default']) {
            return '';
        }

        if (isset($idx)) {
            if (isset($special[$idx])) {
                $source = call_user_func($special[$idx], $source);
            }
            $this->location[] = $idx;
        }

        $tag = $mapping['type'];

        switch ($tag) {
            case self::TYPE_SET:    // Children order is not important, thus process in sequence.
            case self::TYPE_SEQUENCE:
                $tag|= 0x20; // set the constructed bit

                // ignore the min and max
                if (isset($mapping['min']) && isset($mapping['max'])) {
                    $value = array();
                    $child = $mapping['children'];

                    foreach ($source as $content) {
                        $temp = $this->_encode_der($content, $child, null, $special);
                        if ($temp === false) {
                            return false;
                        }
                        $value[]= $temp;
                    }
                    /* "The encodings of the component values of a set-of value shall appear in ascending order, the encodings being compared
                        as octet strings with the shorter components being padded at their trailing end with 0-octets.
                        NOTE - The padding octets are for comparison purposes only and do not appear in the encodings."

                       -- sec 11.6 of http://www.itu.int/ITU-T/studygroups/com17/languages/X.690-0207.pdf  */
                    if ($mapping['type'] == self::TYPE_SET) {
                        sort($value);
                    }
                    $value = implode($value, '');
                    break;
                }

                $value = '';
                foreach ($mapping['children'] as $key => $child) {
                    if (!array_key_exists($key, $source)) {
                        if (!isset($child['optional'])) {
                            return false;
                        }
                        continue;
                    }

                    $temp = $this->_encode_der($source[$key], $child, $key, $special);
                    if ($temp === false) {
                        return false;
                    }

                    // An empty child encoding means it has been optimized out.
                    // Else we should have at least one tag byte.
                    if ($temp === '') {
                        continue;
                    }

                    // if isset($child['constant']) is true then isset($child['optional']) should be true as well
                    if (isset($child['constant'])) {
                        /*
                           From X.680-0207.pdf#page=58 (30.6):

                           "The tagging construction specifies explicit tagging if any of the following holds:
                            ...
                            c) the "Tag Type" alternative is used and the value of "TagDefault" for the module is IMPLICIT TAGS or
                            AUTOMATIC TAGS, but the type defined by "Type" is an untagged choice type, an untagged open type, or
                            an untagged "DummyReference" (see ITU-T Rec. X.683 | ISO/IEC 8824-4, 8.3)."
                         */
                        if (isset($child['explicit']) || $child['type'] == self::TYPE_CHOICE) {
                            $subtag = chr((self::CLASS_CONTEXT_SPECIFIC << 6) | 0x20 | $child['constant']);
                            $temp = $subtag . $this->_encodeLength(strlen($temp)) . $temp;
                        } else {
                            $subtag = chr((self::CLASS_CONTEXT_SPECIFIC << 6) | (ord($temp[0]) & 0x20) | $child['constant']);
                            $temp = $subtag . substr($temp, 1);
                        }
                    }
                    $value.= $temp;
                }
                break;
            case self::TYPE_CHOICE:
                $temp = false;

                foreach ($mapping['children'] as $key => $child) {
                    if (!isset($source[$key])) {
                        continue;
                    }

                    $temp = $this->_encode_der($source[$key], $child, $key, $special);
                    if ($temp === false) {
                        return false;
                    }

                    // An empty child encoding means it has been optimized out.
                    // Else we should have at least one tag byte.
                    if ($temp === '') {
                        continue;
                    }

                    $tag = ord($temp[0]);

                    // if isset($child['constant']) is true then isset($child['optional']) should be true as well
                    if (isset($child['constant'])) {
                        if (isset($child['explicit']) || $child['type'] == self::TYPE_CHOICE) {
                            $subtag = chr((self::CLASS_CONTEXT_SPECIFIC << 6) | 0x20 | $child['constant']);
                            $temp = $subtag . $this->_encodeLength(strlen($temp)) . $temp;
                        } else {
                            $subtag = chr((self::CLASS_CONTEXT_SPECIFIC << 6) | (ord($temp[0]) & 0x20) | $child['constant']);
                            $temp = $subtag . substr($temp, 1);
                        }
                    }
                }

                if (isset($idx)) {
                    array_pop($this->location);
                }

                if ($temp && isset($mapping['cast'])) {
                    $temp[0] = chr(($mapping['class'] << 6) | ($tag & 0x20) | $mapping['cast']);
                }

                return $temp;
            case self::TYPE_INTEGER:
            case self::TYPE_ENUMERATED:
                if (!isset($mapping['mapping'])) {
                    if (is_numeric($source)) {
                        $source = new BigInteger($source);
                    }
                    $value = $source->toBytes(true);
                } else {
                    $value = array_search($source, $mapping['mapping']);
                    if ($value === false) {
                        return false;
                    }
                    $value = new BigInteger($value);
                    $value = $value->toBytes(true);
                }
                if (!strlen($value)) {
                    $value = chr(0);
                }
                break;
            case self::TYPE_UTC_TIME:
            case self::TYPE_GENERALIZED_TIME:
                $format = $mapping['type'] == self::TYPE_UTC_TIME ? 'y' : 'Y';
                $format.= 'mdHis';
                $value = @gmdate($format, strtotime($source)) . 'Z';
                break;
            case self::TYPE_BIT_STRING:
                if (isset($mapping['mapping'])) {
                    $bits = array_fill(0, count($mapping['mapping']), 0);
                    $size = 0;
                    for ($i = 0; $i < count($mapping['mapping']); $i++) {
                        if (in_array($mapping['mapping'][$i], $source)) {
                            $bits[$i] = 1;
                            $size = $i;
                        }
                    }

                    if (isset($mapping['min']) && $mapping['min'] >= 1 && $size < $mapping['min']) {
                        $size = $mapping['min'] - 1;
                    }

                    $offset = 8 - (($size + 1) & 7);
                    $offset = $offset !== 8 ? $offset : 0;

                    $value = chr($offset);

                    for ($i = $size + 1; $i < count($mapping['mapping']); $i++) {
                        unset($bits[$i]);
                    }

                    $bits = implode('', array_pad($bits, $size + $offset + 1, 0));
                    $bytes = explode(' ', rtrim(chunk_split($bits, 8, ' ')));
                    foreach ($bytes as $byte) {
                        $value.= chr(bindec($byte));
                    }

                    break;
                }
            case self::TYPE_OCTET_STRING:
                /* The initial octet shall encode, as an unsigned binary integer with bit 1 as the least significant bit,
                   the number of unused bits in the final subsequent octet. The number shall be in the range zero to seven.

                   -- http://www.itu.int/ITU-T/studygroups/com17/languages/X.690-0207.pdf#page=16 */
                $value = base64_decode($source);
                break;
            case self::TYPE_OBJECT_IDENTIFIER:
                $oid = preg_match('#(?:\d+\.)+#', $source) ? $source : array_search($source, $this->oids);
                if ($oid === false) {
                    user_error('Invalid OID');
                    return false;
                }
                $value = '';
                $parts = explode('.', $oid);
                $value = chr(40 * $parts[0] + $parts[1]);
                for ($i = 2; $i < count($parts); $i++) {
                    $temp = '';
                    if (!$parts[$i]) {
                        $temp = "\0";
                    } else {
                        while ($parts[$i]) {
                            $temp = chr(0x80 | ($parts[$i] & 0x7F)) . $temp;
                            $parts[$i] >>= 7;
                        }
                        $temp[strlen($temp) - 1] = $temp[strlen($temp) - 1] & chr(0x7F);
                    }
                    $value.= $temp;
                }
                break;
            case self::TYPE_ANY:
                $loc = $this->location;
                if (isset($idx)) {
                    array_pop($this->location);
                }

                switch (true) {
                    case !isset($source):
                        return $this->_encode_der(null, array('type' => self::TYPE_NULL) + $mapping, null, $special);
                    case is_int($source):
                    case $source instanceof BigInteger:
                        return $this->_encode_der($source, array('type' => self::TYPE_INTEGER) + $mapping, null, $special);
                    case is_float($source):
                        return $this->_encode_der($source, array('type' => self::TYPE_REAL) + $mapping, null, $special);
                    case is_bool($source):
                        return $this->_encode_der($source, array('type' => self::TYPE_BOOLEAN) + $mapping, null, $special);
                    case is_array($source) && count($source) == 1:
                        $typename = implode('', array_keys($source));
                        $outtype = array_search($typename, $this->ANYmap, true);
                        if ($outtype !== false) {
                            return $this->_encode_der($source[$typename], array('type' => $outtype) + $mapping, null, $special);
                        }
                }

                $filters = $this->filters;
                foreach ($loc as $part) {
                    if (!isset($filters[$part])) {
                        $filters = false;
                        break;
                    }
                    $filters = $filters[$part];
                }
                if ($filters === false) {
                    user_error('No filters defined for ' . implode('/', $loc));
                    return false;
                }
                return $this->_encode_der($source, $filters + $mapping, null, $special);
            case self::TYPE_NULL:
                $value = '';
                break;
            case self::TYPE_NUMERIC_STRING:
            case self::TYPE_TELETEX_STRING:
            case self::TYPE_PRINTABLE_STRING:
            case self::TYPE_UNIVERSAL_STRING:
            case self::TYPE_UTF8_STRING:
            case self::TYPE_BMP_STRING:
            case self::TYPE_IA5_STRING:
            case self::TYPE_VISIBLE_STRING:
            case self::TYPE_VIDEOTEX_STRING:
            case self::TYPE_GRAPHIC_STRING:
            case self::TYPE_GENERAL_STRING:
                $value = $source;
                break;
            case self::TYPE_BOOLEAN:
                $value = $source ? "\xFF" : "\x00";
                break;
            default:
                user_error('Mapping provides no type definition for ' . implode('/', $this->location));
                return false;
        }

        if (isset($idx)) {
            array_pop($this->location);
        }

        if (isset($mapping['cast'])) {
            if (isset($mapping['explicit']) || $mapping['type'] == self::TYPE_CHOICE) {
                $value = chr($tag) . $this->_encodeLength(strlen($value)) . $value;
                $tag = ($mapping['class'] << 6) | 0x20 | $mapping['cast'];
            } else {
                $tag = ($mapping['class'] << 6) | (ord($temp[0]) & 0x20) | $mapping['cast'];
            }
        }

        return chr($tag) . $this->_encodeLength(strlen($value)) . $value;
    }

    /**
     * DER-encode the length
     *
     * DER supports lengths up to (2**8)**127, however, we'll only support lengths up to (2**8)**4.  See
     * {@link http://itu.int/ITU-T/studygroups/com17/languages/X.690-0207.pdf#p=13 X.690 paragraph 8.1.3} for more information.
     *
     * @access private
     * @param int $length
     * @return string
     */
    function _encodeLength($length)
    {
        if ($length <= 0x7F) {
            return chr($length);
        }

        $temp = ltrim(pack('N', $length), chr(0));
        return pack('Ca*', 0x80 | strlen($temp), $temp);
    }

    /**
     * BER-decode the time
     *
     * Called by _decode_ber() and in the case of implicit tags asn1map().
     *
     * @access private
     * @param string $content
     * @param int $tag
     * @return string
     */
    function _decodeTime($content, $tag)
    {
        /* UTCTime:
           http://tools.ietf.org/html/rfc5280#section-4.1.2.5.1
           http://www.obj-sys.com/asn1tutorial/node15.html

           GeneralizedTime:
           http://tools.ietf.org/html/rfc5280#section-4.1.2.5.2
           http://www.obj-sys.com/asn1tutorial/node14.html */

<<<<<<< HEAD
        $pattern = $tag == self::TYPE_UTC_TIME ?
            '#(..)(..)(..)(..)(..)(..)(.*)#' :
=======
        $pattern = $tag == FILE_ASN1_TYPE_UTC_TIME ?
            '#^(..)(..)(..)(..)(..)(..)?(.*)$#' :
>>>>>>> 7fd1eefd
            '#(....)(..)(..)(..)(..)(..).*([Z+-].*)$#';

        preg_match($pattern, $content, $matches);

        list(, $year, $month, $day, $hour, $minute, $second, $timezone) = $matches;

        if ($tag == self::TYPE_UTC_TIME) {
            $year = $year >= 50 ? "19$year" : "20$year";
        }

        if ($timezone == 'Z') {
            $mktime = 'gmmktime';
            $timezone = 0;
        } elseif (preg_match('#([+-])(\d\d)(\d\d)#', $timezone, $matches)) {
            $mktime = 'gmmktime';
            $timezone = 60 * $matches[3] + 3600 * $matches[2];
            if ($matches[1] == '-') {
                $timezone = -$timezone;
            }
        } else {
            $mktime = 'mktime';
            $timezone = 0;
        }

        return @$mktime((int)$hour, (int)$minute, (int)$second, (int)$month, (int)$day, (int)$year) + $timezone;
    }

    /**
     * Set the time format
     *
     * Sets the time / date format for asn1map().
     *
     * @access public
     * @param string $format
     */
    function setTimeFormat($format)
    {
        $this->format = $format;
    }

    /**
     * Load OIDs
     *
     * Load the relevant OIDs for a particular ASN.1 semantic mapping.
     *
     * @access public
     * @param array $oids
     */
    function loadOIDs($oids)
    {
        $this->oids = $oids;
    }

    /**
     * Load filters
     *
     * See \phpseclib\File\X509, etc, for an example.
     *
     * @access public
     * @param array $filters
     */
    function loadFilters($filters)
    {
        $this->filters = $filters;
    }

    /**
     * String Shift
     *
     * Inspired by array_shift
     *
     * @param string $string
     * @param int $index
     * @return string
     * @access private
     */
    function _string_shift(&$string, $index = 1)
    {
        $substr = substr($string, 0, $index);
        $string = substr($string, $index);
        return $substr;
    }

    /**
     * String type conversion
     *
     * This is a lazy conversion, dealing only with character size.
     * No real conversion table is used.
     *
     * @param string $in
     * @param int $from
     * @param int $to
     * @return string
     * @access public
     */
    function convert($in, $from = self::TYPE_UTF8_STRING, $to = self::TYPE_UTF8_STRING)
    {
        if (!isset($this->stringTypeSize[$from]) || !isset($this->stringTypeSize[$to])) {
            return false;
        }
        $insize = $this->stringTypeSize[$from];
        $outsize = $this->stringTypeSize[$to];
        $inlength = strlen($in);
        $out = '';

        for ($i = 0; $i < $inlength;) {
            if ($inlength - $i < $insize) {
                return false;
            }

            // Get an input character as a 32-bit value.
            $c = ord($in[$i++]);
            switch (true) {
                case $insize == 4:
                    $c = ($c << 8) | ord($in[$i++]);
                    $c = ($c << 8) | ord($in[$i++]);
                case $insize == 2:
                    $c = ($c << 8) | ord($in[$i++]);
                case $insize == 1:
                    break;
                case ($c & 0x80) == 0x00:
                    break;
                case ($c & 0x40) == 0x00:
                    return false;
                default:
                    $bit = 6;
                    do {
                        if ($bit > 25 || $i >= $inlength || (ord($in[$i]) & 0xC0) != 0x80) {
                            return false;
                        }
                        $c = ($c << 6) | (ord($in[$i++]) & 0x3F);
                        $bit += 5;
                        $mask = 1 << $bit;
                    } while ($c & $bit);
                    $c &= $mask - 1;
                    break;
            }

            // Convert and append the character to output string.
            $v = '';
            switch (true) {
                case $outsize == 4:
                    $v .= chr($c & 0xFF);
                    $c >>= 8;
                    $v .= chr($c & 0xFF);
                    $c >>= 8;
                case $outsize == 2:
                    $v .= chr($c & 0xFF);
                    $c >>= 8;
                case $outsize == 1:
                    $v .= chr($c & 0xFF);
                    $c >>= 8;
                    if ($c) {
                        return false;
                    }
                    break;
                case ($c & 0x80000000) != 0:
                    return false;
                case $c >= 0x04000000:
                    $v .= chr(0x80 | ($c & 0x3F));
                    $c = ($c >> 6) | 0x04000000;
                case $c >= 0x00200000:
                    $v .= chr(0x80 | ($c & 0x3F));
                    $c = ($c >> 6) | 0x00200000;
                case $c >= 0x00010000:
                    $v .= chr(0x80 | ($c & 0x3F));
                    $c = ($c >> 6) | 0x00010000;
                case $c >= 0x00000800:
                    $v .= chr(0x80 | ($c & 0x3F));
                    $c = ($c >> 6) | 0x00000800;
                case $c >= 0x00000080:
                    $v .= chr(0x80 | ($c & 0x3F));
                    $c = ($c >> 6) | 0x000000C0;
                default:
                    $v .= chr($c);
                    break;
            }
            $out .= strrev($v);
        }
        return $out;
    }
}<|MERGE_RESOLUTION|>--- conflicted
+++ resolved
@@ -1137,13 +1137,8 @@
            http://tools.ietf.org/html/rfc5280#section-4.1.2.5.2
            http://www.obj-sys.com/asn1tutorial/node14.html */
 
-<<<<<<< HEAD
         $pattern = $tag == self::TYPE_UTC_TIME ?
-            '#(..)(..)(..)(..)(..)(..)(.*)#' :
-=======
-        $pattern = $tag == FILE_ASN1_TYPE_UTC_TIME ?
             '#^(..)(..)(..)(..)(..)(..)?(.*)$#' :
->>>>>>> 7fd1eefd
             '#(....)(..)(..)(..)(..)(..).*([Z+-].*)$#';
 
         preg_match($pattern, $content, $matches);
