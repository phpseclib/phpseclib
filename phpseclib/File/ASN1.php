--- conflicted
+++ resolved
@@ -1458,23 +1458,10 @@
          * subject=/O=organization/OU=org unit/CN=common name
          * issuer=/O=organization/CN=common name
          */
-<<<<<<< HEAD
-        
-        /**
-         * Valid Base64 valid format did not pass validation 
-         * in 10 cases out of 131,000. All signatures that did not pass regular expressions were more than 1 megabyte. One to two megabytes
-         * I can provide this data, please contact me by telegram, please @alex_dirty. My name is Alexander Khakimov and I want to help you make your library better
-         * I commented out a regex that did not correctly validate base64
-         * I am passing base64 pkcs7 format to it to allow further decode of ASN1.
-         */
-        
-        //$temp = preg_replace('#.*?^-+[^-]+-+[\r\n ]*$#ms', '', $str, 1);
-        
-=======
+      
         $temp = strlen($str) <= ini_get('pcre.backtrack_limit') ?
             preg_replace('#.*?^-+[^-]+-+[\r\n ]*$#ms', '', $str, 1) :
             $str;
->>>>>>> 901c055a
         // remove the -----BEGIN CERTIFICATE----- and -----END CERTIFICATE----- stuff
         $temp = preg_replace('#-+[^-]+-+#', '', $str);
         // remove new lines
