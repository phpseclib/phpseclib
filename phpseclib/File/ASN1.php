--- conflicted
+++ resolved
@@ -26,12 +26,9 @@
 use ParagonIE\ConstantTime\Base64;
 use phpseclib\File\ASN1\Element;
 use phpseclib\Math\BigInteger;
-<<<<<<< HEAD
 use phpseclib\Common\Functions\Strings;
-=======
 use DateTime;
 use DateTimeZone;
->>>>>>> 221a9be8
 
 /**
  * Pure-PHP ASN.1 Parser
@@ -744,11 +741,7 @@
                 if (isset($mapping['implicit'])) {
                     $decoded['content'] = self::decodeTime($decoded['content'], $decoded['type']);
                 }
-<<<<<<< HEAD
-                return @date(self::$format, $decoded['content']);
-=======
-                return $decoded['content'] ? $decoded['content']->format($this->format) : false;
->>>>>>> 221a9be8
+                return $decoded['content'] ? $decoded['content']->format(self::$format) : false;
             case self::TYPE_BIT_STRING:
                 if (isset($mapping['mapping'])) {
                     $offset = ord($decoded['content'][0]);
