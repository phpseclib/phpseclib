<?php

/**
 * Pure-PHP PKCS#1 (v2.1) compliant implementation of RSA.
 *
 * PHP version 5
 *
 * Here's an example of how to encrypt and decrypt text with this library:
 * <code>
 * <?php
 * include 'vendor/autoload.php';
 *
 * extract(\phpseclib\Crypt\RSA::createKey());
 *
 * $plaintext = 'terrafrost';
 *
 * $ciphertext = $publickey->encrypt($plaintext);
 *
 * echo $privatekey->decrypt($ciphertext);
 * ?>
 * </code>
 *
 * Here's an example of how to create signatures and verify signatures with this library:
 * <code>
 * <?php
 * include 'vendor/autoload.php';
 *
 * extract(\phpseclib\Crypt\RSA::createKey());
 *
 * $plaintext = 'terrafrost';
 *
 * $signature = $privatekey->sign($plaintext);
 *
 * echo $publickey->verify($plaintext, $signature) ? 'verified' : 'unverified';
 * ?>
 * </code>
 *
 * @category  Crypt
 * @package   RSA
 * @author    Jim Wigginton <terrafrost@php.net>
 * @copyright 2009 Jim Wigginton
 * @license   http://www.opensource.org/licenses/mit-license.html  MIT License
 * @link      http://phpseclib.sourceforge.net
 */

namespace phpseclib\Crypt;

use phpseclib\File\ASN1;
use phpseclib\Math\BigInteger;
use phpseclib\Common\Functions\Strings;
use phpseclib\File\ASN1\Maps\DigestInfo;
use phpseclib\Crypt\Common\AsymmetricKey;
use phpseclib\Exception\UnsupportedAlgorithmException;
use phpseclib\Exception\UnsupportedOperationException;
use phpseclib\Exception\NoKeyLoadedException;

/**
 * Pure-PHP PKCS#1 compliant implementation of RSA.
 *
 * @package RSA
 * @author  Jim Wigginton <terrafrost@php.net>
 * @access  public
 */
class RSA extends AsymmetricKey
{
    /**
     * Algorithm Name
     *
     * @var string
     * @access private
     */
    const ALGORITHM = 'RSA';

    /**#@+
     * @access public
     * @see self::encrypt()
     * @see self::decrypt()
     */
    /**
     * Use {@link http://en.wikipedia.org/wiki/Optimal_Asymmetric_Encryption_Padding Optimal Asymmetric Encryption Padding}
     * (OAEP) for encryption / decryption.
     *
     * Uses sha256 by default
     *
     * @see self::setHash()
     * @see self::setMGFHash()
     */
    const PADDING_OAEP = 1;
    /**
     * Use PKCS#1 padding.
     *
     * Although self::PADDING_OAEP / self::PADDING_PSS  offers more security, including PKCS#1 padding is necessary for purposes of backwards
     * compatibility with protocols (like SSH-1) written before OAEP's introduction.
     */
    const PADDING_PKCS1 = 2;
    /**
     * Do not use any padding
     *
     * Although this method is not recommended it can none-the-less sometimes be useful if you're trying to decrypt some legacy
     * stuff, if you're trying to diagnose why an encrypted message isn't decrypting, etc.
     */
    const PADDING_NONE = 3;
    /**
     * Use PKCS#1 padding with PKCS1 v1.5 compatibility
     *
     * A PKCS1 v2.1 encrypted message may not successfully decrypt with a PKCS1 v1.5 implementation (such as OpenSSL).
     */
    const PADDING_PKCS15_COMPAT = 6;
    /**#@-*/

    /**#@+
     * @access public
     * @see self::sign()
     * @see self::verify()
     * @see self::setHash()
     */
    /**
     * Use the Probabilistic Signature Scheme for signing
     *
     * Uses sha256 and 0 as the salt length
     *
     * @see self::setSaltLength()
     * @see self::setMGFHash()
     * @see self::setHash()
     */
    const PADDING_PSS = 4;
    /**
     * Use a relaxed version of PKCS#1 padding for signature verification
     */
    const PADDING_RELAXED_PKCS1 = 5;
    /**#@-*/

    /**
     * Modulus (ie. n)
     *
     * @var \phpseclib\Math\BigInteger
     * @access private
     */
    private $modulus;

    /**
     * Modulus length
     *
     * @var \phpseclib\Math\BigInteger
     * @access private
     */
    private $k;

    /**
     * Exponent (ie. e or d)
     *
     * @var \phpseclib\Math\BigInteger
     * @access private
     */
    private $exponent;

    /**
     * Primes for Chinese Remainder Theorem (ie. p and q)
     *
     * @var array
     * @access private
     */
    private $primes;

    /**
     * Exponents for Chinese Remainder Theorem (ie. dP and dQ)
     *
     * @var array
     * @access private
     */
    private $exponents;

    /**
     * Coefficients for Chinese Remainder Theorem (ie. qInv)
     *
     * @var array
     * @access private
     */
    private $coefficients;

    /**
     * Hash name
     *
     * @var string
     * @access private
     */
    private $hashName;

    /**
     * Length of hash function output
     *
     * @var int
     * @access private
     */
    private $hLen;

    /**
     * Length of salt
     *
     * @var int
     * @access private
     */
    private $sLen;

    /**
     * Hash function for the Mask Generation Function
     *
     * @var \phpseclib\Crypt\Hash
     * @access private
     */
    private $mgfHash;

    /**
     * Length of MGF hash function output
     *
     * @var int
     * @access private
     */
    private $mgfHLen;

    /**
     * Public Exponent
     *
     * @var mixed
     * @access private
     */
    private $publicExponent = false;

    /**
     * Public exponent
     *
     * @var int
     * @link http://en.wikipedia.org/wiki/65537_%28number%29
     * @access private
     */
    private static $defaultExponent = 65537;

    /**
     * Is the loaded key a public key?
     *
     * @var bool
     * @access private
     */
    private $isPublic = false;

    /**
     * Smallest Prime
     *
     * Per <http://cseweb.ucsd.edu/~hovav/dist/survey.pdf#page=5>, this number ought not result in primes smaller
     * than 256 bits. As a consequence if the key you're trying to create is 1024 bits and you've set smallestPrime
     * to 384 bits then you're going to get a 384 bit prime and a 640 bit prime (384 + 1024 % 384). At least if
     * engine is set to self::ENGINE_INTERNAL. If Engine is set to self::ENGINE_OPENSSL then smallest Prime is
     * ignored (ie. multi-prime RSA support is more intended as a way to speed up RSA key generation when there's
     * a chance neither gmp nor OpenSSL are installed)
     *
     * @var int
     * @access private
     */
    private static $smallestPrime = 4096;

    /**
     * Enable Blinding?
     *
     * @var bool
     * @access private
     */
    private static $enableBlinding = true;

    /**
     * The constructor
     *
     * If you want to make use of the openssl extension, you'll need to set the mode manually, yourself.  The reason
     * \phpseclib\Crypt\RSA doesn't do it is because OpenSSL doesn't fail gracefully.  openssl_pkey_new(), in particular, requires
     * openssl.cnf be present somewhere and, unfortunately, the only real way to find out is too late.
     *
     * @return \phpseclib\Crypt\RSA
     * @access public
     */
    public function __construct()
    {
        parent::__construct();

        //$this->hash = new Hash('sha256');
        $this->hLen = $this->hash->getLengthInBytes();
        $this->hashName = 'sha256';
        $this->mgfHash = new Hash('sha256');
        $this->mgfHLen = $this->mgfHash->getLengthInBytes();
    }

    /**
     * Sets the public exponent
     *
     * This will be 65537 unless changed.
     *
     * @access public
     * @param int $val
     */
    public static function setExponent($val)
    {
        self::$defaultExponent = $val;
    }

    /**
     * Sets the smallest prime number in bits
     *
     * This will be 4096 unless changed.
     *
     * @access public
     * @param int $val
     */
    public static function setSmallestPrime($val)
    {
        self::$smallestPrime = $val;
    }

    /**
     * Create public / private key pair
     *
     * Returns an array with the following two elements:
     *  - 'privatekey': The private key.
     *  - 'publickey':  The public key.
     *
     * @return array
     * @access public
     * @param int $bits
     */
    public static function createKey($bits = 2048)
    {
        self::initialize_static_variables();

        static $e;
        if (!isset($e)) {
            $e = new BigInteger(self::$defaultExponent);
        }

        $regSize = $bits >> 1; // divide by two to see how many bits P and Q would be
        if ($regSize > self::$smallestPrime) {
            $num_primes = floor($bits / self::$smallestPrime);
            $regSize = self::$smallestPrime;
        } else {
            $num_primes = 2;
        }

        $n = clone self::$one;
        $exponents = $coefficients = $primes = [];
        $lcm = [
            'top' => clone self::$one,
            'bottom' => false
        ];

        do {
            for ($i = 1; $i <= $num_primes; $i++) {
                if ($i != $num_primes) {
                    $primes[$i] = BigInteger::randomPrime($regSize);
                } else {
                    extract(BigInteger::minMaxBits($bits));
                    /** @var BigInteger $min
                     *  @var BigInteger $max
                     */
                    list($min) = $min->divide($n);
                    $min = $min->add(self::$one);
                    list($max) = $max->divide($n);
                    $primes[$i] = BigInteger::randomRangePrime($min, $max);
                }

                // the first coefficient is calculated differently from the rest
                // ie. instead of being $primes[1]->modInverse($primes[2]), it's $primes[2]->modInverse($primes[1])
                if ($i > 2) {
                    $coefficients[$i] = $n->modInverse($primes[$i]);
                }

                $n = $n->multiply($primes[$i]);

                $temp = $primes[$i]->subtract(self::$one);

                // textbook RSA implementations use Euler's totient function instead of the least common multiple.
                // see http://en.wikipedia.org/wiki/Euler%27s_totient_function
                $lcm['top'] = $lcm['top']->multiply($temp);
                $lcm['bottom'] = $lcm['bottom'] === false ? $temp : $lcm['bottom']->gcd($temp);
            }

            list($temp) = $lcm['top']->divide($lcm['bottom']);
            $gcd = $temp->gcd($e);
            $i0 = 1;
        } while (!$gcd->equals(self::$one));

        $coefficients[2] = $primes[2]->modInverse($primes[1]);

        $d = $e->modInverse($temp);

        foreach ($primes as $i => $prime) {
            $temp = $prime->subtract(self::$one);
            $exponents[$i] = $e->modInverse($temp);
        }

        // from <http://tools.ietf.org/html/rfc3447#appendix-A.1.2>:
        // RSAPrivateKey ::= SEQUENCE {
        //     version           Version,
        //     modulus           INTEGER,  -- n
        //     publicExponent    INTEGER,  -- e
        //     privateExponent   INTEGER,  -- d
        //     prime1            INTEGER,  -- p
        //     prime2            INTEGER,  -- q
        //     exponent1         INTEGER,  -- d mod (p-1)
        //     exponent2         INTEGER,  -- d mod (q-1)
        //     coefficient       INTEGER,  -- (inverse of q) mod p
        //     otherPrimeInfos   OtherPrimeInfos OPTIONAL
        // }
        $privatekey = new RSA();
        $privatekey->modulus = $n;
        $privatekey->k = $bits >> 3;
        $privatekey->publicExponent = $e;
        $privatekey->exponent = $d;
        $privatekey->privateExponent = $e;
        $privatekey->primes = $primes;
        $privatekey->exponents = $exponents;
        $privatekey->coefficients = $coefficients;

        $publickey = new RSA();
        $publickey->modulus = $n;
        $publickey->k = $bits >> 3;
        $publickey->exponent = $e;
        $publickey->publicExponent = $e;
        $publickey->isPublic = true;

        return compact('privatekey', 'publickey');
    }

    /**
     * Loads a public or private key
     *
     * Returns true on success and false on failure (ie. an incorrect password was provided or the key was malformed)
     *
     * @return bool
     * @access public
     * @param string|RSA|array $key
     * @param bool|int $type optional
     * @return bool
     */
    public function load($key, $type = false)
    {
        if ($key instanceof RSA) {
            $this->privateKeyFormat = $key->privateKeyFormat;
            $this->publicKeyFormat = $key->publicKeyFormat;
            $this->format = $key->format;
            $this->k = $key->k;
            $this->hLen = $key->hLen;
            $this->sLen = $key->sLen;
            $this->mgfHLen = $key->mgfHLen;
            $this->password = $key->password;
            $this->isPublic = $key->isPublic;

            if (is_object($key->hash)) {
                $this->hashName = $key->hash->getHash();
                $this->hash = new Hash($this->hashName);
            }
            if (is_object($key->mgfHash)) {
                $this->mgfHash = new Hash($key->mgfHash->getHash());
            }

            if (is_object($key->modulus)) {
                $this->modulus = clone $key->modulus;
            }
            if (is_object($key->exponent)) {
                $this->exponent = clone $key->exponent;
            }
            if (is_object($key->publicExponent)) {
                $this->publicExponent = clone $key->publicExponent;
            }

            $this->primes = [];
            $this->exponents = [];
            $this->coefficients = [];

            foreach ($this->primes as $prime) {
                $this->primes[] = clone $prime;
            }
            foreach ($this->exponents as $exponent) {
                $this->exponents[] = clone $exponent;
            }
            foreach ($this->coefficients as $coefficient) {
                $this->coefficients[] = clone $coefficient;
            }

            return true;
        }

        $components = parent::load($key, $type);
        if ($components === false) {
            $this->comment = null;
            $this->modulus = null;
            $this->k = null;
            $this->exponent = null;
            $this->primes = null;
            $this->exponents = null;
            $this->coefficients = null;
            $this->publicExponent = null;
            $this->isPublic = false;

            return false;
        }

        $this->isPublic = false;
        $this->modulus = $components['modulus'];
        $this->k = $this->modulus->getLengthInBytes();
        $this->exponent = isset($components['privateExponent']) ? $components['privateExponent'] : $components['publicExponent'];
        if (isset($components['primes'])) {
            $this->primes = $components['primes'];
            $this->exponents = $components['exponents'];
            $this->coefficients = $components['coefficients'];
            $this->publicExponent = $components['publicExponent'];
        } else {
            $this->primes = [];
            $this->exponents = [];
            $this->coefficients = [];
            $this->publicExponent = false;
        }

        if ($components['isPublicKey']) {
            $this->setPublicKey();
        }

        return true;
    }

    /**
     * Returns the private key
     *
     * The private key is only returned if the currently loaded key contains the constituent prime numbers.
     *
     * @see self::getPublicKey()
     * @access public
     * @param string $type optional
     * @return mixed
     */
    public function getPrivateKey($type = 'PKCS8')
    {
        $type = self::validatePlugin('Keys', $type, 'savePrivateKey');
        if ($type === false) {
            return false;
        }

        if (empty($this->primes)) {
            return false;
        }

        return $type::savePrivateKey($this->modulus, $this->publicExponent, $this->exponent, $this->primes, $this->exponents, $this->coefficients, $this->password);

        /*
        $key = $type::savePrivateKey($this->modulus, $this->publicExponent, $this->exponent, $this->primes, $this->exponents, $this->coefficients, $this->password);
        if ($key !== false || count($this->primes) == 2) {
            return $key;
        }

        $nSize = $this->getSize() >> 1;

        $primes = [1 => clone self::$one, clone self::$one];
        $i = 1;
        foreach ($this->primes as $prime) {
            $primes[$i] = $primes[$i]->multiply($prime);
            if ($primes[$i]->getLength() >= $nSize) {
                $i++;
            }
        }

        $exponents = [];
        $coefficients = [2 => $primes[2]->modInverse($primes[1])];

        foreach ($primes as $i => $prime) {
            $temp = $prime->subtract(self::$one);
            $exponents[$i] = $this->modulus->modInverse($temp);
        }

        return $type::savePrivateKey($this->modulus, $this->publicExponent, $this->exponent, $primes, $exponents, $coefficients, $this->password);
        */
    }

    /**
     * Returns a minimalistic private key
     *
     * Returns the private key without the prime number constituents.  Structurally identical to a public key that
     * hasn't been set as the public key
     *
     * @see self::getPrivateKey()
     * @access private
     * @param string $type optional
     * @return mixed
     */
    protected function getPrivatePublicKey($type = 'PKCS8')
    {
        $type = self::validatePlugin('Keys', $type, 'savePublicKey');
        if ($type === false) {
            return false;
        }

        if (empty($this->modulus) || empty($this->exponent)) {
            return false;
        }

        $oldFormat = $this->publicKeyFormat;
        $this->publicKeyFormat = $type;
        $temp = $type::savePublicKey($this->modulus, $this->exponent);
        $this->publicKeyFormat = $oldFormat;
        return $temp;
    }

    /**
     * Returns the key size
     *
     * More specifically, this returns the size of the modulo in bits.
     *
     * @access public
     * @return int
     */
    public function getLength()
    {
        return !isset($this->modulus) ? 0 : $this->modulus->getLength();
    }

    /**
     * Returns the current engine being used
     *
     * @see self::useInternalEngine()
     * @see self::useBestEngine()
     * @access public
     * @return string
     */
    public function getEngine()
    {
        return 'PHP';
    }

    /**
     * Defines the public key
     *
     * Some private key formats define the public exponent and some don't.  Those that don't define it are problematic when
     * used in certain contexts.  For example, in SSH-2, RSA authentication works by sending the public key along with a
     * message signed by the private key to the server.  The SSH-2 server looks the public key up in an index of public keys
     * and if it's present then proceeds to verify the signature.  Problem is, if your private key doesn't include the public
     * exponent this won't work unless you manually add the public exponent. phpseclib tries to guess if the key being used
     * is the public key but in the event that it guesses incorrectly you might still want to explicitly set the key as being
     * public.
     *
     * Do note that when a new key is loaded the index will be cleared.
     *
     * Returns true on success, false on failure
     *
     * @see self::getPublicKey()
     * @access public
     * @param string|bool $key optional
     * @param int|bool $type optional
     * @return bool
     */
    public function setPublicKey($key = false, $type = false)
    {
        // if a public key has already been loaded return false
        if (!empty($this->publicExponent)) {
            return false;
        }

        if ($key === false && !empty($this->modulus)) {
            $this->isPublic = true;
            $this->publicExponent = $this->exponent;
            return true;
        }

        $components = parent::setPublicKey($key, $type);
        if ($components === false) {
            return false;
        }

        if (empty($this->modulus) || !$this->modulus->equals($components['modulus'])) {
            $this->modulus = $components['modulus'];
            $this->exponent = $this->publicExponent = $components['publicExponent'];
            $this->isPublic = true;
            return true;
        }

        $this->publicExponent = $components['publicExponent'];

        return true;
    }

    /**
     * Is the key a public key?
     *
     * @access public
     * @return bool
     */
    public function isPublicKey()
    {
        return $this->isPublic;
    }

    /**
     * Is the key a private key?
     *
     * @access public
     * @return bool
     */
    public function isPrivateKey()
    {
        return !$this->isPublic && isset($this->modulus);
    }

    /**
     * Defines the private key
     *
     * If phpseclib guessed a private key was a public key and loaded it as such it might be desirable to force
     * phpseclib to treat the key as a private key. This function will do that.
     *
     * Do note that when a new key is loaded the index will be cleared.
     *
     * Returns true on success, false on failure
     *
     * @see self::getPublicKey()
     * @access public
     * @param string|bool $key optional
     * @param int|bool $type optional
     * @return bool
     */
    public function setPrivateKey($key = false, $type = false)
    {
        if ($key === false && !empty($this->publicExponent)) {
            $this->publicExponent = false;
            $this->isPublic = false;
            return true;
        }

        $rsa = new RSA();
        if (!$rsa->load($key, $type)) {
            return false;
        }
        $rsa->publicExponent = false;
        $rsa->isPublic = false;

        // don't overwrite the old key if the new key is invalid
        $this->load($rsa);
        return true;
    }

    /**
     * Returns the public key
     *
     * The public key is only returned under two circumstances - if the private key had the public key embedded within it
     * or if the public key was set via setPublicKey().  If the currently loaded key is supposed to be the public key this
     * function won't return it since this library, for the most part, doesn't distinguish between public and private keys.
     *
     * @see self::getPrivateKey()
     * @access public
     * @param string $type optional
     * @return mixed
     */
    public function getPublicKey($type = null)
    {
        $returnObj = false;
        if ($type === null) {
            $returnObj = true;
            $type = 'PKCS8';
        }

        $type = self::validatePlugin('Keys', $type, 'savePublicKey');
        if ($type === false) {
            return false;
        }

        if (empty($this->modulus) || empty($this->publicExponent)) {
            return false;
        }

        $key = $type::savePublicKey($this->modulus, $this->publicExponent);
        if (!$returnObj) {
            return $key;
        }

        $public = clone $this;
        $public->load($key, 'PKCS8');

        return $public;
    }

    /**
     * __toString() magic method
     *
     * @access public
     * @return string
     */
    public function __toString()
    {
        try {
            $key = $this->getPrivateKey($this->privateKeyFormat);
            if (is_string($key)) {
                return $key;
            }
            $key = $this->getPrivatePublicKey($this->publicKeyFormat);
            return is_string($key) ? $key : '';
        } catch (\Exception $e) {
            return '';
        }
    }

    /**
     * Determines which hashing function should be used
     *
     * Used with signature production / verification and (if the encryption mode is self::PADDING_OAEP) encryption and
     * decryption.
     *
     * @access public
     * @param string $hash
     */
    public function setHash($hash)
    {
        // \phpseclib\Crypt\Hash supports algorithms that PKCS#1 doesn't support.  md5-96 and sha1-96, for example.
        switch (strtolower($hash)) {
            case 'md2':
            case 'md5':
            case 'sha1':
            case 'sha256':
            case 'sha384':
            case 'sha512':
            case 'sha224':
            case 'sha512/224':
            case 'sha512/256':
                $this->hash = new Hash($hash);
                $this->hashName = $hash;
                break;
            default:
                throw new UnsupportedAlgorithmException(
                    'The only supported hash algorithms are: md2, md5, sha1, sha256, sha384, sha512, sha224, sha512/224, sha512/256'
                );
        }
        $this->hLen = $this->hash->getLengthInBytes();
    }

    /**
     * Determines which hashing function should be used for the mask generation function
     *
     * The mask generation function is used by self::PADDING_OAEP and self::PADDING_PSS and although it's
     * best if Hash and MGFHash are set to the same thing this is not a requirement.
     *
     * @access public
     * @param string $hash
     */
    public function setMGFHash($hash)
    {
        // \phpseclib\Crypt\Hash supports algorithms that PKCS#1 doesn't support.  md5-96 and sha1-96, for example.
        switch ($hash) {
            case 'md2':
            case 'md5':
            case 'sha1':
            case 'sha256':
            case 'sha384':
            case 'sha512':
            case 'sha224':
            case 'sha512/224':
            case 'sha512/256':
                $this->mgfHash = new Hash($hash);
                break;
            default:
                $this->mgfHash = new Hash('sha256');
        }
        $this->mgfHLen = $this->mgfHash->getLengthInBytes();
    }

    /**
     * Determines the salt length
     *
     * To quote from {@link http://tools.ietf.org/html/rfc3447#page-38 RFC3447#page-38}:
     *
     *    Typical salt lengths in octets are hLen (the length of the output
     *    of the hash function Hash) and 0.
     *
     * @access public
     * @param int $sLen
     */
    public function setSaltLength($sLen)
    {
        $this->sLen = $sLen;
    }

    /**
     * Integer-to-Octet-String primitive
     *
     * See {@link http://tools.ietf.org/html/rfc3447#section-4.1 RFC3447#section-4.1}.
     *
     * @access private
     * @param bool|\phpseclib\Math\BigInteger $x
     * @param int $xLen
     * @return bool|string
     */
    private function i2osp($x, $xLen)
    {
        if ($x === false) {
            return false;
        }
        $x = $x->toBytes();
        if (strlen($x) > $xLen) {
            return false;
        }
        return str_pad($x, $xLen, chr(0), STR_PAD_LEFT);
    }

    /**
     * Octet-String-to-Integer primitive
     *
     * See {@link http://tools.ietf.org/html/rfc3447#section-4.2 RFC3447#section-4.2}.
     *
     * @access private
     * @param string $x
     * @return \phpseclib\Math\BigInteger
     */
    private function os2ip($x)
    {
        return new BigInteger($x, 256);
    }

    /**
     * Exponentiate with or without Chinese Remainder Theorem
     *
     * See {@link http://tools.ietf.org/html/rfc3447#section-5.1.1 RFC3447#section-5.1.2}.
     *
     * @access private
     * @param \phpseclib\Math\BigInteger $x
     * @return \phpseclib\Math\BigInteger
     */
    private function exponentiate($x)
    {
        switch (true) {
            case empty($this->primes):
            case $this->primes[1]->equals(self::$zero):
            case empty($this->coefficients):
            case $this->coefficients[2]->equals(self::$zero):
            case empty($this->exponents):
            case $this->exponents[1]->equals(self::$zero):
                return $x->modPow($this->exponent, $this->modulus);
        }

        $num_primes = count($this->primes);

        if (!static::$enableBlinding) {
            $m_i = [
                1 => $x->modPow($this->exponents[1], $this->primes[1]),
                2 => $x->modPow($this->exponents[2], $this->primes[2])
            ];
            $h = $m_i[1]->subtract($m_i[2]);
            $h = $h->multiply($this->coefficients[2]);
            list(, $h) = $h->divide($this->primes[1]);
            $m = $m_i[2]->add($h->multiply($this->primes[2]));

            $r = $this->primes[1];
            for ($i = 3; $i <= $num_primes; $i++) {
                $m_i = $x->modPow($this->exponents[$i], $this->primes[$i]);

                $r = $r->multiply($this->primes[$i - 1]);

                $h = $m_i->subtract($m);
                $h = $h->multiply($this->coefficients[$i]);
                list(, $h) = $h->divide($this->primes[$i]);

                $m = $m->add($r->multiply($h));
            }
        } else {
            $smallest = $this->primes[1];
            for ($i = 2; $i <= $num_primes; $i++) {
                if ($smallest->compare($this->primes[$i]) > 0) {
                    $smallest = $this->primes[$i];
                }
            }

            $r = BigInteger::randomRange(self::$one, $smallest->subtract(self::$one));

            $m_i = [
                1 => $this->blind($x, $r, 1),
                2 => $this->blind($x, $r, 2)
            ];
            $h = $m_i[1]->subtract($m_i[2]);
            $h = $h->multiply($this->coefficients[2]);
            list(, $h) = $h->divide($this->primes[1]);
            $m = $m_i[2]->add($h->multiply($this->primes[2]));

            $r = $this->primes[1];
            for ($i = 3; $i <= $num_primes; $i++) {
                $m_i = $this->blind($x, $r, $i);

                $r = $r->multiply($this->primes[$i - 1]);

                $h = $m_i->subtract($m);
                $h = $h->multiply($this->coefficients[$i]);
                list(, $h) = $h->divide($this->primes[$i]);

                $m = $m->add($r->multiply($h));
            }
        }

        return $m;
    }

    /**
     * Enable RSA Blinding
     *
     * @access public
     */
    public static function enableBlinding()
    {
        static::$enableBlinding = true;
    }

    /**
     * Disable RSA Blinding
     *
     * @access public
     */
    public static function disableBlinding()
    {
        static::$enableBlinding = false;
    }

    /**
     * Performs RSA Blinding
     *
     * Protects against timing attacks by employing RSA Blinding.
     * Returns $x->modPow($this->exponents[$i], $this->primes[$i])
     *
     * @access private
     * @param \phpseclib\Math\BigInteger $x
     * @param \phpseclib\Math\BigInteger $r
     * @param int $i
     * @return \phpseclib\Math\BigInteger
     */
    private function blind($x, $r, $i)
    {
        $x = $x->multiply($r->modPow($this->publicExponent, $this->primes[$i]));
        $x = $x->modPow($this->exponents[$i], $this->primes[$i]);

        $r = $r->modInverse($this->primes[$i]);
        $x = $x->multiply($r);
        list(, $x) = $x->divide($this->primes[$i]);

        return $x;
    }

    /**
<<<<<<< HEAD
=======
     * Performs blinded RSA equality testing
     *
     * Protects against a particular type of timing attack described.
     *
     * See {@link http://codahale.com/a-lesson-in-timing-attacks/ A Lesson In Timing Attacks (or, Don't use MessageDigest.isEquals)}
     *
     * Thanks for the heads up singpolyma!
     *
     * @access private
     * @param string $x
     * @param string $y
     * @return bool
     */
    function _equals($x, $y)
    {
        if (strlen($x) != strlen($y)) {
            return false;
        }

        $result = "\0";
        $x^= $y;
        for ($i = 0; $i < strlen($x); $i++) {
            $result|= $x[$i];
        }

        return $result === "\0";
    }

    /**
>>>>>>> 0bb37d28
     * RSAEP
     *
     * See {@link http://tools.ietf.org/html/rfc3447#section-5.1.1 RFC3447#section-5.1.1}.
     *
     * @access private
     * @param \phpseclib\Math\BigInteger $m
     * @return bool|\phpseclib\Math\BigInteger
     */
    private function rsaep($m)
    {
        if ($m->compare(self::$zero) < 0 || $m->compare($this->modulus) > 0) {
            return false;
        }
        return $this->exponentiate($m);
    }

    /**
     * RSADP
     *
     * See {@link http://tools.ietf.org/html/rfc3447#section-5.1.2 RFC3447#section-5.1.2}.
     *
     * @access private
     * @param \phpseclib\Math\BigInteger $c
     * @return bool|\phpseclib\Math\BigInteger
     */
    private function rsadp($c)
    {
        if ($c->compare(self::$zero) < 0 || $c->compare($this->modulus) > 0) {
            return false;
        }
        return $this->exponentiate($c);
    }

    /**
     * RSASP1
     *
     * See {@link http://tools.ietf.org/html/rfc3447#section-5.2.1 RFC3447#section-5.2.1}.
     *
     * @access private
     * @param \phpseclib\Math\BigInteger $m
     * @return bool|\phpseclib\Math\BigInteger
     */
    private function rsasp1($m)
    {
        if ($m->compare(self::$zero) < 0 || $m->compare($this->modulus) > 0) {
            return false;
        }
        return $this->exponentiate($m);
    }

    /**
     * RSAVP1
     *
     * See {@link http://tools.ietf.org/html/rfc3447#section-5.2.2 RFC3447#section-5.2.2}.
     *
     * @access private
     * @param \phpseclib\Math\BigInteger $s
     * @return bool|\phpseclib\Math\BigInteger
     */
    private function rsavp1($s)
    {
        if ($s->compare(self::$zero) < 0 || $s->compare($this->modulus) > 0) {
            return false;
        }
        return $this->exponentiate($s);
    }

    /**
     * MGF1
     *
     * See {@link http://tools.ietf.org/html/rfc3447#appendix-B.2.1 RFC3447#appendix-B.2.1}.
     *
     * @access private
     * @param string $mgfSeed
     * @param int $maskLen
     * @return string
     */
    private function mgf1($mgfSeed, $maskLen)
    {
        // if $maskLen would yield strings larger than 4GB, PKCS#1 suggests a "Mask too long" error be output.

        $t = '';
        $count = ceil($maskLen / $this->mgfHLen);
        for ($i = 0; $i < $count; $i++) {
            $c = pack('N', $i);
            $t.= $this->mgfHash->hash($mgfSeed . $c);
        }

        return substr($t, 0, $maskLen);
    }

    /**
     * RSAES-OAEP-ENCRYPT
     *
     * See {@link http://tools.ietf.org/html/rfc3447#section-7.1.1 RFC3447#section-7.1.1} and
     * {http://en.wikipedia.org/wiki/Optimal_Asymmetric_Encryption_Padding OAES}.
     *
     * @access private
     * @param string $m
     * @param string $l
     * @throws \LengthException if strlen($m) > $this->k - 2 * $this->hLen - 2
     * @return string
     */
    private function rsaes_oaep_encrypt($m, $l = '')
    {
        $mLen = strlen($m);

        // Length checking

        // if $l is larger than two million terrabytes and you're using sha1, PKCS#1 suggests a "Label too long" error
        // be output.

        if ($mLen > $this->k - 2 * $this->hLen - 2) {
            throw new \LengthException('Message too long');
        }

        // EME-OAEP encoding

        $lHash = $this->hash->hash($l);
        $ps = str_repeat(chr(0), $this->k - $mLen - 2 * $this->hLen - 2);
        $db = $lHash . $ps . chr(1) . $m;
        $seed = Random::string($this->hLen);
        $dbMask = $this->mgf1($seed, $this->k - $this->hLen - 1);
        $maskedDB = $db ^ $dbMask;
        $seedMask = $this->mgf1($maskedDB, $this->hLen);
        $maskedSeed = $seed ^ $seedMask;
        $em = chr(0) . $maskedSeed . $maskedDB;

        // RSA encryption

        $m = $this->os2ip($em);
        $c = $this->rsaep($m);
        $c = $this->i2osp($c, $this->k);

        // Output the ciphertext C

        return $c;
    }

    /**
     * RSAES-OAEP-DECRYPT
     *
     * See {@link http://tools.ietf.org/html/rfc3447#section-7.1.2 RFC3447#section-7.1.2}.  The fact that the error
     * messages aren't distinguishable from one another hinders debugging, but, to quote from RFC3447#section-7.1.2:
     *
     *    Note.  Care must be taken to ensure that an opponent cannot
     *    distinguish the different error conditions in Step 3.g, whether by
     *    error message or timing, or, more generally, learn partial
     *    information about the encoded message EM.  Otherwise an opponent may
     *    be able to obtain useful information about the decryption of the
     *    ciphertext C, leading to a chosen-ciphertext attack such as the one
     *    observed by Manger [36].
     *
     * As for $l...  to quote from {@link http://tools.ietf.org/html/rfc3447#page-17 RFC3447#page-17}:
     *
     *    Both the encryption and the decryption operations of RSAES-OAEP take
     *    the value of a label L as input.  In this version of PKCS #1, L is
     *    the empty string; other uses of the label are outside the scope of
     *    this document.
     *
     * @access private
     * @param string $c
     * @param string $l
     * @return bool|string
     */
    private function rsaes_oaep_decrypt($c, $l = '')
    {
        // Length checking

        // if $l is larger than two million terrabytes and you're using sha1, PKCS#1 suggests a "Label too long" error
        // be output.

        if (strlen($c) != $this->k || $this->k < 2 * $this->hLen + 2) {
            return false;
        }

        // RSA decryption

        $c = $this->os2ip($c);
        $m = $this->rsadp($c);
        $em = $this->i2osp($m, $this->k);
        if ($em === false) {
            return false;
        }

        // EME-OAEP decoding

        $lHash = $this->hash->hash($l);
        $y = ord($em[0]);
        $maskedSeed = substr($em, 1, $this->hLen);
        $maskedDB = substr($em, $this->hLen + 1);
        $seedMask = $this->mgf1($maskedDB, $this->hLen);
        $seed = $maskedSeed ^ $seedMask;
        $dbMask = $this->mgf1($seed, $this->k - $this->hLen - 1);
        $db = $maskedDB ^ $dbMask;
        $lHash2 = substr($db, 0, $this->hLen);
        $m = substr($db, $this->hLen);
<<<<<<< HEAD
        if (!Strings::equals($lHash, $lHash2)) {
            return false;
        }
        $m = ltrim($m, chr(0));
        if (ord($m[0]) != 1) {
=======
        $hashesMatch = $this->_equals($lHash, $lHash2);
        $leadingZeros = 1;
        $patternMatch = 0;
        $offset = 0;
        for ($i = 0; $i < strlen($m); $i++) {
            $patternMatch|= $leadingZeros & ($m[$i] === "\1");
            $leadingZeros&= $m[$i] === "\0";
            $offset+= $patternMatch ? 0 : 1;
        }

        // we do & instead of && to avoid https://en.wikipedia.org/wiki/Short-circuit_evaluation
        // to protect against timing attacks
        if (!$hashesMatch & !$patternMatch) {
            user_error('Decryption error');
>>>>>>> 0bb37d28
            return false;
        }

        // Output the message M

        return substr($m, $offset + 1);
    }

    /**
     * Raw Encryption / Decryption
     *
     * Doesn't use padding and is not recommended.
     *
     * @access private
     * @param string $m
     * @return bool|string
     * @throws \LengthException if strlen($m) > $this->k
     */
    private function raw_encrypt($m)
    {
        if (strlen($m) > $this->k) {
            throw new \LengthException('Message too long');
        }

        $temp = $this->os2ip($m);
        $temp = $this->rsaep($temp);
        return  $this->i2osp($temp, $this->k);
    }

    /**
     * RSAES-PKCS1-V1_5-ENCRYPT
     *
     * See {@link http://tools.ietf.org/html/rfc3447#section-7.2.1 RFC3447#section-7.2.1}.
     *
     * @access private
     * @param string $m
     * @param bool $pkcs15_compat optional
     * @throws \LengthException if strlen($m) > $this->k - 11
     * @return bool|string
     */
    private function rsaes_pkcs1_v1_5_encrypt($m, $pkcs15_compat = false)
    {
        $mLen = strlen($m);

        // Length checking

        if ($mLen > $this->k - 11) {
            throw new \LengthException('Message too long');
        }

        // EME-PKCS1-v1_5 encoding

        $psLen = $this->k - $mLen - 3;
        $ps = '';
        while (strlen($ps) != $psLen) {
            $temp = Random::string($psLen - strlen($ps));
            $temp = str_replace("\x00", '', $temp);
            $ps.= $temp;
        }
        $type = 2;
        // see the comments of _rsaes_pkcs1_v1_5_decrypt() to understand why this is being done
        if ($pkcs15_compat && (!isset($this->publicExponent) || $this->exponent !== $this->publicExponent)) {
            $type = 1;
            // "The padding string PS shall consist of k-3-||D|| octets. ... for block type 01, they shall have value FF"
            $ps = str_repeat("\xFF", $psLen);
        }
        $em = chr(0) . chr($type) . $ps . chr(0) . $m;

        // RSA encryption
        $m = $this->os2ip($em);
        $c = $this->rsaep($m);
        $c = $this->i2osp($c, $this->k);

        // Output the ciphertext C

        return $c;
    }

    /**
     * RSAES-PKCS1-V1_5-DECRYPT
     *
     * See {@link http://tools.ietf.org/html/rfc3447#section-7.2.2 RFC3447#section-7.2.2}.
     *
     * For compatibility purposes, this function departs slightly from the description given in RFC3447.
     * The reason being that RFC2313#section-8.1 (PKCS#1 v1.5) states that ciphertext's encrypted by the
     * private key should have the second byte set to either 0 or 1 and that ciphertext's encrypted by the
     * public key should have the second byte set to 2.  In RFC3447 (PKCS#1 v2.1), the second byte is supposed
     * to be 2 regardless of which key is used.  For compatibility purposes, we'll just check to make sure the
     * second byte is 2 or less.  If it is, we'll accept the decrypted string as valid.
     *
     * As a consequence of this, a private key encrypted ciphertext produced with \phpseclib\Crypt\RSA may not decrypt
     * with a strictly PKCS#1 v1.5 compliant RSA implementation.  Public key encrypted ciphertext's should but
     * not private key encrypted ciphertext's.
     *
     * @access private
     * @param string $c
     * @return bool|string
     */
    private function rsaes_pkcs1_v1_5_decrypt($c)
    {
        // Length checking

        if (strlen($c) != $this->k) { // or if k < 11
            return false;
        }

        // RSA decryption

        $c = $this->os2ip($c);
        $m = $this->rsadp($c);
        $em = $this->i2osp($m, $this->k);
        if ($em === false) {
            return false;
        }

        // EME-PKCS1-v1_5 decoding

        if (ord($em[0]) != 0 || ord($em[1]) > 2) {
            return false;
        }

        $ps = substr($em, 2, strpos($em, chr(0), 2) - 2);
        $m = substr($em, strlen($ps) + 3);

        if (strlen($ps) < 8) {
            return false;
        }

        // Output M

        return $m;
    }

    /**
     * EMSA-PSS-ENCODE
     *
     * See {@link http://tools.ietf.org/html/rfc3447#section-9.1.1 RFC3447#section-9.1.1}.
     *
     * @return string
     * @access private
     * @param string $m
     * @throws \RuntimeException on encoding error
     * @param int $emBits
     */
    private function emsa_pss_encode($m, $emBits)
    {
        // if $m is larger than two million terrabytes and you're using sha1, PKCS#1 suggests a "Label too long" error
        // be output.

        $emLen = ($emBits + 1) >> 3; // ie. ceil($emBits / 8)
        $sLen = $this->sLen !== null ? $this->sLen : $this->hLen;

        $mHash = $this->hash->hash($m);
        if ($emLen < $this->hLen + $sLen + 2) {
            return false;
        }

        $salt = Random::string($sLen);
        $m2 = "\0\0\0\0\0\0\0\0" . $mHash . $salt;
        $h = $this->hash->hash($m2);
        $ps = str_repeat(chr(0), $emLen - $sLen - $this->hLen - 2);
        $db = $ps . chr(1) . $salt;
        $dbMask = $this->mgf1($h, $emLen - $this->hLen - 1);
        $maskedDB = $db ^ $dbMask;
        $maskedDB[0] = ~chr(0xFF << ($emBits & 7)) & $maskedDB[0];
        $em = $maskedDB . $h . chr(0xBC);

        return $em;
    }

    /**
     * EMSA-PSS-VERIFY
     *
     * See {@link http://tools.ietf.org/html/rfc3447#section-9.1.2 RFC3447#section-9.1.2}.
     *
     * @access private
     * @param string $m
     * @param string $em
     * @param int $emBits
     * @return string
     */
    private function emsa_pss_verify($m, $em, $emBits)
    {
        // if $m is larger than two million terrabytes and you're using sha1, PKCS#1 suggests a "Label too long" error
        // be output.

        $emLen = ($emBits + 1) >> 3; // ie. ceil($emBits / 8);
        $sLen = $this->sLen !== null ? $this->sLen : $this->hLen;

        $mHash = $this->hash->hash($m);
        if ($emLen < $this->hLen + $sLen + 2) {
            return false;
        }

        if ($em[strlen($em) - 1] != chr(0xBC)) {
            return false;
        }

        $maskedDB = substr($em, 0, -$this->hLen - 1);
        $h = substr($em, -$this->hLen - 1, $this->hLen);
        $temp = chr(0xFF << ($emBits & 7));
        if ((~$maskedDB[0] & $temp) != $temp) {
            return false;
        }
        $dbMask = $this->mgf1($h, $emLen - $this->hLen - 1);
        $db = $maskedDB ^ $dbMask;
        $db[0] = ~chr(0xFF << ($emBits & 7)) & $db[0];
        $temp = $emLen - $this->hLen - $sLen - 2;
        if (substr($db, 0, $temp) != str_repeat(chr(0), $temp) || ord($db[$temp]) != 1) {
            return false;
        }
        $salt = substr($db, $temp + 1); // should be $sLen long
        $m2 = "\0\0\0\0\0\0\0\0" . $mHash . $salt;
        $h2 = $this->hash->hash($m2);
        return Strings::equals($h, $h2);
    }

    /**
     * RSASSA-PSS-SIGN
     *
     * See {@link http://tools.ietf.org/html/rfc3447#section-8.1.1 RFC3447#section-8.1.1}.
     *
     * @access private
     * @param string $m
     * @return bool|string
     */
    private function rsassa_pss_sign($m)
    {
        // EMSA-PSS encoding

        $em = $this->emsa_pss_encode($m, 8 * $this->k - 1);

        // RSA signature

        $m = $this->os2ip($em);
        $s = $this->rsasp1($m);
        $s = $this->i2osp($s, $this->k);

        // Output the signature S

        return $s;
    }

    /**
     * RSASSA-PSS-VERIFY
     *
     * See {@link http://tools.ietf.org/html/rfc3447#section-8.1.2 RFC3447#section-8.1.2}.
     *
     * @access private
     * @param string $m
     * @param string $s
     * @return bool|string
     */
    private function rsassa_pss_verify($m, $s)
    {
        // Length checking

        if (strlen($s) != $this->k) {
            return false;
        }

        // RSA verification

        $modBits = 8 * $this->k;

        $s2 = $this->os2ip($s);
        $m2 = $this->rsavp1($s2);
        $em = $this->i2osp($m2, $modBits >> 3);
        if ($em === false) {
            return false;
        }

        // EMSA-PSS verification

        return $this->emsa_pss_verify($m, $em, $modBits - 1);
    }

    /**
     * EMSA-PKCS1-V1_5-ENCODE
     *
     * See {@link http://tools.ietf.org/html/rfc3447#section-9.2 RFC3447#section-9.2}.
     *
     * @access private
     * @param string $m
     * @param int $emLen
     * @throws \LengthException if the intended encoded message length is too short
     * @return string
     */
    private function emsa_pkcs1_v1_5_encode($m, $emLen)
    {
        $h = $this->hash->hash($m);

        // see http://tools.ietf.org/html/rfc3447#page-43
        switch ($this->hashName) {
            case 'md2':
                $t = "\x30\x20\x30\x0c\x06\x08\x2a\x86\x48\x86\xf7\x0d\x02\x02\x05\x00\x04\x10";
                break;
            case 'md5':
                $t = "\x30\x20\x30\x0c\x06\x08\x2a\x86\x48\x86\xf7\x0d\x02\x05\x05\x00\x04\x10";
                break;
            case 'sha1':
                $t = "\x30\x21\x30\x09\x06\x05\x2b\x0e\x03\x02\x1a\x05\x00\x04\x14";
                break;
            case 'sha256':
                $t = "\x30\x31\x30\x0d\x06\x09\x60\x86\x48\x01\x65\x03\x04\x02\x01\x05\x00\x04\x20";
                break;
            case 'sha384':
                $t = "\x30\x41\x30\x0d\x06\x09\x60\x86\x48\x01\x65\x03\x04\x02\x02\x05\x00\x04\x30";
                break;
            case 'sha512':
                $t = "\x30\x51\x30\x0d\x06\x09\x60\x86\x48\x01\x65\x03\x04\x02\x03\x05\x00\x04\x40";
                break;
            // from https://www.emc.com/collateral/white-papers/h11300-pkcs-1v2-2-rsa-cryptography-standard-wp.pdf#page=40
            case 'sha224':
                $t = "\x30\x2d\x30\x0d\x06\x09\x60\x86\x48\x01\x65\x03\x04\x02\x04\x05\x00\x04\x1c";
                break;
            case 'sha512/224':
                $t = "\x30\x2d\x30\x0d\x06\x09\x60\x86\x48\x01\x65\x03\x04\x02\x05\x05\x00\x04\x1c";
                break;
            case 'sha512/256':
                $t = "\x30\x31\x30\x0d\x06\x09\x60\x86\x48\x01\x65\x03\x04\x02\x06\x05\x00\x04\x20";
        }
        $t.= $h;
        $tLen = strlen($t);

        if ($emLen < $tLen + 11) {
            throw new \LengthException('Intended encoded message length too short');
        }

        $ps = str_repeat(chr(0xFF), $emLen - $tLen - 3);

        $em = "\0\1$ps\0$t";

        return $em;
    }

    /**
     * RSASSA-PKCS1-V1_5-SIGN
     *
     * See {@link http://tools.ietf.org/html/rfc3447#section-8.2.1 RFC3447#section-8.2.1}.
     *
     * @access private
     * @param string $m
     * @throws \LengthException if the RSA modulus is too short
     * @return bool|string
     */
    private function rsassa_pkcs1_v1_5_sign($m)
    {
        // EMSA-PKCS1-v1_5 encoding

        // If the encoding operation outputs "intended encoded message length too short," output "RSA modulus
        // too short" and stop.
        try {
            $em = $this->emsa_pkcs1_v1_5_encode($m, $this->k);
        } catch (\LengthException $e) {
            throw new \LengthException('RSA modulus too short');
        }

        // RSA signature

        $m = $this->os2ip($em);
        $s = $this->rsasp1($m);
        $s = $this->i2osp($s, $this->k);

        // Output the signature S

        return $s;
    }

    /**
     * RSASSA-PKCS1-V1_5-VERIFY
     *
     * See {@link http://tools.ietf.org/html/rfc3447#section-8.2.2 RFC3447#section-8.2.2}.
     *
     * @access private
     * @param string $m
     * @param string $s
     * @throws \LengthException if the RSA modulus is too short
     * @return bool
     */
    private function rsassa_pkcs1_v1_5_verify($m, $s)
    {
        // Length checking

        if (strlen($s) != $this->k) {
            return false;
        }

        // RSA verification

        $s = $this->os2ip($s);
        $m2 = $this->rsavp1($s);
        $em = $this->i2osp($m2, $this->k);
        if ($em === false) {
            return false;
        }

        // EMSA-PKCS1-v1_5 encoding

        // If the encoding operation outputs "intended encoded message length too short," output "RSA modulus
        // too short" and stop.
        try {
            $em2 = $this->emsa_pkcs1_v1_5_encode($m, $this->k);
        } catch (\LengthException $e) {
            throw new \LengthException('RSA modulus too short');
        }

        // Compare
        return Strings::equals($em, $em2);
    }

    /**
     * RSASSA-PKCS1-V1_5-VERIFY (relaxed matching)
     *
     * Per {@link http://tools.ietf.org/html/rfc3447#page-43 RFC3447#page-43} PKCS1 v1.5
     * specified the use BER encoding rather than DER encoding that PKCS1 v2.0 specified.
     * This means that under rare conditions you can have a perfectly valid v1.5 signature
     * that fails to validate with _rsassa_pkcs1_v1_5_verify(). PKCS1 v2.1 also recommends
     * that if you're going to validate these types of signatures you "should indicate
     * whether the underlying BER encoding is a DER encoding and hence whether the signature
     * is valid with respect to the specification given in [PKCS1 v2.0+]". so if you do
     * $rsa->getLastPadding() and get RSA::PADDING_RELAXED_PKCS1 back instead of
     * RSA::PADDING_PKCS1... that means BER encoding was used.
     *
     * @access private
     * @param string $m
     * @param string $s
     * @return bool
     */
    private function rsassa_pkcs1_v1_5_relaxed_verify($m, $s)
    {
        // Length checking

        if (strlen($s) != $this->k) {
            return false;
        }

        // RSA verification

        $s = $this->os2ip($s);
        $m2 = $this->rsavp1($s);
        if ($m2 === false) {
            return false;
        }
        $em = $this->i2osp($m2, $this->k);
        if ($em === false) {
            return false;
        }

        if (Strings::shift($em, 2) != "\0\1") {
            return false;
        }

        $em = ltrim($em, "\xFF");
        if (Strings::shift($em) != "\0") {
            return false;
        }

        $decoded = ASN1::decodeBER($em);
        if (!is_array($decoded) || empty($decoded[0]) || strlen($em) > $decoded[0]['length']) {
            return false;
        }

        static $oids;
        if (!isset($oids)) {
            $oids = [
                'md2' => '1.2.840.113549.2.2',
                'md4' => '1.2.840.113549.2.4', // from PKCS1 v1.5
                'md5' => '1.2.840.113549.2.5',
                'id-sha1' => '1.3.14.3.2.26',
                'id-sha256' => '2.16.840.1.101.3.4.2.1',
                'id-sha384' => '2.16.840.1.101.3.4.2.2',
                'id-sha512' => '2.16.840.1.101.3.4.2.3',
                // from PKCS1 v2.2
                'id-sha224' => '2.16.840.1.101.3.4.2.4',
                'id-sha512/224' => '2.16.840.1.101.3.4.2.5',
                'id-sha512/256' => '2.16.840.1.101.3.4.2.6',
            ];
            ASN1::loadOIDs($oids);
        }

        $decoded = ASN1::asn1map($decoded[0], DigestInfo::MAP);
        if (!isset($decoded) || $decoded === false) {
            return false;
        }

        if (!isset($oids[$decoded['digestAlgorithm']['algorithm']])) {
            return false;
        }

        $hash = $decoded['digestAlgorithm']['algorithm'];
        $hash = substr($hash, 0, 3) == 'id-' ?
            substr($hash, 3) :
            $hash;
        $hash = new Hash($hash);
        $em = $hash->hash($m);
        $em2 = $decoded['digest'];

        return Strings::equals($em, $em2);
    }

    /**
     * Encryption
     *
     * Both self::PADDING_OAEP and self::PADDING_PKCS1 both place limits on how long $plaintext can be.
     * If $plaintext exceeds those limits it will be broken up so that it does and the resultant ciphertext's will
     * be concatenated together.
     *
     * @see self::decrypt()
     * @access public
     * @param string $plaintext
     * @param int $padding optional
     * @return bool|string
     * @throws \LengthException if the RSA modulus is too short
     */
    public function encrypt($plaintext, $padding = self::PADDING_OAEP)
    {
        if (empty($this->modulus) || empty($this->exponent)) {
            throw new NoKeyLoadedException('No key has been loaded');
        }

        if (!$this->isPublic) {
            throw new UnsupportedOperationException('phpseclib does not allow the use of private keys to encrypt data');
        }

        switch ($padding) {
            case self::PADDING_NONE:
                return $this->raw_encrypt($plaintext);
            case self::PADDING_PKCS15_COMPAT:
            case self::PADDING_PKCS1:
                return $this->rsaes_pkcs1_v1_5_encrypt($plaintext, $padding == self::PADDING_PKCS15_COMPAT);
            //case self::PADDING_OAEP:
            default:
                return $this->rsaes_oaep_encrypt($plaintext);
        }
    }

    /**
     * Decryption
     *
     * @see self::encrypt()
     * @access public
     * @param string $ciphertext
     * @param int $padding optional
     * @return bool|string
     */
    public function decrypt($ciphertext, $padding = self::PADDING_OAEP)
    {
        if (empty($this->modulus) || empty($this->exponent)) {
            throw new NoKeyLoadedException('No key has been loaded');
        }

        if ($this->isPublic) {
            throw new UnsupportedOperationException('phpseclib does not allow the use of public keys to decrypt data');
        }

        switch ($padding) {
            case self::PADDING_NONE:
                return $this->raw_encrypt($ciphertext);
            case self::PADDING_PKCS1:
                return $this->rsaes_pkcs1_v1_5_decrypt($ciphertext);
            //case self::PADDING_OAEP:
            default:
                return $this->rsaes_oaep_decrypt($ciphertext);
        }
    }

    /**
     * Create a signature
     *
     * @see self::verify()
     * @access public
     * @param string $message
     * @param int $padding optional
     * @return string
     */
    public function sign($message, $padding = self::PADDING_PSS)
    {
        if (empty($this->modulus) || empty($this->exponent)) {
            throw new NoKeyLoadedException('No key has been loaded');
        }

        if ($this->isPublic) {
            throw new UnsupportedOperationException('phpseclib does not allow the use of public keys to sign data');
        }

        switch ($padding) {
            case self::PADDING_PKCS1:
            case self::PADDING_RELAXED_PKCS1:
                return $this->rsassa_pkcs1_v1_5_sign($message);
            //case self::PADDING_PSS:
            default:
                return $this->rsassa_pss_sign($message);
        }
    }

    /**
     * Verifies a signature
     *
     * @see self::sign()
     * @access public
     * @param string $message
     * @param string $signature
     * @param int $padding optional
     * @return bool
     */
    public function verify($message, $signature, $padding = self::PADDING_PSS)
    {
        if (empty($this->modulus) || empty($this->exponent)) {
            throw new NoKeyLoadedException('No key has been loaded');
        }

        if (!$this->isPublic) {
            throw new UnsupportedOperationException('phpseclib does not allow the use of private keys to verify data');
        }

        switch ($padding) {
            case self::PADDING_RELAXED_PKCS1:
                return $this->rsassa_pkcs1_v1_5_relaxed_verify($message, $signature);
            case self::PADDING_PKCS1:
                return $this->rsassa_pkcs1_v1_5_verify($message, $signature);
            //case self::PADDING_PSS:
            default:
                return $this->rsassa_pss_verify($message, $signature);
        }
    }
}<|MERGE_RESOLUTION|>--- conflicted
+++ resolved
@@ -434,8 +434,7 @@
      * @return bool
      * @access public
      * @param string|RSA|array $key
-     * @param bool|int $type optional
-     * @return bool
+     * @param int|bool $type optional
      */
     public function load($key, $type = false)
     {
@@ -1040,38 +1039,6 @@
     }
 
     /**
-<<<<<<< HEAD
-=======
-     * Performs blinded RSA equality testing
-     *
-     * Protects against a particular type of timing attack described.
-     *
-     * See {@link http://codahale.com/a-lesson-in-timing-attacks/ A Lesson In Timing Attacks (or, Don't use MessageDigest.isEquals)}
-     *
-     * Thanks for the heads up singpolyma!
-     *
-     * @access private
-     * @param string $x
-     * @param string $y
-     * @return bool
-     */
-    function _equals($x, $y)
-    {
-        if (strlen($x) != strlen($y)) {
-            return false;
-        }
-
-        $result = "\0";
-        $x^= $y;
-        for ($i = 0; $i < strlen($x); $i++) {
-            $result|= $x[$i];
-        }
-
-        return $result === "\0";
-    }
-
-    /**
->>>>>>> 0bb37d28
      * RSAEP
      *
      * See {@link http://tools.ietf.org/html/rfc3447#section-5.1.1 RFC3447#section-5.1.1}.
@@ -1269,14 +1236,7 @@
         $db = $maskedDB ^ $dbMask;
         $lHash2 = substr($db, 0, $this->hLen);
         $m = substr($db, $this->hLen);
-<<<<<<< HEAD
-        if (!Strings::equals($lHash, $lHash2)) {
-            return false;
-        }
-        $m = ltrim($m, chr(0));
-        if (ord($m[0]) != 1) {
-=======
-        $hashesMatch = $this->_equals($lHash, $lHash2);
+        $hashesMatch = Strings::equals($lHash, $lHash2);
         $leadingZeros = 1;
         $patternMatch = 0;
         $offset = 0;
@@ -1289,8 +1249,6 @@
         // we do & instead of && to avoid https://en.wikipedia.org/wiki/Short-circuit_evaluation
         // to protect against timing attacks
         if (!$hashesMatch & !$patternMatch) {
-            user_error('Decryption error');
->>>>>>> 0bb37d28
             return false;
         }
 
