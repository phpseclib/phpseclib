<?php

/**
 * Pure-PHP PKCS#1 (v2.1) compliant implementation of RSA.
 *
 * PHP version 5
 *
 * Here's an example of how to encrypt and decrypt text with this library:
 * <code>
 * <?php
 * include 'vendor/autoload.php';
 *
 * extract(\phpseclib\Crypt\RSA::createKey());
 *
 * $plaintext = 'terrafrost';
 *
 * $ciphertext = $publickey->encrypt($plaintext);
 *
 * echo $privatekey->decrypt($ciphertext);
 * ?>
 * </code>
 *
 * Here's an example of how to create signatures and verify signatures with this library:
 * <code>
 * <?php
 * include 'vendor/autoload.php';
 *
 * extract(\phpseclib\Crypt\RSA::createKey());
 *
 * $plaintext = 'terrafrost';
 *
 * $signature = $privatekey->sign($plaintext);
 *
 * echo $publickey->verify($plaintext, $signature) ? 'verified' : 'unverified';
 * ?>
 * </code>
 *
 * @category  Crypt
 * @package   RSA
 * @author    Jim Wigginton <terrafrost@php.net>
 * @copyright 2009 Jim Wigginton
 * @license   http://www.opensource.org/licenses/mit-license.html  MIT License
 * @link      http://phpseclib.sourceforge.net
 */

namespace phpseclib\Crypt;

use phpseclib\File\ASN1;
use phpseclib\Math\BigInteger;

/**
 * Pure-PHP PKCS#1 compliant implementation of RSA.
 *
 * @package RSA
 * @author  Jim Wigginton <terrafrost@php.net>
 * @access  public
 */
class RSA
{
    /**#@+
     * @access public
     * @see self::encrypt()
     * @see self::decrypt()
     */
    /**
     * Use {@link http://en.wikipedia.org/wiki/Optimal_Asymmetric_Encryption_Padding Optimal Asymmetric Encryption Padding}
     * (OAEP) for encryption / decryption.
     *
     * Uses sha256 by default
     *
     * @see self::setHash()
     * @see self::setMGFHash()
     */
    const PADDING_OAEP = 1;
    /**
     * Use PKCS#1 padding.
     *
     * Although self::PADDING_OAEP / self::PADDING_PSS  offers more security, including PKCS#1 padding is necessary for purposes of backwards
     * compatibility with protocols (like SSH-1) written before OAEP's introduction.
     */
    const PADDING_PKCS1 = 2;
    /**
     * Do not use any padding
     *
     * Although this method is not recommended it can none-the-less sometimes be useful if you're trying to decrypt some legacy
     * stuff, if you're trying to diagnose why an encrypted message isn't decrypting, etc.
     */
    const PADDING_NONE = 3;
    /**
     * Use PKCS#1 padding with PKCS1 v1.5 compatability
     *
     * A PKCS1 v2.1 encrypted message may not successfully decrypt with a PKCS1 v1.5 implementation (such as OpenSSL).
     */
    const PADDING_PKCS15_COMPAT = 6;
    /**#@-*/

    /**#@+
     * @access public
     * @see self::sign()
     * @see self::verify()
     * @see self::setHash()
     */
    /**
     * Use the Probabilistic Signature Scheme for signing
     *
     * Uses sha256 and 0 as the salt length
     *
     * @see self::setSaltLength()
     * @see self::setMGFHash()
     * @see self::setHash()
     */
    const PADDING_PSS = 4;
    /**
     * Use a relaxed version of PKCS#1 padding for signature verification
     */
    const PADDING_RELAXED_PKCS1 = 5;
    /**#@-*/

    /**#@+
     * @access private
     * @see self::createKey()
     */
    /**
     * ASN1 Integer
     */
    const ASN1_INTEGER = 2;
    /**
     * ASN1 Bit String
     */
    const ASN1_BITSTRING = 3;
    /**
     * ASN1 Octet String
     */
    const ASN1_OCTETSTRING = 4;
    /**
     * ASN1 Object Identifier
     */
    const ASN1_OBJECT = 6;
    /**
     * ASN1 Sequence (with the constucted bit set)
     */
    const ASN1_SEQUENCE = 48;
    /**#@-*/

    /**#@+
     * @access private
     * @see self::__construct()
     */
    /**
     * To use the pure-PHP implementation
     */
    const MODE_INTERNAL = 1;
    /**
     * To use the OpenSSL library
     *
     * (if enabled; otherwise, the internal implementation will be used)
     */
    const MODE_OPENSSL = 2;
    /**#@-*/

    /**
     * Precomputed Zero
     *
     * @var array
     * @access private
     */
    static $zero;

    /**
     * Precomputed One
     *
     * @var array
     * @access private
     */
    static $one;

    /**
     * Private Key Format
     *
     * @var string
     * @access private
     */
    var $privateKeyFormat = 'PKCS1';

    /**
     * Public Key Format
     *
     * @var string
     * @access private
     */
    var $publicKeyFormat = 'PKCS8';

    /**
     * Modulus (ie. n)
     *
     * @var \phpseclib\Math\BigInteger
     * @access private
     */
    var $modulus;

    /**
     * Modulus length
     *
     * @var \phpseclib\Math\BigInteger
     * @access private
     */
    var $k;

    /**
     * Exponent (ie. e or d)
     *
     * @var \phpseclib\Math\BigInteger
     * @access private
     */
    var $exponent;

    /**
     * Primes for Chinese Remainder Theorem (ie. p and q)
     *
     * @var array
     * @access private
     */
    var $primes;

    /**
     * Exponents for Chinese Remainder Theorem (ie. dP and dQ)
     *
     * @var array
     * @access private
     */
    var $exponents;

    /**
     * Coefficients for Chinese Remainder Theorem (ie. qInv)
     *
     * @var array
     * @access private
     */
    var $coefficients;

    /**
     * Hash name
     *
     * @var string
     * @access private
     */
    var $hashName;

    /**
     * Hash function
     *
     * @var \phpseclib\Crypt\Hash
     * @access private
     */
    var $hash;

    /**
     * Length of hash function output
     *
     * @var int
     * @access private
     */
    var $hLen;

    /**
     * Length of salt
     *
     * @var int
     * @access private
     */
    var $sLen;

    /**
     * Hash function for the Mask Generation Function
     *
     * @var \phpseclib\Crypt\Hash
     * @access private
     */
    var $mgfHash;

    /**
     * Length of MGF hash function output
     *
     * @var int
     * @access private
     */
    var $mgfHLen;

    /**
     * Public Exponent
     *
     * @var mixed
     * @access private
     */
    var $publicExponent = false;

    /**
     * Password
     *
     * @var string
     * @access private
     */
    var $password = false;

    /**
     * Loaded File Format
     *
     * @var string
     * @access private
     */
    var $format = false;

    /**
     * OpenSSL configuration file name.
     *
     * Set to null to use system configuration file.
     *
     * @see self::createKey()
     * @var mixed
     * @access public
     */
    static $configFile;

    /**
     * Supported file formats (lower case)
     *
     * @see self::_initialize_static_variables()
     * @var array
     * @access private
     */
    static $fileFormats = false;

    /**
     * Supported file formats (original case)
     *
     * @see self::_initialize_static_variables()
     * @var array
     * @access private
     */
    static $origFileFormats = false;


    /**
     * Initialize static variables
     *
     * @access private
     */
    static function _initialize_static_variables()
    {
        if (!isset(self::$zero)) {
            self::$zero= new BigInteger(0);
            self::$one = new BigInteger(1);
            self::$configFile = __DIR__ . '/../openssl.cnf';

            if (self::$fileFormats === false) {
                self::$fileFormats = array();
                foreach (glob(__DIR__ . '/RSA/*.php') as $file) {
                    $name = pathinfo($file, PATHINFO_FILENAME);
                    $type = 'phpseclib\Crypt\RSA\\' . $name;
                    $meta = new \ReflectionClass($type);
                    if (!$meta->isAbstract()) {
                        self::$fileFormats[strtolower($name)] = $type;
                        self::$origFileFormats[] = $name;
                    }
                }
            }
        }
    }

    /**
     * The constructor
     *
     * If you want to make use of the openssl extension, you'll need to set the mode manually, yourself.  The reason
     * \phpseclib\Crypt\RSA doesn't do it is because OpenSSL doesn't fail gracefully.  openssl_pkey_new(), in particular, requires
     * openssl.cnf be present somewhere and, unfortunately, the only real way to find out is too late.
     *
     * @return \phpseclib\Crypt\RSA
     * @access public
     */
    function __construct()
    {
        self::_initialize_static_variables();

        $this->hash = new Hash('sha256');
        $this->hLen = $this->hash->getLength();
        $this->hashName = 'sha256';
        $this->mgfHash = new Hash('sha256');
        $this->mgfHLen = $this->mgfHash->getLength();
    }

    /**
     * Create public / private key pair
     *
     * Returns an array with the following three elements:
     *  - 'privatekey': The private key.
     *  - 'publickey':  The public key.
     *  - 'partialkey': A partially computed key (if the execution time exceeded $timeout).
     *                  Will need to be passed back to \phpseclib\Crypt\RSA::createKey() as the third parameter for further processing.
     *
     * @access public
     * @param int $bits
     * @param int $timeout
     * @param array $p
     */
    static function createKey($bits = 2048, $timeout = false, $partial = array())
    {
        self::_initialize_static_variables();

        if (!defined('CRYPT_RSA_MODE')) {
            switch (true) {
                // Math/BigInteger's openssl requirements are a little less stringent than Crypt/RSA's. in particular,
                // Math/BigInteger doesn't require an openssl.cfg file whereas Crypt/RSA does. so if Math/BigInteger
                // can't use OpenSSL it can be pretty trivially assumed, then, that Crypt/RSA can't either.
                case defined('MATH_BIGINTEGER_OPENSSL_DISABLE'):
                    define('CRYPT_RSA_MODE', self::MODE_INTERNAL);
                    break;
                case extension_loaded('openssl') && file_exists(self::$configFile):
                    // some versions of XAMPP have mismatched versions of OpenSSL which causes it not to work
                    ob_start();
                    @phpinfo();
                    $content = ob_get_contents();
                    ob_end_clean();

                    preg_match_all('#OpenSSL (Header|Library) Version(.*)#im', $content, $matches);

                    $versions = array();
                    if (!empty($matches[1])) {
                        for ($i = 0; $i < count($matches[1]); $i++) {
                            $fullVersion = trim(str_replace('=>', '', strip_tags($matches[2][$i])));

                            // Remove letter part in OpenSSL version
                            if (!preg_match('/(\d+\.\d+\.\d+)/i', $fullVersion, $m)) {
                                $versions[$matches[1][$i]] = $fullVersion;
                            } else {
                                $versions[$matches[1][$i]] = $m[0];
                            }
                        }
                    }

                    // it doesn't appear that OpenSSL versions were reported upon until PHP 5.3+
                    switch (true) {
                        case !isset($versions['Header']):
                        case !isset($versions['Library']):
                        case $versions['Header'] == $versions['Library']:
                            define('CRYPT_RSA_MODE', self::MODE_OPENSSL);
                            break;
                        default:
                            define('CRYPT_RSA_MODE', self::MODE_INTERNAL);
                            define('MATH_BIGINTEGER_OPENSSL_DISABLE', true);
                    }
                    break;
                default:
                    define('CRYPT_RSA_MODE', self::MODE_INTERNAL);
            }
        }

        if (!defined('CRYPT_RSA_EXPONENT')) {
            // http://en.wikipedia.org/wiki/65537_%28number%29
            define('CRYPT_RSA_EXPONENT', '65537');
        }
        // per <http://cseweb.ucsd.edu/~hovav/dist/survey.pdf#page=5>, this number ought not result in primes smaller
        // than 256 bits. as a consequence if the key you're trying to create is 1024 bits and you've set CRYPT_RSA_SMALLEST_PRIME
        // to 384 bits then you're going to get a 384 bit prime and a 640 bit prime (384 + 1024 % 384). at least if
        // CRYPT_RSA_MODE is set to self::MODE_INTERNAL. if CRYPT_RSA_MODE is set to self::MODE_OPENSSL then
        // CRYPT_RSA_SMALLEST_PRIME is ignored (ie. multi-prime RSA support is more intended as a way to speed up RSA key
        // generation when there's a chance neither gmp nor OpenSSL are installed)
        if (!defined('CRYPT_RSA_SMALLEST_PRIME')) {
            define('CRYPT_RSA_SMALLEST_PRIME', 4096);
        }

        // OpenSSL uses 65537 as the exponent and requires RSA keys be 384 bits minimum
        if (CRYPT_RSA_MODE == self::MODE_OPENSSL && $bits >= 384 && CRYPT_RSA_EXPONENT == 65537) {
            $config = array();
            if (isset(self::$configFile)) {
                $config['config'] = self::$configFile;
            }
            $rsa = openssl_pkey_new(array('private_key_bits' => $bits) + $config);
            openssl_pkey_export($rsa, $privatekeystr, null, $config);
            $privatekey = new RSA();
            $privatekey->load($privatekeystr);

            $publickeyarr = openssl_pkey_get_details($rsa);
            $publickey = new RSA();
            $publickey->load($publickeyarr['key']);

            // clear the buffer of error strings stemming from a minimalistic openssl.cnf
            while (openssl_error_string() !== false) {
            }

            return array(
                'privatekey' => $privatekey,
                'publickey' => $publickey,
                'partialkey' => false
            );
        }

        static $e;
        if (!isset($e)) {
            $e = new BigInteger(CRYPT_RSA_EXPONENT);
        }

        extract(self::_generateMinMax($bits));
        $absoluteMin = $min;
        $temp = $bits >> 1; // divide by two to see how many bits P and Q would be
        if ($temp > CRYPT_RSA_SMALLEST_PRIME) {
            $num_primes = floor($bits / CRYPT_RSA_SMALLEST_PRIME);
            $temp = CRYPT_RSA_SMALLEST_PRIME;
        } else {
            $num_primes = 2;
        }
        extract(self::_generateMinMax($temp + $bits % $temp));
        $finalMax = $max;
        extract(self::_generateMinMax($temp));

        $n = clone self::$one;
        if (!empty($partial)) {
            extract(unserialize($partial));
        } else {
            $exponents = $coefficients = $primes = array();
            $lcm = array(
                'top' => clone self::$one,
                'bottom' => false
            );
        }

        $start = time();
        $i0 = count($primes) + 1;

        do {
            for ($i = $i0; $i <= $num_primes; $i++) {
                if ($timeout !== false) {
                    $timeout-= time() - $start;
                    $start = time();
                    if ($timeout <= 0) {
                        return array(
                            'privatekey' => '',
                            'publickey'  => '',
                            'partialkey' => serialize(array(
                                'primes' => $primes,
                                'coefficients' => $coefficients,
                                'lcm' => $lcm,
                                'exponents' => $exponents
                            ))
                        );
                    }
                }

                if ($i == $num_primes) {
                    list($min, $temp) = $absoluteMin->divide($n);
                    if (!$temp->equals(self::$zero)) {
                        $min = $min->add(self::$one); // ie. ceil()
                    }
                    $primes[$i] = BigInteger::randomPrime($min, $finalMax, $timeout);
                } else {
                    $primes[$i] = BigInteger::randomPrime($min, $max, $timeout);
                }

                if ($primes[$i] === false) { // if we've reached the timeout
                    if (count($primes) > 1) {
                        $partialkey = '';
                    } else {
                        array_pop($primes);
                        $partialkey = serialize(array(
                            'primes' => $primes,
                            'coefficients' => $coefficients,
                            'lcm' => $lcm,
                            'exponents' => $exponents
                        ));
                    }

                    return array(
                        'privatekey' => false,
                        'publickey'  => false,
                        'partialkey' => $partialkey
                    );
                }

                // the first coefficient is calculated differently from the rest
                // ie. instead of being $primes[1]->modInverse($primes[2]), it's $primes[2]->modInverse($primes[1])
                if ($i > 2) {
                    $coefficients[$i] = $n->modInverse($primes[$i]);
                }

                $n = $n->multiply($primes[$i]);

                $temp = $primes[$i]->subtract(self::$one);

                // textbook RSA implementations use Euler's totient function instead of the least common multiple.
                // see http://en.wikipedia.org/wiki/Euler%27s_totient_function
                $lcm['top'] = $lcm['top']->multiply($temp);
                $lcm['bottom'] = $lcm['bottom'] === false ? $temp : $lcm['bottom']->gcd($temp);

                $exponents[$i] = $e->modInverse($temp);
            }

            list($temp) = $lcm['top']->divide($lcm['bottom']);
            $gcd = $temp->gcd($e);
            $i0 = 1;
        } while (!$gcd->equals(self::$one));

        $d = $e->modInverse($temp);

        $coefficients[2] = $primes[2]->modInverse($primes[1]);

        // from <http://tools.ietf.org/html/rfc3447#appendix-A.1.2>:
        // RSAPrivateKey ::= SEQUENCE {
        //     version           Version,
        //     modulus           INTEGER,  -- n
        //     publicExponent    INTEGER,  -- e
        //     privateExponent   INTEGER,  -- d
        //     prime1            INTEGER,  -- p
        //     prime2            INTEGER,  -- q
        //     exponent1         INTEGER,  -- d mod (p-1)
        //     exponent2         INTEGER,  -- d mod (q-1)
        //     coefficient       INTEGER,  -- (inverse of q) mod p
        //     otherPrimeInfos   OtherPrimeInfos OPTIONAL
        // }
        $privatekey = new RSA();
        $privatekey->modulus = $n;
        $privatekey->k = $bits >> 3;
        $privatekey->publicExponent = $e;
        $privatekey->exponent = $d;
        $privatekey->privateExponent = $e;
        $privatekey->primes = $primes;
        $privatekey->exponents = $exponents;
        $privatekey->coefficients = $coefficients;

        $publickey = new RSA();
        $publickey->modulus = $n;
        $publickey->k = $bits >> 3;
        $publickey->exponent = $e;

        return array(
            'privatekey' => $privatekey,
            'publickey'  => $publickey,
            'partialkey' => false
        );
    }

    /**
     * Add a fileformat plugin
     *
     * The plugin needs to either already be loaded or be auto-loadable.
     * Loading a plugin whose shortname overwrite an existing shortname will overwrite the old plugin.
     *
     * @see self::load()
     * @param string $fullname
     * @access public
     * @return bool
     */
    static function addFileFormat($fullname)
    {
        self::_initialize_static_variables();

        if (class_exists($fullname)) {
            $meta = new \ReflectionClass($path);
            $shortname = $meta->getShortName();
            self::$fileFormats[strtolower($shortname)] = $fullname;
            self::$origFileFormats[] = $shortname;
        }
    }

    /**
     * Returns a list of supported formats.
     *
     * @access public
     * @return array
     */
    static function getSupportedFormats()
    {
        self::_initialize_static_variables();

        return self::$origFileFormats;
    }

    /**
     * Loads a public or private key
     *
     * Returns true on success and false on failure (ie. an incorrect password was provided or the key was malformed)
     *
     * @access public
     * @param string $key
     * @param int $type optional
     */
    function load($key, $type = false)
    {
        if ($key instanceof RSA) {
            $this->privateKeyFormat = $key->privateKeyFormat;
            $this->publicKeyFormat = $key->publicKeyFormat;
            $this->k = $key->k;
            $this->hLen = $key->hLen;
            $this->sLen = $key->sLen;
            $this->mgfHLen = $key->mgfHLen;
            $this->password = $key->password;

            if (is_object($key->hash)) {
                $this->hash = new Hash($key->hash->getHash());
            }
            if (is_object($key->mgfHash)) {
                $this->mgfHash = new Hash($key->mgfHash->getHash());
            }

            if (is_object($key->modulus)) {
                $this->modulus = clone $key->modulus;
            }
            if (is_object($key->exponent)) {
                $this->exponent = clone $key->exponent;
            }
            if (is_object($key->publicExponent)) {
                $this->publicExponent = clone $key->publicExponent;
            }

            $this->primes = array();
            $this->exponents = array();
            $this->coefficients = array();

            foreach ($this->primes as $prime) {
                $this->primes[] = clone $prime;
            }
            foreach ($this->exponents as $exponent) {
                $this->exponents[] = clone $exponent;
            }
            foreach ($this->coefficients as $coefficient) {
                $this->coefficients[] = clone $coefficient;
            }

            return true;
        }

        $components = false;
        if ($type === false) {
            foreach (self::$fileFormats as $format) {
                try {
                    $components = $format::load($key, $this->password);
                } catch (\Exception $e) {
                    $components = false;
                }
                if ($components !== false) {
                    break;
                }
            }
        } else {
            $format = strtolower($type);
            if (isset(self::$fileFormats[$format])) {
                $format = self::$fileFormats[$format];
                try {
                    $components = $format::load($key, $this->password);
                } catch (\Exception $e) {
                    $components = false;
                }
            }
        }

        if ($components === false) {
            $this->format = false;
            return false;
        }

        $this->format = $format;

        $this->modulus = $components['modulus'];
        $this->k = strlen($this->modulus->toBytes());
        $this->exponent = isset($components['privateExponent']) ? $components['privateExponent'] : $components['publicExponent'];
        if (isset($components['primes'])) {
            $this->primes = $components['primes'];
            $this->exponents = $components['exponents'];
            $this->coefficients = $components['coefficients'];
            $this->publicExponent = $components['publicExponent'];
        } else {
            $this->primes = array();
            $this->exponents = array();
            $this->coefficients = array();
            $this->publicExponent = false;
        }

        if ($components['isPublicKey']) {
            $this->setPublicKey();
        }

        return true;
    }

    /**
     * Returns the format of the loaded key.
     *
     * If the key that was loaded wasn't in a valid or if the key was auto-generated
     * with RSA::createKey() then this will return false.
     *
     * @see self::load()
     * @access public
     * @return mixed
     */
    function getLoadedFormat()
    {
        if ($this->format === false) {
            return false;
        }

        $meta = new \ReflectionClass($this->format);
        return $meta->getShortName();
    }

    /**
     * Returns the private key
     *
     * The private key is only returned if the currently loaded key contains the constituent prime numbers.
     *
     * @see self::getPublicKey()
     * @access public
     * @param string $type optional
     * @return mixed
     */
    function getPrivateKey($type = 'PKCS1')
    {
        $type = strtolower($type);
        if (!isset(self::$fileFormats[$type])) {
            return false;
        }
        $type = self::$fileFormats[$type];
        if (!method_exists($type, 'savePrivateKey')) {
            return false;
        }

        if (empty($this->primes)) {
            return false;
        }

        $oldFormat = $this->privateKeyFormat;
        $this->privateKeyFormat = $type;
        $temp = $type::savePrivateKey($this->modulus, $this->publicExponent, $this->exponent, $this->primes, $this->exponents, $this->coefficients, $this->password);
        $this->privateKeyFormat = $oldFormat;
        return $temp;
    }

    /**
     * Returns the key size
     *
     * More specifically, this returns the size of the modulo in bits.
     *
     * @access public
     * @return int
     */
    function getSize()
    {
        return !isset($this->modulus) ? 0 : strlen($this->modulus->toBits());
    }

    /**
     * Sets the password
     *
     * Private keys can be encrypted with a password.  To unset the password, pass in the empty string or false.
     * Or rather, pass in $password such that empty($password) && !is_string($password) is true.
     *
     * @see self::createKey()
     * @see self::load()
     * @access public
     * @param string $password
     */
    function setPassword($password = false)
    {
        $this->password = $password;
    }

    /**
     * Defines the public key
     *
     * Some private key formats define the public exponent and some don't.  Those that don't define it are problematic when
     * used in certain contexts.  For example, in SSH-2, RSA authentication works by sending the public key along with a
     * message signed by the private key to the server.  The SSH-2 server looks the public key up in an index of public keys
     * and if it's present then proceeds to verify the signature.  Problem is, if your private key doesn't include the public
     * exponent this won't work unless you manually add the public exponent. phpseclib tries to guess if the key being used
     * is the public key but in the event that it guesses incorrectly you might still want to explicitly set the key as being
     * public.
     *
     * Do note that when a new key is loaded the index will be cleared.
     *
     * Returns true on success, false on failure
     *
     * @see self::getPublicKey()
     * @access public
     * @param string $key optional
     * @param int $type optional
     * @return bool
     */
    function setPublicKey($key = false, $type = false)
    {
        // if a public key has already been loaded return false
        if (!empty($this->publicExponent)) {
            return false;
        }

        if ($key === false && !empty($this->modulus)) {
            $this->publicExponent = $this->exponent;
            return true;
        }

        $components = false;
        if ($type === false) {
            foreach (self::$fileFormats as $format) {
                if (!method_exists($format, 'savePublicKey')) {
                    continue;
                }
                try {
                    $components = $format::load($key, $this->password);
                } catch (\Exception $e) {
                    $components = false;
                }
                if ($components !== false) {
                    break;
                }
            }
        } else {
            $format = strtolower($type);
            if (isset(self::$fileFormats[$format])) {
                $format = self::$fileFormats[$format];
                try {
                    $components = $format::load($key, $this->password);
                } catch (\Exception $e) {
                    $components = false;
                }
            }
        }

        if ($components === false) {
            $this->format = false;
            return false;
        }

        $this->format = $format;

        if (empty($this->modulus) || !$this->modulus->equals($components['modulus'])) {
            $this->modulus = $components['modulus'];
            $this->exponent = $this->publicExponent = $components['publicExponent'];
            return true;
        }

        $this->publicExponent = $components['publicExponent'];

        return true;
    }

    /**
     * Defines the private key
     *
     * If phpseclib guessed a private key was a public key and loaded it as such it might be desirable to force
     * phpseclib to treat the key as a private key. This function will do that.
     *
     * Do note that when a new key is loaded the index will be cleared.
     *
     * Returns true on success, false on failure
     *
     * @see self::getPublicKey()
     * @access public
     * @param string $key optional
     * @param int $type optional
     * @return bool
     */
    function setPrivateKey($key = false, $type = false)
    {
        if ($key === false && !empty($this->publicExponent)) {
<<<<<<< HEAD
            $rsa->publicExponent = false;
=======
            $this->publicExponent = false;
>>>>>>> 8f614a05
            return true;
        }

        $rsa = new RSA();
        if (!$rsa->load($key, $type)) {
            return false;
        }
        $rsa->publicExponent = false;

        // don't overwrite the old key if the new key is invalid
        $this->load($rsa);
        return true;
    }

    /**
     * Returns the public key
     *
     * The public key is only returned under two circumstances - if the private key had the public key embedded within it
     * or if the public key was set via setPublicKey().  If the currently loaded key is supposed to be the public key this
     * function won't return it since this library, for the most part, doesn't distinguish between public and private keys.
     *
     * @see self::getPrivateKey()
     * @access public
     * @param string $type optional
     * @return mixed
     */
    function getPublicKey($type = 'PKCS8')
    {
        $type = strtolower($type);
        if (!isset(self::$fileFormats[$type])) {
            return false;
        }
        $type = self::$fileFormats[$type];
        if (!method_exists($type, 'savePublicKey')) {
            return false;
        }

        if (empty($this->modulus) || empty($this->publicExponent)) {
            return false;
        }

        $oldFormat = $this->publicKeyFormat;
        $this->publicKeyFormat = $type;
        $temp = $type::savePublicKey($this->modulus, $this->publicExponent);
        $this->publicKeyFormat = $oldFormat;
        return $temp;
    }

    /**
     * Returns the public key's fingerprint
     *
     * The public key's fingerprint is returned, which is equivalent to running `ssh-keygen -lf rsa.pub`. If there is
     * no public key currently loaded, false is returned.
     * Example output (md5): "c1:b1:30:29:d7:b8:de:6c:97:77:10:d7:46:41:63:87" (as specified by RFC 4716)
     *
     * @access public
     * @param string $algorithm The hashing algorithm to be used. Valid options are 'md5' and 'sha256'. False is returned
     * for invalid values.
     * @return mixed
     */
    public function getPublicKeyFingerprint($algorithm = 'md5')
    {
        if (empty($this->modulus) || empty($this->publicExponent)) {
            return false;
        }

        $modulus = $this->modulus->toBytes(true);
        $publicExponent = $this->publicExponent->toBytes(true);

        $RSAPublicKey = pack('Na*Na*Na*', strlen('ssh-rsa'), 'ssh-rsa', strlen($publicExponent), $publicExponent, strlen($modulus), $modulus);

        switch ($algorithm) {
            case 'sha256':
                $hash = new Hash('sha256');
                $base = base64_encode($hash->hash($RSAPublicKey));
                return substr($base, 0, strlen($base) - 1);
            case 'md5':
                return substr(chunk_split(md5($RSAPublicKey), 2, ':'), 0, -1);
            default:
                return false;
        }
    }

    /**
     * Returns a minimalistic private key
     *
     * Returns the private key without the prime number constituants.  Structurally identical to a public key that
     * hasn't been set as the public key
     *
     * @see self::getPrivateKey()
     * @access private
     * @param string $type optional
     * @return mixed
     */
    function _getPrivatePublicKey($type = 'PKCS8')
    {
        $type = strtolower($type);
        if (!isset(self::$fileFormats[$type])) {
            return false;
        }
        $type = self::$fileFormats[$type];
        if (!method_exists($type, 'savePublicKey')) {
            return false;
        }

        if (empty($this->modulus) || empty($this->exponent)) {
            return false;
        }

        $oldFormat = $this->publicKeyFormat;
        $this->publicKeyFormat = $type;
        $temp = $type::savePublicKey($this->modulus, $this->exponent);
        $this->publicKeyFormat = $oldFormat;
        return $temp;
    }


    /**
     * __toString() magic method
     *
     * @access public
     * @return string
     */
    function __toString()
    {
        $key = $this->getPrivateKey($this->privateKeyFormat);
        if (is_string($key)) {
            return $key;
        }
        $key = $this->_getPrivatePublicKey($this->publicKeyFormat);
        return is_string($key) ? $key : '';
    }

    /**
     * __clone() magic method
     *
     * @access public
     * @return \phpseclib\Crypt\RSA
     */
    function __clone()
    {
        $key = new RSA();
        $key->load($this);
        return $key;
    }

    /**
     * Generates the smallest and largest numbers requiring $bits bits
     *
     * @access private
     * @param int $bits
     * @return array
     */
    static function _generateMinMax($bits)
    {
        $bytes = $bits >> 3;
        $min = str_repeat(chr(0), $bytes);
        $max = str_repeat(chr(0xFF), $bytes);
        $msb = $bits & 7;
        if ($msb) {
            $min = chr(1 << ($msb - 1)) . $min;
            $max = chr((1 << $msb) - 1) . $max;
        } else {
            $min[0] = chr(0x80);
        }

        return array(
            'min' => new BigInteger($min, 256),
            'max' => new BigInteger($max, 256)
        );
    }

    /**
     * DER-decode the length
     *
     * DER supports lengths up to (2**8)**127, however, we'll only support lengths up to (2**8)**4.  See
     * {@link http://itu.int/ITU-T/studygroups/com17/languages/X.690-0207.pdf#p=13 X.690 paragraph 8.1.3} for more information.
     *
     * @access private
     * @param string $string
     * @return int
     */
    function _decodeLength(&$string)
    {
        $length = ord($this->_string_shift($string));
        if ($length & 0x80) { // definite length, long form
            $length&= 0x7F;
            $temp = $this->_string_shift($string, $length);
            list(, $length) = unpack('N', substr(str_pad($temp, 4, chr(0), STR_PAD_LEFT), -4));
        }
        return $length;
    }

    /**
     * DER-encode the length
     *
     * DER supports lengths up to (2**8)**127, however, we'll only support lengths up to (2**8)**4.  See
     * {@link http://itu.int/ITU-T/studygroups/com17/languages/X.690-0207.pdf#p=13 X.690 paragraph 8.1.3} for more information.
     *
     * @access private
     * @param int $length
     * @return string
     */
    function _encodeLength($length)
    {
        if ($length <= 0x7F) {
            return chr($length);
        }

        $temp = ltrim(pack('N', $length), chr(0));
        return pack('Ca*', 0x80 | strlen($temp), $temp);
    }

    /**
     * String Shift
     *
     * Inspired by array_shift
     *
     * @param string $string
     * @param int $index
     * @return string
     * @access private
     */
    function _string_shift(&$string, $index = 1)
    {
        $substr = substr($string, 0, $index);
        $string = substr($string, $index);
        return $substr;
    }

    /**
     * Determines the private key format
     *
     * @see self::createKey()
     * @access public
     * @param int $format
     */
    function setPrivateKeyFormat($format)
    {
        $this->privateKeyFormat = $format;
    }

    /**
     * Determines the public key format
     *
     * @see self::createKey()
     * @access public
     * @param int $format
     */
    function setPublicKeyFormat($format)
    {
        $this->publicKeyFormat = $format;
    }

    /**
     * Determines which hashing function should be used
     *
     * Used with signature production / verification and (if the encryption mode is self::PADDING_OAEP) encryption and
     * decryption.  If $hash isn't supported, sha256 is used.
     *
     * @access public
     * @param string $hash
     */
    function setHash($hash)
    {
        // \phpseclib\Crypt\Hash supports algorithms that PKCS#1 doesn't support.  md5-96 and sha1-96, for example.
        switch ($hash) {
            case 'md2':
            case 'md5':
            case 'sha1':
            case 'sha256':
            case 'sha384':
            case 'sha512':
                $this->hash = new Hash($hash);
                $this->hashName = $hash;
                break;
            default:
                $this->hash = new Hash('sha256');
                $this->hashName = 'sha256';
        }
        $this->hLen = $this->hash->getLength();
    }

    /**
     * Determines which hashing function should be used for the mask generation function
     *
     * The mask generation function is used by self::PADDING_OAEP and self::PADDING_PSS and although it's
     * best if Hash and MGFHash are set to the same thing this is not a requirement.
     *
     * @access public
     * @param string $hash
     */
    function setMGFHash($hash)
    {
        // \phpseclib\Crypt\Hash supports algorithms that PKCS#1 doesn't support.  md5-96 and sha1-96, for example.
        switch ($hash) {
            case 'md2':
            case 'md5':
            case 'sha1':
            case 'sha256':
            case 'sha384':
            case 'sha512':
                $this->mgfHash = new Hash($hash);
                break;
            default:
                $this->mgfHash = new Hash('sha256');
        }
        $this->mgfHLen = $this->mgfHash->getLength();
    }

    /**
     * Determines the salt length
     *
     * To quote from {@link http://tools.ietf.org/html/rfc3447#page-38 RFC3447#page-38}:
     *
     *    Typical salt lengths in octets are hLen (the length of the output
     *    of the hash function Hash) and 0.
     *
     * @access public
     * @param int $format
     */
    function setSaltLength($sLen)
    {
        $this->sLen = $sLen;
    }

    /**
     * Integer-to-Octet-String primitive
     *
     * See {@link http://tools.ietf.org/html/rfc3447#section-4.1 RFC3447#section-4.1}.
     *
     * @access private
     * @param bool|\phpseclib\Math\BigInteger $x
     * @param int $xLen
     * @return bool|string
     */
    function _i2osp($x, $xLen)
    {
        if ($x === false) {
            return false;
        }
        $x = $x->toBytes();
        if (strlen($x) > $xLen) {
            return false;
        }
        return str_pad($x, $xLen, chr(0), STR_PAD_LEFT);
    }

    /**
     * Octet-String-to-Integer primitive
     *
     * See {@link http://tools.ietf.org/html/rfc3447#section-4.2 RFC3447#section-4.2}.
     *
     * @access private
     * @param string $x
     * @return \phpseclib\Math\BigInteger
     */
    function _os2ip($x)
    {
        return new BigInteger($x, 256);
    }

    /**
     * Exponentiate with or without Chinese Remainder Theorem
     *
     * See {@link http://tools.ietf.org/html/rfc3447#section-5.1.1 RFC3447#section-5.1.2}.
     *
     * @access private
     * @param \phpseclib\Math\BigInteger $x
     * @return \phpseclib\Math\BigInteger
     */
    function _exponentiate($x)
    {
        if (empty($this->primes) || empty($this->coefficients) || empty($this->exponents)) {
            return $x->modPow($this->exponent, $this->modulus);
        }

        $num_primes = count($this->primes);

        if (defined('CRYPT_RSA_DISABLE_BLINDING')) {
            $m_i = array(
                1 => $x->modPow($this->exponents[1], $this->primes[1]),
                2 => $x->modPow($this->exponents[2], $this->primes[2])
            );
            $h = $m_i[1]->subtract($m_i[2]);
            $h = $h->multiply($this->coefficients[2]);
            list(, $h) = $h->divide($this->primes[1]);
            $m = $m_i[2]->add($h->multiply($this->primes[2]));

            $r = $this->primes[1];
            for ($i = 3; $i <= $num_primes; $i++) {
                $m_i = $x->modPow($this->exponents[$i], $this->primes[$i]);

                $r = $r->multiply($this->primes[$i - 1]);

                $h = $m_i->subtract($m);
                $h = $h->multiply($this->coefficients[$i]);
                list(, $h) = $h->divide($this->primes[$i]);

                $m = $m->add($r->multiply($h));
            }
        } else {
            $smallest = $this->primes[1];
            for ($i = 2; $i <= $num_primes; $i++) {
                if ($smallest->compare($this->primes[$i]) > 0) {
                    $smallest = $this->primes[$i];
                }
            }

            $r = BigInteger::random(self::$one, $smallest->subtract(self::$one));

            $m_i = array(
                1 => $this->_blind($x, $r, 1),
                2 => $this->_blind($x, $r, 2)
            );
            $h = $m_i[1]->subtract($m_i[2]);
            $h = $h->multiply($this->coefficients[2]);
            list(, $h) = $h->divide($this->primes[1]);
            $m = $m_i[2]->add($h->multiply($this->primes[2]));

            $r = $this->primes[1];
            for ($i = 3; $i <= $num_primes; $i++) {
                $m_i = $this->_blind($x, $r, $i);

                $r = $r->multiply($this->primes[$i - 1]);

                $h = $m_i->subtract($m);
                $h = $h->multiply($this->coefficients[$i]);
                list(, $h) = $h->divide($this->primes[$i]);

                $m = $m->add($r->multiply($h));
            }
        }

        return $m;
    }

    /**
     * Performs RSA Blinding
     *
     * Protects against timing attacks by employing RSA Blinding.
     * Returns $x->modPow($this->exponents[$i], $this->primes[$i])
     *
     * @access private
     * @param \phpseclib\Math\BigInteger $x
     * @param \phpseclib\Math\BigInteger $r
     * @param int $i
     * @return \phpseclib\Math\BigInteger
     */
    function _blind($x, $r, $i)
    {
        $x = $x->multiply($r->modPow($this->publicExponent, $this->primes[$i]));
        $x = $x->modPow($this->exponents[$i], $this->primes[$i]);

        $r = $r->modInverse($this->primes[$i]);
        $x = $x->multiply($r);
        list(, $x) = $x->divide($this->primes[$i]);

        return $x;
    }

    /**
     * Performs blinded RSA equality testing
     *
     * Protects against a particular type of timing attack described.
     *
     * See {@link http://codahale.com/a-lesson-in-timing-attacks/ A Lesson In Timing Attacks (or, Don't use MessageDigest.isEquals)}
     *
     * Thanks for the heads up singpolyma!
     *
     * @access private
     * @param string $x
     * @param string $y
     * @return bool
     */
    function _equals($x, $y)
    {
        if (strlen($x) != strlen($y)) {
            return false;
        }

        $result = 0;
        for ($i = 0; $i < strlen($x); $i++) {
            $result |= ord($x[$i]) ^ ord($y[$i]);
        }

        return $result == 0;
    }

    /**
     * RSAEP
     *
     * See {@link http://tools.ietf.org/html/rfc3447#section-5.1.1 RFC3447#section-5.1.1}.
     *
     * @access private
     * @param \phpseclib\Math\BigInteger $m
     * @return bool|\phpseclib\Math\BigInteger
     */
    function _rsaep($m)
    {
        if ($m->compare(self::$zero) < 0 || $m->compare($this->modulus) > 0) {
            return false;
        }
        return $this->_exponentiate($m);
    }

    /**
     * RSADP
     *
     * See {@link http://tools.ietf.org/html/rfc3447#section-5.1.2 RFC3447#section-5.1.2}.
     *
     * @access private
     * @param \phpseclib\Math\BigInteger $c
     * @return bool|\phpseclib\Math\BigInteger
     */
    function _rsadp($c)
    {
        if ($c->compare(self::$zero) < 0 || $c->compare($this->modulus) > 0) {
            return false;
        }
        return $this->_exponentiate($c);
    }

    /**
     * RSASP1
     *
     * See {@link http://tools.ietf.org/html/rfc3447#section-5.2.1 RFC3447#section-5.2.1}.
     *
     * @access private
     * @param \phpseclib\Math\BigInteger $m
     * @return bool|\phpseclib\Math\BigInteger
     */
    function _rsasp1($m)
    {
        if ($m->compare(self::$zero) < 0 || $m->compare($this->modulus) > 0) {
            return false;
        }
        return $this->_exponentiate($m);
    }

    /**
     * RSAVP1
     *
     * See {@link http://tools.ietf.org/html/rfc3447#section-5.2.2 RFC3447#section-5.2.2}.
     *
     * @access private
     * @param \phpseclib\Math\BigInteger $s
     * @return bool|\phpseclib\Math\BigInteger
     */
    function _rsavp1($s)
    {
        if ($s->compare(self::$zero) < 0 || $s->compare($this->modulus) > 0) {
            return false;
        }
        return $this->_exponentiate($s);
    }

    /**
     * MGF1
     *
     * See {@link http://tools.ietf.org/html/rfc3447#appendix-B.2.1 RFC3447#appendix-B.2.1}.
     *
     * @access private
     * @param string $mgfSeed
     * @param int $mgfLen
     * @return string
     */
    function _mgf1($mgfSeed, $maskLen)
    {
        // if $maskLen would yield strings larger than 4GB, PKCS#1 suggests a "Mask too long" error be output.

        $t = '';
        $count = ceil($maskLen / $this->mgfHLen);
        for ($i = 0; $i < $count; $i++) {
            $c = pack('N', $i);
            $t.= $this->mgfHash->hash($mgfSeed . $c);
        }

        return substr($t, 0, $maskLen);
    }

    /**
     * RSAES-OAEP-ENCRYPT
     *
     * See {@link http://tools.ietf.org/html/rfc3447#section-7.1.1 RFC3447#section-7.1.1} and
     * {http://en.wikipedia.org/wiki/Optimal_Asymmetric_Encryption_Padding OAES}.
     *
     * @access private
     * @param string $m
     * @param string $l
     * @throws \OutOfBoundsException if strlen($m) > $this->k - 2 * $this->hLen - 2
     * @return string
     */
    function _rsaes_oaep_encrypt($m, $l = '')
    {
        $mLen = strlen($m);

        // Length checking

        // if $l is larger than two million terrabytes and you're using sha1, PKCS#1 suggests a "Label too long" error
        // be output.

        if ($mLen > $this->k - 2 * $this->hLen - 2) {
            throw new \OutOfBoundsException('Message too long');
        }

        // EME-OAEP encoding

        $lHash = $this->hash->hash($l);
        $ps = str_repeat(chr(0), $this->k - $mLen - 2 * $this->hLen - 2);
        $db = $lHash . $ps . chr(1) . $m;
        $seed = Random::string($this->hLen);
        $dbMask = $this->_mgf1($seed, $this->k - $this->hLen - 1);
        $maskedDB = $db ^ $dbMask;
        $seedMask = $this->_mgf1($maskedDB, $this->hLen);
        $maskedSeed = $seed ^ $seedMask;
        $em = chr(0) . $maskedSeed . $maskedDB;

        // RSA encryption

        $m = $this->_os2ip($em);
        $c = $this->_rsaep($m);
        $c = $this->_i2osp($c, $this->k);

        // Output the ciphertext C

        return $c;
    }

    /**
     * RSAES-OAEP-DECRYPT
     *
     * See {@link http://tools.ietf.org/html/rfc3447#section-7.1.2 RFC3447#section-7.1.2}.  The fact that the error
     * messages aren't distinguishable from one another hinders debugging, but, to quote from RFC3447#section-7.1.2:
     *
     *    Note.  Care must be taken to ensure that an opponent cannot
     *    distinguish the different error conditions in Step 3.g, whether by
     *    error message or timing, or, more generally, learn partial
     *    information about the encoded message EM.  Otherwise an opponent may
     *    be able to obtain useful information about the decryption of the
     *    ciphertext C, leading to a chosen-ciphertext attack such as the one
     *    observed by Manger [36].
     *
     * As for $l...  to quote from {@link http://tools.ietf.org/html/rfc3447#page-17 RFC3447#page-17}:
     *
     *    Both the encryption and the decryption operations of RSAES-OAEP take
     *    the value of a label L as input.  In this version of PKCS #1, L is
     *    the empty string; other uses of the label are outside the scope of
     *    this document.
     *
     * @access private
     * @param string $c
     * @param string $l
     * @return bool|string
     */
    function _rsaes_oaep_decrypt($c, $l = '')
    {
        // Length checking

        // if $l is larger than two million terrabytes and you're using sha1, PKCS#1 suggests a "Label too long" error
        // be output.

        if (strlen($c) != $this->k || $this->k < 2 * $this->hLen + 2) {
            return false;
        }

        // RSA decryption

        $c = $this->_os2ip($c);
        $m = $this->_rsadp($c);
        $em = $this->_i2osp($m, $this->k);
        if ($em === false) {
            return false;
        }

        // EME-OAEP decoding

        $lHash = $this->hash->hash($l);
        $y = ord($em[0]);
        $maskedSeed = substr($em, 1, $this->hLen);
        $maskedDB = substr($em, $this->hLen + 1);
        $seedMask = $this->_mgf1($maskedDB, $this->hLen);
        $seed = $maskedSeed ^ $seedMask;
        $dbMask = $this->_mgf1($seed, $this->k - $this->hLen - 1);
        $db = $maskedDB ^ $dbMask;
        $lHash2 = substr($db, 0, $this->hLen);
        $m = substr($db, $this->hLen);
        if ($lHash != $lHash2) {
            return false;
        }
        $m = ltrim($m, chr(0));
        if (ord($m[0]) != 1) {
            return false;
        }

        // Output the message M

        return substr($m, 1);
    }

    /**
     * Raw Encryption / Decryption
     *
     * Doesn't use padding and is not recommended.
     *
     * @access private
     * @param string $m
     * @return bool|string
     * @throws \OutOfBoundsException if strlen($m) > $this->k
     */
    function _raw_encrypt($m)
    {
        if (strlen($m) > $this->k) {
            throw new \OutOfBoundsException('Message too long');
        }

        $temp = $this->_os2ip($m);
        $temp = $this->_rsaep($temp);
        return  $this->_i2osp($temp, $this->k);
    }

    /**
     * RSAES-PKCS1-V1_5-ENCRYPT
     *
     * See {@link http://tools.ietf.org/html/rfc3447#section-7.2.1 RFC3447#section-7.2.1}.
     *
     * @access private
     * @param string $m
     * @param bool $pkcs15_compat optional
     * @throws \OutOfBoundsException if strlen($m) > $this->k - 11
     * @return bool|string
     */
    function _rsaes_pkcs1_v1_5_encrypt($m, $pkcs15_compat = false)
    {
        $mLen = strlen($m);

        // Length checking

        if ($mLen > $this->k - 11) {
            throw new \OutOfBoundsException('Message too long');
        }

        // EME-PKCS1-v1_5 encoding

        $psLen = $this->k - $mLen - 3;
        $ps = '';
        while (strlen($ps) != $psLen) {
            $temp = Random::string($psLen - strlen($ps));
            $temp = str_replace("\x00", '', $temp);
            $ps.= $temp;
        }
        $type = 2;
        // see the comments of _rsaes_pkcs1_v1_5_decrypt() to understand why this is being done
        if ($pkcs15_compat && (!isset($this->publicExponent) || $this->exponent !== $this->publicExponent)) {
            $type = 1;
            // "The padding string PS shall consist of k-3-||D|| octets. ... for block type 01, they shall have value FF"
            $ps = str_repeat("\xFF", $psLen);
        }
        $em = chr(0) . chr($type) . $ps . chr(0) . $m;

        // RSA encryption
        $m = $this->_os2ip($em);
        $c = $this->_rsaep($m);
        $c = $this->_i2osp($c, $this->k);

        // Output the ciphertext C

        return $c;
    }

    /**
     * RSAES-PKCS1-V1_5-DECRYPT
     *
     * See {@link http://tools.ietf.org/html/rfc3447#section-7.2.2 RFC3447#section-7.2.2}.
     *
     * For compatibility purposes, this function departs slightly from the description given in RFC3447.
     * The reason being that RFC2313#section-8.1 (PKCS#1 v1.5) states that ciphertext's encrypted by the
     * private key should have the second byte set to either 0 or 1 and that ciphertext's encrypted by the
     * public key should have the second byte set to 2.  In RFC3447 (PKCS#1 v2.1), the second byte is supposed
     * to be 2 regardless of which key is used.  For compatibility purposes, we'll just check to make sure the
     * second byte is 2 or less.  If it is, we'll accept the decrypted string as valid.
     *
     * As a consequence of this, a private key encrypted ciphertext produced with \phpseclib\Crypt\RSA may not decrypt
     * with a strictly PKCS#1 v1.5 compliant RSA implementation.  Public key encrypted ciphertext's should but
     * not private key encrypted ciphertext's.
     *
     * @access private
     * @param string $c
     * @return bool|string
     */
    function _rsaes_pkcs1_v1_5_decrypt($c)
    {
        // Length checking

        if (strlen($c) != $this->k) { // or if k < 11
            return false;
        }

        // RSA decryption

        $c = $this->_os2ip($c);
        $m = $this->_rsadp($c);
        $em = $this->_i2osp($m, $this->k);
        if ($em === false) {
            return false;
        }

        // EME-PKCS1-v1_5 decoding

        if (ord($em[0]) != 0 || ord($em[1]) > 2) {
            return false;
        }

        $ps = substr($em, 2, strpos($em, chr(0), 2) - 2);
        $m = substr($em, strlen($ps) + 3);

        if (strlen($ps) < 8) {
            return false;
        }

        // Output M

        return $m;
    }

    /**
     * EMSA-PSS-ENCODE
     *
     * See {@link http://tools.ietf.org/html/rfc3447#section-9.1.1 RFC3447#section-9.1.1}.
     *
     * @access private
     * @param string $m
     * @throws \RuntimeException on encoding error
     * @param int $emBits
     */
    function _emsa_pss_encode($m, $emBits)
    {
        // if $m is larger than two million terrabytes and you're using sha1, PKCS#1 suggests a "Label too long" error
        // be output.

        $emLen = ($emBits + 1) >> 3; // ie. ceil($emBits / 8)
        $sLen = $this->sLen ? $this->sLen : $this->hLen;

        $mHash = $this->hash->hash($m);
        if ($emLen < $this->hLen + $sLen + 2) {
            return false;
        }

        $salt = Random::string($sLen);
        $m2 = "\0\0\0\0\0\0\0\0" . $mHash . $salt;
        $h = $this->hash->hash($m2);
        $ps = str_repeat(chr(0), $emLen - $sLen - $this->hLen - 2);
        $db = $ps . chr(1) . $salt;
        $dbMask = $this->_mgf1($h, $emLen - $this->hLen - 1);
        $maskedDB = $db ^ $dbMask;
        $maskedDB[0] = ~chr(0xFF << ($emBits & 7)) & $maskedDB[0];
        $em = $maskedDB . $h . chr(0xBC);

        return $em;
    }

    /**
     * EMSA-PSS-VERIFY
     *
     * See {@link http://tools.ietf.org/html/rfc3447#section-9.1.2 RFC3447#section-9.1.2}.
     *
     * @access private
     * @param string $m
     * @param string $em
     * @param int $emBits
     * @return string
     */
    function _emsa_pss_verify($m, $em, $emBits)
    {
        // if $m is larger than two million terrabytes and you're using sha1, PKCS#1 suggests a "Label too long" error
        // be output.

        $emLen = ($emBits + 1) >> 3; // ie. ceil($emBits / 8);
        $sLen = $this->sLen ? $this->sLen : $this->hLen;

        $mHash = $this->hash->hash($m);
        if ($emLen < $this->hLen + $sLen + 2) {
            return false;
        }

        if ($em[strlen($em) - 1] != chr(0xBC)) {
            return false;
        }

        $maskedDB = substr($em, 0, -$this->hLen - 1);
        $h = substr($em, -$this->hLen - 1, $this->hLen);
        $temp = chr(0xFF << ($emBits & 7));
        if ((~$maskedDB[0] & $temp) != $temp) {
            return false;
        }
        $dbMask = $this->_mgf1($h, $emLen - $this->hLen - 1);
        $db = $maskedDB ^ $dbMask;
        $db[0] = ~chr(0xFF << ($emBits & 7)) & $db[0];
        $temp = $emLen - $this->hLen - $sLen - 2;
        if (substr($db, 0, $temp) != str_repeat(chr(0), $temp) || ord($db[$temp]) != 1) {
            return false;
        }
        $salt = substr($db, $temp + 1); // should be $sLen long
        $m2 = "\0\0\0\0\0\0\0\0" . $mHash . $salt;
        $h2 = $this->hash->hash($m2);
        return $this->_equals($h, $h2);
    }

    /**
     * RSASSA-PSS-SIGN
     *
     * See {@link http://tools.ietf.org/html/rfc3447#section-8.1.1 RFC3447#section-8.1.1}.
     *
     * @access private
     * @param string $m
     * @return bool|string
     */
    function _rsassa_pss_sign($m)
    {
        // EMSA-PSS encoding

        $em = $this->_emsa_pss_encode($m, 8 * $this->k - 1);

        // RSA signature

        $m = $this->_os2ip($em);
        $s = $this->_rsasp1($m);
        $s = $this->_i2osp($s, $this->k);

        // Output the signature S

        return $s;
    }

    /**
     * RSASSA-PSS-VERIFY
     *
     * See {@link http://tools.ietf.org/html/rfc3447#section-8.1.2 RFC3447#section-8.1.2}.
     *
     * @access private
     * @param string $m
     * @param string $s
     * @return bool|string
     */
    function _rsassa_pss_verify($m, $s)
    {
        // Length checking

        if (strlen($s) != $this->k) {
            return false;
        }

        // RSA verification

        $modBits = 8 * $this->k;

        $s2 = $this->_os2ip($s);
        $m2 = $this->_rsavp1($s2);
        $em = $this->_i2osp($m2, $modBits >> 3);
        if ($em === false) {
            return false;
        }

        // EMSA-PSS verification

        return $this->_emsa_pss_verify($m, $em, $modBits - 1);
    }

    /**
     * EMSA-PKCS1-V1_5-ENCODE
     *
     * See {@link http://tools.ietf.org/html/rfc3447#section-9.2 RFC3447#section-9.2}.
     *
     * @access private
     * @param string $m
     * @param int $emLen
     * @throws \LengthException if the intended encoded message length is too short
     * @return string
     */
    function _emsa_pkcs1_v1_5_encode($m, $emLen)
    {
        $h = $this->hash->hash($m);

        // see http://tools.ietf.org/html/rfc3447#page-43
        switch ($this->hashName) {
            case 'md2':
                $t = pack('H*', '3020300c06082a864886f70d020205000410');
                break;
            case 'md5':
                $t = pack('H*', '3020300c06082a864886f70d020505000410');
                break;
            case 'sha1':
                $t = pack('H*', '3021300906052b0e03021a05000414');
                break;
            case 'sha256':
                $t = pack('H*', '3031300d060960864801650304020105000420');
                break;
            case 'sha384':
                $t = pack('H*', '3041300d060960864801650304020205000430');
                break;
            case 'sha512':
                $t = pack('H*', '3051300d060960864801650304020305000440');
        }
        $t.= $h;
        $tLen = strlen($t);

        if ($emLen < $tLen + 11) {
            throw new \LengthException('Intended encoded message length too short');
        }

        $ps = str_repeat(chr(0xFF), $emLen - $tLen - 3);

        $em = "\0\1$ps\0$t";

        return $em;
    }

    /**
     * RSASSA-PKCS1-V1_5-SIGN
     *
     * See {@link http://tools.ietf.org/html/rfc3447#section-8.2.1 RFC3447#section-8.2.1}.
     *
     * @access private
     * @param string $m
     * @throws \LengthException if the RSA modulus is too short
     * @return bool|string
     */
    function _rsassa_pkcs1_v1_5_sign($m)
    {
        // EMSA-PKCS1-v1_5 encoding

        // If the encoding operation outputs "intended encoded message length too short," output "RSA modulus
        // too short" and stop.
        try {
            $em = $this->_emsa_pkcs1_v1_5_encode($m, $this->k);
        } catch (\LengthException $e) {
            throw new \LengthException('RSA modulus too short');
        }

        // RSA signature

        $m = $this->_os2ip($em);
        $s = $this->_rsasp1($m);
        $s = $this->_i2osp($s, $this->k);

        // Output the signature S

        return $s;
    }

    /**
     * RSASSA-PKCS1-V1_5-VERIFY
     *
     * See {@link http://tools.ietf.org/html/rfc3447#section-8.2.2 RFC3447#section-8.2.2}.
     *
     * @access private
     * @param string $m
     * @param string $s
     * @throws \LengthException if the RSA modulus is too short
     * @return bool
     */
    function _rsassa_pkcs1_v1_5_verify($m, $s)
    {
        // Length checking

        if (strlen($s) != $this->k) {
            return false;
        }

        // RSA verification

        $s = $this->_os2ip($s);
        $m2 = $this->_rsavp1($s);
        $em = $this->_i2osp($m2, $this->k);
        if ($em === false) {
            return false;
        }

        // EMSA-PKCS1-v1_5 encoding

        // If the encoding operation outputs "intended encoded message length too short," output "RSA modulus
        // too short" and stop.
        try {
            $em2 = $this->_emsa_pkcs1_v1_5_encode($m, $this->k);
        } catch (\LengthException $e) {
            throw new \LengthException('RSA modulus too short');
        }

        // Compare
        return $this->_equals($em, $em2);
    }

    /**
     * RSASSA-PKCS1-V1_5-VERIFY (relaxed matching)
     *
     * Per {@link http://tools.ietf.org/html/rfc3447#page-43 RFC3447#page-43} PKCS1 v1.5
     * specified the use BER encoding rather than DER encoding that PKCS1 v2.0 specified.
     * This means that under rare conditions you can have a perfectly valid v1.5 signature
     * that fails to validate with _rsassa_pkcs1_v1_5_verify(). PKCS1 v2.1 also recommends
     * that if you're going to validate these types of signatures you "should indicate
     * whether the underlying BER encoding is a DER encoding and hence whether the signature
     * is valid with respect to the specification given in [PKCS1 v2.0+]". so if you do
     * $rsa->getLastPadding() and get RSA::PADDING_RELAXED_PKCS1 back instead of
     * RSA::PADDING_PKCS1... that means BER encoding was used.
     *
     * @access private
     * @param string $m
     * @param string $s
     * @return bool
     */
    function _rsassa_pkcs1_v1_5_relaxed_verify($m, $s)
    {
        // Length checking

        if (strlen($s) != $this->k) {
            return false;
        }

        // RSA verification

        $s = $this->_os2ip($s);
        $m2 = $this->_rsavp1($s);
        if ($m2 === false) {
            return false;
        }
        $em = $this->_i2osp($m2, $this->k);
        if ($em === false) {
            return false;
        }

        if ($this->_string_shift($em, 2) != "\0\1") {
            return false;
        }

        $em = ltrim($em, "\xFF");
        if ($this->_string_shift($em) != "\0") {
            return false;
        }

        $asn1 = new ASN1();
        $decoded = $asn1->decodeBER($em);
        if (!is_array($decoded) || empty($decoded[0]) || strlen($em) > $decoded[0]['length']) {
            return false;
        }

        $AlgorithmIdentifier = array(
            'type'     => ASN1::TYPE_SEQUENCE,
            'children' => array(
                'algorithm'  => array('type' => ASN1::TYPE_OBJECT_IDENTIFIER),
                'parameters' => array(
                                    'type'     => ASN1::TYPE_ANY,
                                    'optional' => true
                                )
            )
        );

        $DigestInfo = array(
            'type'     => ASN1::TYPE_SEQUENCE,
            'children' => array(
                'digestAlgorithm' => $AlgorithmIdentifier,
                'digest' => array('type' => ASN1::TYPE_OCTET_STRING)
            )
        );

        $oids = array(
            '1.2.840.113549.2.2' => 'md2',
            '1.2.840.113549.2.4' => 'md4', // from PKCS1 v1.5
            '1.2.840.113549.2.5' => 'md5',
            '1.3.14.3.2.26' => 'sha1',
            '2.16.840.1.101.3.4.2.1' => 'sha256',
            '2.16.840.1.101.3.4.2.2' => 'sha384',
            '2.16.840.1.101.3.4.2.3' => 'sha512',
            // from PKCS1 v2.2
            //'2.16.840.1.101.3.4.2.5' => 'sha512/224',
            //'2.16.840.1.101.3.4.2.6' => 'sha512/256',
        );

        $asn1->loadOIDs($oids);

        $decoded = $asn1->asn1map($decoded[0], $DigestInfo);
        if (!isset($decoded) || $decoded === false) {
            return false;
        }

        if (!in_array($decoded['digestAlgorithm']['algorithm'], $oids)) {
            return false;
        }

        $hash = new Hash($decoded['digestAlgorithm']['algorithm']);
        $em = $hash->hash($m);
        $em2 = base64_decode($decoded['digest']);

        return $this->_equals($em, $em2);
    }

    /**
     * Encryption
     *
     * Both self::PADDING_OAEP and self::PADDING_PKCS1 both place limits on how long $plaintext can be.
     * If $plaintext exceeds those limits it will be broken up so that it does and the resultant ciphertext's will
     * be concatenated together.
     *
     * @see self::decrypt()
     * @access public
     * @param string $plaintext
     * @param int $padding optional
     * @return bool|string
     * @throws \LengthException if the RSA modulus is too short
     */
    function encrypt($plaintext, $padding = self::PADDING_OAEP)
    {
        switch ($padding) {
            case self::PADDING_NONE:
                return $this->_raw_encrypt($plaintext);
            case self::PADDING_PKCS15_COMPAT:
            case self::PADDING_PKCS1:
                return $this->_rsaes_pkcs1_v1_5_encrypt($plaintext, $padding == self::PADDING_PKCS15_COMPAT);
            //case self::PADDING_OAEP:
            default:
                return $this->_rsaes_oaep_encrypt($plaintext);
        }
    }

    /**
     * Decryption
     *
     * @see self::encrypt()
     * @access public
     * @param string $plaintext
     * @param int $padding optional
     * @return bool|string
     */
    function decrypt($ciphertext, $padding = self::PADDING_OAEP)
    {
        switch ($padding) {
            case self::PADDING_NONE:
                return $this->_raw_encrypt($ciphertext);
            case self::PADDING_PKCS1:
                return $this->_rsaes_pkcs1_v1_5_decrypt($ciphertext);
            //case self::PADDING_OAEP:
            default:
                return $this->_rsaes_oaep_decrypt($ciphertext);
        }
    }

    /**
     * Create a signature
     *
     * @see self::verify()
     * @access public
     * @param string $message
     * @param int $padding optional
     * @return string
     */
    function sign($message, $padding = self::PADDING_PSS)
    {
        if (empty($this->modulus) || empty($this->exponent)) {
            return false;
        }

        switch ($padding) {
            case self::PADDING_PKCS1:
            case self::PADDING_RELAXED_PKCS1:
                return $this->_rsassa_pkcs1_v1_5_sign($message);
            //case self::PADDING_PSS:
            default:
                return $this->_rsassa_pss_sign($message);
        }
    }

    /**
     * Verifies a signature
     *
     * @see self::sign()
     * @access public
     * @param string $message
     * @param string $signature
     * @param int $padding optional
     * @return bool
     */
    function verify($message, $signature, $padding = self::PADDING_PSS)
    {
        if (empty($this->modulus) || empty($this->exponent)) {
            return false;
        }

        switch ($padding) {
            case self::PADDING_RELAXED_PKCS1:
                return $this->_rsassa_pkcs1_v1_5_relaxed_verify($message, $signature);
            case self::PADDING_PKCS1:
                return $this->_rsassa_pkcs1_v1_5_verify($message, $signature);
            //case self::PADDING_PSS:
            default:
                return $this->_rsassa_pss_verify($message, $signature);
        }
    }
}<|MERGE_RESOLUTION|>--- conflicted
+++ resolved
@@ -958,11 +958,7 @@
     function setPrivateKey($key = false, $type = false)
     {
         if ($key === false && !empty($this->publicExponent)) {
-<<<<<<< HEAD
-            $rsa->publicExponent = false;
-=======
             $this->publicExponent = false;
->>>>>>> 8f614a05
             return true;
         }
 
