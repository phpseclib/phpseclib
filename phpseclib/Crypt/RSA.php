<?php

/**
 * Pure-PHP PKCS#1 (v2.1) compliant implementation of RSA.
 *
 * PHP version 5
 *
 * Here's an example of how to encrypt and decrypt text with this library:
 * <code>
 * <?php
 *    include 'vendor/autoload.php';
 *
 *    $rsa = new \phpseclib\Crypt\RSA();
 *    extract($rsa->createKey());
 *
 *    $plaintext = 'terrafrost';
 *
 *    $rsa->loadKey($privatekey);
 *    $ciphertext = $rsa->encrypt($plaintext);
 *
 *    $rsa->loadKey($publickey);
 *    echo $rsa->decrypt($ciphertext);
 * ?>
 * </code>
 *
 * Here's an example of how to create signatures and verify signatures with this library:
 * <code>
 * <?php
 *    include 'vendor/autoload.php';
 *
 *    $rsa = new \phpseclib\Crypt\RSA();
 *    extract($rsa->createKey());
 *
 *    $plaintext = 'terrafrost';
 *
 *    $rsa->loadKey($privatekey);
 *    $signature = $rsa->sign($plaintext);
 *
 *    $rsa->loadKey($publickey);
 *    echo $rsa->verify($plaintext, $signature) ? 'verified' : 'unverified';
 * ?>
 * </code>
 *
 * @category  Crypt
 * @package   RSA
 * @author    Jim Wigginton <terrafrost@php.net>
 * @copyright 2009 Jim Wigginton
 * @license   http://www.opensource.org/licenses/mit-license.html  MIT License
 * @link      http://phpseclib.sourceforge.net
 */

namespace phpseclib\Crypt;

use phpseclib\Math\BigInteger;

/**
 * Pure-PHP PKCS#1 compliant implementation of RSA.
 *
 * @package RSA
 * @author  Jim Wigginton <terrafrost@php.net>
 * @access  public
 */
class RSA
{
    /**#@+
     * @access public
     * @see self::encrypt()
     * @see self::decrypt()
     */
    /**
     * Use {@link http://en.wikipedia.org/wiki/Optimal_Asymmetric_Encryption_Padding Optimal Asymmetric Encryption Padding}
     * (OAEP) for encryption / decryption.
     *
     * Uses sha1 by default.
     *
     * @see self::setHash()
     * @see self::setMGFHash()
     */
    const ENCRYPTION_OAEP = 1;
    /**
     * Use PKCS#1 padding.
     *
     * Although self::ENCRYPTION_OAEP offers more security, including PKCS#1 padding is necessary for purposes of backwards
     * compatibility with protocols (like SSH-1) written before OAEP's introduction.
     */
    const ENCRYPTION_PKCS1 = 2;
    /**
     * Do not use any padding
     *
     * Although this method is not recommended it can none-the-less sometimes be useful if you're trying to decrypt some legacy
     * stuff, if you're trying to diagnose why an encrypted message isn't decrypting, etc.
     */
    const ENCRYPTION_NONE = 3;
    /**#@-*/

    /**#@+
     * @access public
     * @see self::sign()
     * @see self::verify()
     * @see self::setHash()
    */
    /**
     * Use the Probabilistic Signature Scheme for signing
     *
     * Uses sha1 by default.
     *
     * @see self::setSaltLength()
     * @see self::setMGFHash()
     */
    const SIGNATURE_PSS = 1;
    /**
     * Use the PKCS#1 scheme by default.
     *
     * Although self::SIGNATURE_PSS offers more security, including PKCS#1 signing is necessary for purposes of backwards
     * compatibility with protocols (like SSH-2) written before PSS's introduction.
     */
    const SIGNATURE_PKCS1 = 2;
    /**#@-*/

    /**#@+
     * @access private
     * @see \phpseclib\Crypt\RSA::createKey()
    */
    /**
     * ASN1 Integer
     */
    const ASN1_INTEGER = 2;
    /**
     * ASN1 Bit String
     */
    const ASN1_BITSTRING = 3;
    /**
     * ASN1 Octet String
     */
    const ASN1_OCTETSTRING = 4;
    /**
     * ASN1 Object Identifier
     */
    const ASN1_OBJECT = 6;
    /**
     * ASN1 Sequence (with the constucted bit set)
     */
    const ASN1_SEQUENCE = 48;
    /**#@-*/

    /**#@+
     * @access private
     * @see \phpseclib\Crypt\RSA::__construct()
    */
    /**
     * To use the pure-PHP implementation
     */
    const MODE_INTERNAL = 1;
    /**
     * To use the OpenSSL library
     *
     * (if enabled; otherwise, the internal implementation will be used)
     */
    const MODE_OPENSSL = 2;
    /**#@-*/

    /**#@+
     * @access public
     * @see \phpseclib\Crypt\RSA::createKey()
     * @see \phpseclib\Crypt\RSA::setPrivateKeyFormat()
    */
    /**
     * PKCS#1 formatted private key
     *
     * Used by OpenSSH
     */
    const PRIVATE_FORMAT_PKCS1 = 0;
    /**
     * PuTTY formatted private key
     */
    const PRIVATE_FORMAT_PUTTY = 1;
    /**
     * XML formatted private key
     */
    const PRIVATE_FORMAT_XML = 2;
    /**
     * PKCS#8 formatted private key
     */
    const PRIVATE_FORMAT_PKCS8 = 8;
    /**
     * OpenSSH formatted private key
     */
    const PRIVATE_FORMAT_OPENSSH = 9;
    /**#@-*/

    /**#@+
     * @access public
     * @see \phpseclib\Crypt\RSA::createKey()
     * @see \phpseclib\Crypt\RSA::setPublicKeyFormat()
    */
    /**
     * Raw public key
     *
     * An array containing two \phpseclib\Math\BigInteger objects.
     *
     * The exponent can be indexed with any of the following:
     *
     * 0, e, exponent, publicExponent
     *
     * The modulus can be indexed with any of the following:
     *
     * 1, n, modulo, modulus
     */
    const PUBLIC_FORMAT_RAW = 3;
    /**
     * PKCS#1 formatted public key (raw)
     *
     * Used by File/X509.php
     *
     * Has the following header:
     *
     * -----BEGIN RSA PUBLIC KEY-----
     *
     * Analogous to ssh-keygen's pem format (as specified by -m)
     */
    const PUBLIC_FORMAT_PKCS1 = 4;
    const PUBLIC_FORMAT_PKCS1_RAW = 4;
    /**
     * XML formatted public key
     */
    const PUBLIC_FORMAT_XML = 5;
    /**
     * OpenSSH formatted public key
     *
     * Place in $HOME/.ssh/authorized_keys
     */
    const PUBLIC_FORMAT_OPENSSH = 6;
    /**
     * PKCS#1 formatted public key (encapsulated)
     *
     * Used by PHP's openssl_public_encrypt() and openssl's rsautl (when -pubin is set)
     *
     * Has the following header:
     *
     * -----BEGIN PUBLIC KEY-----
     *
     * Analogous to ssh-keygen's pkcs8 format (as specified by -m). Although PKCS8
     * is specific to private keys it's basically creating a DER-encoded wrapper
     * for keys. This just extends that same concept to public keys (much like ssh-keygen)
     */
    const PUBLIC_FORMAT_PKCS8 = 7;
    /**#@-*/

    /**
     * Precomputed Zero
     *
     * @var \phpseclib\Math\BigInteger
     * @access private
     */
    var $zero;

    /**
     * Precomputed One
     *
     * @var \phpseclib\Math\BigInteger
     * @access private
     */
    var $one;

    /**
     * Private Key Format
     *
     * @var int
     * @access private
     */
    var $privateKeyFormat = self::PRIVATE_FORMAT_PKCS1;

    /**
     * Public Key Format
     *
     * @var int
     * @access public
     */
    var $publicKeyFormat = self::PUBLIC_FORMAT_PKCS8;

    /**
     * Modulus (ie. n)
     *
     * @var \phpseclib\Math\BigInteger
     * @access private
     */
    var $modulus;

    /**
     * Modulus length
     *
     * @var \phpseclib\Math\BigInteger
     * @access private
     */
    var $k;

    /**
     * Exponent (ie. e or d)
     *
     * @var \phpseclib\Math\BigInteger
     * @access private
     */
    var $exponent;

    /**
     * Primes for Chinese Remainder Theorem (ie. p and q)
     *
     * @var array
     * @access private
     */
    var $primes;

    /**
     * Exponents for Chinese Remainder Theorem (ie. dP and dQ)
     *
     * @var array
     * @access private
     */
    var $exponents;

    /**
     * Coefficients for Chinese Remainder Theorem (ie. qInv)
     *
     * @var array
     * @access private
     */
    var $coefficients;

    /**
     * Hash name
     *
     * @var string
     * @access private
     */
    var $hashName;

    /**
     * Hash function
     *
     * @var \phpseclib\Crypt\Hash
     * @access private
     */
    var $hash;

    /**
     * Length of hash function output
     *
     * @var int
     * @access private
     */
    var $hLen;

    /**
     * Length of salt
     *
     * @var int
     * @access private
     */
    var $sLen;

    /**
     * Hash function for the Mask Generation Function
     *
     * @var \phpseclib\Crypt\Hash
     * @access private
     */
    var $mgfHash;

    /**
     * Length of MGF hash function output
     *
     * @var int
     * @access private
     */
    var $mgfHLen;

    /**
     * Encryption mode
     *
     * @var int
     * @access private
     */
    var $encryptionMode = self::ENCRYPTION_OAEP;

    /**
     * Signature mode
     *
     * @var int
     * @access private
     */
    var $signatureMode = self::SIGNATURE_PSS;

    /**
     * Public Exponent
     *
     * @var mixed
     * @access private
     */
    var $publicExponent = false;

    /**
     * Password
     *
     * @var string
     * @access private
     */
    var $password = false;

    /**
     * Components
     *
     * For use with parsing XML formatted keys.  PHP's XML Parser functions use utilized - instead of PHP's DOM functions -
     * because PHP's XML Parser functions work on PHP4 whereas PHP's DOM functions - although surperior - don't.
     *
     * @see self::_start_element_handler()
     * @var array
     * @access private
     */
    var $components = array();

    /**
     * Current String
     *
     * For use with parsing XML formatted keys.
     *
     * @see self::_character_handler()
     * @see self::_stop_element_handler()
     * @var mixed
     * @access private
     */
    var $current;

    /**
     * OpenSSL configuration file name.
     *
     * Set to null to use system configuration file.
     * @see self::createKey()
     * @var mixed
     * @Access public
     */
    var $configFile;

    /**
     * Public key comment field.
     *
     * @var string
     * @access private
     */
    var $comment = 'phpseclib-generated-key';

    /**
     * The constructor
     *
     * If you want to make use of the openssl extension, you'll need to set the mode manually, yourself.  The reason
     * \phpseclib\Crypt\RSA doesn't do it is because OpenSSL doesn't fail gracefully.  openssl_pkey_new(), in particular, requires
     * openssl.cnf be present somewhere and, unfortunately, the only real way to find out is too late.
     *
     * @return \phpseclib\Crypt\RSA
     * @access public
     */
    function __construct()
    {
        $this->configFile = dirname(__FILE__) . '/../openssl.cnf';

        if (!defined('CRYPT_RSA_MODE')) {
            switch (true) {
                // Math/BigInteger's openssl requirements are a little less stringent than Crypt/RSA's. in particular,
                // Math/BigInteger doesn't require an openssl.cfg file whereas Crypt/RSA does. so if Math/BigInteger
                // can't use OpenSSL it can be pretty trivially assumed, then, that Crypt/RSA can't either.
                case defined('MATH_BIGINTEGER_OPENSSL_DISABLE'):
                    define('CRYPT_RSA_MODE', self::MODE_INTERNAL);
                    break;
                case extension_loaded('openssl') && file_exists($this->configFile):
                    // some versions of XAMPP have mismatched versions of OpenSSL which causes it not to work
                    $versions = array();

                    // avoid generating errors (even with suppression) when phpinfo() is disabled (common in production systems)
                    if (strpos(ini_get('disable_functions'), 'phpinfo') === false) {
                        ob_start();
                        @phpinfo();
                        $content = ob_get_contents();
                        ob_end_clean();

                        preg_match_all('#OpenSSL (Header|Library) Version(.*)#im', $content, $matches);

                        if (!empty($matches[1])) {
                            for ($i = 0; $i < count($matches[1]); $i++) {
                                $fullVersion = trim(str_replace('=>', '', strip_tags($matches[2][$i])));

                                // Remove letter part in OpenSSL version
                                if (!preg_match('/(\d+\.\d+\.\d+)/i', $fullVersion, $m)) {
                                    $versions[$matches[1][$i]] = $fullVersion;
                                } else {
                                    $versions[$matches[1][$i]] = $m[0];
                                }
                            }
                        }
                    }

                    // it doesn't appear that OpenSSL versions were reported upon until PHP 5.3+
                    switch (true) {
                        case !isset($versions['Header']):
                        case !isset($versions['Library']):
                        case $versions['Header'] == $versions['Library']:
                        case version_compare($versions['Header'], '1.0.0') >= 0 && version_compare($versions['Library'], '1.0.0') >= 0:
                            define('CRYPT_RSA_MODE', self::MODE_OPENSSL);
                            break;
                        default:
                            define('CRYPT_RSA_MODE', self::MODE_INTERNAL);
                            define('MATH_BIGINTEGER_OPENSSL_DISABLE', true);
                    }
                    break;
                default:
                    define('CRYPT_RSA_MODE', self::MODE_INTERNAL);
            }
        }

        $this->zero = new BigInteger();
        $this->one = new BigInteger(1);

        $this->hash = new Hash('sha1');
        $this->hLen = $this->hash->getLength();
        $this->hashName = 'sha1';
        $this->mgfHash = new Hash('sha1');
        $this->mgfHLen = $this->mgfHash->getLength();
    }

    /**
     * Create public / private key pair
     *
     * Returns an array with the following three elements:
     *  - 'privatekey': The private key.
     *  - 'publickey':  The public key.
     *  - 'partialkey': A partially computed key (if the execution time exceeded $timeout).
     *                  Will need to be passed back to \phpseclib\Crypt\RSA::createKey() as the third parameter for further processing.
     *
     * @access public
     * @param int $bits
     * @param int $timeout
     * @param array $partial
     */
    function createKey($bits = 1024, $timeout = false, $partial = array())
    {
        if (!defined('CRYPT_RSA_EXPONENT')) {
            // http://en.wikipedia.org/wiki/65537_%28number%29
            define('CRYPT_RSA_EXPONENT', '65537');
        }
        // per <http://cseweb.ucsd.edu/~hovav/dist/survey.pdf#page=5>, this number ought not result in primes smaller
        // than 256 bits. as a consequence if the key you're trying to create is 1024 bits and you've set CRYPT_RSA_SMALLEST_PRIME
        // to 384 bits then you're going to get a 384 bit prime and a 640 bit prime (384 + 1024 % 384). at least if
        // CRYPT_RSA_MODE is set to self::MODE_INTERNAL. if CRYPT_RSA_MODE is set to self::MODE_OPENSSL then
        // CRYPT_RSA_SMALLEST_PRIME is ignored (ie. multi-prime RSA support is more intended as a way to speed up RSA key
        // generation when there's a chance neither gmp nor OpenSSL are installed)
        if (!defined('CRYPT_RSA_SMALLEST_PRIME')) {
            define('CRYPT_RSA_SMALLEST_PRIME', 4096);
        }

        // OpenSSL uses 65537 as the exponent and requires RSA keys be 384 bits minimum
        if (CRYPT_RSA_MODE == self::MODE_OPENSSL && $bits >= 384 && CRYPT_RSA_EXPONENT == 65537) {
            $config = array();
            if (isset($this->configFile)) {
                $config['config'] = $this->configFile;
            }
            $rsa = openssl_pkey_new(array('private_key_bits' => $bits) + $config);
            openssl_pkey_export($rsa, $privatekey, null, $config);
            $publickey = openssl_pkey_get_details($rsa);
            $publickey = $publickey['key'];

            $privatekey = call_user_func_array(array($this, '_convertPrivateKey'), array_values($this->_parseKey($privatekey, self::PRIVATE_FORMAT_PKCS1)));
            $publickey = call_user_func_array(array($this, '_convertPublicKey'), array_values($this->_parseKey($publickey, self::PUBLIC_FORMAT_PKCS1)));

            // clear the buffer of error strings stemming from a minimalistic openssl.cnf
            while (openssl_error_string() !== false) {
            }

            return array(
                'privatekey' => $privatekey,
                'publickey' => $publickey,
                'partialkey' => false
            );
        }

        static $e;
        if (!isset($e)) {
            $e = new BigInteger(CRYPT_RSA_EXPONENT);
        }

        extract($this->_generateMinMax($bits));
        $absoluteMin = $min;
        $temp = $bits >> 1; // divide by two to see how many bits P and Q would be
        if ($temp > CRYPT_RSA_SMALLEST_PRIME) {
            $num_primes = floor($bits / CRYPT_RSA_SMALLEST_PRIME);
            $temp = CRYPT_RSA_SMALLEST_PRIME;
        } else {
            $num_primes = 2;
        }
        extract($this->_generateMinMax($temp + $bits % $temp));
        $finalMax = $max;
        extract($this->_generateMinMax($temp));

        $generator = new BigInteger();

        $n = $this->one->copy();
        if (!empty($partial)) {
            extract(unserialize($partial));
        } else {
            $exponents = $coefficients = $primes = array();
            $lcm = array(
                'top' => $this->one->copy(),
                'bottom' => false
            );
        }

        $start = time();
        $i0 = count($primes) + 1;

        do {
            for ($i = $i0; $i <= $num_primes; $i++) {
                if ($timeout !== false) {
                    $timeout-= time() - $start;
                    $start = time();
                    if ($timeout <= 0) {
                        return array(
                            'privatekey' => '',
                            'publickey'  => '',
                            'partialkey' => serialize(array(
                                'primes' => $primes,
                                'coefficients' => $coefficients,
                                'lcm' => $lcm,
                                'exponents' => $exponents
                            ))
                        );
                    }
                }

                if ($i == $num_primes) {
                    list($min, $temp) = $absoluteMin->divide($n);
                    if (!$temp->equals($this->zero)) {
                        $min = $min->add($this->one); // ie. ceil()
                    }
                    $primes[$i] = $generator->randomPrime($min, $finalMax, $timeout);
                } else {
                    $primes[$i] = $generator->randomPrime($min, $max, $timeout);
                }

                if ($primes[$i] === false) { // if we've reached the timeout
                    if (count($primes) > 1) {
                        $partialkey = '';
                    } else {
                        array_pop($primes);
                        $partialkey = serialize(array(
                            'primes' => $primes,
                            'coefficients' => $coefficients,
                            'lcm' => $lcm,
                            'exponents' => $exponents
                        ));
                    }

                    return array(
                        'privatekey' => '',
                        'publickey'  => '',
                        'partialkey' => $partialkey
                    );
                }

                // the first coefficient is calculated differently from the rest
                // ie. instead of being $primes[1]->modInverse($primes[2]), it's $primes[2]->modInverse($primes[1])
                if ($i > 2) {
                    $coefficients[$i] = $n->modInverse($primes[$i]);
                }

                $n = $n->multiply($primes[$i]);

                $temp = $primes[$i]->subtract($this->one);

                // textbook RSA implementations use Euler's totient function instead of the least common multiple.
                // see http://en.wikipedia.org/wiki/Euler%27s_totient_function
                $lcm['top'] = $lcm['top']->multiply($temp);
                $lcm['bottom'] = $lcm['bottom'] === false ? $temp : $lcm['bottom']->gcd($temp);

                $exponents[$i] = $e->modInverse($temp);
            }

            list($temp) = $lcm['top']->divide($lcm['bottom']);
            $gcd = $temp->gcd($e);
            $i0 = 1;
        } while (!$gcd->equals($this->one));

        $d = $e->modInverse($temp);

        $coefficients[2] = $primes[2]->modInverse($primes[1]);

        // from <http://tools.ietf.org/html/rfc3447#appendix-A.1.2>:
        // RSAPrivateKey ::= SEQUENCE {
        //     version           Version,
        //     modulus           INTEGER,  -- n
        //     publicExponent    INTEGER,  -- e
        //     privateExponent   INTEGER,  -- d
        //     prime1            INTEGER,  -- p
        //     prime2            INTEGER,  -- q
        //     exponent1         INTEGER,  -- d mod (p-1)
        //     exponent2         INTEGER,  -- d mod (q-1)
        //     coefficient       INTEGER,  -- (inverse of q) mod p
        //     otherPrimeInfos   OtherPrimeInfos OPTIONAL
        // }

        return array(
            'privatekey' => $this->_convertPrivateKey($n, $e, $d, $primes, $exponents, $coefficients),
            'publickey'  => $this->_convertPublicKey($n, $e),
            'partialkey' => false
        );
    }

    /**
     * Convert a private key to the appropriate format.
     *
     * @access private
     * @see self::setPrivateKeyFormat()
     * @param Math_BigInteger $n
     * @param Math_BigInteger $e
     * @param Math_BigInteger $d
     * @param array<int,Math_BigInteger> $primes
     * @param array<int,Math_BigInteger> $exponents
     * @param array<int,Math_BigInteger> $coefficients
     * @return string
     */
    function _convertPrivateKey($n, $e, $d, $primes, $exponents, $coefficients)
    {
        $signed = $this->privateKeyFormat != self::PRIVATE_FORMAT_XML;
        $num_primes = count($primes);
        $raw = array(
            'version' => $num_primes == 2 ? chr(0) : chr(1), // two-prime vs. multi
            'modulus' => $n->toBytes($signed),
            'publicExponent' => $e->toBytes($signed),
            'privateExponent' => $d->toBytes($signed),
            'prime1' => $primes[1]->toBytes($signed),
            'prime2' => $primes[2]->toBytes($signed),
            'exponent1' => $exponents[1]->toBytes($signed),
            'exponent2' => $exponents[2]->toBytes($signed),
            'coefficient' => $coefficients[2]->toBytes($signed)
        );

        // if the format in question does not support multi-prime rsa and multi-prime rsa was used,
        // call _convertPublicKey() instead.
        switch ($this->privateKeyFormat) {
            case self::PRIVATE_FORMAT_XML:
                if ($num_primes != 2) {
                    return false;
                }
                return "<RSAKeyValue>\r\n" .
                       '  <Modulus>' . base64_encode($raw['modulus']) . "</Modulus>\r\n" .
                       '  <Exponent>' . base64_encode($raw['publicExponent']) . "</Exponent>\r\n" .
                       '  <P>' . base64_encode($raw['prime1']) . "</P>\r\n" .
                       '  <Q>' . base64_encode($raw['prime2']) . "</Q>\r\n" .
                       '  <DP>' . base64_encode($raw['exponent1']) . "</DP>\r\n" .
                       '  <DQ>' . base64_encode($raw['exponent2']) . "</DQ>\r\n" .
                       '  <InverseQ>' . base64_encode($raw['coefficient']) . "</InverseQ>\r\n" .
                       '  <D>' . base64_encode($raw['privateExponent']) . "</D>\r\n" .
                       '</RSAKeyValue>';
                break;
            case self::PRIVATE_FORMAT_PUTTY:
                if ($num_primes != 2) {
                    return false;
                }
                $key = "PuTTY-User-Key-File-2: ssh-rsa\r\nEncryption: ";
                $encryption = (!empty($this->password) || is_string($this->password)) ? 'aes256-cbc' : 'none';
                $key.= $encryption;
                $key.= "\r\nComment: " . $this->comment . "\r\n";
                $public = pack(
                    'Na*Na*Na*',
                    strlen('ssh-rsa'),
                    'ssh-rsa',
                    strlen($raw['publicExponent']),
                    $raw['publicExponent'],
                    strlen($raw['modulus']),
                    $raw['modulus']
                );
                $source = pack(
                    'Na*Na*Na*Na*',
                    strlen('ssh-rsa'),
                    'ssh-rsa',
                    strlen($encryption),
                    $encryption,
                    strlen($this->comment),
                    $this->comment,
                    strlen($public),
                    $public
                );
                $public = base64_encode($public);
                $key.= "Public-Lines: " . ((strlen($public) + 63) >> 6) . "\r\n";
                $key.= chunk_split($public, 64);
                $private = pack(
                    'Na*Na*Na*Na*',
                    strlen($raw['privateExponent']),
                    $raw['privateExponent'],
                    strlen($raw['prime1']),
                    $raw['prime1'],
                    strlen($raw['prime2']),
                    $raw['prime2'],
                    strlen($raw['coefficient']),
                    $raw['coefficient']
                );
                if (empty($this->password) && !is_string($this->password)) {
                    $source.= pack('Na*', strlen($private), $private);
                    $hashkey = 'putty-private-key-file-mac-key';
                } else {
                    $private.= Random::string(16 - (strlen($private) & 15));
                    $source.= pack('Na*', strlen($private), $private);
                    $sequence = 0;
                    $symkey = '';
                    while (strlen($symkey) < 32) {
                        $temp = pack('Na*', $sequence++, $this->password);
                        $symkey.= pack('H*', sha1($temp));
                    }
                    $symkey = substr($symkey, 0, 32);
                    $crypto = new AES();

                    $crypto->setKey($symkey);
                    $crypto->disablePadding();
                    $private = $crypto->encrypt($private);
                    $hashkey = 'putty-private-key-file-mac-key' . $this->password;
                }

                $private = base64_encode($private);
                $key.= 'Private-Lines: ' . ((strlen($private) + 63) >> 6) . "\r\n";
                $key.= chunk_split($private, 64);
                $hash = new Hash('sha1');
                $hash->setKey(pack('H*', sha1($hashkey)));
                $key.= 'Private-MAC: ' . bin2hex($hash->hash($source)) . "\r\n";

                return $key;
            case self::PRIVATE_FORMAT_OPENSSH:
                if ($num_primes != 2) {
                    return false;
                }
                $publicKey = pack('Na*Na*Na*', strlen('ssh-rsa'), 'ssh-rsa', strlen($raw['publicExponent']), $raw['publicExponent'], strlen($raw['modulus']), $raw['modulus']);
                $privateKey = pack(
                    'Na*Na*Na*Na*Na*Na*Na*',
                    strlen('ssh-rsa'),
                    'ssh-rsa',
                    strlen($raw['modulus']),
                    $raw['modulus'],
                    strlen($raw['publicExponent']),
                    $raw['publicExponent'],
                    strlen($raw['privateExponent']),
                    $raw['privateExponent'],
                    strlen($raw['coefficient']),
                    $raw['coefficient'],
                    strlen($raw['prime1']),
                    $raw['prime1'],
                    strlen($raw['prime2']),
                    $raw['prime2']
                );
                $checkint = Random::string(4);
                $paddedKey = pack(
                    'a*Na*',
                    $checkint . $checkint . $privateKey,
                    strlen($this->comment),
                    $this->comment
                );
                $paddingLength = (7 * strlen($paddedKey)) % 8;
                for ($i = 1; $i <= $paddingLength; $i++) {
                    $paddedKey.= chr($i);
                }
                $key = pack(
                    'Na*Na*Na*NNa*Na*',
                    strlen('none'),
                    'none',
                    strlen('none'),
                    'none',
                    0,
                    '',
                    1,
                    strlen($publicKey),
                    $publicKey,
                    strlen($paddedKey),
                    $paddedKey
                );
                $key = "openssh-key-v1\0$key";

<<<<<<< HEAD
                return "-----BEGIN OPENSSH PRIVATE KEY-----\r\n" .
                       chunk_split(base64_encode($key), 70) .
                       "-----END OPENSSH PRIVATE KEY-----";
            default: // eg. self::PRIVATE_FORMAT_PKCS1
=======
                return "-----BEGIN OPENSSH PRIVATE KEY-----\n" .
                       chunk_split(base64_encode($key), 70, "\n") .
                       "-----END OPENSSH PRIVATE KEY-----\n";
            default: // eg. CRYPT_RSA_PRIVATE_FORMAT_PKCS1
>>>>>>> 3ef68bd9
                $components = array();
                foreach ($raw as $name => $value) {
                    $components[$name] = pack('Ca*a*', self::ASN1_INTEGER, $this->_encodeLength(strlen($value)), $value);
                }

                $RSAPrivateKey = implode('', $components);

                if ($num_primes > 2) {
                    $OtherPrimeInfos = '';
                    for ($i = 3; $i <= $num_primes; $i++) {
                        // OtherPrimeInfos ::= SEQUENCE SIZE(1..MAX) OF OtherPrimeInfo
                        //
                        // OtherPrimeInfo ::= SEQUENCE {
                        //     prime             INTEGER,  -- ri
                        //     exponent          INTEGER,  -- di
                        //     coefficient       INTEGER   -- ti
                        // }
                        $OtherPrimeInfo = pack('Ca*a*', self::ASN1_INTEGER, $this->_encodeLength(strlen($primes[$i]->toBytes(true))), $primes[$i]->toBytes(true));
                        $OtherPrimeInfo.= pack('Ca*a*', self::ASN1_INTEGER, $this->_encodeLength(strlen($exponents[$i]->toBytes(true))), $exponents[$i]->toBytes(true));
                        $OtherPrimeInfo.= pack('Ca*a*', self::ASN1_INTEGER, $this->_encodeLength(strlen($coefficients[$i]->toBytes(true))), $coefficients[$i]->toBytes(true));
                        $OtherPrimeInfos.= pack('Ca*a*', self::ASN1_SEQUENCE, $this->_encodeLength(strlen($OtherPrimeInfo)), $OtherPrimeInfo);
                    }
                    $RSAPrivateKey.= pack('Ca*a*', self::ASN1_SEQUENCE, $this->_encodeLength(strlen($OtherPrimeInfos)), $OtherPrimeInfos);
                }

                $RSAPrivateKey = pack('Ca*a*', self::ASN1_SEQUENCE, $this->_encodeLength(strlen($RSAPrivateKey)), $RSAPrivateKey);

                if ($this->privateKeyFormat == self::PRIVATE_FORMAT_PKCS8) {
                    $rsaOID = pack('H*', '300d06092a864886f70d0101010500'); // hex version of MA0GCSqGSIb3DQEBAQUA
                    $RSAPrivateKey = pack(
                        'Ca*a*Ca*a*',
                        self::ASN1_INTEGER,
                        "\01\00",
                        $rsaOID,
                        4,
                        $this->_encodeLength(strlen($RSAPrivateKey)),
                        $RSAPrivateKey
                    );
                    $RSAPrivateKey = pack('Ca*a*', self::ASN1_SEQUENCE, $this->_encodeLength(strlen($RSAPrivateKey)), $RSAPrivateKey);
                    if (!empty($this->password) || is_string($this->password)) {
                        $salt = Random::string(8);
                        $iterationCount = 2048;

                        $crypto = new DES();
                        $crypto->setPassword($this->password, 'pbkdf1', 'md5', $salt, $iterationCount);
                        $RSAPrivateKey = $crypto->encrypt($RSAPrivateKey);

                        $parameters = pack(
                            'Ca*a*Ca*N',
                            self::ASN1_OCTETSTRING,
                            $this->_encodeLength(strlen($salt)),
                            $salt,
                            self::ASN1_INTEGER,
                            $this->_encodeLength(4),
                            $iterationCount
                        );
                        $pbeWithMD5AndDES_CBC = "\x2a\x86\x48\x86\xf7\x0d\x01\x05\x03";

                        $encryptionAlgorithm = pack(
                            'Ca*a*Ca*a*',
                            self::ASN1_OBJECT,
                            $this->_encodeLength(strlen($pbeWithMD5AndDES_CBC)),
                            $pbeWithMD5AndDES_CBC,
                            self::ASN1_SEQUENCE,
                            $this->_encodeLength(strlen($parameters)),
                            $parameters
                        );

                        $RSAPrivateKey = pack(
                            'Ca*a*Ca*a*',
                            self::ASN1_SEQUENCE,
                            $this->_encodeLength(strlen($encryptionAlgorithm)),
                            $encryptionAlgorithm,
                            self::ASN1_OCTETSTRING,
                            $this->_encodeLength(strlen($RSAPrivateKey)),
                            $RSAPrivateKey
                        );

                        $RSAPrivateKey = pack('Ca*a*', self::ASN1_SEQUENCE, $this->_encodeLength(strlen($RSAPrivateKey)), $RSAPrivateKey);

                        $RSAPrivateKey = "-----BEGIN ENCRYPTED PRIVATE KEY-----\r\n" .
                                         chunk_split(base64_encode($RSAPrivateKey), 64) .
                                         '-----END ENCRYPTED PRIVATE KEY-----';
                    } else {
                        $RSAPrivateKey = "-----BEGIN PRIVATE KEY-----\r\n" .
                                         chunk_split(base64_encode($RSAPrivateKey), 64) .
                                         '-----END PRIVATE KEY-----';
                    }
                    return $RSAPrivateKey;
                }

                if (!empty($this->password) || is_string($this->password)) {
                    $iv = Random::string(8);
                    $symkey = pack('H*', md5($this->password . $iv)); // symkey is short for symmetric key
                    $symkey.= substr(pack('H*', md5($symkey . $this->password . $iv)), 0, 8);
                    $des = new TripleDES();
                    $des->setKey($symkey);
                    $des->setIV($iv);
                    $iv = strtoupper(bin2hex($iv));
                    $RSAPrivateKey = "-----BEGIN RSA PRIVATE KEY-----\r\n" .
                                     "Proc-Type: 4,ENCRYPTED\r\n" .
                                     "DEK-Info: DES-EDE3-CBC,$iv\r\n" .
                                     "\r\n" .
                                     chunk_split(base64_encode($des->encrypt($RSAPrivateKey)), 64) .
                                     '-----END RSA PRIVATE KEY-----';
                } else {
                    $RSAPrivateKey = "-----BEGIN RSA PRIVATE KEY-----\r\n" .
                                     chunk_split(base64_encode($RSAPrivateKey), 64) .
                                     '-----END RSA PRIVATE KEY-----';
                }

                return $RSAPrivateKey;
        }
    }

    /**
     * Convert a public key to the appropriate format
     *
     * @access private
     * @see self::setPublicKeyFormat()
     * @param Math_BigInteger $n
     * @param Math_BigInteger $e
     * @return string|array<string,Math_BigInteger>
     */
    function _convertPublicKey($n, $e)
    {
        $signed = $this->publicKeyFormat != self::PUBLIC_FORMAT_XML;

        $modulus = $n->toBytes($signed);
        $publicExponent = $e->toBytes($signed);

        switch ($this->publicKeyFormat) {
            case self::PUBLIC_FORMAT_RAW:
                return array('e' => $e->copy(), 'n' => $n->copy());
            case self::PUBLIC_FORMAT_XML:
                return "<RSAKeyValue>\r\n" .
                       '  <Modulus>' . base64_encode($modulus) . "</Modulus>\r\n" .
                       '  <Exponent>' . base64_encode($publicExponent) . "</Exponent>\r\n" .
                       '</RSAKeyValue>';
                break;
            case self::PUBLIC_FORMAT_OPENSSH:
                // from <http://tools.ietf.org/html/rfc4253#page-15>:
                // string    "ssh-rsa"
                // mpint     e
                // mpint     n
                $RSAPublicKey = pack('Na*Na*Na*', strlen('ssh-rsa'), 'ssh-rsa', strlen($publicExponent), $publicExponent, strlen($modulus), $modulus);
                $RSAPublicKey = 'ssh-rsa ' . base64_encode($RSAPublicKey) . ' ' . $this->comment;

                return $RSAPublicKey;
            default: // eg. self::PUBLIC_FORMAT_PKCS1_RAW or self::PUBLIC_FORMAT_PKCS1
                // from <http://tools.ietf.org/html/rfc3447#appendix-A.1.1>:
                // RSAPublicKey ::= SEQUENCE {
                //     modulus           INTEGER,  -- n
                //     publicExponent    INTEGER   -- e
                // }
                $components = array(
                    'modulus' => pack('Ca*a*', self::ASN1_INTEGER, $this->_encodeLength(strlen($modulus)), $modulus),
                    'publicExponent' => pack('Ca*a*', self::ASN1_INTEGER, $this->_encodeLength(strlen($publicExponent)), $publicExponent)
                );

                $RSAPublicKey = pack(
                    'Ca*a*a*',
                    self::ASN1_SEQUENCE,
                    $this->_encodeLength(strlen($components['modulus']) + strlen($components['publicExponent'])),
                    $components['modulus'],
                    $components['publicExponent']
                );

                if ($this->publicKeyFormat == self::PUBLIC_FORMAT_PKCS1_RAW) {
                    $RSAPublicKey = "-----BEGIN RSA PUBLIC KEY-----\r\n" .
                                    chunk_split(base64_encode($RSAPublicKey), 64) .
                                    '-----END RSA PUBLIC KEY-----';
                } else {
                    // sequence(oid(1.2.840.113549.1.1.1), null)) = rsaEncryption.
                    $rsaOID = pack('H*', '300d06092a864886f70d0101010500'); // hex version of MA0GCSqGSIb3DQEBAQUA
                    $RSAPublicKey = chr(0) . $RSAPublicKey;
                    $RSAPublicKey = chr(3) . $this->_encodeLength(strlen($RSAPublicKey)) . $RSAPublicKey;

                    $RSAPublicKey = pack(
                        'Ca*a*',
                        self::ASN1_SEQUENCE,
                        $this->_encodeLength(strlen($rsaOID . $RSAPublicKey)),
                        $rsaOID . $RSAPublicKey
                    );

                    $RSAPublicKey = "-----BEGIN PUBLIC KEY-----\r\n" .
                                     chunk_split(base64_encode($RSAPublicKey), 64) .
                                     '-----END PUBLIC KEY-----';
                }

                return $RSAPublicKey;
        }
    }

    /**
     * Break a public or private key down into its constituant components
     *
     * @access private
     * @see self::_convertPublicKey()
     * @see self::_convertPrivateKey()
     * @param string|array $key
     * @param int $type
     * @return array|bool
     */
    function _parseKey($key, $type)
    {
        if ($type != self::PUBLIC_FORMAT_RAW && !is_string($key)) {
            return false;
        }

        switch ($type) {
            case self::PUBLIC_FORMAT_RAW:
                if (!is_array($key)) {
                    return false;
                }
                $components = array();
                switch (true) {
                    case isset($key['e']):
                        $components['publicExponent'] = $key['e']->copy();
                        break;
                    case isset($key['exponent']):
                        $components['publicExponent'] = $key['exponent']->copy();
                        break;
                    case isset($key['publicExponent']):
                        $components['publicExponent'] = $key['publicExponent']->copy();
                        break;
                    case isset($key[0]):
                        $components['publicExponent'] = $key[0]->copy();
                }
                switch (true) {
                    case isset($key['n']):
                        $components['modulus'] = $key['n']->copy();
                        break;
                    case isset($key['modulo']):
                        $components['modulus'] = $key['modulo']->copy();
                        break;
                    case isset($key['modulus']):
                        $components['modulus'] = $key['modulus']->copy();
                        break;
                    case isset($key[1]):
                        $components['modulus'] = $key[1]->copy();
                }
                return isset($components['modulus']) && isset($components['publicExponent']) ? $components : false;
            case self::PRIVATE_FORMAT_PKCS1:
            case self::PRIVATE_FORMAT_PKCS8:
            case self::PUBLIC_FORMAT_PKCS1:
                /* Although PKCS#1 proposes a format that public and private keys can use, encrypting them is
                   "outside the scope" of PKCS#1.  PKCS#1 then refers you to PKCS#12 and PKCS#15 if you're wanting to
                   protect private keys, however, that's not what OpenSSL* does.  OpenSSL protects private keys by adding
                   two new "fields" to the key - DEK-Info and Proc-Type.  These fields are discussed here:

                   http://tools.ietf.org/html/rfc1421#section-4.6.1.1
                   http://tools.ietf.org/html/rfc1421#section-4.6.1.3

                   DES-EDE3-CBC as an algorithm, however, is not discussed anywhere, near as I can tell.
                   DES-CBC and DES-EDE are discussed in RFC1423, however, DES-EDE3-CBC isn't, nor is its key derivation
                   function.  As is, the definitive authority on this encoding scheme isn't the IETF but rather OpenSSL's
                   own implementation.  ie. the implementation *is* the standard and any bugs that may exist in that
                   implementation are part of the standard, as well.

                   * OpenSSL is the de facto standard.  It's utilized by OpenSSH and other projects */
                if (preg_match('#DEK-Info: (.+),(.+)#', $key, $matches)) {
                    $iv = pack('H*', trim($matches[2]));
                    $symkey = pack('H*', md5($this->password . substr($iv, 0, 8))); // symkey is short for symmetric key
                    $symkey.= pack('H*', md5($symkey . $this->password . substr($iv, 0, 8)));
                    // remove the Proc-Type / DEK-Info sections as they're no longer needed
                    $key = preg_replace('#^(?:Proc-Type|DEK-Info): .*#m', '', $key);
                    $ciphertext = $this->_extractBER($key);
                    if ($ciphertext === false) {
                        $ciphertext = $key;
                    }
                    switch ($matches[1]) {
                        case 'AES-256-CBC':
                            $crypto = new AES();
                            break;
                        case 'AES-128-CBC':
                            $symkey = substr($symkey, 0, 16);
                            $crypto = new AES();
                            break;
                        case 'DES-EDE3-CFB':
                            $crypto = new TripleDES(Base::MODE_CFB);
                            break;
                        case 'DES-EDE3-CBC':
                            $symkey = substr($symkey, 0, 24);
                            $crypto = new TripleDES();
                            break;
                        case 'DES-CBC':
                            $crypto = new DES();
                            break;
                        default:
                            return false;
                    }
                    $crypto->setKey($symkey);
                    $crypto->setIV($iv);
                    $decoded = $crypto->decrypt($ciphertext);
                } else {
                    $decoded = $this->_extractBER($key);
                }

                if ($decoded !== false) {
                    $key = $decoded;
                }

                $components = array();

                if (ord($this->_string_shift($key)) != self::ASN1_SEQUENCE) {
                    return false;
                }
                if ($this->_decodeLength($key) != strlen($key)) {
                    return false;
                }

                $tag = ord($this->_string_shift($key));
                /* intended for keys for which OpenSSL's asn1parse returns the following:

                    0:d=0  hl=4 l= 631 cons: SEQUENCE
                    4:d=1  hl=2 l=   1 prim:  INTEGER           :00
                    7:d=1  hl=2 l=  13 cons:  SEQUENCE
                    9:d=2  hl=2 l=   9 prim:   OBJECT            :rsaEncryption
                   20:d=2  hl=2 l=   0 prim:   NULL
                   22:d=1  hl=4 l= 609 prim:  OCTET STRING

                   ie. PKCS8 keys*/

                if ($tag == self::ASN1_INTEGER && substr($key, 0, 3) == "\x01\x00\x30") {
                    $this->_string_shift($key, 3);
                    $tag = self::ASN1_SEQUENCE;
                }

                if ($tag == self::ASN1_SEQUENCE) {
                    $temp = $this->_string_shift($key, $this->_decodeLength($key));
                    if (ord($this->_string_shift($temp)) != self::ASN1_OBJECT) {
                        return false;
                    }
                    $length = $this->_decodeLength($temp);
                    switch ($this->_string_shift($temp, $length)) {
                        case "\x2a\x86\x48\x86\xf7\x0d\x01\x01\x01": // rsaEncryption
                        case "\x2A\x86\x48\x86\xF7\x0D\x01\x01\x0A": // rsaPSS
                            break;
                        case "\x2a\x86\x48\x86\xf7\x0d\x01\x05\x03": // pbeWithMD5AndDES-CBC
                            /*
                               PBEParameter ::= SEQUENCE {
                                   salt OCTET STRING (SIZE(8)),
                                   iterationCount INTEGER }
                            */
                            if (ord($this->_string_shift($temp)) != self::ASN1_SEQUENCE) {
                                return false;
                            }
                            if ($this->_decodeLength($temp) != strlen($temp)) {
                                return false;
                            }
                            $this->_string_shift($temp); // assume it's an octet string
                            $salt = $this->_string_shift($temp, $this->_decodeLength($temp));
                            if (ord($this->_string_shift($temp)) != self::ASN1_INTEGER) {
                                return false;
                            }
                            $this->_decodeLength($temp);
                            list(, $iterationCount) = unpack('N', str_pad($temp, 4, chr(0), STR_PAD_LEFT));
                            $this->_string_shift($key); // assume it's an octet string
                            $length = $this->_decodeLength($key);
                            if (strlen($key) != $length) {
                                return false;
                            }

                            $crypto = new DES();
                            $crypto->setPassword($this->password, 'pbkdf1', 'md5', $salt, $iterationCount);
                            $key = $crypto->decrypt($key);
                            if ($key === false) {
                                return false;
                            }
                            return $this->_parseKey($key, self::PRIVATE_FORMAT_PKCS1);
                        default:
                            return false;
                    }
                    /* intended for keys for which OpenSSL's asn1parse returns the following:

                        0:d=0  hl=4 l= 290 cons: SEQUENCE
                        4:d=1  hl=2 l=  13 cons:  SEQUENCE
                        6:d=2  hl=2 l=   9 prim:   OBJECT            :rsaEncryption
                       17:d=2  hl=2 l=   0 prim:   NULL
                       19:d=1  hl=4 l= 271 prim:  BIT STRING */
                    $tag = ord($this->_string_shift($key)); // skip over the BIT STRING / OCTET STRING tag
                    $this->_decodeLength($key); // skip over the BIT STRING / OCTET STRING length
                    // "The initial octet shall encode, as an unsigned binary integer wtih bit 1 as the least significant bit, the number of
                    //  unused bits in the final subsequent octet. The number shall be in the range zero to seven."
                    //  -- http://www.itu.int/ITU-T/studygroups/com17/languages/X.690-0207.pdf (section 8.6.2.2)
                    if ($tag == self::ASN1_BITSTRING) {
                        $this->_string_shift($key);
                    }
                    if (ord($this->_string_shift($key)) != self::ASN1_SEQUENCE) {
                        return false;
                    }
                    if ($this->_decodeLength($key) != strlen($key)) {
                        return false;
                    }
                    $tag = ord($this->_string_shift($key));
                }
                if ($tag != self::ASN1_INTEGER) {
                    return false;
                }

                $length = $this->_decodeLength($key);
                $temp = $this->_string_shift($key, $length);
                if (strlen($temp) != 1 || ord($temp) > 2) {
                    $components['modulus'] = new BigInteger($temp, 256);
                    $this->_string_shift($key); // skip over self::ASN1_INTEGER
                    $length = $this->_decodeLength($key);
                    $components[$type == self::PUBLIC_FORMAT_PKCS1 ? 'publicExponent' : 'privateExponent'] = new BigInteger($this->_string_shift($key, $length), 256);

                    return $components;
                }
                if (ord($this->_string_shift($key)) != self::ASN1_INTEGER) {
                    return false;
                }
                $length = $this->_decodeLength($key);
                $components['modulus'] = new BigInteger($this->_string_shift($key, $length), 256);
                $this->_string_shift($key);
                $length = $this->_decodeLength($key);
                $components['publicExponent'] = new BigInteger($this->_string_shift($key, $length), 256);
                $this->_string_shift($key);
                $length = $this->_decodeLength($key);
                $components['privateExponent'] = new BigInteger($this->_string_shift($key, $length), 256);
                $this->_string_shift($key);
                $length = $this->_decodeLength($key);
                $components['primes'] = array(1 => new BigInteger($this->_string_shift($key, $length), 256));
                $this->_string_shift($key);
                $length = $this->_decodeLength($key);
                $components['primes'][] = new BigInteger($this->_string_shift($key, $length), 256);
                $this->_string_shift($key);
                $length = $this->_decodeLength($key);
                $components['exponents'] = array(1 => new BigInteger($this->_string_shift($key, $length), 256));
                $this->_string_shift($key);
                $length = $this->_decodeLength($key);
                $components['exponents'][] = new BigInteger($this->_string_shift($key, $length), 256);
                $this->_string_shift($key);
                $length = $this->_decodeLength($key);
                $components['coefficients'] = array(2 => new BigInteger($this->_string_shift($key, $length), 256));

                if (!empty($key)) {
                    if (ord($this->_string_shift($key)) != self::ASN1_SEQUENCE) {
                        return false;
                    }
                    $this->_decodeLength($key);
                    while (!empty($key)) {
                        if (ord($this->_string_shift($key)) != self::ASN1_SEQUENCE) {
                            return false;
                        }
                        $this->_decodeLength($key);
                        $key = substr($key, 1);
                        $length = $this->_decodeLength($key);
                        $components['primes'][] = new BigInteger($this->_string_shift($key, $length), 256);
                        $this->_string_shift($key);
                        $length = $this->_decodeLength($key);
                        $components['exponents'][] = new BigInteger($this->_string_shift($key, $length), 256);
                        $this->_string_shift($key);
                        $length = $this->_decodeLength($key);
                        $components['coefficients'][] = new BigInteger($this->_string_shift($key, $length), 256);
                    }
                }

                return $components;
            case self::PUBLIC_FORMAT_OPENSSH:
                $parts = explode(' ', $key, 3);

                $key = isset($parts[1]) ? base64_decode($parts[1]) : false;
                if ($key === false) {
                    return false;
                }

                $comment = isset($parts[2]) ? $parts[2] : false;

                $cleanup = substr($key, 0, 11) == "\0\0\0\7ssh-rsa";

                if (strlen($key) <= 4) {
                    return false;
                }
                extract(unpack('Nlength', $this->_string_shift($key, 4)));
                $publicExponent = new BigInteger($this->_string_shift($key, $length), -256);
                if (strlen($key) <= 4) {
                    return false;
                }
                extract(unpack('Nlength', $this->_string_shift($key, 4)));
                $modulus = new BigInteger($this->_string_shift($key, $length), -256);

                if ($cleanup && strlen($key)) {
                    if (strlen($key) <= 4) {
                        return false;
                    }
                    extract(unpack('Nlength', $this->_string_shift($key, 4)));
                    $realModulus = new BigInteger($this->_string_shift($key, $length), -256);
                    return strlen($key) ? false : array(
                        'modulus' => $realModulus,
                        'publicExponent' => $modulus,
                        'comment' => $comment
                    );
                } else {
                    return strlen($key) ? false : array(
                        'modulus' => $modulus,
                        'publicExponent' => $publicExponent,
                        'comment' => $comment
                    );
                }
            // http://www.w3.org/TR/xmldsig-core/#sec-RSAKeyValue
            // http://en.wikipedia.org/wiki/XML_Signature
            case self::PRIVATE_FORMAT_XML:
            case self::PUBLIC_FORMAT_XML:
                $this->components = array();

                $xml = xml_parser_create('UTF-8');
                xml_set_object($xml, $this);
                xml_set_element_handler($xml, '_start_element_handler', '_stop_element_handler');
                xml_set_character_data_handler($xml, '_data_handler');
                // add <xml></xml> to account for "dangling" tags like <BitStrength>...</BitStrength> that are sometimes added
                if (!xml_parse($xml, '<xml>' . $key . '</xml>')) {
                    xml_parser_free($xml);
                    unset($xml);
                    return false;
                }

                xml_parser_free($xml);
                unset($xml);

                return isset($this->components['modulus']) && isset($this->components['publicExponent']) ? $this->components : false;
            // from PuTTY's SSHPUBK.C
            case self::PRIVATE_FORMAT_PUTTY:
                $components = array();
                $key = preg_split('#\r\n|\r|\n#', $key);
                $type = trim(preg_replace('#PuTTY-User-Key-File-2: (.+)#', '$1', $key[0]));
                if ($type != 'ssh-rsa') {
                    return false;
                }
                $encryption = trim(preg_replace('#Encryption: (.+)#', '$1', $key[1]));
                $comment = trim(preg_replace('#Comment: (.+)#', '$1', $key[2]));

                $publicLength = trim(preg_replace('#Public-Lines: (\d+)#', '$1', $key[3]));
                $public = base64_decode(implode('', array_map('trim', array_slice($key, 4, $publicLength))));
                $public = substr($public, 11);
                extract(unpack('Nlength', $this->_string_shift($public, 4)));
                $components['publicExponent'] = new BigInteger($this->_string_shift($public, $length), -256);
                extract(unpack('Nlength', $this->_string_shift($public, 4)));
                $components['modulus'] = new BigInteger($this->_string_shift($public, $length), -256);

                $privateLength = trim(preg_replace('#Private-Lines: (\d+)#', '$1', $key[$publicLength + 4]));
                $private = base64_decode(implode('', array_map('trim', array_slice($key, $publicLength + 5, $privateLength))));

                switch ($encryption) {
                    case 'aes256-cbc':
                        $symkey = '';
                        $sequence = 0;
                        while (strlen($symkey) < 32) {
                            $temp = pack('Na*', $sequence++, $this->password);
                            $symkey.= pack('H*', sha1($temp));
                        }
                        $symkey = substr($symkey, 0, 32);
                        $crypto = new AES();
                }

                if ($encryption != 'none') {
                    $crypto->setKey($symkey);
                    $crypto->disablePadding();
                    $private = $crypto->decrypt($private);
                    if ($private === false) {
                        return false;
                    }
                }

                extract(unpack('Nlength', $this->_string_shift($private, 4)));
                if (strlen($private) < $length) {
                    return false;
                }
                $components['privateExponent'] = new BigInteger($this->_string_shift($private, $length), -256);
                extract(unpack('Nlength', $this->_string_shift($private, 4)));
                if (strlen($private) < $length) {
                    return false;
                }
                $components['primes'] = array(1 => new BigInteger($this->_string_shift($private, $length), -256));
                extract(unpack('Nlength', $this->_string_shift($private, 4)));
                if (strlen($private) < $length) {
                    return false;
                }
                $components['primes'][] = new BigInteger($this->_string_shift($private, $length), -256);

                $temp = $components['primes'][1]->subtract($this->one);
                $components['exponents'] = array(1 => $components['publicExponent']->modInverse($temp));
                $temp = $components['primes'][2]->subtract($this->one);
                $components['exponents'][] = $components['publicExponent']->modInverse($temp);

                extract(unpack('Nlength', $this->_string_shift($private, 4)));
                if (strlen($private) < $length) {
                    return false;
                }
                $components['coefficients'] = array(2 => new BigInteger($this->_string_shift($private, $length), -256));

                return $components;
            case self::PRIVATE_FORMAT_OPENSSH:
                $components = array();
                $decoded = $this->_extractBER($key);
                $magic = $this->_string_shift($decoded, 15);
                if ($magic !== "openssh-key-v1\0") {
                    return false;
                }
                $options = $this->_string_shift($decoded, 24);
                // \0\0\0\4none = ciphername
                // \0\0\0\4none = kdfname
                // \0\0\0\0 = kdfoptions
                // \0\0\0\1 = numkeys
                if ($options != "\0\0\0\4none\0\0\0\4none\0\0\0\0\0\0\0\1") {
                    return false;
                }
                extract(unpack('Nlength', $this->_string_shift($decoded, 4)));
                if (strlen($decoded) < $length) {
                    return false;
                }
                $publicKey = $this->_string_shift($decoded, $length);
                extract(unpack('Nlength', $this->_string_shift($decoded, 4)));
                if (strlen($decoded) < $length) {
                    return false;
                }
                $paddedKey = $this->_string_shift($decoded, $length);

                if ($this->_string_shift($publicKey, 11) !== "\0\0\0\7ssh-rsa") {
                    return false;
                }

                $checkint1 = $this->_string_shift($paddedKey, 4);
                $checkint2 = $this->_string_shift($paddedKey, 4);
                if (strlen($checkint1) != 4 || $checkint1 !== $checkint2) {
                    return false;
                }

                if ($this->_string_shift($paddedKey, 11) !== "\0\0\0\7ssh-rsa") {
                    return false;
                }

                $values = array(
                    &$components['modulus'],
                    &$components['publicExponent'],
                    &$components['privateExponent'],
                    &$components['coefficients'][2],
                    &$components['primes'][1],
                    &$components['primes'][2]
                );

                foreach ($values as &$value) {
                    extract(unpack('Nlength', $this->_string_shift($paddedKey, 4)));
                    if (strlen($paddedKey) < $length) {
                        return false;
                    }
                    $value = new BigInteger($this->_string_shift($paddedKey, $length), -256);
                }

                extract(unpack('Nlength', $this->_string_shift($paddedKey, 4)));
                if (strlen($paddedKey) < $length) {
                    return false;
                }
                $components['comment'] = $this->_string_shift($decoded, $length);

                $temp = $components['primes'][1]->subtract($this->one);
                $components['exponents'] = array(1 => $components['publicExponent']->modInverse($temp));
                $temp = $components['primes'][2]->subtract($this->one);
                $components['exponents'][] = $components['publicExponent']->modInverse($temp);

                return $components;
        }

        return false;
    }

    /**
     * Returns the key size
     *
     * More specifically, this returns the size of the modulo in bits.
     *
     * @access public
     * @return int
     */
    function getSize()
    {
        return !isset($this->modulus) ? 0 : strlen($this->modulus->toBits());
    }

    /**
     * Start Element Handler
     *
     * Called by xml_set_element_handler()
     *
     * @access private
     * @param resource $parser
     * @param string $name
     * @param array $attribs
     */
    function _start_element_handler($parser, $name, $attribs)
    {
        //$name = strtoupper($name);
        switch ($name) {
            case 'MODULUS':
                $this->current = &$this->components['modulus'];
                break;
            case 'EXPONENT':
                $this->current = &$this->components['publicExponent'];
                break;
            case 'P':
                $this->current = &$this->components['primes'][1];
                break;
            case 'Q':
                $this->current = &$this->components['primes'][2];
                break;
            case 'DP':
                $this->current = &$this->components['exponents'][1];
                break;
            case 'DQ':
                $this->current = &$this->components['exponents'][2];
                break;
            case 'INVERSEQ':
                $this->current = &$this->components['coefficients'][2];
                break;
            case 'D':
                $this->current = &$this->components['privateExponent'];
        }
        $this->current = '';
    }

    /**
     * Stop Element Handler
     *
     * Called by xml_set_element_handler()
     *
     * @access private
     * @param resource $parser
     * @param string $name
     */
    function _stop_element_handler($parser, $name)
    {
        if (isset($this->current)) {
            $this->current = new BigInteger(base64_decode($this->current), 256);
            unset($this->current);
        }
    }

    /**
     * Data Handler
     *
     * Called by xml_set_character_data_handler()
     *
     * @access private
     * @param resource $parser
     * @param string $data
     */
    function _data_handler($parser, $data)
    {
        if (!isset($this->current) || is_object($this->current)) {
            return;
        }
        $this->current.= trim($data);
    }

    /**
     * Loads a public or private key
     *
     * Returns true on success and false on failure (ie. an incorrect password was provided or the key was malformed)
     *
     * @access public
     * @param string|RSA|array $key
     * @param bool|int $type optional
     * @return bool
     */
    function loadKey($key, $type = false)
    {
        if ($key instanceof RSA) {
            $this->privateKeyFormat = $key->privateKeyFormat;
            $this->publicKeyFormat = $key->publicKeyFormat;
            $this->k = $key->k;
            $this->hLen = $key->hLen;
            $this->sLen = $key->sLen;
            $this->mgfHLen = $key->mgfHLen;
            $this->encryptionMode = $key->encryptionMode;
            $this->signatureMode = $key->signatureMode;
            $this->password = $key->password;
            $this->configFile = $key->configFile;
            $this->comment = $key->comment;

            if (is_object($key->hash)) {
                $this->hash = new Hash($key->hash->getHash());
            }
            if (is_object($key->mgfHash)) {
                $this->mgfHash = new Hash($key->mgfHash->getHash());
            }

            if (is_object($key->modulus)) {
                $this->modulus = $key->modulus->copy();
            }
            if (is_object($key->exponent)) {
                $this->exponent = $key->exponent->copy();
            }
            if (is_object($key->publicExponent)) {
                $this->publicExponent = $key->publicExponent->copy();
            }

            $this->primes = array();
            $this->exponents = array();
            $this->coefficients = array();

            foreach ($this->primes as $prime) {
                $this->primes[] = $prime->copy();
            }
            foreach ($this->exponents as $exponent) {
                $this->exponents[] = $exponent->copy();
            }
            foreach ($this->coefficients as $coefficient) {
                $this->coefficients[] = $coefficient->copy();
            }

            return true;
        }

        if ($type === false) {
            $types = array(
                self::PUBLIC_FORMAT_RAW,
                self::PRIVATE_FORMAT_PKCS1,
                self::PRIVATE_FORMAT_XML,
                self::PRIVATE_FORMAT_PUTTY,
                self::PUBLIC_FORMAT_OPENSSH,
                self::PRIVATE_FORMAT_OPENSSH
            );
            foreach ($types as $type) {
                $components = $this->_parseKey($key, $type);
                if ($components !== false) {
                    break;
                }
            }
        } else {
            $components = $this->_parseKey($key, $type);
        }

        if ($components === false) {
            $this->comment = null;
            $this->modulus = null;
            $this->k = null;
            $this->exponent = null;
            $this->primes = null;
            $this->exponents = null;
            $this->coefficients = null;
            $this->publicExponent = null;

            return false;
        }

        if (isset($components['comment']) && $components['comment'] !== false) {
            $this->comment = $components['comment'];
        }
        $this->modulus = $components['modulus'];
        $this->k = strlen($this->modulus->toBytes());
        $this->exponent = isset($components['privateExponent']) ? $components['privateExponent'] : $components['publicExponent'];
        if (isset($components['primes'])) {
            $this->primes = $components['primes'];
            $this->exponents = $components['exponents'];
            $this->coefficients = $components['coefficients'];
            $this->publicExponent = $components['publicExponent'];
        } else {
            $this->primes = array();
            $this->exponents = array();
            $this->coefficients = array();
            $this->publicExponent = false;
        }

        switch ($type) {
            case self::PUBLIC_FORMAT_OPENSSH:
            case self::PUBLIC_FORMAT_RAW:
                $this->setPublicKey();
                break;
            case self::PRIVATE_FORMAT_PKCS1:
                switch (true) {
                    case strpos($key, '-BEGIN PUBLIC KEY-') !== false:
                    case strpos($key, '-BEGIN RSA PUBLIC KEY-') !== false:
                        $this->setPublicKey();
                }
        }

        return true;
    }

    /**
     * Sets the password
     *
     * Private keys can be encrypted with a password.  To unset the password, pass in the empty string or false.
     * Or rather, pass in $password such that empty($password) && !is_string($password) is true.
     *
     * @see self::createKey()
     * @see self::loadKey()
     * @access public
     * @param string $password
     */
    function setPassword($password = false)
    {
        $this->password = $password;
    }

    /**
     * Defines the public key
     *
     * Some private key formats define the public exponent and some don't.  Those that don't define it are problematic when
     * used in certain contexts.  For example, in SSH-2, RSA authentication works by sending the public key along with a
     * message signed by the private key to the server.  The SSH-2 server looks the public key up in an index of public keys
     * and if it's present then proceeds to verify the signature.  Problem is, if your private key doesn't include the public
     * exponent this won't work unless you manually add the public exponent. phpseclib tries to guess if the key being used
     * is the public key but in the event that it guesses incorrectly you might still want to explicitly set the key as being
     * public.
     *
     * Do note that when a new key is loaded the index will be cleared.
     *
     * Returns true on success, false on failure
     *
     * @see self::getPublicKey()
     * @access public
     * @param string $key optional
     * @param int $type optional
     * @return bool
     */
    function setPublicKey($key = false, $type = false)
    {
        // if a public key has already been loaded return false
        if (!empty($this->publicExponent)) {
            return false;
        }

        if ($key === false && !empty($this->modulus)) {
            $this->publicExponent = $this->exponent;
            return true;
        }

        if ($type === false) {
            $types = array(
                self::PUBLIC_FORMAT_RAW,
                self::PUBLIC_FORMAT_PKCS1,
                self::PUBLIC_FORMAT_XML,
                self::PUBLIC_FORMAT_OPENSSH
            );
            foreach ($types as $type) {
                $components = $this->_parseKey($key, $type);
                if ($components !== false) {
                    break;
                }
            }
        } else {
            $components = $this->_parseKey($key, $type);
        }

        if ($components === false) {
            return false;
        }

        if (empty($this->modulus) || !$this->modulus->equals($components['modulus'])) {
            $this->modulus = $components['modulus'];
            $this->exponent = $this->publicExponent = $components['publicExponent'];
            return true;
        }

        $this->publicExponent = $components['publicExponent'];

        return true;
    }

    /**
     * Defines the private key
     *
     * If phpseclib guessed a private key was a public key and loaded it as such it might be desirable to force
     * phpseclib to treat the key as a private key. This function will do that.
     *
     * Do note that when a new key is loaded the index will be cleared.
     *
     * Returns true on success, false on failure
     *
     * @see self::getPublicKey()
     * @access public
     * @param string $key optional
     * @param int $type optional
     * @return bool
     */
    function setPrivateKey($key = false, $type = false)
    {
        if ($key === false && !empty($this->publicExponent)) {
            $this->publicExponent = false;
            return true;
        }

        $rsa = new RSA();
        if (!$rsa->loadKey($key, $type)) {
            return false;
        }
        $rsa->publicExponent = false;

        // don't overwrite the old key if the new key is invalid
        $this->loadKey($rsa);
        return true;
    }

    /**
     * Returns the public key
     *
     * The public key is only returned under two circumstances - if the private key had the public key embedded within it
     * or if the public key was set via setPublicKey().  If the currently loaded key is supposed to be the public key this
     * function won't return it since this library, for the most part, doesn't distinguish between public and private keys.
     *
     * @see self::getPublicKey()
     * @access public
     * @param int $type optional
     */
    function getPublicKey($type = self::PUBLIC_FORMAT_PKCS8)
    {
        if (empty($this->modulus) || empty($this->publicExponent)) {
            return false;
        }

        $oldFormat = $this->publicKeyFormat;
        $this->publicKeyFormat = $type;
        $temp = $this->_convertPublicKey($this->modulus, $this->publicExponent);
        $this->publicKeyFormat = $oldFormat;
        return $temp;
    }

    /**
     * Returns the public key's fingerprint
     *
     * The public key's fingerprint is returned, which is equivalent to running `ssh-keygen -lf rsa.pub`. If there is
     * no public key currently loaded, false is returned.
     * Example output (md5): "c1:b1:30:29:d7:b8:de:6c:97:77:10:d7:46:41:63:87" (as specified by RFC 4716)
     *
     * @access public
     * @param string $algorithm The hashing algorithm to be used. Valid options are 'md5' and 'sha256'. False is returned
     * for invalid values.
     * @return mixed
     */
    function getPublicKeyFingerprint($algorithm = 'md5')
    {
        if (empty($this->modulus) || empty($this->publicExponent)) {
            return false;
        }

        $modulus = $this->modulus->toBytes(true);
        $publicExponent = $this->publicExponent->toBytes(true);

        $RSAPublicKey = pack('Na*Na*Na*', strlen('ssh-rsa'), 'ssh-rsa', strlen($publicExponent), $publicExponent, strlen($modulus), $modulus);

        switch ($algorithm) {
            case 'sha256':
                $hash = new Hash('sha256');
                $base = base64_encode($hash->hash($RSAPublicKey));
                return substr($base, 0, strlen($base) - 1);
            case 'md5':
                return substr(chunk_split(md5($RSAPublicKey), 2, ':'), 0, -1);
            default:
                return false;
        }
    }

    /**
     * Returns the private key
     *
     * The private key is only returned if the currently loaded key contains the constituent prime numbers.
     *
     * @see self::getPublicKey()
     * @access public
     * @param int $type optional
     * @return mixed
     */
    function getPrivateKey($type = self::PUBLIC_FORMAT_PKCS1)
    {
        if (empty($this->primes)) {
            return false;
        }

        $oldFormat = $this->privateKeyFormat;
        $this->privateKeyFormat = $type;
        $temp = $this->_convertPrivateKey($this->modulus, $this->publicExponent, $this->exponent, $this->primes, $this->exponents, $this->coefficients);
        $this->privateKeyFormat = $oldFormat;
        return $temp;
    }

    /**
     * Returns a minimalistic private key
     *
     * Returns the private key without the prime number constituants.  Structurally identical to a public key that
     * hasn't been set as the public key
     *
     * @see self::getPrivateKey()
     * @access private
     * @param int $mode optional
     */
    function _getPrivatePublicKey($mode = self::PUBLIC_FORMAT_PKCS8)
    {
        if (empty($this->modulus) || empty($this->exponent)) {
            return false;
        }

        $oldFormat = $this->publicKeyFormat;
        $this->publicKeyFormat = $mode;
        $temp = $this->_convertPublicKey($this->modulus, $this->exponent);
        $this->publicKeyFormat = $oldFormat;
        return $temp;
    }

    /**
     *  __toString() magic method
     *
     * @access public
     * @return string
     */
    function __toString()
    {
        $key = $this->getPrivateKey($this->privateKeyFormat);
        if ($key !== false) {
            return $key;
        }
        $key = $this->_getPrivatePublicKey($this->publicKeyFormat);
        return $key !== false ? $key : '';
    }

    /**
     *  __clone() magic method
     *
     * @access public
     * @return Crypt_RSA
     */
    function __clone()
    {
        $key = new RSA();
        $key->loadKey($this);
        return $key;
    }

    /**
     * Generates the smallest and largest numbers requiring $bits bits
     *
     * @access private
     * @param int $bits
     * @return array
     */
    function _generateMinMax($bits)
    {
        $bytes = $bits >> 3;
        $min = str_repeat(chr(0), $bytes);
        $max = str_repeat(chr(0xFF), $bytes);
        $msb = $bits & 7;
        if ($msb) {
            $min = chr(1 << ($msb - 1)) . $min;
            $max = chr((1 << $msb) - 1) . $max;
        } else {
            $min[0] = chr(0x80);
        }

        return array(
            'min' => new BigInteger($min, 256),
            'max' => new BigInteger($max, 256)
        );
    }

    /**
     * DER-decode the length
     *
     * DER supports lengths up to (2**8)**127, however, we'll only support lengths up to (2**8)**4.  See
     * {@link http://itu.int/ITU-T/studygroups/com17/languages/X.690-0207.pdf#p=13 X.690 paragraph 8.1.3} for more information.
     *
     * @access private
     * @param string $string
     * @return int
     */
    function _decodeLength(&$string)
    {
        $length = ord($this->_string_shift($string));
        if ($length & 0x80) { // definite length, long form
            $length&= 0x7F;
            $temp = $this->_string_shift($string, $length);
            list(, $length) = unpack('N', substr(str_pad($temp, 4, chr(0), STR_PAD_LEFT), -4));
        }
        return $length;
    }

    /**
     * DER-encode the length
     *
     * DER supports lengths up to (2**8)**127, however, we'll only support lengths up to (2**8)**4.  See
     * {@link http://itu.int/ITU-T/studygroups/com17/languages/X.690-0207.pdf#p=13 X.690 paragraph 8.1.3} for more information.
     *
     * @access private
     * @param int $length
     * @return string
     */
    function _encodeLength($length)
    {
        if ($length <= 0x7F) {
            return chr($length);
        }

        $temp = ltrim(pack('N', $length), chr(0));
        return pack('Ca*', 0x80 | strlen($temp), $temp);
    }

    /**
     * String Shift
     *
     * Inspired by array_shift
     *
     * @param string $string
     * @param int $index
     * @return string
     * @access private
     */
    function _string_shift(&$string, $index = 1)
    {
        $substr = substr($string, 0, $index);
        $string = substr($string, $index);
        return $substr;
    }

    /**
     * Determines the private key format
     *
     * @see self::createKey()
     * @access public
     * @param int $format
     */
    function setPrivateKeyFormat($format)
    {
        $this->privateKeyFormat = $format;
    }

    /**
     * Determines the public key format
     *
     * @see self::createKey()
     * @access public
     * @param int $format
     */
    function setPublicKeyFormat($format)
    {
        $this->publicKeyFormat = $format;
    }

    /**
     * Determines which hashing function should be used
     *
     * Used with signature production / verification and (if the encryption mode is self::ENCRYPTION_OAEP) encryption and
     * decryption.  If $hash isn't supported, sha1 is used.
     *
     * @access public
     * @param string $hash
     */
    function setHash($hash)
    {
        // \phpseclib\Crypt\Hash supports algorithms that PKCS#1 doesn't support.  md5-96 and sha1-96, for example.
        switch ($hash) {
            case 'md2':
            case 'md5':
            case 'sha1':
            case 'sha256':
            case 'sha384':
            case 'sha512':
                $this->hash = new Hash($hash);
                $this->hashName = $hash;
                break;
            default:
                $this->hash = new Hash('sha1');
                $this->hashName = 'sha1';
        }
        $this->hLen = $this->hash->getLength();
    }

    /**
     * Determines which hashing function should be used for the mask generation function
     *
     * The mask generation function is used by self::ENCRYPTION_OAEP and self::SIGNATURE_PSS and although it's
     * best if Hash and MGFHash are set to the same thing this is not a requirement.
     *
     * @access public
     * @param string $hash
     */
    function setMGFHash($hash)
    {
        // \phpseclib\Crypt\Hash supports algorithms that PKCS#1 doesn't support.  md5-96 and sha1-96, for example.
        switch ($hash) {
            case 'md2':
            case 'md5':
            case 'sha1':
            case 'sha256':
            case 'sha384':
            case 'sha512':
                $this->mgfHash = new Hash($hash);
                break;
            default:
                $this->mgfHash = new Hash('sha1');
        }
        $this->mgfHLen = $this->mgfHash->getLength();
    }

    /**
     * Determines the salt length
     *
     * To quote from {@link http://tools.ietf.org/html/rfc3447#page-38 RFC3447#page-38}:
     *
     *    Typical salt lengths in octets are hLen (the length of the output
     *    of the hash function Hash) and 0.
     *
     * @access public
     * @param int $sLen
     */
    function setSaltLength($sLen)
    {
        $this->sLen = $sLen;
    }

    /**
     * Integer-to-Octet-String primitive
     *
     * See {@link http://tools.ietf.org/html/rfc3447#section-4.1 RFC3447#section-4.1}.
     *
     * @access private
     * @param \phpseclib\Math\BigInteger $x
     * @param int $xLen
     * @return string
     */
    function _i2osp($x, $xLen)
    {
        $x = $x->toBytes();
        if (strlen($x) > $xLen) {
            user_error('Integer too large');
            return false;
        }
        return str_pad($x, $xLen, chr(0), STR_PAD_LEFT);
    }

    /**
     * Octet-String-to-Integer primitive
     *
     * See {@link http://tools.ietf.org/html/rfc3447#section-4.2 RFC3447#section-4.2}.
     *
     * @access private
     * @param int|string|resource $x
     * @return \phpseclib\Math\BigInteger
     */
    function _os2ip($x)
    {
        return new BigInteger($x, 256);
    }

    /**
     * Exponentiate with or without Chinese Remainder Theorem
     *
     * See {@link http://tools.ietf.org/html/rfc3447#section-5.1.1 RFC3447#section-5.1.2}.
     *
     * @access private
     * @param \phpseclib\Math\BigInteger $x
     * @return \phpseclib\Math\BigInteger
     */
    function _exponentiate($x)
    {
        switch (true) {
            case empty($this->primes):
            case $this->primes[1]->equals($this->zero):
            case empty($this->coefficients):
            case $this->coefficients[2]->equals($this->zero):
            case empty($this->exponents):
            case $this->exponents[1]->equals($this->zero):
                return $x->modPow($this->exponent, $this->modulus);
        }

        $num_primes = count($this->primes);

        if (defined('CRYPT_RSA_DISABLE_BLINDING')) {
            $m_i = array(
                1 => $x->modPow($this->exponents[1], $this->primes[1]),
                2 => $x->modPow($this->exponents[2], $this->primes[2])
            );
            $h = $m_i[1]->subtract($m_i[2]);
            $h = $h->multiply($this->coefficients[2]);
            list(, $h) = $h->divide($this->primes[1]);
            $m = $m_i[2]->add($h->multiply($this->primes[2]));

            $r = $this->primes[1];
            for ($i = 3; $i <= $num_primes; $i++) {
                $m_i = $x->modPow($this->exponents[$i], $this->primes[$i]);

                $r = $r->multiply($this->primes[$i - 1]);

                $h = $m_i->subtract($m);
                $h = $h->multiply($this->coefficients[$i]);
                list(, $h) = $h->divide($this->primes[$i]);

                $m = $m->add($r->multiply($h));
            }
        } else {
            $smallest = $this->primes[1];
            for ($i = 2; $i <= $num_primes; $i++) {
                if ($smallest->compare($this->primes[$i]) > 0) {
                    $smallest = $this->primes[$i];
                }
            }

            $one = new BigInteger(1);

            $r = $one->random($one, $smallest->subtract($one));

            $m_i = array(
                1 => $this->_blind($x, $r, 1),
                2 => $this->_blind($x, $r, 2)
            );
            $h = $m_i[1]->subtract($m_i[2]);
            $h = $h->multiply($this->coefficients[2]);
            list(, $h) = $h->divide($this->primes[1]);
            $m = $m_i[2]->add($h->multiply($this->primes[2]));

            $r = $this->primes[1];
            for ($i = 3; $i <= $num_primes; $i++) {
                $m_i = $this->_blind($x, $r, $i);

                $r = $r->multiply($this->primes[$i - 1]);

                $h = $m_i->subtract($m);
                $h = $h->multiply($this->coefficients[$i]);
                list(, $h) = $h->divide($this->primes[$i]);

                $m = $m->add($r->multiply($h));
            }
        }

        return $m;
    }

    /**
     * Performs RSA Blinding
     *
     * Protects against timing attacks by employing RSA Blinding.
     * Returns $x->modPow($this->exponents[$i], $this->primes[$i])
     *
     * @access private
     * @param \phpseclib\Math\BigInteger $x
     * @param \phpseclib\Math\BigInteger $r
     * @param int $i
     * @return \phpseclib\Math\BigInteger
     */
    function _blind($x, $r, $i)
    {
        $x = $x->multiply($r->modPow($this->publicExponent, $this->primes[$i]));
        $x = $x->modPow($this->exponents[$i], $this->primes[$i]);

        $r = $r->modInverse($this->primes[$i]);
        $x = $x->multiply($r);
        list(, $x) = $x->divide($this->primes[$i]);

        return $x;
    }

    /**
     * Performs blinded RSA equality testing
     *
     * Protects against a particular type of timing attack described.
     *
     * See {@link http://codahale.com/a-lesson-in-timing-attacks/ A Lesson In Timing Attacks (or, Don't use MessageDigest.isEquals)}
     *
     * Thanks for the heads up singpolyma!
     *
     * @access private
     * @param string $x
     * @param string $y
     * @return bool
     */
    function _equals($x, $y)
    {
        if (function_exists('hash_equals')) {
            return hash_equals($x, $y);
        }

        if (strlen($x) != strlen($y)) {
            return false;
        }

        $result = "\0";
        $x^= $y;
        for ($i = 0; $i < strlen($x); $i++) {
            $result|= $x[$i];
        }

        return $result === "\0";
    }

    /**
     * RSAEP
     *
     * See {@link http://tools.ietf.org/html/rfc3447#section-5.1.1 RFC3447#section-5.1.1}.
     *
     * @access private
     * @param \phpseclib\Math\BigInteger $m
     * @return \phpseclib\Math\BigInteger
     */
    function _rsaep($m)
    {
        if ($m->compare($this->zero) < 0 || $m->compare($this->modulus) > 0) {
            user_error('Message representative out of range');
            return false;
        }
        return $this->_exponentiate($m);
    }

    /**
     * RSADP
     *
     * See {@link http://tools.ietf.org/html/rfc3447#section-5.1.2 RFC3447#section-5.1.2}.
     *
     * @access private
     * @param \phpseclib\Math\BigInteger $c
     * @return \phpseclib\Math\BigInteger
     */
    function _rsadp($c)
    {
        if ($c->compare($this->zero) < 0 || $c->compare($this->modulus) > 0) {
            user_error('Ciphertext representative out of range');
            return false;
        }
        return $this->_exponentiate($c);
    }

    /**
     * RSASP1
     *
     * See {@link http://tools.ietf.org/html/rfc3447#section-5.2.1 RFC3447#section-5.2.1}.
     *
     * @access private
     * @param \phpseclib\Math\BigInteger $m
     * @return \phpseclib\Math\BigInteger
     */
    function _rsasp1($m)
    {
        if ($m->compare($this->zero) < 0 || $m->compare($this->modulus) > 0) {
            user_error('Message representative out of range');
            return false;
        }
        return $this->_exponentiate($m);
    }

    /**
     * RSAVP1
     *
     * See {@link http://tools.ietf.org/html/rfc3447#section-5.2.2 RFC3447#section-5.2.2}.
     *
     * @access private
     * @param \phpseclib\Math\BigInteger $s
     * @return \phpseclib\Math\BigInteger
     */
    function _rsavp1($s)
    {
        if ($s->compare($this->zero) < 0 || $s->compare($this->modulus) > 0) {
            user_error('Signature representative out of range');
            return false;
        }
        return $this->_exponentiate($s);
    }

    /**
     * MGF1
     *
     * See {@link http://tools.ietf.org/html/rfc3447#appendix-B.2.1 RFC3447#appendix-B.2.1}.
     *
     * @access private
     * @param string $mgfSeed
     * @param int $maskLen
     * @return string
     */
    function _mgf1($mgfSeed, $maskLen)
    {
        // if $maskLen would yield strings larger than 4GB, PKCS#1 suggests a "Mask too long" error be output.

        $t = '';
        $count = ceil($maskLen / $this->mgfHLen);
        for ($i = 0; $i < $count; $i++) {
            $c = pack('N', $i);
            $t.= $this->mgfHash->hash($mgfSeed . $c);
        }

        return substr($t, 0, $maskLen);
    }

    /**
     * RSAES-OAEP-ENCRYPT
     *
     * See {@link http://tools.ietf.org/html/rfc3447#section-7.1.1 RFC3447#section-7.1.1} and
     * {http://en.wikipedia.org/wiki/Optimal_Asymmetric_Encryption_Padding OAES}.
     *
     * @access private
     * @param string $m
     * @param string $l
     * @return string
     */
    function _rsaes_oaep_encrypt($m, $l = '')
    {
        $mLen = strlen($m);

        // Length checking

        // if $l is larger than two million terrabytes and you're using sha1, PKCS#1 suggests a "Label too long" error
        // be output.

        if ($mLen > $this->k - 2 * $this->hLen - 2) {
            user_error('Message too long');
            return false;
        }

        // EME-OAEP encoding

        $lHash = $this->hash->hash($l);
        $ps = str_repeat(chr(0), $this->k - $mLen - 2 * $this->hLen - 2);
        $db = $lHash . $ps . chr(1) . $m;
        $seed = Random::string($this->hLen);
        $dbMask = $this->_mgf1($seed, $this->k - $this->hLen - 1);
        $maskedDB = $db ^ $dbMask;
        $seedMask = $this->_mgf1($maskedDB, $this->hLen);
        $maskedSeed = $seed ^ $seedMask;
        $em = chr(0) . $maskedSeed . $maskedDB;

        // RSA encryption

        $m = $this->_os2ip($em);
        $c = $this->_rsaep($m);
        $c = $this->_i2osp($c, $this->k);

        // Output the ciphertext C

        return $c;
    }

    /**
     * RSAES-OAEP-DECRYPT
     *
     * See {@link http://tools.ietf.org/html/rfc3447#section-7.1.2 RFC3447#section-7.1.2}.  The fact that the error
     * messages aren't distinguishable from one another hinders debugging, but, to quote from RFC3447#section-7.1.2:
     *
     *    Note.  Care must be taken to ensure that an opponent cannot
     *    distinguish the different error conditions in Step 3.g, whether by
     *    error message or timing, or, more generally, learn partial
     *    information about the encoded message EM.  Otherwise an opponent may
     *    be able to obtain useful information about the decryption of the
     *    ciphertext C, leading to a chosen-ciphertext attack such as the one
     *    observed by Manger [36].
     *
     * As for $l...  to quote from {@link http://tools.ietf.org/html/rfc3447#page-17 RFC3447#page-17}:
     *
     *    Both the encryption and the decryption operations of RSAES-OAEP take
     *    the value of a label L as input.  In this version of PKCS #1, L is
     *    the empty string; other uses of the label are outside the scope of
     *    this document.
     *
     * @access private
     * @param string $c
     * @param string $l
     * @return string
     */
    function _rsaes_oaep_decrypt($c, $l = '')
    {
        // Length checking

        // if $l is larger than two million terrabytes and you're using sha1, PKCS#1 suggests a "Label too long" error
        // be output.

        if (strlen($c) != $this->k || $this->k < 2 * $this->hLen + 2) {
            user_error('Decryption error');
            return false;
        }

        // RSA decryption

        $c = $this->_os2ip($c);
        $m = $this->_rsadp($c);
        if ($m === false) {
            user_error('Decryption error');
            return false;
        }
        $em = $this->_i2osp($m, $this->k);

        // EME-OAEP decoding

        $lHash = $this->hash->hash($l);
        $y = ord($em[0]);
        $maskedSeed = substr($em, 1, $this->hLen);
        $maskedDB = substr($em, $this->hLen + 1);
        $seedMask = $this->_mgf1($maskedDB, $this->hLen);
        $seed = $maskedSeed ^ $seedMask;
        $dbMask = $this->_mgf1($seed, $this->k - $this->hLen - 1);
        $db = $maskedDB ^ $dbMask;
        $lHash2 = substr($db, 0, $this->hLen);
        $m = substr($db, $this->hLen);
        $hashesMatch = $this->_equals($lHash, $lHash2);
        $leadingZeros = 1;
        $patternMatch = 0;
        $offset = 0;
        for ($i = 0; $i < strlen($m); $i++) {
            $patternMatch|= $leadingZeros & ($m[$i] === "\1");
            $leadingZeros&= $m[$i] === "\0";
            $offset+= $patternMatch ? 0 : 1;
        }

        // we do | instead of || to avoid https://en.wikipedia.org/wiki/Short-circuit_evaluation
        // to protect against timing attacks
        if (!$hashesMatch | !$patternMatch) {
            user_error('Decryption error');
            return false;
        }

        // Output the message M

        return substr($m, $offset + 1);
    }

    /**
     * Raw Encryption / Decryption
     *
     * Doesn't use padding and is not recommended.
     *
     * @access private
     * @param string $m
     * @return string
     */
    function _raw_encrypt($m)
    {
        $temp = $this->_os2ip($m);
        $temp = $this->_rsaep($temp);
        return  $this->_i2osp($temp, $this->k);
    }

    /**
     * RSAES-PKCS1-V1_5-ENCRYPT
     *
     * See {@link http://tools.ietf.org/html/rfc3447#section-7.2.1 RFC3447#section-7.2.1}.
     *
     * @access private
     * @param string $m
     * @return string
     */
    function _rsaes_pkcs1_v1_5_encrypt($m)
    {
        $mLen = strlen($m);

        // Length checking

        if ($mLen > $this->k - 11) {
            user_error('Message too long');
            return false;
        }

        // EME-PKCS1-v1_5 encoding

        $psLen = $this->k - $mLen - 3;
        $ps = '';
        while (strlen($ps) != $psLen) {
            $temp = Random::string($psLen - strlen($ps));
            $temp = str_replace("\x00", '', $temp);
            $ps.= $temp;
        }
        $type = 2;
        // see the comments of _rsaes_pkcs1_v1_5_decrypt() to understand why this is being done
        if (defined('CRYPT_RSA_PKCS15_COMPAT') && (!isset($this->publicExponent) || $this->exponent !== $this->publicExponent)) {
            $type = 1;
            // "The padding string PS shall consist of k-3-||D|| octets. ... for block type 01, they shall have value FF"
            $ps = str_repeat("\xFF", $psLen);
        }
        $em = chr(0) . chr($type) . $ps . chr(0) . $m;

        // RSA encryption
        $m = $this->_os2ip($em);
        $c = $this->_rsaep($m);
        $c = $this->_i2osp($c, $this->k);

        // Output the ciphertext C

        return $c;
    }

    /**
     * RSAES-PKCS1-V1_5-DECRYPT
     *
     * See {@link http://tools.ietf.org/html/rfc3447#section-7.2.2 RFC3447#section-7.2.2}.
     *
     * For compatibility purposes, this function departs slightly from the description given in RFC3447.
     * The reason being that RFC2313#section-8.1 (PKCS#1 v1.5) states that ciphertext's encrypted by the
     * private key should have the second byte set to either 0 or 1 and that ciphertext's encrypted by the
     * public key should have the second byte set to 2.  In RFC3447 (PKCS#1 v2.1), the second byte is supposed
     * to be 2 regardless of which key is used.  For compatibility purposes, we'll just check to make sure the
     * second byte is 2 or less.  If it is, we'll accept the decrypted string as valid.
     *
     * As a consequence of this, a private key encrypted ciphertext produced with \phpseclib\Crypt\RSA may not decrypt
     * with a strictly PKCS#1 v1.5 compliant RSA implementation.  Public key encrypted ciphertext's should but
     * not private key encrypted ciphertext's.
     *
     * @access private
     * @param string $c
     * @return string
     */
    function _rsaes_pkcs1_v1_5_decrypt($c)
    {
        // Length checking

        if (strlen($c) != $this->k) { // or if k < 11
            user_error('Decryption error');
            return false;
        }

        // RSA decryption

        $c = $this->_os2ip($c);
        $m = $this->_rsadp($c);

        if ($m === false) {
            user_error('Decryption error');
            return false;
        }
        $em = $this->_i2osp($m, $this->k);

        // EME-PKCS1-v1_5 decoding

        if (ord($em[0]) != 0 || ord($em[1]) > 2) {
            user_error('Decryption error');
            return false;
        }

        $ps = substr($em, 2, strpos($em, chr(0), 2) - 2);
        $m = substr($em, strlen($ps) + 3);

        if (strlen($ps) < 8) {
            user_error('Decryption error');
            return false;
        }

        // Output M

        return $m;
    }

    /**
     * EMSA-PSS-ENCODE
     *
     * See {@link http://tools.ietf.org/html/rfc3447#section-9.1.1 RFC3447#section-9.1.1}.
     *
     * @access private
     * @param string $m
     * @param int $emBits
     */
    function _emsa_pss_encode($m, $emBits)
    {
        // if $m is larger than two million terrabytes and you're using sha1, PKCS#1 suggests a "Label too long" error
        // be output.

        $emLen = ($emBits + 1) >> 3; // ie. ceil($emBits / 8)
        $sLen = $this->sLen !== null ? $this->sLen : $this->hLen;

        $mHash = $this->hash->hash($m);
        if ($emLen < $this->hLen + $sLen + 2) {
            user_error('Encoding error');
            return false;
        }

        $salt = Random::string($sLen);
        $m2 = "\0\0\0\0\0\0\0\0" . $mHash . $salt;
        $h = $this->hash->hash($m2);
        $ps = str_repeat(chr(0), $emLen - $sLen - $this->hLen - 2);
        $db = $ps . chr(1) . $salt;
        $dbMask = $this->_mgf1($h, $emLen - $this->hLen - 1);
        $maskedDB = $db ^ $dbMask;
        $maskedDB[0] = ~chr(0xFF << ($emBits & 7)) & $maskedDB[0];
        $em = $maskedDB . $h . chr(0xBC);

        return $em;
    }

    /**
     * EMSA-PSS-VERIFY
     *
     * See {@link http://tools.ietf.org/html/rfc3447#section-9.1.2 RFC3447#section-9.1.2}.
     *
     * @access private
     * @param string $m
     * @param string $em
     * @param int $emBits
     * @return string
     */
    function _emsa_pss_verify($m, $em, $emBits)
    {
        // if $m is larger than two million terrabytes and you're using sha1, PKCS#1 suggests a "Label too long" error
        // be output.

        $emLen = ($emBits + 7) >> 3; // ie. ceil($emBits / 8);
        $sLen = $this->sLen !== null ? $this->sLen : $this->hLen;

        $mHash = $this->hash->hash($m);
        if ($emLen < $this->hLen + $sLen + 2) {
            return false;
        }

        if ($em[strlen($em) - 1] != chr(0xBC)) {
            return false;
        }

        $maskedDB = substr($em, 0, -$this->hLen - 1);
        $h = substr($em, -$this->hLen - 1, $this->hLen);
        $temp = chr(0xFF << ($emBits & 7));
        if ((~$maskedDB[0] & $temp) != $temp) {
            return false;
        }
        $dbMask = $this->_mgf1($h, $emLen - $this->hLen - 1);
        $db = $maskedDB ^ $dbMask;
        $db[0] = ~chr(0xFF << ($emBits & 7)) & $db[0];
        $temp = $emLen - $this->hLen - $sLen - 2;
        if (substr($db, 0, $temp) != str_repeat(chr(0), $temp) || ord($db[$temp]) != 1) {
            return false;
        }
        $salt = substr($db, $temp + 1); // should be $sLen long
        $m2 = "\0\0\0\0\0\0\0\0" . $mHash . $salt;
        $h2 = $this->hash->hash($m2);
        return $this->_equals($h, $h2);
    }

    /**
     * RSASSA-PSS-SIGN
     *
     * See {@link http://tools.ietf.org/html/rfc3447#section-8.1.1 RFC3447#section-8.1.1}.
     *
     * @access private
     * @param string $m
     * @return string
     */
    function _rsassa_pss_sign($m)
    {
        // EMSA-PSS encoding

        $em = $this->_emsa_pss_encode($m, 8 * $this->k - 1);

        // RSA signature

        $m = $this->_os2ip($em);
        $s = $this->_rsasp1($m);
        $s = $this->_i2osp($s, $this->k);

        // Output the signature S

        return $s;
    }

    /**
     * RSASSA-PSS-VERIFY
     *
     * See {@link http://tools.ietf.org/html/rfc3447#section-8.1.2 RFC3447#section-8.1.2}.
     *
     * @access private
     * @param string $m
     * @param string $s
     * @return string
     */
    function _rsassa_pss_verify($m, $s)
    {
        // Length checking

        if (strlen($s) != $this->k) {
            user_error('Invalid signature');
            return false;
        }

        // RSA verification

        $modBits = strlen($this->modulus->toBits());

        $s2 = $this->_os2ip($s);
        $m2 = $this->_rsavp1($s2);
        if ($m2 === false) {
            user_error('Invalid signature');
            return false;
        }
        $em = $this->_i2osp($m2, $this->k);
        if ($em === false) {
            user_error('Invalid signature');
            return false;
        }

        // EMSA-PSS verification

        return $this->_emsa_pss_verify($m, $em, $modBits - 1);
    }

    /**
     * EMSA-PKCS1-V1_5-ENCODE
     *
     * See {@link http://tools.ietf.org/html/rfc3447#section-9.2 RFC3447#section-9.2}.
     *
     * @access private
     * @param string $m
     * @param int $emLen
     * @return string
     */
    function _emsa_pkcs1_v1_5_encode($m, $emLen)
    {
        $h = $this->hash->hash($m);
        if ($h === false) {
            return false;
        }

        // see http://tools.ietf.org/html/rfc3447#page-43
        switch ($this->hashName) {
            case 'md2':
                $t = pack('H*', '3020300c06082a864886f70d020205000410');
                break;
            case 'md5':
                $t = pack('H*', '3020300c06082a864886f70d020505000410');
                break;
            case 'sha1':
                $t = pack('H*', '3021300906052b0e03021a05000414');
                break;
            case 'sha256':
                $t = pack('H*', '3031300d060960864801650304020105000420');
                break;
            case 'sha384':
                $t = pack('H*', '3041300d060960864801650304020205000430');
                break;
            case 'sha512':
                $t = pack('H*', '3051300d060960864801650304020305000440');
        }
        $t.= $h;
        $tLen = strlen($t);

        if ($emLen < $tLen + 11) {
            user_error('Intended encoded message length too short');
            return false;
        }

        $ps = str_repeat(chr(0xFF), $emLen - $tLen - 3);

        $em = "\0\1$ps\0$t";

        return $em;
    }

    /**
     * EMSA-PKCS1-V1_5-ENCODE (without NULL)
     *
     * Quoting https://tools.ietf.org/html/rfc8017#page-65,
     *
     * "The parameters field associated with id-sha1, id-sha224, id-sha256,
     *  id-sha384, id-sha512, id-sha512/224, and id-sha512/256 should
     *  generally be omitted, but if present, it shall have a value of type
     *  NULL"
     *
     * @access private
     * @param string $m
     * @param int $emLen
     * @return string
     */
    function _emsa_pkcs1_v1_5_encode_without_null($m, $emLen)
    {
        $h = $this->hash->hash($m);
        if ($h === false) {
            return false;
        }

        switch ($this->hashName) {
            case 'sha1':
                $t = pack('H*', '301f300706052b0e03021a0414');
                break;
            case 'sha256':
                $t = pack('H*', '302f300b06096086480165030402010420');
                break;
            case 'sha384':
                $t = pack('H*', '303f300b06096086480165030402020430');
                break;
            case 'sha512':
                $t = pack('H*', '304f300b06096086480165030402030440');
                break;
            default:
                return false;
        }
        $t.= $h;
        $tLen = strlen($t);

        if ($emLen < $tLen + 11) {
            user_error('Intended encoded message length too short');
            return false;
        }

        $ps = str_repeat(chr(0xFF), $emLen - $tLen - 3);

        $em = "\0\1$ps\0$t";

        return $em;
    }

    /**
     * RSASSA-PKCS1-V1_5-SIGN
     *
     * See {@link http://tools.ietf.org/html/rfc3447#section-8.2.1 RFC3447#section-8.2.1}.
     *
     * @access private
     * @param string $m
     * @return string
     */
    function _rsassa_pkcs1_v1_5_sign($m)
    {
        // EMSA-PKCS1-v1_5 encoding

        $em = $this->_emsa_pkcs1_v1_5_encode($m, $this->k);
        if ($em === false) {
            user_error('RSA modulus too short');
            return false;
        }

        // RSA signature

        $m = $this->_os2ip($em);
        $s = $this->_rsasp1($m);
        $s = $this->_i2osp($s, $this->k);

        // Output the signature S

        return $s;
    }

    /**
     * RSASSA-PKCS1-V1_5-VERIFY
     *
     * See {@link http://tools.ietf.org/html/rfc3447#section-8.2.2 RFC3447#section-8.2.2}.
     *
     * @access private
     * @param string $m
     * @param string $s
     * @return string
     */
    function _rsassa_pkcs1_v1_5_verify($m, $s)
    {
        // Length checking

        if (strlen($s) != $this->k) {
            user_error('Invalid signature');
            return false;
        }

        // RSA verification

        $s = $this->_os2ip($s);
        $m2 = $this->_rsavp1($s);
        if ($m2 === false) {
            user_error('Invalid signature');
            return false;
        }
        $em = $this->_i2osp($m2, $this->k);
        if ($em === false) {
            user_error('Invalid signature');
            return false;
        }

        // EMSA-PKCS1-v1_5 encoding

        $em2 = $this->_emsa_pkcs1_v1_5_encode($m, $this->k);
        $em3 = $this->_emsa_pkcs1_v1_5_encode_without_null($m, $this->k);

        if ($em2 === false && $em3 === false) {
            user_error('RSA modulus too short');
            return false;
        }

        // Compare

        return ($em2 !== false && $this->_equals($em, $em2)) ||
               ($em3 !== false && $this->_equals($em, $em3));
    }

    /**
     * Set Encryption Mode
     *
     * Valid values include self::ENCRYPTION_OAEP and self::ENCRYPTION_PKCS1.
     *
     * @access public
     * @param int $mode
     */
    function setEncryptionMode($mode)
    {
        $this->encryptionMode = $mode;
    }

    /**
     * Set Signature Mode
     *
     * Valid values include self::SIGNATURE_PSS and self::SIGNATURE_PKCS1
     *
     * @access public
     * @param int $mode
     */
    function setSignatureMode($mode)
    {
        $this->signatureMode = $mode;
    }

    /**
     * Set public key comment.
     *
     * @access public
     * @param string $comment
     */
    function setComment($comment)
    {
        $this->comment = $comment;
    }

    /**
     * Get public key comment.
     *
     * @access public
     * @return string
     */
    function getComment()
    {
        return $this->comment;
    }

    /**
     * Encryption
     *
     * Both self::ENCRYPTION_OAEP and self::ENCRYPTION_PKCS1 both place limits on how long $plaintext can be.
     * If $plaintext exceeds those limits it will be broken up so that it does and the resultant ciphertext's will
     * be concatenated together.
     *
     * @see self::decrypt()
     * @access public
     * @param string $plaintext
     * @return string
     */
    function encrypt($plaintext)
    {
        switch ($this->encryptionMode) {
            case self::ENCRYPTION_NONE:
                $plaintext = str_split($plaintext, $this->k);
                $ciphertext = '';
                foreach ($plaintext as $m) {
                    $ciphertext.= $this->_raw_encrypt($m);
                }
                return $ciphertext;
            case self::ENCRYPTION_PKCS1:
                $length = $this->k - 11;
                if ($length <= 0) {
                    return false;
                }

                $plaintext = str_split($plaintext, $length);
                $ciphertext = '';
                foreach ($plaintext as $m) {
                    $ciphertext.= $this->_rsaes_pkcs1_v1_5_encrypt($m);
                }
                return $ciphertext;
            //case self::ENCRYPTION_OAEP:
            default:
                $length = $this->k - 2 * $this->hLen - 2;
                if ($length <= 0) {
                    return false;
                }

                $plaintext = str_split($plaintext, $length);
                $ciphertext = '';
                foreach ($plaintext as $m) {
                    $ciphertext.= $this->_rsaes_oaep_encrypt($m);
                }
                return $ciphertext;
        }
    }

    /**
     * Decryption
     *
     * @see self::encrypt()
     * @access public
     * @param string $ciphertext
     * @return string
     */
    function decrypt($ciphertext)
    {
        if ($this->k <= 0) {
            return false;
        }

        $ciphertext = str_split($ciphertext, $this->k);
        $ciphertext[count($ciphertext) - 1] = str_pad($ciphertext[count($ciphertext) - 1], $this->k, chr(0), STR_PAD_LEFT);

        $plaintext = '';

        switch ($this->encryptionMode) {
            case self::ENCRYPTION_NONE:
                $decrypt = '_raw_encrypt';
                break;
            case self::ENCRYPTION_PKCS1:
                $decrypt = '_rsaes_pkcs1_v1_5_decrypt';
                break;
            //case self::ENCRYPTION_OAEP:
            default:
                $decrypt = '_rsaes_oaep_decrypt';
        }

        foreach ($ciphertext as $c) {
            $temp = $this->$decrypt($c);
            if ($temp === false) {
                return false;
            }
            $plaintext.= $temp;
        }

        return $plaintext;
    }

    /**
     * Create a signature
     *
     * @see self::verify()
     * @access public
     * @param string $message
     * @return string
     */
    function sign($message)
    {
        if (empty($this->modulus) || empty($this->exponent)) {
            return false;
        }

        switch ($this->signatureMode) {
            case self::SIGNATURE_PKCS1:
                return $this->_rsassa_pkcs1_v1_5_sign($message);
            //case self::SIGNATURE_PSS:
            default:
                return $this->_rsassa_pss_sign($message);
        }
    }

    /**
     * Verifies a signature
     *
     * @see self::sign()
     * @access public
     * @param string $message
     * @param string $signature
     * @return bool
     */
    function verify($message, $signature)
    {
        if (empty($this->modulus) || empty($this->exponent)) {
            return false;
        }

        switch ($this->signatureMode) {
            case self::SIGNATURE_PKCS1:
                return $this->_rsassa_pkcs1_v1_5_verify($message, $signature);
            //case self::SIGNATURE_PSS:
            default:
                return $this->_rsassa_pss_verify($message, $signature);
        }
    }

    /**
     * Extract raw BER from Base64 encoding
     *
     * @access private
     * @param string $str
     * @return string
     */
    function _extractBER($str)
    {
        /* X.509 certs are assumed to be base64 encoded but sometimes they'll have additional things in them
         * above and beyond the ceritificate.
         * ie. some may have the following preceding the -----BEGIN CERTIFICATE----- line:
         *
         * Bag Attributes
         *     localKeyID: 01 00 00 00
         * subject=/O=organization/OU=org unit/CN=common name
         * issuer=/O=organization/CN=common name
         */
        $temp = preg_replace('#.*?^-+[^-]+-+[\r\n ]*$#ms', '', $str, 1);
        // remove the -----BEGIN CERTIFICATE----- and -----END CERTIFICATE----- stuff
        $temp = preg_replace('#-+[^-]+-+#', '', $temp);
        // remove new lines
        $temp = str_replace(array("\r", "\n", ' '), '', $temp);
        $temp = preg_match('#^[a-zA-Z\d/+]*={0,2}$#', $temp) ? base64_decode($temp) : false;
        return $temp != false ? $temp : $str;
    }
}<|MERGE_RESOLUTION|>--- conflicted
+++ resolved
@@ -878,17 +878,10 @@
                 );
                 $key = "openssh-key-v1\0$key";
 
-<<<<<<< HEAD
-                return "-----BEGIN OPENSSH PRIVATE KEY-----\r\n" .
-                       chunk_split(base64_encode($key), 70) .
-                       "-----END OPENSSH PRIVATE KEY-----";
-            default: // eg. self::PRIVATE_FORMAT_PKCS1
-=======
                 return "-----BEGIN OPENSSH PRIVATE KEY-----\n" .
                        chunk_split(base64_encode($key), 70, "\n") .
                        "-----END OPENSSH PRIVATE KEY-----\n";
-            default: // eg. CRYPT_RSA_PRIVATE_FORMAT_PKCS1
->>>>>>> 3ef68bd9
+            default: // eg. self::PRIVATE_FORMAT_PKCS1
                 $components = array();
                 foreach ($raw as $name => $value) {
                     $components[$name] = pack('Ca*a*', self::ASN1_INTEGER, $this->_encodeLength(strlen($value)), $value);
