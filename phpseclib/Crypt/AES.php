--- conflicted
+++ resolved
@@ -343,7 +343,7 @@
                 if ($len) {
                     $iv = mcrypt_generic($this->ecb, $iv);
                     $block = substr($iv, $pos) ^ substr($plaintext, $i);
-                    $iv = substr_replace($iv, $block, $pos, $len);
+                    $iv = substr_replace($iv, $block, 0, $len);
                     $ciphertext.= $block;
                     $pos = $len;
                 }
@@ -414,13 +414,6 @@
                     $iv = substr_replace($iv, substr($ciphertext, 0, $i), $orig_pos, $i);
                     $this->debuffer['demcrypt_init'] = true;
                 }
-<<<<<<< HEAD
-
-                $last_pos = strlen($ciphertext) & 0xFFFFFFF0;
-                if ($last_pos) {
-                    $plaintext.= mdecrypt_generic($this->demcrypt, substr($ciphertext, 0, $last_pos));
-                    $this->decryptIV = substr($ciphertext, $last_pos - 16, 16);
-=======
                 if ($len >= 16) {
                     if ($this->debuffer['demcrypt_init'] === true) {
                         mcrypt_generic_init($this->demcrypt, $this->key, $iv);
@@ -431,12 +424,11 @@
                     $iv = substr($cb, -16);
                     $i = strlen($plaintext);
                     $len%= 16;
->>>>>>> 4a1cbfa7
                 }
                 if ($len) {
                     $iv = mcrypt_generic($this->ecb, $iv);
                     $plaintext.= substr($iv, $pos) ^ substr($ciphertext, $i);
-                    $iv = substr_replace($iv, substr($ciphertext, $i, $len), $pos, $len);
+                    $iv = substr_replace($iv, substr($ciphertext, $i, $len), 0, $len);
                     $pos = $len;
                 }
 
