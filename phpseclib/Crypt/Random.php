--- conflicted
+++ resolved
@@ -220,9 +220,5 @@
         unset($arr['__phpseclib_marker']);
         return serialize($safearr);
     }
-<<<<<<< HEAD
-=======
-    return substr($result, 0, $length);
 }
->>>>>>> 48d62cd5
 }