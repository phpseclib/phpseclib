<?php

/**
 * Pure-PHP implementation of RC2.
 *
 * Uses mcrypt, if available, and an internal implementation, otherwise.
 *
 * PHP version 5
 *
 * Useful resources are as follows:
 *
 *  - {@link http://tools.ietf.org/html/rfc2268}
 *
 * Here's a short example of how to use this library:
 * <code>
 * <?php
 *    include 'vendor/autoload.php';
 *
 *    $rc2 = new \phpseclib\Crypt\RC2();
 *
 *    $rc2->setKey('abcdefgh');
 *
 *    $plaintext = str_repeat('a', 1024);
 *
 *    echo $rc2->decrypt($rc2->encrypt($plaintext));
 * ?>
 * </code>
 *
 * @category Crypt
 * @package  RC2
 * @author   Patrick Monnerat <pm@datasphere.ch>
 * @license  http://www.opensource.org/licenses/mit-license.html  MIT License
 * @link     http://phpseclib.sourceforge.net
 */

namespace phpseclib\Crypt;

/**
 * Pure-PHP implementation of RC2.
 *
 * @package RC2
 * @access  public
 */
class RC2 extends Base
{
    /**
     * Block Length of the cipher
     *
     * @see \phpseclib\Crypt\Base::block_size
     * @var int
     * @access private
     */
    var $block_size = 8;

    /**
     * The Key
     *
     * @see \phpseclib\Crypt\Base::key
     * @see self::setKey()
     * @var string
     * @access private
     */
    var $key;

    /**
     * The Original (unpadded) Key
     *
     * @see \phpseclib\Crypt\Base::key
     * @see self::setKey()
     * @see self::encrypt()
     * @see self::decrypt()
     * @var string
     * @access private
     */
    var $orig_key;

    /**
     * Don't truncate / null pad key
     *
     * @see \phpseclib\Crypt\Base::_clearBuffers()
     * @var bool
     * @access private
     */
    var $skip_key_adjustment = true;

    /**
     * Key Length (in bytes)
     *
     * @see \phpseclib\Crypt\RC2::setKeyLength()
     * @var int
     * @access private
     */
    var $key_length = 16; // = 128 bits

    /**
     * The mcrypt specific name of the cipher
     *
     * @see \phpseclib\Crypt\Base::cipher_name_mcrypt
     * @var string
     * @access private
     */
    var $cipher_name_mcrypt = 'rc2';

    /**
     * Optimizing value while CFB-encrypting
     *
     * @see \phpseclib\Crypt\Base::cfb_init_len
     * @var int
     * @access private
     */
    var $cfb_init_len = 500;

    /**
     * The key length in bits.
     *
     * @see self::setKeyLength()
     * @see self::setKey()
     * @var int
     * @access private
     * @internal Should be in range [1..1024].
     * @internal Changing this value after setting the key has no effect.
     */
    var $default_key_length = 1024;

    /**
     * The key length in bits.
     *
     * @see self::isValidEnine()
     * @see self::setKey()
     * @var int
     * @access private
     * @internal Should be in range [1..1024].
     */
    var $current_key_length;

    /**
     * The Key Schedule
     *
     * @see self::_setupKey()
     * @var array
     * @access private
     */
    var $keys;

    /**
     * Key expansion randomization table.
     * Twice the same 256-value sequence to save a modulus in key expansion.
     *
     * @see self::setKey()
     * @var array
     * @access private
     */
    var $pitable = array(
        0xD9, 0x78, 0xF9, 0xC4, 0x19, 0xDD, 0xB5, 0xED,
        0x28, 0xE9, 0xFD, 0x79, 0x4A, 0xA0, 0xD8, 0x9D,
        0xC6, 0x7E, 0x37, 0x83, 0x2B, 0x76, 0x53, 0x8E,
        0x62, 0x4C, 0x64, 0x88, 0x44, 0x8B, 0xFB, 0xA2,
        0x17, 0x9A, 0x59, 0xF5, 0x87, 0xB3, 0x4F, 0x13,
        0x61, 0x45, 0x6D, 0x8D, 0x09, 0x81, 0x7D, 0x32,
        0xBD, 0x8F, 0x40, 0xEB, 0x86, 0xB7, 0x7B, 0x0B,
        0xF0, 0x95, 0x21, 0x22, 0x5C, 0x6B, 0x4E, 0x82,
        0x54, 0xD6, 0x65, 0x93, 0xCE, 0x60, 0xB2, 0x1C,
        0x73, 0x56, 0xC0, 0x14, 0xA7, 0x8C, 0xF1, 0xDC,
        0x12, 0x75, 0xCA, 0x1F, 0x3B, 0xBE, 0xE4, 0xD1,
        0x42, 0x3D, 0xD4, 0x30, 0xA3, 0x3C, 0xB6, 0x26,
        0x6F, 0xBF, 0x0E, 0xDA, 0x46, 0x69, 0x07, 0x57,
        0x27, 0xF2, 0x1D, 0x9B, 0xBC, 0x94, 0x43, 0x03,
        0xF8, 0x11, 0xC7, 0xF6, 0x90, 0xEF, 0x3E, 0xE7,
        0x06, 0xC3, 0xD5, 0x2F, 0xC8, 0x66, 0x1E, 0xD7,
        0x08, 0xE8, 0xEA, 0xDE, 0x80, 0x52, 0xEE, 0xF7,
        0x84, 0xAA, 0x72, 0xAC, 0x35, 0x4D, 0x6A, 0x2A,
        0x96, 0x1A, 0xD2, 0x71, 0x5A, 0x15, 0x49, 0x74,
        0x4B, 0x9F, 0xD0, 0x5E, 0x04, 0x18, 0xA4, 0xEC,
        0xC2, 0xE0, 0x41, 0x6E, 0x0F, 0x51, 0xCB, 0xCC,
        0x24, 0x91, 0xAF, 0x50, 0xA1, 0xF4, 0x70, 0x39,
        0x99, 0x7C, 0x3A, 0x85, 0x23, 0xB8, 0xB4, 0x7A,
        0xFC, 0x02, 0x36, 0x5B, 0x25, 0x55, 0x97, 0x31,
        0x2D, 0x5D, 0xFA, 0x98, 0xE3, 0x8A, 0x92, 0xAE,
        0x05, 0xDF, 0x29, 0x10, 0x67, 0x6C, 0xBA, 0xC9,
        0xD3, 0x00, 0xE6, 0xCF, 0xE1, 0x9E, 0xA8, 0x2C,
        0x63, 0x16, 0x01, 0x3F, 0x58, 0xE2, 0x89, 0xA9,
        0x0D, 0x38, 0x34, 0x1B, 0xAB, 0x33, 0xFF, 0xB0,
        0xBB, 0x48, 0x0C, 0x5F, 0xB9, 0xB1, 0xCD, 0x2E,
        0xC5, 0xF3, 0xDB, 0x47, 0xE5, 0xA5, 0x9C, 0x77,
        0x0A, 0xA6, 0x20, 0x68, 0xFE, 0x7F, 0xC1, 0xAD,
        0xD9, 0x78, 0xF9, 0xC4, 0x19, 0xDD, 0xB5, 0xED,
        0x28, 0xE9, 0xFD, 0x79, 0x4A, 0xA0, 0xD8, 0x9D,
        0xC6, 0x7E, 0x37, 0x83, 0x2B, 0x76, 0x53, 0x8E,
        0x62, 0x4C, 0x64, 0x88, 0x44, 0x8B, 0xFB, 0xA2,
        0x17, 0x9A, 0x59, 0xF5, 0x87, 0xB3, 0x4F, 0x13,
        0x61, 0x45, 0x6D, 0x8D, 0x09, 0x81, 0x7D, 0x32,
        0xBD, 0x8F, 0x40, 0xEB, 0x86, 0xB7, 0x7B, 0x0B,
        0xF0, 0x95, 0x21, 0x22, 0x5C, 0x6B, 0x4E, 0x82,
        0x54, 0xD6, 0x65, 0x93, 0xCE, 0x60, 0xB2, 0x1C,
        0x73, 0x56, 0xC0, 0x14, 0xA7, 0x8C, 0xF1, 0xDC,
        0x12, 0x75, 0xCA, 0x1F, 0x3B, 0xBE, 0xE4, 0xD1,
        0x42, 0x3D, 0xD4, 0x30, 0xA3, 0x3C, 0xB6, 0x26,
        0x6F, 0xBF, 0x0E, 0xDA, 0x46, 0x69, 0x07, 0x57,
        0x27, 0xF2, 0x1D, 0x9B, 0xBC, 0x94, 0x43, 0x03,
        0xF8, 0x11, 0xC7, 0xF6, 0x90, 0xEF, 0x3E, 0xE7,
        0x06, 0xC3, 0xD5, 0x2F, 0xC8, 0x66, 0x1E, 0xD7,
        0x08, 0xE8, 0xEA, 0xDE, 0x80, 0x52, 0xEE, 0xF7,
        0x84, 0xAA, 0x72, 0xAC, 0x35, 0x4D, 0x6A, 0x2A,
        0x96, 0x1A, 0xD2, 0x71, 0x5A, 0x15, 0x49, 0x74,
        0x4B, 0x9F, 0xD0, 0x5E, 0x04, 0x18, 0xA4, 0xEC,
        0xC2, 0xE0, 0x41, 0x6E, 0x0F, 0x51, 0xCB, 0xCC,
        0x24, 0x91, 0xAF, 0x50, 0xA1, 0xF4, 0x70, 0x39,
        0x99, 0x7C, 0x3A, 0x85, 0x23, 0xB8, 0xB4, 0x7A,
        0xFC, 0x02, 0x36, 0x5B, 0x25, 0x55, 0x97, 0x31,
        0x2D, 0x5D, 0xFA, 0x98, 0xE3, 0x8A, 0x92, 0xAE,
        0x05, 0xDF, 0x29, 0x10, 0x67, 0x6C, 0xBA, 0xC9,
        0xD3, 0x00, 0xE6, 0xCF, 0xE1, 0x9E, 0xA8, 0x2C,
        0x63, 0x16, 0x01, 0x3F, 0x58, 0xE2, 0x89, 0xA9,
        0x0D, 0x38, 0x34, 0x1B, 0xAB, 0x33, 0xFF, 0xB0,
        0xBB, 0x48, 0x0C, 0x5F, 0xB9, 0xB1, 0xCD, 0x2E,
        0xC5, 0xF3, 0xDB, 0x47, 0xE5, 0xA5, 0x9C, 0x77,
        0x0A, 0xA6, 0x20, 0x68, 0xFE, 0x7F, 0xC1, 0xAD
    );

    /**
     * Inverse key expansion randomization table.
     *
     * @see self::setKey()
     * @var array
     * @access private
     */
    var $invpitable = array(
        0xD1, 0xDA, 0xB9, 0x6F, 0x9C, 0xC8, 0x78, 0x66,
        0x80, 0x2C, 0xF8, 0x37, 0xEA, 0xE0, 0x62, 0xA4,
        0xCB, 0x71, 0x50, 0x27, 0x4B, 0x95, 0xD9, 0x20,
        0x9D, 0x04, 0x91, 0xE3, 0x47, 0x6A, 0x7E, 0x53,
        0xFA, 0x3A, 0x3B, 0xB4, 0xA8, 0xBC, 0x5F, 0x68,
        0x08, 0xCA, 0x8F, 0x14, 0xD7, 0xC0, 0xEF, 0x7B,
        0x5B, 0xBF, 0x2F, 0xE5, 0xE2, 0x8C, 0xBA, 0x12,
        0xE1, 0xAF, 0xB2, 0x54, 0x5D, 0x59, 0x76, 0xDB,
        0x32, 0xA2, 0x58, 0x6E, 0x1C, 0x29, 0x64, 0xF3,
        0xE9, 0x96, 0x0C, 0x98, 0x19, 0x8D, 0x3E, 0x26,
        0xAB, 0xA5, 0x85, 0x16, 0x40, 0xBD, 0x49, 0x67,
        0xDC, 0x22, 0x94, 0xBB, 0x3C, 0xC1, 0x9B, 0xEB,
        0x45, 0x28, 0x18, 0xD8, 0x1A, 0x42, 0x7D, 0xCC,
        0xFB, 0x65, 0x8E, 0x3D, 0xCD, 0x2A, 0xA3, 0x60,
        0xAE, 0x93, 0x8A, 0x48, 0x97, 0x51, 0x15, 0xF7,
        0x01, 0x0B, 0xB7, 0x36, 0xB1, 0x2E, 0x11, 0xFD,
        0x84, 0x2D, 0x3F, 0x13, 0x88, 0xB3, 0x34, 0x24,
        0x1B, 0xDE, 0xC5, 0x1D, 0x4D, 0x2B, 0x17, 0x31,
        0x74, 0xA9, 0xC6, 0x43, 0x6D, 0x39, 0x90, 0xBE,
        0xC3, 0xB0, 0x21, 0x6B, 0xF6, 0x0F, 0xD5, 0x99,
        0x0D, 0xAC, 0x1F, 0x5C, 0x9E, 0xF5, 0xF9, 0x4C,
        0xD6, 0xDF, 0x89, 0xE4, 0x8B, 0xFF, 0xC7, 0xAA,
        0xE7, 0xED, 0x46, 0x25, 0xB6, 0x06, 0x5E, 0x35,
        0xB5, 0xEC, 0xCE, 0xE8, 0x6C, 0x30, 0x55, 0x61,
        0x4A, 0xFE, 0xA0, 0x79, 0x03, 0xF0, 0x10, 0x72,
        0x7C, 0xCF, 0x52, 0xA6, 0xA7, 0xEE, 0x44, 0xD3,
        0x9A, 0x57, 0x92, 0xD0, 0x5A, 0x7A, 0x41, 0x7F,
        0x0E, 0x00, 0x63, 0xF2, 0x4F, 0x05, 0x83, 0xC9,
        0xA1, 0xD4, 0xDD, 0xC4, 0x56, 0xF4, 0xD2, 0x77,
        0x81, 0x09, 0x82, 0x33, 0x9F, 0x07, 0x86, 0x75,
        0x38, 0x4E, 0x69, 0xF1, 0xAD, 0x23, 0x73, 0x87,
        0x70, 0x02, 0xC2, 0x1E, 0xB8, 0x0A, 0xFC, 0xE6
    );

    /**
     * Default Constructor.
     *
     * @param int $mode
     * @access public
     * @throws \InvalidArgumentException if an invalid / unsupported mode is provided
     */
    function __construct($mode)
    {
        if ($mode == self::MODE_STREAM) {
            throw new \InvalidArgumentException('Block ciphers cannot be ran in stream mode');
        }

        parent::__construct($mode);
    }

    /**
     * Test for engine validity
     *
     * This is mainly just a wrapper to set things up for \phpseclib\Crypt\Base::isValidEngine()
     *
     * @see \phpseclib\Crypt\Base::__construct()
     * @param int $engine
     * @access public
     * @return bool
     */
    function isValidEngine($engine)
    {
        switch ($engine) {
            case self::ENGINE_OPENSSL:
                if ($this->current_key_length != 128 || strlen($this->orig_key) < 16) {
                    return false;
                }
                $this->cipher_name_openssl_ecb = 'rc2-ecb';
                $this->cipher_name_openssl = 'rc2-' . $this->_openssl_translate_mode();
        }

        return parent::isValidEngine($engine);
    }

    /**
     * Sets the key length.
     *
     * Valid key lengths are 8 to 1024.
     * Calling this function after setting the key has no effect until the next
     *  \phpseclib\Crypt\RC2::setKey() call.
     *
     * @access public
     * @param int $length in bits
     * @throws \LengthException if the key length isn't supported
     */
    function setKeyLength($length)
    {
<<<<<<< HEAD
        if ($length < 1 || $length > 1024) {
            throw new \LengthException('Key size of ' . $length . ' bits is not supported by this algorithm. Only keys between 1 and 1024 bits, inclusive, are supported');
        }

        $this->default_key_length = $length;
=======
        if ($length < 8) {
            $this->default_key_length = 8;
        } elseif ($length > 1024) {
            $this->default_key_length = 128;
        } else {
            $this->default_key_length = $length;
        }
        $this->current_key_length = $this->default_key_length;

        parent::setKeyLength($length);
>>>>>>> 75dee927
    }

    /**
     * Returns the current key length
     *
     * @access public
     * @return int
     */
    function getKeyLength()
    {
        return $this->current_key_length;
    }

    /**
     * Sets the key.
     *
     * Keys can be of any length. RC2, itself, uses 8 to 1024 bit keys (eg.
     * strlen($key) <= 128), however, we only use the first 128 bytes if $key
     * has more then 128 bytes in it, and set $key to a single null byte if
     * it is empty.
     *
     * If the key is not explicitly set, it'll be assumed to be a single
     * null byte.
     *
     * @see \phpseclib\Crypt\Base::setKey()
     * @access public
     * @param string $key
     * @param int $t1 optional Effective key length in bits.
     * @throws \LengthException if the key length isn't supported
     */
    function setKey($key, $t1 = false)
    {
        $this->orig_key = $key;

        if ($t1 === false) {
            $t1 = $this->default_key_length;
        }

        if ($t1 < 1 || $t1 > 1024) {
            throw new \LengthException('Key size of ' . $length . ' bits is not supported by this algorithm. Only keys between 1 and 1024 bits, inclusive, are supported');
        }

        $this->current_key_length = $t1;
        // Key byte count should be 1..128.
        $key = strlen($key) ? substr($key, 0, 128) : "\x00";
        $t = strlen($key);

        // The mcrypt RC2 implementation only supports effective key length
        // of 1024 bits. It is however possible to handle effective key
        // lengths in range 1..1024 by expanding the key and applying
        // inverse pitable mapping to the first byte before submitting it
        // to mcrypt.

        // Key expansion.
        $l = array_values(unpack('C*', $key));
        $t8 = ($t1 + 7) >> 3;
        $tm = 0xFF >> (8 * $t8 - $t1);

        // Expand key.
        $pitable = $this->pitable;
        for ($i = $t; $i < 128; $i++) {
            $l[$i] = $pitable[$l[$i - 1] + $l[$i - $t]];
        }
        $i = 128 - $t8;
        $l[$i] = $pitable[$l[$i] & $tm];
        while ($i--) {
            $l[$i] = $pitable[$l[$i + 1] ^ $l[$i + $t8]];
        }

        // Prepare the key for mcrypt.
        $l[0] = $this->invpitable[$l[0]];
        array_unshift($l, 'C*');

        parent::setKey(call_user_func_array('pack', $l));
    }

    /**
     * Encrypts a message.
     *
     * Mostly a wrapper for \phpseclib\Crypt\Base::encrypt, with some additional OpenSSL handling code
     *
     * @see self::decrypt()
     * @access public
     * @param string $plaintext
     * @return string $ciphertext
     */
    function encrypt($plaintext)
    {
        if ($this->engine == self::ENGINE_OPENSSL) {
            $temp = $this->key;
            $this->key = $this->orig_key;
            $result = parent::encrypt($plaintext);
            $this->key = $temp;
            return $result;
        }

        return parent::encrypt($plaintext);
    }

    /**
     * Decrypts a message.
     *
     * Mostly a wrapper for \phpseclib\Crypt\Base::decrypt, with some additional OpenSSL handling code
     *
     * @see self::encrypt()
     * @access public
     * @param string $ciphertext
     * @return string $plaintext
     */
    function decrypt($ciphertext)
    {
        if ($this->engine == self::ENGINE_OPENSSL) {
            $temp = $this->key;
            $this->key = $this->orig_key;
            $result = parent::decrypt($ciphertext);
            $this->key = $temp;
            return $result;
        }

        return parent::decrypt($ciphertext);
    }

    /**
     * Encrypts a block
     *
     * @see \phpseclib\Crypt\Base::_encryptBlock()
     * @see \phpseclib\Crypt\Base::encrypt()
     * @access private
     * @param string $in
     * @return string
     */
    function _encryptBlock($in)
    {
        list($r0, $r1, $r2, $r3) = array_values(unpack('v*', $in));
        $keys = $this->keys;
        $limit = 20;
        $actions = array($limit => 44, 44 => 64);
        $j = 0;

        for (;;) {
            // Mixing round.
            $r0 = (($r0 + $keys[$j++] + ((($r1 ^ $r2) & $r3) ^ $r1)) & 0xFFFF) << 1;
            $r0 |= $r0 >> 16;
            $r1 = (($r1 + $keys[$j++] + ((($r2 ^ $r3) & $r0) ^ $r2)) & 0xFFFF) << 2;
            $r1 |= $r1 >> 16;
            $r2 = (($r2 + $keys[$j++] + ((($r3 ^ $r0) & $r1) ^ $r3)) & 0xFFFF) << 3;
            $r2 |= $r2 >> 16;
            $r3 = (($r3 + $keys[$j++] + ((($r0 ^ $r1) & $r2) ^ $r0)) & 0xFFFF) << 5;
            $r3 |= $r3 >> 16;

            if ($j === $limit) {
                if ($limit === 64) {
                    break;
                }

                // Mashing round.
                $r0 += $keys[$r3 & 0x3F];
                $r1 += $keys[$r0 & 0x3F];
                $r2 += $keys[$r1 & 0x3F];
                $r3 += $keys[$r2 & 0x3F];
                $limit = $actions[$limit];
            }
        }

        return pack('vvvv', $r0, $r1, $r2, $r3);
    }

    /**
     * Decrypts a block
     *
     * @see \phpseclib\Crypt\Base::_decryptBlock()
     * @see \phpseclib\Crypt\Base::decrypt()
     * @access private
     * @param string $in
     * @return string
     */
    function _decryptBlock($in)
    {
        list($r0, $r1, $r2, $r3) = array_values(unpack('v*', $in));
        $keys = $this->keys;
        $limit = 44;
        $actions = array($limit => 20, 20 => 0);
        $j = 64;

        for (;;) {
            // R-mixing round.
            $r3 = ($r3 | ($r3 << 16)) >> 5;
            $r3 = ($r3 - $keys[--$j] - ((($r0 ^ $r1) & $r2) ^ $r0)) & 0xFFFF;
            $r2 = ($r2 | ($r2 << 16)) >> 3;
            $r2 = ($r2 - $keys[--$j] - ((($r3 ^ $r0) & $r1) ^ $r3)) & 0xFFFF;
            $r1 = ($r1 | ($r1 << 16)) >> 2;
            $r1 = ($r1 - $keys[--$j] - ((($r2 ^ $r3) & $r0) ^ $r2)) & 0xFFFF;
            $r0 = ($r0 | ($r0 << 16)) >> 1;
            $r0 = ($r0 - $keys[--$j] - ((($r1 ^ $r2) & $r3) ^ $r1)) & 0xFFFF;

            if ($j === $limit) {
                if ($limit === 0) {
                    break;
                }

                // R-mashing round.
                $r3 = ($r3 - $keys[$r2 & 0x3F]) & 0xFFFF;
                $r2 = ($r2 - $keys[$r1 & 0x3F]) & 0xFFFF;
                $r1 = ($r1 - $keys[$r0 & 0x3F]) & 0xFFFF;
                $r0 = ($r0 - $keys[$r3 & 0x3F]) & 0xFFFF;
                $limit = $actions[$limit];
            }
        }

        return pack('vvvv', $r0, $r1, $r2, $r3);
    }

    /**
     * Setup the \phpseclib\Crypt\Base::ENGINE_MCRYPT $engine
     *
     * @see \phpseclib\Crypt\Base::_setupMcrypt()
     * @access private
     */
    function _setupMcrypt()
    {
        if (!isset($this->key)) {
            $this->setKey('');
        }

        parent::_setupMcrypt();
    }

    /**
     * Creates the key schedule
     *
     * @see \phpseclib\Crypt\Base::_setupKey()
     * @access private
     */
    function _setupKey()
    {
        if (!isset($this->key)) {
            $this->setKey('');
        }

        // Key has already been expanded in \phpseclib\Crypt\RC2::setKey():
        // Only the first value must be altered.
        $l = unpack('Ca/Cb/v*', $this->key);
        array_unshift($l, $this->pitable[$l['a']] | ($l['b'] << 8));
        unset($l['a']);
        unset($l['b']);
        $this->keys = $l;
    }

    /**
     * Setup the performance-optimized function for de/encrypt()
     *
     * @see \phpseclib\Crypt\Base::_setupInlineCrypt()
     * @access private
     */
    function _setupInlineCrypt()
    {
        $lambda_functions =& self::_getLambdaFunctions();

        // The first 10 generated $lambda_functions will use the $keys hardcoded as integers
        // for the mixing rounds, for better inline crypt performance [~20% faster].
        // But for memory reason we have to limit those ultra-optimized $lambda_functions to an amount of 10.
        // (Currently, for Crypt_RC2, one generated $lambda_function cost on php5.5@32bit ~60kb unfreeable mem and ~100kb on php5.5@64bit)
        $gen_hi_opt_code = (bool)(count($lambda_functions) < 10);

        // Generation of a uniqe hash for our generated code
        $code_hash = "Crypt_RC2, {$this->mode}";
        if ($gen_hi_opt_code) {
            $code_hash = str_pad($code_hash, 32) . $this->_hashInlineCryptFunction($this->key);
        }

        // Is there a re-usable $lambda_functions in there?
        // If not, we have to create it.
        if (!isset($lambda_functions[$code_hash])) {
            // Init code for both, encrypt and decrypt.
            $init_crypt = '$keys = $self->keys;';

            switch (true) {
                case $gen_hi_opt_code:
                    $keys = $this->keys;
                default:
                    $keys = array();
                    foreach ($this->keys as $k => $v) {
                        $keys[$k] = '$keys[' . $k . ']';
                    }
            }

            // $in is the current 8 bytes block which has to be en/decrypt
            $encrypt_block = $decrypt_block = '
                $in = unpack("v4", $in);
                $r0 = $in[1];
                $r1 = $in[2];
                $r2 = $in[3];
                $r3 = $in[4];
            ';

            // Create code for encryption.
            $limit = 20;
            $actions = array($limit => 44, 44 => 64);
            $j = 0;

            for (;;) {
                // Mixing round.
                $encrypt_block .= '
                    $r0 = (($r0 + ' . $keys[$j++] . ' +
                           ((($r1 ^ $r2) & $r3) ^ $r1)) & 0xFFFF) << 1;
                    $r0 |= $r0 >> 16;
                    $r1 = (($r1 + ' . $keys[$j++] . ' +
                           ((($r2 ^ $r3) & $r0) ^ $r2)) & 0xFFFF) << 2;
                    $r1 |= $r1 >> 16;
                    $r2 = (($r2 + ' . $keys[$j++] . ' +
                           ((($r3 ^ $r0) & $r1) ^ $r3)) & 0xFFFF) << 3;
                    $r2 |= $r2 >> 16;
                    $r3 = (($r3 + ' . $keys[$j++] . ' +
                           ((($r0 ^ $r1) & $r2) ^ $r0)) & 0xFFFF) << 5;
                    $r3 |= $r3 >> 16;';

                if ($j === $limit) {
                    if ($limit === 64) {
                        break;
                    }

                    // Mashing round.
                    $encrypt_block .= '
                        $r0 += $keys[$r3 & 0x3F];
                        $r1 += $keys[$r0 & 0x3F];
                        $r2 += $keys[$r1 & 0x3F];
                        $r3 += $keys[$r2 & 0x3F];';
                    $limit = $actions[$limit];
                }
            }

            $encrypt_block .= '$in = pack("v4", $r0, $r1, $r2, $r3);';

            // Create code for decryption.
            $limit = 44;
            $actions = array($limit => 20, 20 => 0);
            $j = 64;

            for (;;) {
                // R-mixing round.
                $decrypt_block .= '
                    $r3 = ($r3 | ($r3 << 16)) >> 5;
                    $r3 = ($r3 - ' . $keys[--$j] . ' -
                           ((($r0 ^ $r1) & $r2) ^ $r0)) & 0xFFFF;
                    $r2 = ($r2 | ($r2 << 16)) >> 3;
                    $r2 = ($r2 - ' . $keys[--$j] . ' -
                           ((($r3 ^ $r0) & $r1) ^ $r3)) & 0xFFFF;
                    $r1 = ($r1 | ($r1 << 16)) >> 2;
                    $r1 = ($r1 - ' . $keys[--$j] . ' -
                           ((($r2 ^ $r3) & $r0) ^ $r2)) & 0xFFFF;
                    $r0 = ($r0 | ($r0 << 16)) >> 1;
                    $r0 = ($r0 - ' . $keys[--$j] . ' -
                           ((($r1 ^ $r2) & $r3) ^ $r1)) & 0xFFFF;';

                if ($j === $limit) {
                    if ($limit === 0) {
                        break;
                    }

                    // R-mashing round.
                    $decrypt_block .= '
                        $r3 = ($r3 - $keys[$r2 & 0x3F]) & 0xFFFF;
                        $r2 = ($r2 - $keys[$r1 & 0x3F]) & 0xFFFF;
                        $r1 = ($r1 - $keys[$r0 & 0x3F]) & 0xFFFF;
                        $r0 = ($r0 - $keys[$r3 & 0x3F]) & 0xFFFF;';
                    $limit = $actions[$limit];
                }
            }

            $decrypt_block .= '$in = pack("v4", $r0, $r1, $r2, $r3);';

            // Creates the inline-crypt function
            $lambda_functions[$code_hash] = $this->_createInlineCryptFunction(
                array(
                   'init_crypt'    => $init_crypt,
                   'encrypt_block' => $encrypt_block,
                   'decrypt_block' => $decrypt_block
                )
            );
        }

        // Set the inline-crypt function as callback in: $this->inline_crypt
        $this->inline_crypt = $lambda_functions[$code_hash];
    }
}<|MERGE_RESOLUTION|>--- conflicted
+++ resolved
@@ -312,24 +312,11 @@
      */
     function setKeyLength($length)
     {
-<<<<<<< HEAD
-        if ($length < 1 || $length > 1024) {
+        if ($length < 8 || $length > 1024) {
             throw new \LengthException('Key size of ' . $length . ' bits is not supported by this algorithm. Only keys between 1 and 1024 bits, inclusive, are supported');
         }
 
-        $this->default_key_length = $length;
-=======
-        if ($length < 8) {
-            $this->default_key_length = 8;
-        } elseif ($length > 1024) {
-            $this->default_key_length = 128;
-        } else {
-            $this->default_key_length = $length;
-        }
-        $this->current_key_length = $this->default_key_length;
-
-        parent::setKeyLength($length);
->>>>>>> 75dee927
+        $this->default_key_length = $this->current_key_length = $length;
     }
 
     /**
