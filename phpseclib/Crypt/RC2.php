--- conflicted
+++ resolved
@@ -272,17 +272,13 @@
     function isValidEngine($engine)
     {
         switch ($engine) {
-<<<<<<< HEAD
             case self::ENGINE_OPENSSL:
-=======
-            case CRYPT_ENGINE_OPENSSL:
                 // quoting https://www.openssl.org/news/openssl-3.0-notes.html, OpenSSL 3.0.1
                 // "Moved all variations of the EVP ciphers CAST5, BF, IDEA, SEED, RC2, RC4, RC5, and DES to the legacy provider"
                 // in theory openssl_get_cipher_methods() should catch this but, on GitHub Actions, at least, it does not
                 if (version_compare(preg_replace('#OpenSSL (\d+\.\d+\.\d+) .*#', '$1', OPENSSL_VERSION_TEXT), '3.0.1', '>=')) {
                     return false;
                 }
->>>>>>> c99e38b7
                 if ($this->current_key_length != 128 || strlen($this->orig_key) < 16) {
                     return false;
                 }
