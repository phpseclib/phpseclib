<?php

/**
 * Pure-PHP implementation of RC2.
 *
 * Uses mcrypt, if available, and an internal implementation, otherwise.
 *
 * PHP versions 4 and 5
 *
 * Useful resources are as follows:
 *
 *  - {@link http://tools.ietf.org/html/rfc2268}
 *
 * Here's a short example of how to use this library:
 * <code>
 * <?php
 *    include 'Crypt/RC2.php';
 *
 *    $rc2 = new Crypt_RC2();
 *
 *    $rc2->setKey('abcdefgh');
 *
 *    $plaintext = str_repeat('a', 1024);
 *
 *    echo $rc2->decrypt($rc2->encrypt($plaintext));
 * ?>
 * </code>
 *
 * LICENSE: Permission is hereby granted, free of charge, to any person obtaining a copy
 * of this software and associated documentation files (the "Software"), to deal
 * in the Software without restriction, including without limitation the rights
 * to use, copy, modify, merge, publish, distribute, sublicense, and/or sell
 * copies of the Software, and to permit persons to whom the Software is
 * furnished to do so, subject to the following conditions:
 *
 * The above copyright notice and this permission notice shall be included in
 * all copies or substantial portions of the Software.
 *
 * THE SOFTWARE IS PROVIDED "AS IS", WITHOUT WARRANTY OF ANY KIND, EXPRESS OR
 * IMPLIED, INCLUDING BUT NOT LIMITED TO THE WARRANTIES OF MERCHANTABILITY,
 * FITNESS FOR A PARTICULAR PURPOSE AND NONINFRINGEMENT. IN NO EVENT SHALL THE
 * AUTHORS OR COPYRIGHT HOLDERS BE LIABLE FOR ANY CLAIM, DAMAGES OR OTHER
 * LIABILITY, WHETHER IN AN ACTION OF CONTRACT, TORT OR OTHERWISE, ARISING FROM,
 * OUT OF OR IN CONNECTION WITH THE SOFTWARE OR THE USE OR OTHER DEALINGS IN
 * THE SOFTWARE.
 *
 * @category Crypt
 * @package  Crypt_RC2
 * @author   Patrick Monnerat <pm@datasphere.ch>
 * @license  http://www.opensource.org/licenses/mit-license.html  MIT License
 * @link     http://phpseclib.sourceforge.net
 */

/**
 * Include Crypt_Base
 *
 * Base cipher class
 */
if (!class_exists('Crypt_Base')) {
    include_once 'Base.php';
}

/**#@+
 * @access public
 * @see Crypt_RC2::encrypt()
 * @see Crypt_RC2::decrypt()
 */
/**
 * Encrypt / decrypt using the Counter mode.
 *
 * Set to -1 since that's what Crypt/Random.php uses to index the CTR mode.
 *
 * @link http://en.wikipedia.org/wiki/Block_cipher_modes_of_operation#Counter_.28CTR.29
 */
define('CRYPT_RC2_MODE_CTR', CRYPT_MODE_CTR);
/**
 * Encrypt / decrypt using the Electronic Code Book mode.
 *
 * @link http://en.wikipedia.org/wiki/Block_cipher_modes_of_operation#Electronic_codebook_.28ECB.29
 */
define('CRYPT_RC2_MODE_ECB', CRYPT_MODE_ECB);
/**
 * Encrypt / decrypt using the Code Book Chaining mode.
 *
 * @link http://en.wikipedia.org/wiki/Block_cipher_modes_of_operation#Cipher-block_chaining_.28CBC.29
 */
define('CRYPT_RC2_MODE_CBC', CRYPT_MODE_CBC);
/**
 * Encrypt / decrypt using the Cipher Feedback mode.
 *
 * @link http://en.wikipedia.org/wiki/Block_cipher_modes_of_operation#Cipher_feedback_.28CFB.29
 */
define('CRYPT_RC2_MODE_CFB', CRYPT_MODE_CFB);
/**
 * Encrypt / decrypt using the Cipher Feedback mode.
 *
 * @link http://en.wikipedia.org/wiki/Block_cipher_modes_of_operation#Output_feedback_.28OFB.29
 */
define('CRYPT_RC2_MODE_OFB', CRYPT_MODE_OFB);
/**#@-*/

/**
 * Pure-PHP implementation of RC2.
 *
 * @package Crypt_RC2
 * @access  public
 */
class Crypt_RC2 extends Crypt_Base
{
    /**
     * Block Length of the cipher
     *
     * @see Crypt_Base::block_size
     * @var Integer
     * @access private
     */
    var $block_size = 8;

    /**
     * The Key
     *
     * @see Crypt_Base::key
     * @see setKey()
     * @var String
     * @access private
     */
    var $key;

    /**
     * The Original (unpadded) Key
     *
     * @see Crypt_Base::key
     * @see setKey()
     * @see encrypt()
     * @see decrypt()
     * @var String
     * @access private
     */
    var $orig_key;

    /**
     * The default password key_size used by setPassword()
     *
     * @see Crypt_Base::password_key_size
     * @see Crypt_Base::setPassword()
     * @var Integer
     * @access private
     */
    var $password_key_size = 16; // = 128 bits

    /**
     * The namespace used by the cipher for its constants.
     *
     * @see Crypt_Base::const_namespace
     * @var String
     * @access private
     */
    var $const_namespace = 'RC2';

    /**
     * The mcrypt specific name of the cipher
     *
     * @see Crypt_Base::cipher_name_mcrypt
     * @var String
     * @access private
     */
    var $cipher_name_mcrypt = 'rc2';

    /**
     * Optimizing value while CFB-encrypting
     *
     * @see Crypt_Base::cfb_init_len
     * @var Integer
     * @access private
     */
    var $cfb_init_len = 500;

    /**
     * The key length in bits.
     *
     * @see Crypt_RC2::setKeyLength()
     * @see Crypt_RC2::setKey()
     * @var Integer
     * @access private
     * @internal Should be in range [1..1024].
     * @internal Changing this value after setting the key has no effect.
     */
    var $default_key_length = 1024;

    /**
     * The key length in bits.
     *
     * @see Crypt_RC2::isValidEnine()
     * @see Crypt_RC2::setKey()
     * @var Integer
     * @access private
     * @internal Should be in range [1..1024].
     */
    var $current_key_length;

    /**
     * The Key Schedule
     *
     * @see Crypt_RC2::_setupKey()
     * @var Array
     * @access private
     */
    var $keys;

    /**
     * Key expansion randomization table.
     * Twice the same 256-value sequence to save a modulus in key expansion.
     *
     * @see Crypt_RC2::setKey()
     * @var Array
     * @access private
     */
    var $pitable = array(
        0xD9, 0x78, 0xF9, 0xC4, 0x19, 0xDD, 0xB5, 0xED,
        0x28, 0xE9, 0xFD, 0x79, 0x4A, 0xA0, 0xD8, 0x9D,
        0xC6, 0x7E, 0x37, 0x83, 0x2B, 0x76, 0x53, 0x8E,
        0x62, 0x4C, 0x64, 0x88, 0x44, 0x8B, 0xFB, 0xA2,
        0x17, 0x9A, 0x59, 0xF5, 0x87, 0xB3, 0x4F, 0x13,
        0x61, 0x45, 0x6D, 0x8D, 0x09, 0x81, 0x7D, 0x32,
        0xBD, 0x8F, 0x40, 0xEB, 0x86, 0xB7, 0x7B, 0x0B,
        0xF0, 0x95, 0x21, 0x22, 0x5C, 0x6B, 0x4E, 0x82,
        0x54, 0xD6, 0x65, 0x93, 0xCE, 0x60, 0xB2, 0x1C,
        0x73, 0x56, 0xC0, 0x14, 0xA7, 0x8C, 0xF1, 0xDC,
        0x12, 0x75, 0xCA, 0x1F, 0x3B, 0xBE, 0xE4, 0xD1,
        0x42, 0x3D, 0xD4, 0x30, 0xA3, 0x3C, 0xB6, 0x26,
        0x6F, 0xBF, 0x0E, 0xDA, 0x46, 0x69, 0x07, 0x57,
        0x27, 0xF2, 0x1D, 0x9B, 0xBC, 0x94, 0x43, 0x03,
        0xF8, 0x11, 0xC7, 0xF6, 0x90, 0xEF, 0x3E, 0xE7,
        0x06, 0xC3, 0xD5, 0x2F, 0xC8, 0x66, 0x1E, 0xD7,
        0x08, 0xE8, 0xEA, 0xDE, 0x80, 0x52, 0xEE, 0xF7,
        0x84, 0xAA, 0x72, 0xAC, 0x35, 0x4D, 0x6A, 0x2A,
        0x96, 0x1A, 0xD2, 0x71, 0x5A, 0x15, 0x49, 0x74,
        0x4B, 0x9F, 0xD0, 0x5E, 0x04, 0x18, 0xA4, 0xEC,
        0xC2, 0xE0, 0x41, 0x6E, 0x0F, 0x51, 0xCB, 0xCC,
        0x24, 0x91, 0xAF, 0x50, 0xA1, 0xF4, 0x70, 0x39,
        0x99, 0x7C, 0x3A, 0x85, 0x23, 0xB8, 0xB4, 0x7A,
        0xFC, 0x02, 0x36, 0x5B, 0x25, 0x55, 0x97, 0x31,
        0x2D, 0x5D, 0xFA, 0x98, 0xE3, 0x8A, 0x92, 0xAE,
        0x05, 0xDF, 0x29, 0x10, 0x67, 0x6C, 0xBA, 0xC9,
        0xD3, 0x00, 0xE6, 0xCF, 0xE1, 0x9E, 0xA8, 0x2C,
        0x63, 0x16, 0x01, 0x3F, 0x58, 0xE2, 0x89, 0xA9,
        0x0D, 0x38, 0x34, 0x1B, 0xAB, 0x33, 0xFF, 0xB0,
        0xBB, 0x48, 0x0C, 0x5F, 0xB9, 0xB1, 0xCD, 0x2E,
        0xC5, 0xF3, 0xDB, 0x47, 0xE5, 0xA5, 0x9C, 0x77,
        0x0A, 0xA6, 0x20, 0x68, 0xFE, 0x7F, 0xC1, 0xAD,
        0xD9, 0x78, 0xF9, 0xC4, 0x19, 0xDD, 0xB5, 0xED,
        0x28, 0xE9, 0xFD, 0x79, 0x4A, 0xA0, 0xD8, 0x9D,
        0xC6, 0x7E, 0x37, 0x83, 0x2B, 0x76, 0x53, 0x8E,
        0x62, 0x4C, 0x64, 0x88, 0x44, 0x8B, 0xFB, 0xA2,
        0x17, 0x9A, 0x59, 0xF5, 0x87, 0xB3, 0x4F, 0x13,
        0x61, 0x45, 0x6D, 0x8D, 0x09, 0x81, 0x7D, 0x32,
        0xBD, 0x8F, 0x40, 0xEB, 0x86, 0xB7, 0x7B, 0x0B,
        0xF0, 0x95, 0x21, 0x22, 0x5C, 0x6B, 0x4E, 0x82,
        0x54, 0xD6, 0x65, 0x93, 0xCE, 0x60, 0xB2, 0x1C,
        0x73, 0x56, 0xC0, 0x14, 0xA7, 0x8C, 0xF1, 0xDC,
        0x12, 0x75, 0xCA, 0x1F, 0x3B, 0xBE, 0xE4, 0xD1,
        0x42, 0x3D, 0xD4, 0x30, 0xA3, 0x3C, 0xB6, 0x26,
        0x6F, 0xBF, 0x0E, 0xDA, 0x46, 0x69, 0x07, 0x57,
        0x27, 0xF2, 0x1D, 0x9B, 0xBC, 0x94, 0x43, 0x03,
        0xF8, 0x11, 0xC7, 0xF6, 0x90, 0xEF, 0x3E, 0xE7,
        0x06, 0xC3, 0xD5, 0x2F, 0xC8, 0x66, 0x1E, 0xD7,
        0x08, 0xE8, 0xEA, 0xDE, 0x80, 0x52, 0xEE, 0xF7,
        0x84, 0xAA, 0x72, 0xAC, 0x35, 0x4D, 0x6A, 0x2A,
        0x96, 0x1A, 0xD2, 0x71, 0x5A, 0x15, 0x49, 0x74,
        0x4B, 0x9F, 0xD0, 0x5E, 0x04, 0x18, 0xA4, 0xEC,
        0xC2, 0xE0, 0x41, 0x6E, 0x0F, 0x51, 0xCB, 0xCC,
        0x24, 0x91, 0xAF, 0x50, 0xA1, 0xF4, 0x70, 0x39,
        0x99, 0x7C, 0x3A, 0x85, 0x23, 0xB8, 0xB4, 0x7A,
        0xFC, 0x02, 0x36, 0x5B, 0x25, 0x55, 0x97, 0x31,
        0x2D, 0x5D, 0xFA, 0x98, 0xE3, 0x8A, 0x92, 0xAE,
        0x05, 0xDF, 0x29, 0x10, 0x67, 0x6C, 0xBA, 0xC9,
        0xD3, 0x00, 0xE6, 0xCF, 0xE1, 0x9E, 0xA8, 0x2C,
        0x63, 0x16, 0x01, 0x3F, 0x58, 0xE2, 0x89, 0xA9,
        0x0D, 0x38, 0x34, 0x1B, 0xAB, 0x33, 0xFF, 0xB0,
        0xBB, 0x48, 0x0C, 0x5F, 0xB9, 0xB1, 0xCD, 0x2E,
        0xC5, 0xF3, 0xDB, 0x47, 0xE5, 0xA5, 0x9C, 0x77,
        0x0A, 0xA6, 0x20, 0x68, 0xFE, 0x7F, 0xC1, 0xAD
    );

    /**
     * Inverse key expansion randomization table.
     *
     * @see Crypt_RC2::setKey()
     * @var Array
     * @access private
     */
    var $invpitable = array(
        0xD1, 0xDA, 0xB9, 0x6F, 0x9C, 0xC8, 0x78, 0x66,
        0x80, 0x2C, 0xF8, 0x37, 0xEA, 0xE0, 0x62, 0xA4,
        0xCB, 0x71, 0x50, 0x27, 0x4B, 0x95, 0xD9, 0x20,
        0x9D, 0x04, 0x91, 0xE3, 0x47, 0x6A, 0x7E, 0x53,
        0xFA, 0x3A, 0x3B, 0xB4, 0xA8, 0xBC, 0x5F, 0x68,
        0x08, 0xCA, 0x8F, 0x14, 0xD7, 0xC0, 0xEF, 0x7B,
        0x5B, 0xBF, 0x2F, 0xE5, 0xE2, 0x8C, 0xBA, 0x12,
        0xE1, 0xAF, 0xB2, 0x54, 0x5D, 0x59, 0x76, 0xDB,
        0x32, 0xA2, 0x58, 0x6E, 0x1C, 0x29, 0x64, 0xF3,
        0xE9, 0x96, 0x0C, 0x98, 0x19, 0x8D, 0x3E, 0x26,
        0xAB, 0xA5, 0x85, 0x16, 0x40, 0xBD, 0x49, 0x67,
        0xDC, 0x22, 0x94, 0xBB, 0x3C, 0xC1, 0x9B, 0xEB,
        0x45, 0x28, 0x18, 0xD8, 0x1A, 0x42, 0x7D, 0xCC,
        0xFB, 0x65, 0x8E, 0x3D, 0xCD, 0x2A, 0xA3, 0x60,
        0xAE, 0x93, 0x8A, 0x48, 0x97, 0x51, 0x15, 0xF7,
        0x01, 0x0B, 0xB7, 0x36, 0xB1, 0x2E, 0x11, 0xFD,
        0x84, 0x2D, 0x3F, 0x13, 0x88, 0xB3, 0x34, 0x24,
        0x1B, 0xDE, 0xC5, 0x1D, 0x4D, 0x2B, 0x17, 0x31,
        0x74, 0xA9, 0xC6, 0x43, 0x6D, 0x39, 0x90, 0xBE,
        0xC3, 0xB0, 0x21, 0x6B, 0xF6, 0x0F, 0xD5, 0x99,
        0x0D, 0xAC, 0x1F, 0x5C, 0x9E, 0xF5, 0xF9, 0x4C,
        0xD6, 0xDF, 0x89, 0xE4, 0x8B, 0xFF, 0xC7, 0xAA,
        0xE7, 0xED, 0x46, 0x25, 0xB6, 0x06, 0x5E, 0x35,
        0xB5, 0xEC, 0xCE, 0xE8, 0x6C, 0x30, 0x55, 0x61,
        0x4A, 0xFE, 0xA0, 0x79, 0x03, 0xF0, 0x10, 0x72,
        0x7C, 0xCF, 0x52, 0xA6, 0xA7, 0xEE, 0x44, 0xD3,
        0x9A, 0x57, 0x92, 0xD0, 0x5A, 0x7A, 0x41, 0x7F,
        0x0E, 0x00, 0x63, 0xF2, 0x4F, 0x05, 0x83, 0xC9,
        0xA1, 0xD4, 0xDD, 0xC4, 0x56, 0xF4, 0xD2, 0x77,
        0x81, 0x09, 0x82, 0x33, 0x9F, 0x07, 0x86, 0x75,
        0x38, 0x4E, 0x69, 0xF1, 0xAD, 0x23, 0x73, 0x87,
        0x70, 0x02, 0xC2, 0x1E, 0xB8, 0x0A, 0xFC, 0xE6
    );

    /**
     * Default Constructor.
     *
     * Determines whether or not the mcrypt extension should be used.
     *
     * $mode could be:
     *
     * - CRYPT_RC2_MODE_ECB
     *
     * - CRYPT_RC2_MODE_CBC
     *
     * - CRYPT_RC2_MODE_CTR
     *
     * - CRYPT_RC2_MODE_CFB
     *
     * - CRYPT_RC2_MODE_OFB
     *
     * If not explicitly set, CRYPT_RC2_MODE_CBC will be used.
     *
     * @see Crypt_Base::Crypt_Base()
     * @param optional Integer $mode
     * @access public
     */
    function Crypt_RC2($mode = CRYPT_RC2_MODE_CBC)
    {
        parent::Crypt_Base($mode);
    }

    /**
     * Test for engine validity
     *
     * This is mainly just a wrapper to set things up for Crypt_Base::isValidEngine()
     *
     * @see Crypt_Base::Crypt_Base()
     * @param Integer $engine
     * @access public
     * @return Boolean
     */
    function isValidEngine($engine)
    {
        switch ($engine) {
            case CRYPT_ENGINE_OPENSSL:
                if ($this->current_key_length != 128 || strlen($this->orig_key) != 16) {
                    return false;
                }
                $this->cipher_name_openssl_ecb = 'rc2-ecb';
                $this->cipher_name_openssl = 'rc2-' . $this->_openssl_translate_mode();
        }

        return parent::isValidEngine($engine);
    }

    /**
     * Sets the key length
     *
     * Valid key lengths are 1 to 1024.
     * Calling this function after setting the key has no effect until the next
     *  Crypt_RC2::setKey() call.
     *
     * @access public
     * @param Integer $length in bits
     */
    function setKeyLength($length)
    {
        if ($length >= 1 && $length <= 1024) {
            $this->default_key_length = $length;
        }
    }

    /**
     * Sets the key.
     *
     * Keys can be of any length. RC2, itself, uses 1 to 1024 bit keys (eg.
     * strlen($key) <= 128), however, we only use the first 128 bytes if $key
     * has more then 128 bytes in it, and set $key to a single null byte if
     * it is empty.
     *
     * If the key is not explicitly set, it'll be assumed to be a single
     * null byte.
     *
     * @see Crypt_Base::setKey()
     * @access public
     * @param String $key
     * @param Integer $t1 optional Effective key length in bits.
     */
    function setKey($key, $t1 = 0)
    {
        $this->orig_key = $key;

        if ($t1 <= 0) {
            $t1 = $this->default_key_length;
        } else if ($t1 > 1024) {
            $t1 = 1024;
        }
        $this->current_key_length = $t1;
        // Key byte count should be 1..128.
        $key = strlen($key) ? substr($key, 0, 128) : "\x00";
        $t = strlen($key);

        // The mcrypt RC2 implementation only supports effective key length
        // of 1024 bits. It is however possible to handle effective key
        // lengths in range 1..1024 by expanding the key and applying
        // inverse pitable mapping to the first byte before submitting it
        // to mcrypt.

        // Key expansion.
        $l = array_values(unpack('C*', $key));
        $t8 = ($t1 + 7) >> 3;
        $tm = 0xFF >> (8 * $t8 - $t1);

        // Expand key.
        $pitable = $this->pitable;
        for ($i = $t; $i < 128; $i++) {
            $l[$i] = $pitable[$l[$i - 1] + $l[$i - $t]];
        }
        $i = 128 - $t8;
        $l[$i] = $pitable[$l[$i] & $tm];
        while ($i--) {
            $l[$i] = $pitable[$l[$i + 1] ^ $l[$i + $t8]];
        }

        // Prepare the key for mcrypt.
        $l[0] = $this->invpitable[$l[0]];
        array_unshift($l, 'C*');
        parent::setKey(call_user_func_array('pack', $l));
    }

    /**
     * Encrypts a message.
     *
     * Mostly a wrapper for Crypt_Base::encrypt, with some additional OpenSSL handling code
     *
     * @see decrypt()
     * @access public
     * @param String $plaintext
     * @return String $ciphertext
     */
    function encrypt($plaintext)
    {
        if ($this->engine == CRYPT_ENGINE_OPENSSL) {
            $temp = $this->key;
            $this->key = $this->orig_key;
            $result = parent::encrypt($plaintext);
            $this->key = $temp;
            return $result;
        }

        return parent::encrypt($plaintext);
    }

    /**
     * Decrypts a message.
     *
     * Mostly a wrapper for Crypt_Base::decrypt, with some additional OpenSSL handling code
     *
     * @see encrypt()
     * @access public
     * @param String $ciphertext
     * @return String $plaintext
     */
    function decrypt($ciphertext)
    {
        if ($this->engine == CRYPT_ENGINE_OPENSSL) {
            $temp = $this->key;
            $this->key = $this->orig_key;
            $result = parent::decrypt($ciphertext);
            $this->key = $temp;
            return $result;
        }

        return parent::encrypt($ciphertext);
    }

    /**
     * Encrypts a block
     *
     * @see Crypt_Base::_encryptBlock()
     * @see Crypt_Base::encrypt()
     * @access private
     * @param String $in
     * @return String
     */
    function _encryptBlock($in)
    {
        list($r0, $r1, $r2, $r3) = array_values(unpack('v*', $in));
        $keys = $this->keys;
        $limit = 20;
        $actions = array($limit => 44, 44 => 64);
        $j = 0;

        for (;;) {
            // Mixing round.
            $r0 = (($r0 + $keys[$j++] + ((($r1 ^ $r2) & $r3) ^ $r1)) & 0xFFFF) << 1;
            $r0 |= $r0 >> 16;
            $r1 = (($r1 + $keys[$j++] + ((($r2 ^ $r3) & $r0) ^ $r2)) & 0xFFFF) << 2;
            $r1 |= $r1 >> 16;
            $r2 = (($r2 + $keys[$j++] + ((($r3 ^ $r0) & $r1) ^ $r3)) & 0xFFFF) << 3;
            $r2 |= $r2 >> 16;
            $r3 = (($r3 + $keys[$j++] + ((($r0 ^ $r1) & $r2) ^ $r0)) & 0xFFFF) << 5;
            $r3 |= $r3 >> 16;

            if ($j === $limit) {
                if ($limit === 64) {
                    break;
                }

                // Mashing round.
                $r0 += $keys[$r3 & 0x3F];
                $r1 += $keys[$r0 & 0x3F];
                $r2 += $keys[$r1 & 0x3F];
                $r3 += $keys[$r2 & 0x3F];
                $limit = $actions[$limit];
            }
        }

        return pack('vvvv', $r0, $r1, $r2, $r3);
    }

    /**
     * Decrypts a block
     *
     * @see Crypt_Base::_decryptBlock()
     * @see Crypt_Base::decrypt()
     * @access private
     * @param String $in
     * @return String
     */
    function _decryptBlock($in)
    {
        list($r0, $r1, $r2, $r3) = array_values(unpack('v*', $in));
        $keys = $this->keys;
        $limit = 44;
        $actions = array($limit => 20, 20 => 0);
        $j = 64;

        for (;;) {
            // R-mixing round.
            $r3 = ($r3 | ($r3 << 16)) >> 5;
            $r3 = ($r3 - $keys[--$j] - ((($r0 ^ $r1) & $r2) ^ $r0)) & 0xFFFF;
            $r2 = ($r2 | ($r2 << 16)) >> 3;
            $r2 = ($r2 - $keys[--$j] - ((($r3 ^ $r0) & $r1) ^ $r3)) & 0xFFFF;
            $r1 = ($r1 | ($r1 << 16)) >> 2;
            $r1 = ($r1 - $keys[--$j] - ((($r2 ^ $r3) & $r0) ^ $r2)) & 0xFFFF;
            $r0 = ($r0 | ($r0 << 16)) >> 1;
            $r0 = ($r0 - $keys[--$j] - ((($r1 ^ $r2) & $r3) ^ $r1)) & 0xFFFF;

            if ($j === $limit) {
                if ($limit === 0) {
                    break;
                }

                // R-mashing round.
                $r3 = ($r3 - $keys[$r2 & 0x3F]) & 0xFFFF;
                $r2 = ($r2 - $keys[$r1 & 0x3F]) & 0xFFFF;
                $r1 = ($r1 - $keys[$r0 & 0x3F]) & 0xFFFF;
                $r0 = ($r0 - $keys[$r3 & 0x3F]) & 0xFFFF;
                $limit = $actions[$limit];
            }
        }

        return pack('vvvv', $r0, $r1, $r2, $r3);
    }

    /**
     * Setup the CRYPT_ENGINE_MCRYPT $engine
     *
     * @see Crypt_Base::_setupMcrypt()
     * @access private
     */
    function _setupMcrypt()
    {
        if (!isset($this->key)) {
            $this->setKey('');
        }

        parent::_setupMcrypt();
    }

    /**
     * Creates the key schedule
     *
     * @see Crypt_Base::_setupKey()
     * @access private
     */
    function _setupKey()
    {
        if (!isset($this->key)) {
            $this->setKey('');
        }

        // Key has already been expanded in Crypt_RC2::setKey():
        // Only the first value must be altered.
        $l = unpack('Ca/Cb/v*', $this->key);
        array_unshift($l, $this->pitable[$l['a']] | ($l['b'] << 8));
        unset($l['a']);
        unset($l['b']);
        $this->keys = $l;
    }

    /**
     * Setup the performance-optimized function for de/encrypt()
     *
     * @see Crypt_Base::_setupInlineCrypt()
     * @access private
     */
    function _setupInlineCrypt()
    {
        $lambda_functions = &Crypt_RC2::_getLambdaFunctions();

        // The first 10 generated $lambda_functions will use the $keys hardcoded as integers
        // for the mixing rounds, for better inline crypt performance [~20% faster].
        // But for memory reason we have to limit those ultra-optimized $lambda_functions to an amount of 10.
        // (Currently, for Crypt_RC2, one generated $lambda_function cost on php5.5@32bit ~60kb unfreeable mem and ~100kb on php5.5@64bit)
        $gen_hi_opt_code = (bool)( count($lambda_functions) < 10 );

        // Generation of a uniqe hash for our generated code
        $code_hash = "Crypt_RC2, {$this->mode}";
        if ($gen_hi_opt_code) {
<<<<<<< HEAD
            $code_hash = str_pad($code_hash, 32) . $this->_trapdoor($this->key);
=======
            $code_hash = str_pad($code_hash, 32) . $this->_hashInlineCryptFunction($this->key);
>>>>>>> 1a51226d
        }

        // Is there a re-usable $lambda_functions in there?
        // If not, we have to create it.
        if (!isset($lambda_functions[$code_hash])) {
            // Init code for both, encrypt and decrypt.
            $init_crypt = '$keys = $self->keys;';

            switch (true) {
                case $gen_hi_opt_code:
                    $keys = $this->keys;
                default:
                    $keys = array();
                    foreach ($this->keys as $k => $v) {
                        $keys[$k] = '$keys[' . $k . ']';
                    }
            }

            // $in is the current 8 bytes block which has to be en/decrypt
            $encrypt_block = $decrypt_block = '
                $in = unpack("v4", $in);
                $r0 = $in[1];
                $r1 = $in[2];
                $r2 = $in[3];
                $r3 = $in[4];
            ';

            // Create code for encryption.
            $limit = 20;
            $actions = array($limit => 44, 44 => 64);
            $j = 0;

            for (;;) {
                // Mixing round.
                $encrypt_block .= '
                    $r0 = (($r0 + ' . $keys[$j++] . ' +
                           ((($r1 ^ $r2) & $r3) ^ $r1)) & 0xFFFF) << 1;
                    $r0 |= $r0 >> 16;
                    $r1 = (($r1 + ' . $keys[$j++] . ' +
                           ((($r2 ^ $r3) & $r0) ^ $r2)) & 0xFFFF) << 2;
                    $r1 |= $r1 >> 16;
                    $r2 = (($r2 + ' . $keys[$j++] . ' +
                           ((($r3 ^ $r0) & $r1) ^ $r3)) & 0xFFFF) << 3;
                    $r2 |= $r2 >> 16;
                    $r3 = (($r3 + ' . $keys[$j++] . ' +
                           ((($r0 ^ $r1) & $r2) ^ $r0)) & 0xFFFF) << 5;
                    $r3 |= $r3 >> 16;';

                if ($j === $limit) {
                    if ($limit === 64) {
                        break;
                    }

                    // Mashing round.
                    $encrypt_block .= '
                        $r0 += $keys[$r3 & 0x3F];
                        $r1 += $keys[$r0 & 0x3F];
                        $r2 += $keys[$r1 & 0x3F];
                        $r3 += $keys[$r2 & 0x3F];';
                    $limit = $actions[$limit];
                }
            }

            $encrypt_block .= '$in = pack("v4", $r0, $r1, $r2, $r3);';

            // Create code for decryption.
            $limit = 44;
            $actions = array($limit => 20, 20 => 0);
            $j = 64;

            for (;;) {
                // R-mixing round.
                $decrypt_block .= '
                    $r3 = ($r3 | ($r3 << 16)) >> 5;
                    $r3 = ($r3 - ' . $keys[--$j] . ' -
                           ((($r0 ^ $r1) & $r2) ^ $r0)) & 0xFFFF;
                    $r2 = ($r2 | ($r2 << 16)) >> 3;
                    $r2 = ($r2 - ' . $keys[--$j] . ' -
                           ((($r3 ^ $r0) & $r1) ^ $r3)) & 0xFFFF;
                    $r1 = ($r1 | ($r1 << 16)) >> 2;
                    $r1 = ($r1 - ' . $keys[--$j] . ' -
                           ((($r2 ^ $r3) & $r0) ^ $r2)) & 0xFFFF;
                    $r0 = ($r0 | ($r0 << 16)) >> 1;
                    $r0 = ($r0 - ' . $keys[--$j] . ' -
                           ((($r1 ^ $r2) & $r3) ^ $r1)) & 0xFFFF;';

                if ($j === $limit) {
                    if ($limit === 0) {
                        break;
                    }

                    // R-mashing round.
                    $decrypt_block .= '
                        $r3 = ($r3 - $keys[$r2 & 0x3F]) & 0xFFFF;
                        $r2 = ($r2 - $keys[$r1 & 0x3F]) & 0xFFFF;
                        $r1 = ($r1 - $keys[$r0 & 0x3F]) & 0xFFFF;
                        $r0 = ($r0 - $keys[$r3 & 0x3F]) & 0xFFFF;';
                    $limit = $actions[$limit];
                }
            }

            $decrypt_block .= '$in = pack("v4", $r0, $r1, $r2, $r3);';

            // Creates the inline-crypt function
            $lambda_functions[$code_hash] = $this->_createInlineCryptFunction(
                array(
                   'init_crypt'    => $init_crypt,
                   'encrypt_block' => $encrypt_block,
                   'decrypt_block' => $decrypt_block
                )
            );
        }

        // Set the inline-crypt function as callback in: $this->inline_crypt
        $this->inline_crypt = $lambda_functions[$code_hash];
    }
}<|MERGE_RESOLUTION|>--- conflicted
+++ resolved
@@ -642,11 +642,7 @@
         // Generation of a uniqe hash for our generated code
         $code_hash = "Crypt_RC2, {$this->mode}";
         if ($gen_hi_opt_code) {
-<<<<<<< HEAD
-            $code_hash = str_pad($code_hash, 32) . $this->_trapdoor($this->key);
-=======
             $code_hash = str_pad($code_hash, 32) . $this->_hashInlineCryptFunction($this->key);
->>>>>>> 1a51226d
         }
 
         // Is there a re-usable $lambda_functions in there?
