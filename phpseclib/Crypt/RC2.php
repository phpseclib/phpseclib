<?php

/**
 * Pure-PHP implementation of RC2.
 *
 * Uses mcrypt, if available, and an internal implementation, otherwise.
 *
 * PHP version 5
 *
 * Useful resources are as follows:
 *
 *  - {@link http://tools.ietf.org/html/rfc2268}
 *
 * Here's a short example of how to use this library:
 * <code>
 * <?php
 *    include 'vendor/autoload.php';
 *
 *    $rc2 = new \phpseclib\Crypt\RC2();
 *
 *    $rc2->setKey('abcdefgh');
 *
 *    $plaintext = str_repeat('a', 1024);
 *
 *    echo $rc2->decrypt($rc2->encrypt($plaintext));
 * ?>
 * </code>
 *
 * @category Crypt
 * @package  RC2
 * @author   Patrick Monnerat <pm@datasphere.ch>
 * @license  http://www.opensource.org/licenses/mit-license.html  MIT License
 * @link     http://phpseclib.sourceforge.net
 */

namespace phpseclib\Crypt;

use phpseclib\Crypt\Base;

/**
 * Pure-PHP implementation of RC2.
 *
 * @package RC2
 * @access  public
 */
class RC2 extends Base
{
    /**
     * Block Length of the cipher
     *
     * @see \phpseclib\Crypt\Base::block_size
     * @var int
     * @access private
     */
    var $block_size = 8;

    /**
     * The Key
     *
     * @see \phpseclib\Crypt\Base::key
     * @see self::setKey()
     * @var string
     * @access private
     */
    var $key;

    /**
     * The Original (unpadded) Key
     *
     * @see \phpseclib\Crypt\Base::key
     * @see self::setKey()
     * @see self::encrypt()
     * @see self::decrypt()
     * @var string
     * @access private
     */
    var $orig_key;

    /**
     * Don't truncate / null pad key
     *
<<<<<<< HEAD
     * @see \phpseclib\Crypt\Base::_clearBuffers
=======
     * @see \phpseclib\Crypt\Base::_clearBuffers()
>>>>>>> 0ad37ab5
     * @var bool
     * @access private
     */
    var $skip_key_adjustment = true;

    /**
<<<<<<< HEAD
     * Key Length
=======
     * Key Length (in bytes)
>>>>>>> 0ad37ab5
     *
     * @see \phpseclib\Crypt\RC2::setKeyLength()
     * @var int
     * @access private
     */
<<<<<<< HEAD
    var $key_size = 16; // = 128 bits
=======
    var $key_length = 16; // = 128 bits
>>>>>>> 0ad37ab5

    /**
     * The mcrypt specific name of the cipher
     *
     * @see \phpseclib\Crypt\Base::cipher_name_mcrypt
     * @var string
     * @access private
     */
    var $cipher_name_mcrypt = 'rc2';

    /**
     * Optimizing value while CFB-encrypting
     *
     * @see \phpseclib\Crypt\Base::cfb_init_len
     * @var int
     * @access private
     */
    var $cfb_init_len = 500;

    /**
     * The key length in bits.
     *
     * @see self::setKeyLength()
     * @see self::setKey()
     * @var int
     * @access private
     * @internal Should be in range [1..1024].
     * @internal Changing this value after setting the key has no effect.
     */
    var $default_key_length = 1024;

    /**
     * The key length in bits.
     *
     * @see self::isValidEnine()
     * @see self::setKey()
     * @var int
     * @access private
     * @internal Should be in range [1..1024].
     */
    var $current_key_length;

    /**
     * The Key Schedule
     *
     * @see self::_setupKey()
     * @var array
     * @access private
     */
    var $keys;

    /**
     * Key expansion randomization table.
     * Twice the same 256-value sequence to save a modulus in key expansion.
     *
     * @see self::setKey()
     * @var array
     * @access private
     */
    var $pitable = array(
        0xD9, 0x78, 0xF9, 0xC4, 0x19, 0xDD, 0xB5, 0xED,
        0x28, 0xE9, 0xFD, 0x79, 0x4A, 0xA0, 0xD8, 0x9D,
        0xC6, 0x7E, 0x37, 0x83, 0x2B, 0x76, 0x53, 0x8E,
        0x62, 0x4C, 0x64, 0x88, 0x44, 0x8B, 0xFB, 0xA2,
        0x17, 0x9A, 0x59, 0xF5, 0x87, 0xB3, 0x4F, 0x13,
        0x61, 0x45, 0x6D, 0x8D, 0x09, 0x81, 0x7D, 0x32,
        0xBD, 0x8F, 0x40, 0xEB, 0x86, 0xB7, 0x7B, 0x0B,
        0xF0, 0x95, 0x21, 0x22, 0x5C, 0x6B, 0x4E, 0x82,
        0x54, 0xD6, 0x65, 0x93, 0xCE, 0x60, 0xB2, 0x1C,
        0x73, 0x56, 0xC0, 0x14, 0xA7, 0x8C, 0xF1, 0xDC,
        0x12, 0x75, 0xCA, 0x1F, 0x3B, 0xBE, 0xE4, 0xD1,
        0x42, 0x3D, 0xD4, 0x30, 0xA3, 0x3C, 0xB6, 0x26,
        0x6F, 0xBF, 0x0E, 0xDA, 0x46, 0x69, 0x07, 0x57,
        0x27, 0xF2, 0x1D, 0x9B, 0xBC, 0x94, 0x43, 0x03,
        0xF8, 0x11, 0xC7, 0xF6, 0x90, 0xEF, 0x3E, 0xE7,
        0x06, 0xC3, 0xD5, 0x2F, 0xC8, 0x66, 0x1E, 0xD7,
        0x08, 0xE8, 0xEA, 0xDE, 0x80, 0x52, 0xEE, 0xF7,
        0x84, 0xAA, 0x72, 0xAC, 0x35, 0x4D, 0x6A, 0x2A,
        0x96, 0x1A, 0xD2, 0x71, 0x5A, 0x15, 0x49, 0x74,
        0x4B, 0x9F, 0xD0, 0x5E, 0x04, 0x18, 0xA4, 0xEC,
        0xC2, 0xE0, 0x41, 0x6E, 0x0F, 0x51, 0xCB, 0xCC,
        0x24, 0x91, 0xAF, 0x50, 0xA1, 0xF4, 0x70, 0x39,
        0x99, 0x7C, 0x3A, 0x85, 0x23, 0xB8, 0xB4, 0x7A,
        0xFC, 0x02, 0x36, 0x5B, 0x25, 0x55, 0x97, 0x31,
        0x2D, 0x5D, 0xFA, 0x98, 0xE3, 0x8A, 0x92, 0xAE,
        0x05, 0xDF, 0x29, 0x10, 0x67, 0x6C, 0xBA, 0xC9,
        0xD3, 0x00, 0xE6, 0xCF, 0xE1, 0x9E, 0xA8, 0x2C,
        0x63, 0x16, 0x01, 0x3F, 0x58, 0xE2, 0x89, 0xA9,
        0x0D, 0x38, 0x34, 0x1B, 0xAB, 0x33, 0xFF, 0xB0,
        0xBB, 0x48, 0x0C, 0x5F, 0xB9, 0xB1, 0xCD, 0x2E,
        0xC5, 0xF3, 0xDB, 0x47, 0xE5, 0xA5, 0x9C, 0x77,
        0x0A, 0xA6, 0x20, 0x68, 0xFE, 0x7F, 0xC1, 0xAD,
        0xD9, 0x78, 0xF9, 0xC4, 0x19, 0xDD, 0xB5, 0xED,
        0x28, 0xE9, 0xFD, 0x79, 0x4A, 0xA0, 0xD8, 0x9D,
        0xC6, 0x7E, 0x37, 0x83, 0x2B, 0x76, 0x53, 0x8E,
        0x62, 0x4C, 0x64, 0x88, 0x44, 0x8B, 0xFB, 0xA2,
        0x17, 0x9A, 0x59, 0xF5, 0x87, 0xB3, 0x4F, 0x13,
        0x61, 0x45, 0x6D, 0x8D, 0x09, 0x81, 0x7D, 0x32,
        0xBD, 0x8F, 0x40, 0xEB, 0x86, 0xB7, 0x7B, 0x0B,
        0xF0, 0x95, 0x21, 0x22, 0x5C, 0x6B, 0x4E, 0x82,
        0x54, 0xD6, 0x65, 0x93, 0xCE, 0x60, 0xB2, 0x1C,
        0x73, 0x56, 0xC0, 0x14, 0xA7, 0x8C, 0xF1, 0xDC,
        0x12, 0x75, 0xCA, 0x1F, 0x3B, 0xBE, 0xE4, 0xD1,
        0x42, 0x3D, 0xD4, 0x30, 0xA3, 0x3C, 0xB6, 0x26,
        0x6F, 0xBF, 0x0E, 0xDA, 0x46, 0x69, 0x07, 0x57,
        0x27, 0xF2, 0x1D, 0x9B, 0xBC, 0x94, 0x43, 0x03,
        0xF8, 0x11, 0xC7, 0xF6, 0x90, 0xEF, 0x3E, 0xE7,
        0x06, 0xC3, 0xD5, 0x2F, 0xC8, 0x66, 0x1E, 0xD7,
        0x08, 0xE8, 0xEA, 0xDE, 0x80, 0x52, 0xEE, 0xF7,
        0x84, 0xAA, 0x72, 0xAC, 0x35, 0x4D, 0x6A, 0x2A,
        0x96, 0x1A, 0xD2, 0x71, 0x5A, 0x15, 0x49, 0x74,
        0x4B, 0x9F, 0xD0, 0x5E, 0x04, 0x18, 0xA4, 0xEC,
        0xC2, 0xE0, 0x41, 0x6E, 0x0F, 0x51, 0xCB, 0xCC,
        0x24, 0x91, 0xAF, 0x50, 0xA1, 0xF4, 0x70, 0x39,
        0x99, 0x7C, 0x3A, 0x85, 0x23, 0xB8, 0xB4, 0x7A,
        0xFC, 0x02, 0x36, 0x5B, 0x25, 0x55, 0x97, 0x31,
        0x2D, 0x5D, 0xFA, 0x98, 0xE3, 0x8A, 0x92, 0xAE,
        0x05, 0xDF, 0x29, 0x10, 0x67, 0x6C, 0xBA, 0xC9,
        0xD3, 0x00, 0xE6, 0xCF, 0xE1, 0x9E, 0xA8, 0x2C,
        0x63, 0x16, 0x01, 0x3F, 0x58, 0xE2, 0x89, 0xA9,
        0x0D, 0x38, 0x34, 0x1B, 0xAB, 0x33, 0xFF, 0xB0,
        0xBB, 0x48, 0x0C, 0x5F, 0xB9, 0xB1, 0xCD, 0x2E,
        0xC5, 0xF3, 0xDB, 0x47, 0xE5, 0xA5, 0x9C, 0x77,
        0x0A, 0xA6, 0x20, 0x68, 0xFE, 0x7F, 0xC1, 0xAD
    );

    /**
     * Inverse key expansion randomization table.
     *
     * @see self::setKey()
     * @var array
     * @access private
     */
    var $invpitable = array(
        0xD1, 0xDA, 0xB9, 0x6F, 0x9C, 0xC8, 0x78, 0x66,
        0x80, 0x2C, 0xF8, 0x37, 0xEA, 0xE0, 0x62, 0xA4,
        0xCB, 0x71, 0x50, 0x27, 0x4B, 0x95, 0xD9, 0x20,
        0x9D, 0x04, 0x91, 0xE3, 0x47, 0x6A, 0x7E, 0x53,
        0xFA, 0x3A, 0x3B, 0xB4, 0xA8, 0xBC, 0x5F, 0x68,
        0x08, 0xCA, 0x8F, 0x14, 0xD7, 0xC0, 0xEF, 0x7B,
        0x5B, 0xBF, 0x2F, 0xE5, 0xE2, 0x8C, 0xBA, 0x12,
        0xE1, 0xAF, 0xB2, 0x54, 0x5D, 0x59, 0x76, 0xDB,
        0x32, 0xA2, 0x58, 0x6E, 0x1C, 0x29, 0x64, 0xF3,
        0xE9, 0x96, 0x0C, 0x98, 0x19, 0x8D, 0x3E, 0x26,
        0xAB, 0xA5, 0x85, 0x16, 0x40, 0xBD, 0x49, 0x67,
        0xDC, 0x22, 0x94, 0xBB, 0x3C, 0xC1, 0x9B, 0xEB,
        0x45, 0x28, 0x18, 0xD8, 0x1A, 0x42, 0x7D, 0xCC,
        0xFB, 0x65, 0x8E, 0x3D, 0xCD, 0x2A, 0xA3, 0x60,
        0xAE, 0x93, 0x8A, 0x48, 0x97, 0x51, 0x15, 0xF7,
        0x01, 0x0B, 0xB7, 0x36, 0xB1, 0x2E, 0x11, 0xFD,
        0x84, 0x2D, 0x3F, 0x13, 0x88, 0xB3, 0x34, 0x24,
        0x1B, 0xDE, 0xC5, 0x1D, 0x4D, 0x2B, 0x17, 0x31,
        0x74, 0xA9, 0xC6, 0x43, 0x6D, 0x39, 0x90, 0xBE,
        0xC3, 0xB0, 0x21, 0x6B, 0xF6, 0x0F, 0xD5, 0x99,
        0x0D, 0xAC, 0x1F, 0x5C, 0x9E, 0xF5, 0xF9, 0x4C,
        0xD6, 0xDF, 0x89, 0xE4, 0x8B, 0xFF, 0xC7, 0xAA,
        0xE7, 0xED, 0x46, 0x25, 0xB6, 0x06, 0x5E, 0x35,
        0xB5, 0xEC, 0xCE, 0xE8, 0x6C, 0x30, 0x55, 0x61,
        0x4A, 0xFE, 0xA0, 0x79, 0x03, 0xF0, 0x10, 0x72,
        0x7C, 0xCF, 0x52, 0xA6, 0xA7, 0xEE, 0x44, 0xD3,
        0x9A, 0x57, 0x92, 0xD0, 0x5A, 0x7A, 0x41, 0x7F,
        0x0E, 0x00, 0x63, 0xF2, 0x4F, 0x05, 0x83, 0xC9,
        0xA1, 0xD4, 0xDD, 0xC4, 0x56, 0xF4, 0xD2, 0x77,
        0x81, 0x09, 0x82, 0x33, 0x9F, 0x07, 0x86, 0x75,
        0x38, 0x4E, 0x69, 0xF1, 0xAD, 0x23, 0x73, 0x87,
        0x70, 0x02, 0xC2, 0x1E, 0xB8, 0x0A, 0xFC, 0xE6
    );

    /**
     * Test for engine validity
     *
     * This is mainly just a wrapper to set things up for \phpseclib\Crypt\Base::isValidEngine()
     *
     * @see \phpseclib\Crypt\Base::__construct()
     * @param int $engine
     * @access public
     * @return bool
     */
    function isValidEngine($engine)
    {
        switch ($engine) {
            case self::ENGINE_OPENSSL:
                if ($this->current_key_length != 128 || strlen($this->orig_key) < 16) {
                    return false;
                }
                $this->cipher_name_openssl_ecb = 'rc2-ecb';
                $this->cipher_name_openssl = 'rc2-' . $this->_openssl_translate_mode();
        }

        return parent::isValidEngine($engine);
    }

    /**
     * Sets the key length.
     *
     * Valid key lengths are 1 to 1024.
     * Calling this function after setting the key has no effect until the next
     *  \phpseclib\Crypt\RC2::setKey() call.
     *
     * @access public
     * @param int $length in bits
     */
    function setKeyLength($length)
    {
        if ($length >= 1 && $length <= 1024) {
            $this->default_key_length = $length;
        }
    }

    /**
     * Returns the current key length
     *
     * @access public
     * @return int
     */
    function getKeyLength()
    {
        return $this->current_key_length;
    }

    /**
     * Sets the key.
     *
     * Keys can be of any length. RC2, itself, uses 1 to 1024 bit keys (eg.
     * strlen($key) <= 128), however, we only use the first 128 bytes if $key
     * has more then 128 bytes in it, and set $key to a single null byte if
     * it is empty.
     *
     * If the key is not explicitly set, it'll be assumed to be a single
     * null byte.
     *
     * @see \phpseclib\Crypt\Base::setKey()
     * @access public
     * @param string $key
     * @param int $t1 optional Effective key length in bits.
     */
    function setKey($key, $t1 = 0)
    {
        $this->orig_key = $key;

        if ($t1 <= 0) {
            $t1 = $this->default_key_length;
        } elseif ($t1 > 1024) {
            $t1 = 1024;
        }
        $this->current_key_length = $t1;
        // Key byte count should be 1..128.
        $key = strlen($key) ? substr($key, 0, 128) : "\x00";
        $t = strlen($key);

        // The mcrypt RC2 implementation only supports effective key length
        // of 1024 bits. It is however possible to handle effective key
        // lengths in range 1..1024 by expanding the key and applying
        // inverse pitable mapping to the first byte before submitting it
        // to mcrypt.

        // Key expansion.
        $l = array_values(unpack('C*', $key));
        $t8 = ($t1 + 7) >> 3;
        $tm = 0xFF >> (8 * $t8 - $t1);

        // Expand key.
        $pitable = $this->pitable;
        for ($i = $t; $i < 128; $i++) {
            $l[$i] = $pitable[$l[$i - 1] + $l[$i - $t]];
        }
        $i = 128 - $t8;
        $l[$i] = $pitable[$l[$i] & $tm];
        while ($i--) {
            $l[$i] = $pitable[$l[$i + 1] ^ $l[$i + $t8]];
        }

        // Prepare the key for mcrypt.
        $l[0] = $this->invpitable[$l[0]];
        array_unshift($l, 'C*');

        parent::setKey(call_user_func_array('pack', $l));
    }

    /**
     * Encrypts a message.
     *
     * Mostly a wrapper for \phpseclib\Crypt\Base::encrypt, with some additional OpenSSL handling code
     *
     * @see self::decrypt()
     * @access public
     * @param string $plaintext
     * @return string $ciphertext
     */
    function encrypt($plaintext)
    {
        if ($this->engine == self::ENGINE_OPENSSL) {
            $temp = $this->key;
            $this->key = $this->orig_key;
            $result = parent::encrypt($plaintext);
            $this->key = $temp;
            return $result;
        }

        return parent::encrypt($plaintext);
    }

    /**
     * Decrypts a message.
     *
     * Mostly a wrapper for \phpseclib\Crypt\Base::decrypt, with some additional OpenSSL handling code
     *
     * @see self::encrypt()
     * @access public
     * @param string $ciphertext
     * @return string $plaintext
     */
    function decrypt($ciphertext)
    {
        if ($this->engine == self::ENGINE_OPENSSL) {
            $temp = $this->key;
            $this->key = $this->orig_key;
            $result = parent::decrypt($ciphertext);
            $this->key = $temp;
            return $result;
        }

        return parent::encrypt($ciphertext);
    }

    /**
     * Encrypts a block
     *
     * @see \phpseclib\Crypt\Base::_encryptBlock()
     * @see \phpseclib\Crypt\Base::encrypt()
     * @access private
     * @param string $in
     * @return string
     */
    function _encryptBlock($in)
    {
        list($r0, $r1, $r2, $r3) = array_values(unpack('v*', $in));
        $keys = $this->keys;
        $limit = 20;
        $actions = array($limit => 44, 44 => 64);
        $j = 0;

        for (;;) {
            // Mixing round.
            $r0 = (($r0 + $keys[$j++] + ((($r1 ^ $r2) & $r3) ^ $r1)) & 0xFFFF) << 1;
            $r0 |= $r0 >> 16;
            $r1 = (($r1 + $keys[$j++] + ((($r2 ^ $r3) & $r0) ^ $r2)) & 0xFFFF) << 2;
            $r1 |= $r1 >> 16;
            $r2 = (($r2 + $keys[$j++] + ((($r3 ^ $r0) & $r1) ^ $r3)) & 0xFFFF) << 3;
            $r2 |= $r2 >> 16;
            $r3 = (($r3 + $keys[$j++] + ((($r0 ^ $r1) & $r2) ^ $r0)) & 0xFFFF) << 5;
            $r3 |= $r3 >> 16;

            if ($j === $limit) {
                if ($limit === 64) {
                    break;
                }

                // Mashing round.
                $r0 += $keys[$r3 & 0x3F];
                $r1 += $keys[$r0 & 0x3F];
                $r2 += $keys[$r1 & 0x3F];
                $r3 += $keys[$r2 & 0x3F];
                $limit = $actions[$limit];
            }
        }

        return pack('vvvv', $r0, $r1, $r2, $r3);
    }

    /**
     * Decrypts a block
     *
     * @see \phpseclib\Crypt\Base::_decryptBlock()
     * @see \phpseclib\Crypt\Base::decrypt()
     * @access private
     * @param string $in
     * @return string
     */
    function _decryptBlock($in)
    {
        list($r0, $r1, $r2, $r3) = array_values(unpack('v*', $in));
        $keys = $this->keys;
        $limit = 44;
        $actions = array($limit => 20, 20 => 0);
        $j = 64;

        for (;;) {
            // R-mixing round.
            $r3 = ($r3 | ($r3 << 16)) >> 5;
            $r3 = ($r3 - $keys[--$j] - ((($r0 ^ $r1) & $r2) ^ $r0)) & 0xFFFF;
            $r2 = ($r2 | ($r2 << 16)) >> 3;
            $r2 = ($r2 - $keys[--$j] - ((($r3 ^ $r0) & $r1) ^ $r3)) & 0xFFFF;
            $r1 = ($r1 | ($r1 << 16)) >> 2;
            $r1 = ($r1 - $keys[--$j] - ((($r2 ^ $r3) & $r0) ^ $r2)) & 0xFFFF;
            $r0 = ($r0 | ($r0 << 16)) >> 1;
            $r0 = ($r0 - $keys[--$j] - ((($r1 ^ $r2) & $r3) ^ $r1)) & 0xFFFF;

            if ($j === $limit) {
                if ($limit === 0) {
                    break;
                }

                // R-mashing round.
                $r3 = ($r3 - $keys[$r2 & 0x3F]) & 0xFFFF;
                $r2 = ($r2 - $keys[$r1 & 0x3F]) & 0xFFFF;
                $r1 = ($r1 - $keys[$r0 & 0x3F]) & 0xFFFF;
                $r0 = ($r0 - $keys[$r3 & 0x3F]) & 0xFFFF;
                $limit = $actions[$limit];
            }
        }

        return pack('vvvv', $r0, $r1, $r2, $r3);
    }

    /**
     * Setup the \phpseclib\Crypt\Base::ENGINE_MCRYPT $engine
     *
     * @see \phpseclib\Crypt\Base::_setupMcrypt()
     * @access private
     */
    function _setupMcrypt()
    {
        if (!isset($this->key)) {
            $this->setKey('');
        }

        parent::_setupMcrypt();
    }

    /**
     * Creates the key schedule
     *
     * @see \phpseclib\Crypt\Base::_setupKey()
     * @access private
     */
    function _setupKey()
    {
        if (!isset($this->key)) {
            $this->setKey('');
        }

        // Key has already been expanded in \phpseclib\Crypt\RC2::setKey():
        // Only the first value must be altered.
        $l = unpack('Ca/Cb/v*', $this->key);
        array_unshift($l, $this->pitable[$l['a']] | ($l['b'] << 8));
        unset($l['a']);
        unset($l['b']);
        $this->keys = $l;
    }

    /**
     * Setup the performance-optimized function for de/encrypt()
     *
     * @see \phpseclib\Crypt\Base::_setupInlineCrypt()
     * @access private
     */
    function _setupInlineCrypt()
    {
        $lambda_functions =& self::_getLambdaFunctions();

        // The first 10 generated $lambda_functions will use the $keys hardcoded as integers
        // for the mixing rounds, for better inline crypt performance [~20% faster].
        // But for memory reason we have to limit those ultra-optimized $lambda_functions to an amount of 10.
        // (Currently, for Crypt_RC2, one generated $lambda_function cost on php5.5@32bit ~60kb unfreeable mem and ~100kb on php5.5@64bit)
        $gen_hi_opt_code = (bool)(count($lambda_functions) < 10);

        // Generation of a uniqe hash for our generated code
        $code_hash = "Crypt_RC2, {$this->mode}";
        if ($gen_hi_opt_code) {
            $code_hash = str_pad($code_hash, 32) . $this->_hashInlineCryptFunction($this->key);
        }

        // Is there a re-usable $lambda_functions in there?
        // If not, we have to create it.
        if (!isset($lambda_functions[$code_hash])) {
            // Init code for both, encrypt and decrypt.
            $init_crypt = '$keys = $self->keys;';

            switch (true) {
                case $gen_hi_opt_code:
                    $keys = $this->keys;
                default:
                    $keys = array();
                    foreach ($this->keys as $k => $v) {
                        $keys[$k] = '$keys[' . $k . ']';
                    }
            }

            // $in is the current 8 bytes block which has to be en/decrypt
            $encrypt_block = $decrypt_block = '
                $in = unpack("v4", $in);
                $r0 = $in[1];
                $r1 = $in[2];
                $r2 = $in[3];
                $r3 = $in[4];
            ';

            // Create code for encryption.
            $limit = 20;
            $actions = array($limit => 44, 44 => 64);
            $j = 0;

            for (;;) {
                // Mixing round.
                $encrypt_block .= '
                    $r0 = (($r0 + ' . $keys[$j++] . ' +
                           ((($r1 ^ $r2) & $r3) ^ $r1)) & 0xFFFF) << 1;
                    $r0 |= $r0 >> 16;
                    $r1 = (($r1 + ' . $keys[$j++] . ' +
                           ((($r2 ^ $r3) & $r0) ^ $r2)) & 0xFFFF) << 2;
                    $r1 |= $r1 >> 16;
                    $r2 = (($r2 + ' . $keys[$j++] . ' +
                           ((($r3 ^ $r0) & $r1) ^ $r3)) & 0xFFFF) << 3;
                    $r2 |= $r2 >> 16;
                    $r3 = (($r3 + ' . $keys[$j++] . ' +
                           ((($r0 ^ $r1) & $r2) ^ $r0)) & 0xFFFF) << 5;
                    $r3 |= $r3 >> 16;';

                if ($j === $limit) {
                    if ($limit === 64) {
                        break;
                    }

                    // Mashing round.
                    $encrypt_block .= '
                        $r0 += $keys[$r3 & 0x3F];
                        $r1 += $keys[$r0 & 0x3F];
                        $r2 += $keys[$r1 & 0x3F];
                        $r3 += $keys[$r2 & 0x3F];';
                    $limit = $actions[$limit];
                }
            }

            $encrypt_block .= '$in = pack("v4", $r0, $r1, $r2, $r3);';

            // Create code for decryption.
            $limit = 44;
            $actions = array($limit => 20, 20 => 0);
            $j = 64;

            for (;;) {
                // R-mixing round.
                $decrypt_block .= '
                    $r3 = ($r3 | ($r3 << 16)) >> 5;
                    $r3 = ($r3 - ' . $keys[--$j] . ' -
                           ((($r0 ^ $r1) & $r2) ^ $r0)) & 0xFFFF;
                    $r2 = ($r2 | ($r2 << 16)) >> 3;
                    $r2 = ($r2 - ' . $keys[--$j] . ' -
                           ((($r3 ^ $r0) & $r1) ^ $r3)) & 0xFFFF;
                    $r1 = ($r1 | ($r1 << 16)) >> 2;
                    $r1 = ($r1 - ' . $keys[--$j] . ' -
                           ((($r2 ^ $r3) & $r0) ^ $r2)) & 0xFFFF;
                    $r0 = ($r0 | ($r0 << 16)) >> 1;
                    $r0 = ($r0 - ' . $keys[--$j] . ' -
                           ((($r1 ^ $r2) & $r3) ^ $r1)) & 0xFFFF;';

                if ($j === $limit) {
                    if ($limit === 0) {
                        break;
                    }

                    // R-mashing round.
                    $decrypt_block .= '
                        $r3 = ($r3 - $keys[$r2 & 0x3F]) & 0xFFFF;
                        $r2 = ($r2 - $keys[$r1 & 0x3F]) & 0xFFFF;
                        $r1 = ($r1 - $keys[$r0 & 0x3F]) & 0xFFFF;
                        $r0 = ($r0 - $keys[$r3 & 0x3F]) & 0xFFFF;';
                    $limit = $actions[$limit];
                }
            }

            $decrypt_block .= '$in = pack("v4", $r0, $r1, $r2, $r3);';

            // Creates the inline-crypt function
            $lambda_functions[$code_hash] = $this->_createInlineCryptFunction(
                array(
                   'init_crypt'    => $init_crypt,
                   'encrypt_block' => $encrypt_block,
                   'decrypt_block' => $decrypt_block
                )
            );
        }

        // Set the inline-crypt function as callback in: $this->inline_crypt
        $this->inline_crypt = $lambda_functions[$code_hash];
    }
}<|MERGE_RESOLUTION|>--- conflicted
+++ resolved
@@ -79,32 +79,20 @@
     /**
      * Don't truncate / null pad key
      *
-<<<<<<< HEAD
-     * @see \phpseclib\Crypt\Base::_clearBuffers
-=======
      * @see \phpseclib\Crypt\Base::_clearBuffers()
->>>>>>> 0ad37ab5
      * @var bool
      * @access private
      */
     var $skip_key_adjustment = true;
 
     /**
-<<<<<<< HEAD
-     * Key Length
-=======
      * Key Length (in bytes)
->>>>>>> 0ad37ab5
      *
      * @see \phpseclib\Crypt\RC2::setKeyLength()
      * @var int
      * @access private
      */
-<<<<<<< HEAD
-    var $key_size = 16; // = 128 bits
-=======
     var $key_length = 16; // = 128 bits
->>>>>>> 0ad37ab5
 
     /**
      * The mcrypt specific name of the cipher
