--- conflicted
+++ resolved
@@ -79,11 +79,7 @@
     /**
      * Don't truncate / null pad key
      *
-<<<<<<< HEAD
-     * @see \phpseclib\Crypt\Base::password_key_size
-     * @see \phpseclib\Crypt\Base::setPassword()
-=======
-     * @see Crypt_Base::_clearBuffers
+     * @see \phpseclib\Crypt\Base::_clearBuffers
      * @var bool
      * @access private
      */
@@ -92,8 +88,7 @@
     /**
      * Key Length
      *
-     * @see Crypt_RC2::setKeyLength()
->>>>>>> bfba3db1
+     * @see \phpseclib\Crypt\RC2::setKeyLength()
      * @var int
      * @access private
      */
@@ -269,9 +264,9 @@
     /**
      * Test for engine validity
      *
-     * This is mainly just a wrapper to set things up for Crypt_Base::isValidEngine()
-     *
-     * @see \phpseclib\Crypt\Base::Crypt_Base()
+     * This is mainly just a wrapper to set things up for \phpseclib\Crypt\Base::isValidEngine()
+     *
+     * @see \phpseclib\Crypt\Base::__construct()
      * @param int $engine
      * @access public
      * @return bool
@@ -279,13 +274,8 @@
     function isValidEngine($engine)
     {
         switch ($engine) {
-<<<<<<< HEAD
             case self::ENGINE_OPENSSL:
-                if ($this->current_key_length != 128 || strlen($this->orig_key) != 16) {
-=======
-            case CRYPT_ENGINE_OPENSSL:
                 if ($this->current_key_length != 128 || strlen($this->orig_key) < 16) {
->>>>>>> bfba3db1
                     return false;
                 }
                 $this->cipher_name_openssl_ecb = 'rc2-ecb';
@@ -385,7 +375,7 @@
     /**
      * Encrypts a message.
      *
-     * Mostly a wrapper for Crypt_Base::encrypt, with some additional OpenSSL handling code
+     * Mostly a wrapper for \phpseclib\Crypt\Base::encrypt, with some additional OpenSSL handling code
      *
      * @see decrypt()
      * @access public
@@ -408,7 +398,7 @@
     /**
      * Decrypts a message.
      *
-     * Mostly a wrapper for Crypt_Base::decrypt, with some additional OpenSSL handling code
+     * Mostly a wrapper for \phpseclib\Crypt\Base::decrypt, with some additional OpenSSL handling code
      *
      * @see encrypt()
      * @access public
