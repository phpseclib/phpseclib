<?php

/**
 * XML Formatted EC Key Handler
 *
 * More info:
 *
 * https://www.w3.org/TR/xmldsig-core/#sec-ECKeyValue
 * http://en.wikipedia.org/wiki/XML_Signature
 *
 * PHP version 5
 *
 * @author    Jim Wigginton <terrafrost@php.net>
 * @copyright 2015 Jim Wigginton
 * @license   http://www.opensource.org/licenses/mit-license.html  MIT License
 * @link      http://phpseclib.sourceforge.net
 */

declare(strict_types=1);

namespace phpseclib3\Crypt\EC\Formats\Keys;

use phpseclib3\Common\Functions\Strings;
use phpseclib3\Crypt\EC\BaseCurves\Base as BaseCurve;
use phpseclib3\Crypt\EC\BaseCurves\Montgomery as MontgomeryCurve;
use phpseclib3\Crypt\EC\BaseCurves\Prime as PrimeCurve;
use phpseclib3\Crypt\EC\BaseCurves\TwistedEdwards as TwistedEdwardsCurve;
use phpseclib3\Exception\BadConfigurationException;
use phpseclib3\Exception\RuntimeException;
use phpseclib3\Exception\UnexpectedValueException;
use phpseclib3\Exception\UnsupportedCurveException;
use phpseclib3\Math\BigInteger;
use phpseclib3\Math\Common\FiniteField\Integer;

/**
 * XML Formatted EC Key Handler
 *
 * @author  Jim Wigginton <terrafrost@php.net>
 */
abstract class XML
{
    use Common;

    /**
     * Default namespace
     *
     * @var string
     */
    private static $namespace;

    /**
     * Flag for using RFC4050 syntax
     *
     * @var bool
     */
    private static $rfc4050 = false;

    /**
     * Break a public or private key down into its constituent components
     *
     * @param string|array $key
     */
    public static function load($key, ?string $password = null): array
    {
        self::initialize_static_variables();

        if (!Strings::is_stringable($key)) {
            throw new UnexpectedValueException('Key should be a string - not a ' . gettype($key));
        }

        if (!class_exists('DOMDocument')) {
            throw new BadConfigurationException('The dom extension is not setup correctly on this system');
        }

        $use_errors = libxml_use_internal_errors(true);

        $temp = self::isolateNamespace($key, 'http://www.w3.org/2009/xmldsig11#');
        if ($temp) {
            $key = $temp;
        }

        $temp = self::isolateNamespace($key, 'http://www.w3.org/2001/04/xmldsig-more#');
        if ($temp) {
            $key = $temp;
        }

        $dom = new \DOMDocument();
        if (substr($key, 0, 5) != '<?xml') {
            $key = '<xml>' . $key . '</xml>';
        }

        if (!$dom->loadXML($key)) {
            libxml_use_internal_errors($use_errors);
            throw new UnexpectedValueException('Key does not appear to contain XML');
        }
        $xpath = new \DOMXPath($dom);
        libxml_use_internal_errors($use_errors);
        $curve = self::loadCurveByParam($xpath);

        $pubkey = self::query($xpath, 'publickey', 'Public Key is not present');

        $QA = self::query($xpath, 'ecdsakeyvalue')->length ?
            self::extractPointRFC4050($xpath, $curve) :
            self::extractPoint("\0" . $pubkey, $curve);

        libxml_use_internal_errors($use_errors);

        return compact('curve', 'QA');
    }

    /**
     * Case-insensitive xpath query
     *
     * @param string|null $error optional
     * @param bool $decode optional
     * @return \DOMNodeList|string
     */
<<<<<<< HEAD
    private static function query(\DOMXPath $xpath, string $name, string $error = null, bool $decode = true)
=======
    private static function query(\DOMXPath $xpath, string $name, ?string $error = null, bool $decode = true)
>>>>>>> d2c96631
    {
        $query = '/';
        $names = explode('/', $name);
        foreach ($names as $name) {
            $query .= "/*[translate(local-name(), 'ABCDEFGHIJKLMNOPQRSTUVWXYZ','abcdefghijklmnopqrstuvwxyz')='$name']";
        }
        $result = $xpath->query($query);
        if (!isset($error)) {
            return $result;
        }

        if (!$result->length) {
            throw new RuntimeException($error);
        }
        return $decode ? self::decodeValue($result->item(0)->textContent) : $result->item(0)->textContent;
    }

    /**
     * Finds the first element in the relevant namespace, strips the namespacing and returns the XML for that element.
     */
    private static function isolateNamespace(string $xml, string $ns)
    {
        $dom = new \DOMDocument();
        if (!$dom->loadXML($xml)) {
            return false;
        }
        $xpath = new \DOMXPath($dom);
        $nodes = $xpath->query("//*[namespace::*[.='$ns'] and not(../namespace::*[.='$ns'])]");
        if (!$nodes->length) {
            return false;
        }
        $node = $nodes->item(0);
        $ns_name = $node->lookupPrefix($ns);
        if ($ns_name) {
            $node->removeAttributeNS($ns, $ns_name);
        }
        return $dom->saveXML($node);
    }

    /**
     * Decodes the value
     */
    private static function decodeValue(string $value): string
    {
        return Strings::base64_decode(str_replace(["\r", "\n", ' ', "\t"], '', $value));
    }

    /**
     * Extract points from an XML document
     *
     * @return object[]
     */
    private static function extractPointRFC4050(\DOMXPath $xpath, BaseCurve $curve): array
    {
        $x = self::query($xpath, 'publickey/x');
        $y = self::query($xpath, 'publickey/y');
        if (!$x->length || !$x->item(0)->hasAttribute('Value')) {
            throw new RuntimeException('Public Key / X coordinate not found');
        }
        if (!$y->length || !$y->item(0)->hasAttribute('Value')) {
            throw new RuntimeException('Public Key / Y coordinate not found');
        }
        $point = [
            $curve->convertInteger(new BigInteger($x->item(0)->getAttribute('Value'))),
            $curve->convertInteger(new BigInteger($y->item(0)->getAttribute('Value'))),
        ];
        if (!$curve->verifyPoint($point)) {
            throw new RuntimeException('Unable to verify that point exists on curve');
        }
        return $point;
    }

    /**
     * Returns an instance of \phpseclib3\Crypt\EC\BaseCurves\Base based
     * on the curve parameters
     *
     * @return BaseCurve|false
     */
    private static function loadCurveByParam(\DOMXPath $xpath)
    {
        $namedCurve = self::query($xpath, 'namedcurve');
        if ($namedCurve->length == 1) {
            $oid = $namedCurve->item(0)->getAttribute('URN');
            $oid = preg_replace('#[^\d.]#', '', $oid);
            $name = array_search($oid, self::$curveOIDs);
            if ($name === false) {
                throw new UnsupportedCurveException('Curve with OID of ' . $oid . ' is not supported');
            }

            $curve = '\phpseclib3\Crypt\EC\Curves\\' . $name;
            if (!class_exists($curve)) {
                throw new UnsupportedCurveException('Named Curve of ' . $name . ' is not supported');
            }
            return new $curve();
        }

        $params = self::query($xpath, 'explicitparams');
        if ($params->length) {
            return self::loadCurveByParamRFC4050($xpath);
        }

        $params = self::query($xpath, 'ecparameters');
        if (!$params->length) {
            throw new RuntimeException('No parameters are present');
        }

        $fieldTypes = [
            'prime-field' => ['fieldid/prime/p'],
            'gnb' => ['fieldid/gnb/m'],
            'tnb' => ['fieldid/tnb/k'],
            'pnb' => ['fieldid/pnb/k1', 'fieldid/pnb/k2', 'fieldid/pnb/k3'],
            'unknown' => [],
        ];

        foreach ($fieldTypes as $type => $queries) {
            foreach ($queries as $query) {
                $result = self::query($xpath, $query);
                if (!$result->length) {
                    continue 2;
                }
                $param = preg_replace('#.*/#', '', $query);
                $$param = self::decodeValue($result->item(0)->textContent);
            }
            break;
        }

        $a = self::query($xpath, 'curve/a', 'A coefficient is not present');
        $b = self::query($xpath, 'curve/b', 'B coefficient is not present');
        $base = self::query($xpath, 'base', 'Base point is not present');
        $order = self::query($xpath, 'order', 'Order is not present');

        switch ($type) {
            case 'prime-field':
                $curve = new PrimeCurve();
                $curve->setModulo(new BigInteger($p, 256));
                $curve->setCoefficients(
                    new BigInteger($a, 256),
                    new BigInteger($b, 256)
                );
                $point = self::extractPoint("\0" . $base, $curve);
                $curve->setBasePoint(...$point);
                $curve->setOrder(new BigInteger($order, 256));
                return $curve;
            case 'gnb':
            case 'tnb':
            case 'pnb':
            default:
                throw new UnsupportedCurveException('Field Type of ' . $type . ' is not supported');
        }
    }

    /**
     * Returns an instance of \phpseclib3\Crypt\EC\BaseCurves\Base based
     * on the curve parameters
     *
     * @return BaseCurve|false
     */
    private static function loadCurveByParamRFC4050(\DOMXPath $xpath)
    {
        $fieldTypes = [
            'prime-field' => ['primefieldparamstype/p'],
            'unknown' => [],
        ];

        foreach ($fieldTypes as $type => $queries) {
            foreach ($queries as $query) {
                $result = self::query($xpath, $query);
                if (!$result->length) {
                    continue 2;
                }
                $param = preg_replace('#.*/#', '', $query);
                $$param = $result->item(0)->textContent;
            }
            break;
        }

        $a = self::query($xpath, 'curveparamstype/a', 'A coefficient is not present', false);
        $b = self::query($xpath, 'curveparamstype/b', 'B coefficient is not present', false);
        $x = self::query($xpath, 'basepointparams/basepoint/ecpointtype/x', 'Base Point X is not present', false);
        $y = self::query($xpath, 'basepointparams/basepoint/ecpointtype/y', 'Base Point Y is not present', false);
        $order = self::query($xpath, 'order', 'Order is not present', false);

        switch ($type) {
            case 'prime-field':
                $curve = new PrimeCurve();

                $p = str_replace(["\r", "\n", ' ', "\t"], '', $p);
                $curve->setModulo(new BigInteger($p));

                $a = str_replace(["\r", "\n", ' ', "\t"], '', $a);
                $b = str_replace(["\r", "\n", ' ', "\t"], '', $b);
                $curve->setCoefficients(
                    new BigInteger($a),
                    new BigInteger($b)
                );

                $x = str_replace(["\r", "\n", ' ', "\t"], '', $x);
                $y = str_replace(["\r", "\n", ' ', "\t"], '', $y);
                $curve->setBasePoint(
                    new BigInteger($x),
                    new BigInteger($y)
                );

                $order = str_replace(["\r", "\n", ' ', "\t"], '', $order);
                $curve->setOrder(new BigInteger($order));
                return $curve;
            default:
                throw new UnsupportedCurveException('Field Type of ' . $type . ' is not supported');
        }
    }

    /**
     * Sets the namespace. dsig11 is the most common one.
     *
     * Set to null to unset. Used only for creating public keys.
     */
    public static function setNamespace(string $namespace): void
    {
        self::$namespace = $namespace;
    }

    /**
     * Uses the XML syntax specified in https://tools.ietf.org/html/rfc4050
     */
    public static function enableRFC4050Syntax(): void
    {
        self::$rfc4050 = true;
    }

    /**
     * Uses the XML syntax specified in https://www.w3.org/TR/xmldsig-core/#sec-ECParameters
     */
    public static function disableRFC4050Syntax(): void
    {
        self::$rfc4050 = false;
    }

    /**
     * Convert a public key to the appropriate format
     *
     * @param Integer[] $publicKey
     * @param array $options optional
     */
    public static function savePublicKey(BaseCurve $curve, array $publicKey, array $options = []): string
    {
        self::initialize_static_variables();

        if ($curve instanceof TwistedEdwardsCurve || $curve instanceof MontgomeryCurve) {
            throw new UnsupportedCurveException('TwistedEdwards and Montgomery Curves are not supported');
        }

        if (empty(static::$namespace)) {
            $pre = $post = '';
        } else {
            $pre = static::$namespace . ':';
            $post = ':' . static::$namespace;
        }

        if (self::$rfc4050) {
            return '<' . $pre . 'ECDSAKeyValue xmlns' . $post . '="http://www.w3.org/2001/04/xmldsig-more#">' . "\r\n" .
                   self::encodeXMLParameters($curve, $pre, $options) . "\r\n" .
                   '<' . $pre . 'PublicKey>' . "\r\n" .
                   '<' . $pre . 'X Value="' . $publicKey[0] . '" />' . "\r\n" .
                   '<' . $pre . 'Y Value="' . $publicKey[1] . '" />' . "\r\n" .
                   '</' . $pre . 'PublicKey>' . "\r\n" .
                   '</' . $pre . 'ECDSAKeyValue>';
        }

        $publicKey = "\4" . $publicKey[0]->toBytes() . $publicKey[1]->toBytes();

        return '<' . $pre . 'ECDSAKeyValue xmlns' . $post . '="http://www.w3.org/2009/xmldsig11#">' . "\r\n" .
               self::encodeXMLParameters($curve, $pre, $options) . "\r\n" .
               '<' . $pre . 'PublicKey>' . Strings::base64_encode($publicKey) . '</' . $pre . 'PublicKey>' . "\r\n" .
               '</' . $pre . 'ECDSAKeyValue>';
    }

    /**
     * Encode Parameters
     *
     * @param array $options optional
     * @return string|false
     */
    private static function encodeXMLParameters(BaseCurve $curve, string $pre, array $options = [])
    {
        $result = self::encodeParameters($curve, true, $options);

        if (isset($result['namedCurve'])) {
            $namedCurve = '<' . $pre . 'NamedCurve URI="urn:oid:' . self::$curveOIDs[$result['namedCurve']] . '" />';
            return self::$rfc4050 ?
                '<DomainParameters>' . str_replace('URI', 'URN', $namedCurve) . '</DomainParameters>' :
                $namedCurve;
        }

        if (self::$rfc4050) {
            $xml = '<' . $pre . 'ExplicitParams>' . "\r\n" .
                  '<' . $pre . 'FieldParams>' . "\r\n";
            $temp = $result['specifiedCurve'];
            switch ($temp['fieldID']['fieldType']) {
                case 'prime-field':
                    $xml .= '<' . $pre . 'PrimeFieldParamsType>' . "\r\n" .
                           '<' . $pre . 'P>' . $temp['fieldID']['parameters'] . '</' . $pre . 'P>' . "\r\n" .
                           '</' . $pre . 'PrimeFieldParamsType>' . "\r\n";
                    $a = $curve->getA();
                    $b = $curve->getB();
                    [$x, $y] = $curve->getBasePoint();
                    break;
                default:
                    throw new UnsupportedCurveException('Field Type of ' . $temp['fieldID']['fieldType'] . ' is not supported');
            }
            $xml .= '</' . $pre . 'FieldParams>' . "\r\n" .
                   '<' . $pre . 'CurveParamsType>' . "\r\n" .
                   '<' . $pre . 'A>' . $a . '</' . $pre . 'A>' . "\r\n" .
                   '<' . $pre . 'B>' . $b . '</' . $pre . 'B>' . "\r\n" .
                   '</' . $pre . 'CurveParamsType>' . "\r\n" .
                   '<' . $pre . 'BasePointParams>' . "\r\n" .
                   '<' . $pre . 'BasePoint>' . "\r\n" .
                   '<' . $pre . 'ECPointType>' . "\r\n" .
                   '<' . $pre . 'X>' . $x . '</' . $pre . 'X>' . "\r\n" .
                   '<' . $pre . 'Y>' . $y . '</' . $pre . 'Y>' . "\r\n" .
                   '</' . $pre . 'ECPointType>' . "\r\n" .
                   '</' . $pre . 'BasePoint>' . "\r\n" .
                   '<' . $pre . 'Order>' . $curve->getOrder() . '</' . $pre . 'Order>' . "\r\n" .
                   '</' . $pre . 'BasePointParams>' . "\r\n" .
                   '</' . $pre . 'ExplicitParams>' . "\r\n";

            return $xml;
        }

        if (isset($result['specifiedCurve'])) {
            $xml = '<' . $pre . 'ECParameters>' . "\r\n" .
                   '<' . $pre . 'FieldID>' . "\r\n";
            $temp = $result['specifiedCurve'];
            switch ($temp['fieldID']['fieldType']) {
                case 'prime-field':
                    $xml .= '<' . $pre . 'Prime>' . "\r\n" .
                           '<' . $pre . 'P>' . Strings::base64_encode($temp['fieldID']['parameters']->toBytes()) . '</' . $pre . 'P>' . "\r\n" .
                           '</' . $pre . 'Prime>' . "\r\n" ;
                    break;
                default:
                    throw new UnsupportedCurveException('Field Type of ' . $temp['fieldID']['fieldType'] . ' is not supported');
            }
            $xml .= '</' . $pre . 'FieldID>' . "\r\n" .
                   '<' . $pre . 'Curve>' . "\r\n" .
                   '<' . $pre . 'A>' . Strings::base64_encode($temp['curve']['a']) . '</' . $pre . 'A>' . "\r\n" .
                   '<' . $pre . 'B>' . Strings::base64_encode($temp['curve']['b']) . '</' . $pre . 'B>' . "\r\n" .
                   '</' . $pre . 'Curve>' . "\r\n" .
                   '<' . $pre . 'Base>' . Strings::base64_encode($temp['base']) . '</' . $pre . 'Base>' . "\r\n" .
                   '<' . $pre . 'Order>' . Strings::base64_encode($temp['order']) . '</' . $pre . 'Order>' . "\r\n" .
                   '</' . $pre . 'ECParameters>';
            return $xml;
        }
    }
}<|MERGE_RESOLUTION|>--- conflicted
+++ resolved
@@ -115,11 +115,7 @@
      * @param bool $decode optional
      * @return \DOMNodeList|string
      */
-<<<<<<< HEAD
-    private static function query(\DOMXPath $xpath, string $name, string $error = null, bool $decode = true)
-=======
     private static function query(\DOMXPath $xpath, string $name, ?string $error = null, bool $decode = true)
->>>>>>> d2c96631
     {
         $query = '/';
         $names = explode('/', $name);
