--- conflicted
+++ resolved
@@ -15,13 +15,12 @@
 
 namespace phpseclib\Crypt\Common;
 
-use phpseclib\Exception\UnsupportedFormatException;
-use phpseclib\Exception\NoKeyLoadedException;
-use phpseclib\Math\BigInteger;
+use phpseclib\Crypt\DSA;
 use phpseclib\Crypt\Hash;
 use phpseclib\Crypt\RSA;
-use phpseclib\Crypt\DSA;
-use phpseclib\Crypt\ECDSA;
+use phpseclib\Exception\NoKeyLoadedException;
+use phpseclib\Exception\UnsupportedFormatException;
+use phpseclib\Math\BigInteger;
 
 /**
  * Base Class for all stream cipher classes
@@ -140,7 +139,7 @@
     protected static function initialize_static_variables()
     {
         if (!isset(self::$zero)) {
-            self::$zero= new BigInteger(0);
+            self::$zero = new BigInteger(0);
             self::$one = new BigInteger(1);
         }
 
@@ -151,52 +150,6 @@
     }
 
     /**
-<<<<<<< HEAD
-     * Load Plugins
-     *
-     * @access private
-     * @param $format
-     */
-    private static function loadPlugins($format)
-    {
-        if (!isset(self::$plugins[static::ALGORITHM][$format])) {
-            self::$plugins[static::ALGORITHM][$format] = [];
-            foreach (new \DirectoryIterator(__DIR__ . '/../' . static::ALGORITHM . '/' . $format . '/') as $file) {
-                if ($file->getExtension() !== 'php') continue;
-                $name = pathinfo($file, PATHINFO_FILENAME);
-                $type = 'phpseclib\Crypt\\' . static::ALGORITHM . '\\' . $format . '\\' . $name;
-                self::$plugins[static::ALGORITHM][$format][strtolower($name)] = $type;
-                self::$origPlugins[static::ALGORITHM][$format][] = $name;
-            }
-        }
-    }
-
-    /**
-     * Validate Plugin
-     *
-     * @access private
-     * @param string $format
-     * @param string $type
-     * @param string $method optional
-     * @return mixed
-     */
-    protected static function validatePlugin($format, $type, $method = NULL)
-    {
-        $type = strtolower($type);
-        if (!isset(self::$plugins[static::ALGORITHM][$format][$type])) {
-            return false;
-        }
-        $type = self::$plugins[static::ALGORITHM][$format][$type];
-        if (isset($method) && !method_exists($type, $method)) {
-            return false;
-        }
-
-        return $type;
-    }
-
-    /**
-=======
->>>>>>> 39eda40e
      * Load the key
      *
      * @param string $key
@@ -246,7 +199,7 @@
      * @param string $method optional
      * @return mixed
      */
-    protected static function validatePlugin($format, $type, $method = NULL)
+    protected static function validatePlugin($format, $type, $method = null)
     {
         $type = strtolower($type);
         if (!isset(self::$plugins[static::ALGORITHM][$format][$type])) {
@@ -270,12 +223,12 @@
     {
         if (!isset(self::$plugins[static::ALGORITHM][$format])) {
             self::$plugins[static::ALGORITHM][$format] = [];
-            foreach (new \DirectoryIterator(__DIR__ . '/../' . static::ALGORITHM . '/' . $format . '/') as $file) {
+            foreach (new \DirectoryIterator(__DIR__.'/../'.static::ALGORITHM.'/'.$format.'/') as $file) {
                 if ($file->getExtension() != 'php') {
                     continue;
                 }
                 $name = $file->getBasename('.php');
-                $type = 'phpseclib\Crypt\\' . static::ALGORITHM . '\\' . $format . '\\' . $name;
+                $type = 'phpseclib\Crypt\\'.static::ALGORITHM.'\\'.$format.'\\'.$name;
                 $reflect = new \ReflectionClass($type);
                 if ($reflect->isTrait()) {
                     continue;
@@ -356,7 +309,7 @@
             // this test can be satisfied by either of the following:
             // http://php.net/manual/en/book.sodium.php
             // https://github.com/paragonie/sodium_compat
-            'libsodium' => function_exists('sodium_crypto_sign_keypair')
+            'libsodium' => function_exists('sodium_crypto_sign_keypair'),
         ];
 
         return static::$engines;
@@ -372,7 +325,7 @@
         static::$engines = [
             'PHP' => true,
             'OpenSSL' => false,
-            'libsodium' => false
+            'libsodium' => false,
         ];
     }
 
@@ -420,10 +373,10 @@
         $h1 = $this->bits2octets($h1);
 
         $this->hmac->setKey($k);
-        $k = $this->hmac->hash($v . "\0" . $x . $h1);
+        $k = $this->hmac->hash($v."\0".$x.$h1);
         $this->hmac->setKey($k);
         $v = $this->hmac->hash($v);
-        $k = $this->hmac->hash($v . "\1" . $x . $h1);
+        $k = $this->hmac->hash($v."\1".$x.$h1);
         $this->hmac->setKey($k);
         $v = $this->hmac->hash($v);
 
@@ -433,14 +386,14 @@
             $t = '';
             while (strlen($t) < $qlen) {
                 $v = $this->hmac->hash($v);
-                $t = $t . $v;
+                $t = $t.$v;
             }
             $k = $this->bits2int($t);
 
             if (!$k->equals(self::$zero) && $k->compare($this->q) < 0) {
                 break;
             }
-            $k = $this->hmac->hash($v . "\0");
+            $k = $this->hmac->hash($v."\0");
             $this->hmac->setKey($k);
             $v = $this->hmac->hash($v);
         }
@@ -498,7 +451,7 @@
         $z1 = $this->bits2int($in);
         $z2 = $z1->subtract($this->q);
         return $z2->compare(self::$zero) < 0 ?
-            $this->int2octets($z1) :
-            $this->int2octets($z2);
+        $this->int2octets($z1) :
+        $this->int2octets($z2);
     }
 }