<?php

/**
 * PKCS#8 Formatted Key Handler
 *
 * PHP version 5
 *
 * Used by PHP's openssl_public_encrypt() and openssl's rsautl (when -pubin is set)
 *
 * Processes keys with the following headers:
 *
 * -----BEGIN ENCRYPTED PRIVATE KEY-----
 * -----BEGIN PRIVATE KEY-----
 * -----BEGIN PUBLIC KEY-----
 *
 * Analogous to ssh-keygen's pkcs8 format (as specified by -m). Although PKCS8
 * is specific to private keys it's basically creating a DER-encoded wrapper
 * for keys. This just extends that same concept to public keys (much like ssh-keygen)
 *
 * @author    Jim Wigginton <terrafrost@php.net>
 * @copyright 2015 Jim Wigginton
 * @license   http://www.opensource.org/licenses/mit-license.html  MIT License
 * @link      http://phpseclib.sourceforge.net
 */

declare(strict_types=1);

namespace phpseclib3\Crypt\Common\Formats\Keys;

use phpseclib3\Common\Functions\Strings;
use phpseclib3\Crypt\AES;
use phpseclib3\Crypt\Common\SymmetricKey;
use phpseclib3\Crypt\DES;
use phpseclib3\Crypt\Random;
use phpseclib3\Crypt\RC2;
use phpseclib3\Crypt\RC4;
use phpseclib3\Crypt\TripleDES;
use phpseclib3\Exception\InsufficientSetupException;
use phpseclib3\Exception\RuntimeException;
use phpseclib3\Exception\UnexpectedValueException;
use phpseclib3\Exception\UnsupportedAlgorithmException;
use phpseclib3\File\ASN1;
use phpseclib3\File\ASN1\Maps;

/**
 * PKCS#8 Formatted Key Handler
 *
 * @author  Jim Wigginton <terrafrost@php.net>
 */
abstract class PKCS8 extends PKCS
{
    /**
     * Default encryption algorithm
     *
     * @var string
     */
    private static $defaultEncryptionAlgorithm = 'id-PBES2';

    /**
     * Default encryption scheme
     *
     * Only used when defaultEncryptionAlgorithm is id-PBES2
     *
     * @var string
     */
    private static $defaultEncryptionScheme = 'aes128-CBC-PAD';

    /**
     * Default PRF
     *
     * Only used when defaultEncryptionAlgorithm is id-PBES2
     *
     * @var string
     */
    private static $defaultPRF = 'id-hmacWithSHA256';

    /**
     * Default Iteration Count
     *
     * @var int
     */
    private static $defaultIterationCount = 2048;

    /**
     * OIDs loaded
     *
     * @var bool
     */
    private static $oidsLoaded = false;

    /**
     * Sets the default encryption algorithm
     */
    public static function setEncryptionAlgorithm(string $algo): void
    {
        self::$defaultEncryptionAlgorithm = $algo;
    }

    /**
     * Sets the default encryption algorithm for PBES2
     */
    public static function setEncryptionScheme(string $algo): void
    {
        self::$defaultEncryptionScheme = $algo;
    }

    /**
     * Sets the iteration count
     */
    public static function setIterationCount(int $count): void
    {
        self::$defaultIterationCount = $count;
    }

    /**
     * Sets the PRF for PBES2
     */
    public static function setPRF(string $algo): void
    {
        self::$defaultPRF = $algo;
    }

    /**
     * Returns a SymmetricKey object based on a PBES1 $algo
     *
     * @return SymmetricKey
     */
    private static function getPBES1EncryptionObject(string $algo)
    {
        $algo = preg_match('#^pbeWith(?:MD2|MD5|SHA1|SHA)And(.*?)-CBC$#', $algo, $matches) ?
            $matches[1] :
            substr($algo, 13); // strlen('pbeWithSHAAnd') == 13

        switch ($algo) {
            case 'DES':
                $cipher = new DES('cbc');
                break;
            case 'RC2':
                $cipher = new RC2('cbc');
                $cipher->setKeyLength(64);
                break;
            case '3-KeyTripleDES':
                $cipher = new TripleDES('cbc');
                break;
            case '2-KeyTripleDES':
                $cipher = new TripleDES('cbc');
                $cipher->setKeyLength(128);
                break;
            case '128BitRC2':
                $cipher = new RC2('cbc');
                $cipher->setKeyLength(128);
                break;
            case '40BitRC2':
                $cipher = new RC2('cbc');
                $cipher->setKeyLength(40);
                break;
            case '128BitRC4':
                $cipher = new RC4();
                $cipher->setKeyLength(128);
                break;
            case '40BitRC4':
                $cipher = new RC4();
                $cipher->setKeyLength(40);
                break;
            default:
                throw new UnsupportedAlgorithmException("$algo is not a supported algorithm");
        }

        return $cipher;
    }

    /**
     * Returns a hash based on a PBES1 $algo
     */
    private static function getPBES1Hash(string $algo): string
    {
        if (preg_match('#^pbeWith(MD2|MD5|SHA1|SHA)And.*?-CBC$#', $algo, $matches)) {
            return $matches[1] == 'SHA' ? 'sha1' : $matches[1];
        }

        return 'sha1';
    }

    /**
     * Returns a KDF baesd on a PBES1 $algo
     */
    private static function getPBES1KDF(string $algo): string
    {
        switch ($algo) {
            case 'pbeWithMD2AndDES-CBC':
            case 'pbeWithMD2AndRC2-CBC':
            case 'pbeWithMD5AndDES-CBC':
            case 'pbeWithMD5AndRC2-CBC':
            case 'pbeWithSHA1AndDES-CBC':
            case 'pbeWithSHA1AndRC2-CBC':
                return 'pbkdf1';
        }

        return 'pkcs12';
    }

    /**
     * Returns a SymmetricKey object baesd on a PBES2 $algo
     */
    private static function getPBES2EncryptionObject(string $algo): SymmetricKey
    {
        switch ($algo) {
            case 'desCBC':
                $cipher = new DES('cbc');
                break;
            case 'des-EDE3-CBC':
                $cipher = new TripleDES('cbc');
                break;
            case 'rc2CBC':
                $cipher = new RC2('cbc');
                // in theory this can be changed
                $cipher->setKeyLength(128);
                break;
            case 'rc5-CBC-PAD':
                throw new UnsupportedAlgorithmException('rc5-CBC-PAD is not supported for PBES2 PKCS#8 keys');
            case 'aes128-CBC-PAD':
            case 'aes192-CBC-PAD':
            case 'aes256-CBC-PAD':
                $cipher = new AES('cbc');
                $cipher->setKeyLength((int) substr($algo, 3, 3));
                break;
            default:
                throw new UnsupportedAlgorithmException("$algo is not supported");
        }

        return $cipher;
    }

    /**
     * Initialize static variables
     */
    private static function initialize_static_variables(): void
    {
        if (!isset(static::$childOIDsLoaded)) {
            throw new InsufficientSetupException('This class should not be called directly');
        }

        if (!static::$childOIDsLoaded) {
            ASN1::loadOIDs(is_array(static::OID_NAME) ?
                array_combine(static::OID_NAME, static::OID_VALUE) :
                [static::OID_NAME => static::OID_VALUE]);
            static::$childOIDsLoaded = true;
        }
        if (!self::$oidsLoaded) {
            // from https://tools.ietf.org/html/rfc2898
            ASN1::loadOIDs([
               // PBES1 encryption schemes
               'pbeWithMD2AndDES-CBC' => '1.2.840.113549.1.5.1',
               'pbeWithMD2AndRC2-CBC' => '1.2.840.113549.1.5.4',
               'pbeWithMD5AndDES-CBC' => '1.2.840.113549.1.5.3',
               'pbeWithMD5AndRC2-CBC' => '1.2.840.113549.1.5.6',
               'pbeWithSHA1AndDES-CBC' => '1.2.840.113549.1.5.10',
               'pbeWithSHA1AndRC2-CBC' => '1.2.840.113549.1.5.11',

               // from PKCS#12:
               // https://tools.ietf.org/html/rfc7292
               'pbeWithSHAAnd128BitRC4' => '1.2.840.113549.1.12.1.1',
               'pbeWithSHAAnd40BitRC4' => '1.2.840.113549.1.12.1.2',
               'pbeWithSHAAnd3-KeyTripleDES-CBC' => '1.2.840.113549.1.12.1.3',
               'pbeWithSHAAnd2-KeyTripleDES-CBC' => '1.2.840.113549.1.12.1.4',
               'pbeWithSHAAnd128BitRC2-CBC' => '1.2.840.113549.1.12.1.5',
               'pbeWithSHAAnd40BitRC2-CBC' => '1.2.840.113549.1.12.1.6',

               'id-PBKDF2' => '1.2.840.113549.1.5.12',
               'id-PBES2' => '1.2.840.113549.1.5.13',
               'id-PBMAC1' => '1.2.840.113549.1.5.14',

               // from PKCS#5 v2.1:
               // http://www.rsa.com/rsalabs/pkcs/files/h11302-wp-pkcs5v2-1-password-based-cryptography-standard.pdf
               'id-hmacWithSHA1' => '1.2.840.113549.2.7',
               'id-hmacWithSHA224' => '1.2.840.113549.2.8',
               'id-hmacWithSHA256' => '1.2.840.113549.2.9',
               'id-hmacWithSHA384' => '1.2.840.113549.2.10',
               'id-hmacWithSHA512' => '1.2.840.113549.2.11',
               'id-hmacWithSHA512-224' => '1.2.840.113549.2.12',
               'id-hmacWithSHA512-256' => '1.2.840.113549.2.13',

               'desCBC'       => '1.3.14.3.2.7',
               'des-EDE3-CBC' => '1.2.840.113549.3.7',
               'rc2CBC' => '1.2.840.113549.3.2',
               'rc5-CBC-PAD' => '1.2.840.113549.3.9',

               'aes128-CBC-PAD' => '2.16.840.1.101.3.4.1.2',
               'aes192-CBC-PAD' => '2.16.840.1.101.3.4.1.22',
               'aes256-CBC-PAD' => '2.16.840.1.101.3.4.1.42',
            ]);
            self::$oidsLoaded = true;
        }
    }

    /**
     * Break a public or private key down into its constituent components
     *
     * @param string|array $key
     */
    protected static function load($key, ?string $password = null): array
    {
        if (!Strings::is_stringable($key)) {
            throw new UnexpectedValueException('Key should be a string - not a ' . gettype($key));
        }

        $isPublic = str_contains($key, 'PUBLIC');
        $isPrivate = str_contains($key, 'PRIVATE');

        $decoded = self::preParse($key);

        $meta = [];

        $decrypted = ASN1::asn1map($decoded[0], Maps\EncryptedPrivateKeyInfo::MAP);
        if ($password !== null && strlen($password) && is_array($decrypted)) {
            $algorithm = $decrypted['encryptionAlgorithm']['algorithm'];
            switch ($algorithm) {
                // PBES1
                case 'pbeWithMD2AndDES-CBC':
                case 'pbeWithMD2AndRC2-CBC':
                case 'pbeWithMD5AndDES-CBC':
                case 'pbeWithMD5AndRC2-CBC':
                case 'pbeWithSHA1AndDES-CBC':
                case 'pbeWithSHA1AndRC2-CBC':
                case 'pbeWithSHAAnd3-KeyTripleDES-CBC':
                case 'pbeWithSHAAnd2-KeyTripleDES-CBC':
                case 'pbeWithSHAAnd128BitRC2-CBC':
                case 'pbeWithSHAAnd40BitRC2-CBC':
                case 'pbeWithSHAAnd128BitRC4':
                case 'pbeWithSHAAnd40BitRC4':
                    $cipher = self::getPBES1EncryptionObject($algorithm);
                    $hash = self::getPBES1Hash($algorithm);
                    $kdf = self::getPBES1KDF($algorithm);

                    $meta['meta']['algorithm'] = $algorithm;

                    $temp = ASN1::decodeBER($decrypted['encryptionAlgorithm']['parameters']);
                    if (!$temp) {
                        throw new RuntimeException('Unable to decode BER');
                    }
                    extract(ASN1::asn1map($temp[0], Maps\PBEParameter::MAP));
                    $iterationCount = (int) $iterationCount->toString();
                    $cipher->setPassword($password, $kdf, $hash, $salt, $iterationCount);
                    $key = $cipher->decrypt($decrypted['encryptedData']);
                    $decoded = ASN1::decodeBER($key);
                    if (!$decoded) {
                        throw new RuntimeException('Unable to decode BER 2');
                    }

                    break;
                case 'id-PBES2':
                    $meta['meta']['algorithm'] = $algorithm;

                    $temp = ASN1::decodeBER($decrypted['encryptionAlgorithm']['parameters']);
                    if (!$temp) {
                        throw new RuntimeException('Unable to decode BER');
                    }
                    $temp = ASN1::asn1map($temp[0], Maps\PBES2params::MAP);
                    extract($temp);

                    $cipher = self::getPBES2EncryptionObject($encryptionScheme['algorithm']);
                    $meta['meta']['cipher'] = $encryptionScheme['algorithm'];

                    $temp = ASN1::decodeBER($decrypted['encryptionAlgorithm']['parameters']);
                    if (!$temp) {
                        throw new RuntimeException('Unable to decode BER');
                    }
                    $temp = ASN1::asn1map($temp[0], Maps\PBES2params::MAP);
                    extract($temp);

                    if (!$cipher instanceof RC2) {
                        $cipher->setIV($encryptionScheme['parameters']['octetString']);
                    } else {
                        $temp = ASN1::decodeBER($encryptionScheme['parameters']);
                        if (!$temp) {
                            throw new RuntimeException('Unable to decode BER');
                        }
                        extract(ASN1::asn1map($temp[0], Maps\RC2CBCParameter::MAP));
                        $effectiveKeyLength = (int) $rc2ParametersVersion->toString();
                        switch ($effectiveKeyLength) {
                            case 160:
                                $effectiveKeyLength = 40;
                                break;
                            case 120:
                                $effectiveKeyLength = 64;
                                break;
                            case 58:
                                $effectiveKeyLength = 128;
                                break;
                            //default: // should be >= 256
                        }
                        $cipher->setIV($iv);
                        $cipher->setKeyLength($effectiveKeyLength);
                    }

                    $meta['meta']['keyDerivationFunc'] = $keyDerivationFunc['algorithm'];
                    switch ($keyDerivationFunc['algorithm']) {
                        case 'id-PBKDF2':
                            $temp = ASN1::decodeBER($keyDerivationFunc['parameters']);
                            if (!$temp) {
                                throw new RuntimeException('Unable to decode BER');
                            }
                            $prf = ['algorithm' => 'id-hmacWithSHA1'];
                            $params = ASN1::asn1map($temp[0], Maps\PBKDF2params::MAP);
                            extract($params);
                            $meta['meta']['prf'] = $prf['algorithm'];
                            $hash = str_replace('-', '/', substr($prf['algorithm'], 11));
                            $params = [
                                $password,
                                'pbkdf2',
                                $hash,
                                $salt,
                                (int) $iterationCount->toString(),
                            ];
                            if (isset($keyLength)) {
                                $params[] = (int) $keyLength->toString();
                            }
                            $cipher->setPassword(...$params);
                            $key = $cipher->decrypt($decrypted['encryptedData']);
                            $decoded = ASN1::decodeBER($key);
                            if (!$decoded) {
                                throw new RuntimeException('Unable to decode BER 3');
                            }
                            break;
                        default:
                            throw new UnsupportedAlgorithmException('Only PBKDF2 is supported for PBES2 PKCS#8 keys');
                    }
                    break;
                case 'id-PBMAC1':
                    //$temp = ASN1::decodeBER($decrypted['encryptionAlgorithm']['parameters']);
                    //$value = ASN1::asn1map($temp[0], Maps\PBMAC1params::MAP);
                    // since i can't find any implementation that does PBMAC1 it is unsupported
                    throw new UnsupportedAlgorithmException('Only PBES1 and PBES2 PKCS#8 keys are supported.');
                // at this point we'll assume that the key conforms to PublicKeyInfo
            }
        }

        $private = ASN1::asn1map($decoded[0], Maps\OneAsymmetricKey::MAP);
        if (is_array($private)) {
            if ($isPublic) {
                throw new UnexpectedValueException('Human readable string claims public key but DER encoded string claims private key');
            }

            if (isset($private['privateKeyAlgorithm']['parameters']) && !$private['privateKeyAlgorithm']['parameters'] instanceof ASN1\Element && isset($decoded[0]['content'][1]['content'][1])) {
                $temp = $decoded[0]['content'][1]['content'][1];
                $private['privateKeyAlgorithm']['parameters'] = new ASN1\Element(substr($key, $temp['start'], $temp['length']));
            }
            if (is_array(static::OID_NAME)) {
                if (!in_array($private['privateKeyAlgorithm']['algorithm'], static::OID_NAME)) {
                    throw new UnsupportedAlgorithmException($private['privateKeyAlgorithm']['algorithm'] . ' is not a supported key type');
                }
            } else {
                if ($private['privateKeyAlgorithm']['algorithm'] != static::OID_NAME) {
                    throw new UnsupportedAlgorithmException('Only ' . static::OID_NAME . ' keys are supported; this is a ' . $private['privateKeyAlgorithm']['algorithm'] . ' key');
                }
            }
            if (isset($private['publicKey'])) {
                if ($private['publicKey'][0] != "\0") {
                    throw new UnexpectedValueException('The first byte of the public key should be null - not ' . bin2hex($private['publicKey'][0]));
                }
                $private['publicKey'] = substr($private['publicKey'], 1);
            }
            return $private + $meta;
        }

        // EncryptedPrivateKeyInfo and PublicKeyInfo have largely identical "signatures". the only difference
        // is that the former has an octet string and the later has a bit string. the first byte of a bit
        // string represents the number of bits in the last byte that are to be ignored but, currently,
        // bit strings wanting a non-zero amount of bits trimmed are not supported
        $public = ASN1::asn1map($decoded[0], Maps\PublicKeyInfo::MAP);

        if (is_array($public)) {
            if ($isPrivate) {
                throw new UnexpectedValueException('Human readable string claims private key but DER encoded string claims public key');
            }

            if ($public['publicKey'][0] != "\0") {
                throw new UnexpectedValueException('The first byte of the public key should be null - not ' . bin2hex($public['publicKey'][0]));
            }
            if (is_array(static::OID_NAME)) {
                if (!in_array($public['publicKeyAlgorithm']['algorithm'], static::OID_NAME)) {
                    throw new UnsupportedAlgorithmException($public['publicKeyAlgorithm']['algorithm'] . ' is not a supported key type');
                }
            } else {
                if ($public['publicKeyAlgorithm']['algorithm'] != static::OID_NAME) {
                    throw new UnsupportedAlgorithmException('Only ' . static::OID_NAME . ' keys are supported; this is a ' . $public['publicKeyAlgorithm']['algorithm'] . ' key');
                }
            }
            if (isset($public['publicKeyAlgorithm']['parameters']) && !$public['publicKeyAlgorithm']['parameters'] instanceof ASN1\Element && isset($decoded[0]['content'][0]['content'][1])) {
                $temp = $decoded[0]['content'][0]['content'][1];
                $public['publicKeyAlgorithm']['parameters'] = new ASN1\Element(substr($key, $temp['start'], $temp['length']));
            }
            $public['publicKey'] = substr($public['publicKey'], 1);
            return $public;
        }

        throw new RuntimeException('Unable to parse using either OneAsymmetricKey or PublicKeyInfo ASN1 maps');
    }

    /**
     * Wrap a private key appropriately
     *
     * @param array|string $attr
     * @param string|false $password
     * @param string|null $oid optional
     * @param string $publicKey optional
     * @param array $options optional
     */
<<<<<<< HEAD
    protected static function wrapPrivateKey(string $key, $attr, $params, $password, string $oid = null, string $publicKey = '', array $options = []): string
=======
    protected static function wrapPrivateKey(string $key, $attr, $params, $password, ?string $oid = null, string $publicKey = '', array $options = []): string
>>>>>>> d2c96631
    {
        self::initialize_static_variables();

        $key = [
            'version' => 'v1',
            'privateKeyAlgorithm' => [
                'algorithm' => is_string(static::OID_NAME) ? static::OID_NAME : $oid,
             ],
            'privateKey' => $key,
        ];
        if ($oid != 'id-Ed25519' && $oid != 'id-Ed448') {
            $key['privateKeyAlgorithm']['parameters'] = $params;
        }
        if (!empty($attr)) {
            $key['attributes'] = $attr;
        }
        if (!empty($publicKey)) {
            $key['version'] = 'v2';
            $key['publicKey'] = $publicKey;
        }
        $key = ASN1::encodeDER($key, Maps\OneAsymmetricKey::MAP);
        if (!empty($password) && is_string($password)) {
            $salt = Random::string(8);

            $iterationCount = $options['iterationCount'] ?? self::$defaultIterationCount;
            $encryptionAlgorithm = $options['encryptionAlgorithm'] ?? self::$defaultEncryptionAlgorithm;
            $encryptionScheme = $options['encryptionScheme'] ?? self::$defaultEncryptionScheme;
            $prf = $options['PRF'] ?? self::$defaultPRF;

            if ($encryptionAlgorithm == 'id-PBES2') {
                $crypto = self::getPBES2EncryptionObject($encryptionScheme);
                $hash = str_replace('-', '/', substr($prf, 11));
                $kdf = 'pbkdf2';
                $iv = Random::string($crypto->getBlockLength() >> 3);

                $PBKDF2params = [
                    'salt' => $salt,
                    'iterationCount' => $iterationCount,
                    'prf' => ['algorithm' => $prf, 'parameters' => null],
                ];
                $PBKDF2params = ASN1::encodeDER($PBKDF2params, Maps\PBKDF2params::MAP);

                if (!$crypto instanceof RC2) {
                    $params = ['octetString' => $iv];
                } else {
                    $params = [
                        'rc2ParametersVersion' => 58,
                        'iv' => $iv,
                    ];
                    $params = ASN1::encodeDER($params, Maps\RC2CBCParameter::MAP);
                    $params = new ASN1\Element($params);
                }

                $params = [
                    'keyDerivationFunc' => [
                        'algorithm' => 'id-PBKDF2',
                        'parameters' => new ASN1\Element($PBKDF2params),
                    ],
                    'encryptionScheme' => [
                        'algorithm' => $encryptionScheme,
                        'parameters' => $params,
                    ],
                ];
                $params = ASN1::encodeDER($params, Maps\PBES2params::MAP);

                $crypto->setIV($iv);
            } else {
                $crypto = self::getPBES1EncryptionObject($encryptionAlgorithm);
                $hash = self::getPBES1Hash($encryptionAlgorithm);
                $kdf = self::getPBES1KDF($encryptionAlgorithm);

                $params = [
                    'salt' => $salt,
                    'iterationCount' => $iterationCount,
                ];
                $params = ASN1::encodeDER($params, Maps\PBEParameter::MAP);
            }
            $crypto->setPassword($password, $kdf, $hash, $salt, $iterationCount);
            $key = $crypto->encrypt($key);

            $key = [
                'encryptionAlgorithm' => [
                    'algorithm' => $encryptionAlgorithm,
                    'parameters' => new ASN1\Element($params),
                ],
                'encryptedData' => $key,
            ];

            $key = ASN1::encodeDER($key, Maps\EncryptedPrivateKeyInfo::MAP);

            return "-----BEGIN ENCRYPTED PRIVATE KEY-----\r\n" .
                   chunk_split(Strings::base64_encode($key), 64) .
                   "-----END ENCRYPTED PRIVATE KEY-----";
        }

        return "-----BEGIN PRIVATE KEY-----\r\n" .
               chunk_split(Strings::base64_encode($key), 64) .
               "-----END PRIVATE KEY-----";
    }

    /**
     * Wrap a public key appropriately
     */
<<<<<<< HEAD
    protected static function wrapPublicKey(string $key, $params, string $oid = null): string
=======
    protected static function wrapPublicKey(string $key, $params, ?string $oid = null): string
>>>>>>> d2c96631
    {
        self::initialize_static_variables();

        $key = [
            'publicKeyAlgorithm' => [
                'algorithm' => is_string(static::OID_NAME) ? static::OID_NAME : $oid,
            ],
            'publicKey' => "\0" . $key,
        ];

        if ($oid != 'id-Ed25519' && $oid != 'id-Ed448') {
            $key['publicKeyAlgorithm']['parameters'] = $params;
        }

        $key = ASN1::encodeDER($key, Maps\PublicKeyInfo::MAP);

        return "-----BEGIN PUBLIC KEY-----\r\n" .
               chunk_split(Strings::base64_encode($key), 64) .
               "-----END PUBLIC KEY-----";
    }

    /**
     * Perform some preliminary parsing of the key
     *
     * @param string|array $key
     */
    private static function preParse(&$key): array
    {
        self::initialize_static_variables();

        if (self::$format != self::MODE_DER) {
            $decoded = ASN1::extractBER($key);
            if ($decoded !== false) {
                $key = $decoded;
            } elseif (self::$format == self::MODE_PEM) {
                throw new UnexpectedValueException('Expected base64-encoded PEM format but was unable to decode base64 text');
            }
        }

        $decoded = ASN1::decodeBER($key);
        if (!$decoded) {
            throw new RuntimeException('Unable to decode BER');
        }

        return $decoded;
    }

    /**
     * Returns the encryption parameters used by the key
     */
    public static function extractEncryptionAlgorithm(string $key): array
    {
        if (!Strings::is_stringable($key)) {
            throw new UnexpectedValueException('Key should be a string - not a ' . gettype($key));
        }

        $decoded = self::preParse($key);

        $r = ASN1::asn1map($decoded[0], ASN1\Maps\EncryptedPrivateKeyInfo::MAP);
        if (!is_array($r)) {
            throw new RuntimeException('Unable to parse using EncryptedPrivateKeyInfo map');
        }

        if ($r['encryptionAlgorithm']['algorithm'] == 'id-PBES2') {
            $decoded = ASN1::decodeBER($r['encryptionAlgorithm']['parameters']->element);
            if (!$decoded) {
                throw new RuntimeException('Unable to decode BER');
            }
            $r['encryptionAlgorithm']['parameters'] = ASN1::asn1map($decoded[0], ASN1\Maps\PBES2params::MAP);

            $kdf = &$r['encryptionAlgorithm']['parameters']['keyDerivationFunc'];
            switch ($kdf['algorithm']) {
                case 'id-PBKDF2':
                    $decoded = ASN1::decodeBER($kdf['parameters']->element);
                    if (!$decoded) {
                        throw new RuntimeException('Unable to decode BER');
                    }
                    $kdf['parameters'] = ASN1::asn1map($decoded[0], Maps\PBKDF2params::MAP);
            }
        }

        return $r['encryptionAlgorithm'];
    }
}<|MERGE_RESOLUTION|>--- conflicted
+++ resolved
@@ -506,11 +506,7 @@
      * @param string $publicKey optional
      * @param array $options optional
      */
-<<<<<<< HEAD
-    protected static function wrapPrivateKey(string $key, $attr, $params, $password, string $oid = null, string $publicKey = '', array $options = []): string
-=======
     protected static function wrapPrivateKey(string $key, $attr, $params, $password, ?string $oid = null, string $publicKey = '', array $options = []): string
->>>>>>> d2c96631
     {
         self::initialize_static_variables();
 
@@ -614,11 +610,7 @@
     /**
      * Wrap a public key appropriately
      */
-<<<<<<< HEAD
-    protected static function wrapPublicKey(string $key, $params, string $oid = null): string
-=======
     protected static function wrapPublicKey(string $key, $params, ?string $oid = null): string
->>>>>>> d2c96631
     {
         self::initialize_static_variables();
 
