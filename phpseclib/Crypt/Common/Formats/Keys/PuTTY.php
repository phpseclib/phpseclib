<?php

/**
 * PuTTY Formatted Key Handler
 *
 * See PuTTY's SSHPUBK.C and https://tartarus.org/~simon/putty-snapshots/htmldoc/AppendixC.html
 *
 * PHP version 5
 *
 * @author    Jim Wigginton <terrafrost@php.net>
 * @copyright 2016 Jim Wigginton
 * @license   http://www.opensource.org/licenses/mit-license.html  MIT License
 * @link      http://phpseclib.sourceforge.net
 */

declare(strict_types=1);

namespace phpseclib3\Crypt\Common\Formats\Keys;

use ParagonIE\ConstantTime\Hex;
use phpseclib3\Common\Functions\Strings;
use phpseclib3\Crypt\AES;
use phpseclib3\Crypt\Hash;
use phpseclib3\Crypt\Random;
use phpseclib3\Exception\UnsupportedAlgorithmException;

/**
 * PuTTY Formatted Key Handler
 *
 * @author  Jim Wigginton <terrafrost@php.net>
 */
abstract class PuTTY
{
    /**
     * Default comment
     *
     * @var string
     */
    private static $comment = 'phpseclib-generated-key';

    /**
     * Default version
     *
     * @var int
     */
    private static $version = 2;

    /**
     * Sets the default comment
     */
    public static function setComment(string $comment): void
    {
        self::$comment = str_replace(["\r", "\n"], '', $comment);
    }

    /**
     * Sets the default version
     */
    public static function setVersion(int $version): void
    {
        if ($version != 2 && $version != 3) {
            throw new \RuntimeException('Only supported versions are 2 and 3');
        }
        self::$version = $version;
    }

    /**
     * Generate a symmetric key for PuTTY v2 keys
     */
    private static function generateV2Key(string $password, int $length): string
    {
        $symkey = '';
        $sequence = 0;
        while (strlen($symkey) < $length) {
            $temp = pack('Na*', $sequence++, $password);
            $symkey .= Hex::decode(sha1($temp));
        }
        return substr($symkey, 0, $length);
    }

    /**
     * Generate a symmetric key for PuTTY v3 keys
     */
    private static function generateV3Key(string $password, string $flavour, int $memory, int $passes, string $salt): array
    {
        if (!function_exists('sodium_crypto_pwhash')) {
            throw new \RuntimeException('sodium_crypto_pwhash needs to exist for Argon2 password hasing');
        }

        switch ($flavour) {
            case 'Argon2i':
                $flavour = SODIUM_CRYPTO_PWHASH_ALG_ARGON2I13;
                break;
            case 'Argon2id':
                $flavour = SODIUM_CRYPTO_PWHASH_ALG_ARGON2ID13;
                break;
            default:
                throw new UnsupportedAlgorithmException('Only Argon2i and Argon2id are supported');
        }

        $length = 80; // keylen + ivlen + mac_keylen
        $temp = sodium_crypto_pwhash($length, $password, $salt, $passes, $memory << 10, $flavour);

        $symkey = substr($temp, 0, 32);
        $symiv = substr($temp, 32, 16);
        $hashkey = substr($temp, -32);

        return compact('symkey', 'symiv', 'hashkey');
    }

    /**
     * Break a public or private key down into its constituent components
     *
     * @param array|string $key
     * @param string|false $password
     * @return array|false
     */
    public static function load($key, $password)
    {
        if (!Strings::is_stringable($key)) {
            throw new \UnexpectedValueException('Key should be a string - not a ' . gettype($key));
        }

        if (strpos($key, 'BEGIN SSH2 PUBLIC KEY') !== false) {
            $lines = preg_split('#[\r\n]+#', $key);
            switch (true) {
                case $lines[0] != '---- BEGIN SSH2 PUBLIC KEY ----':
                    throw new \UnexpectedValueException('Key doesn\'t start with ---- BEGIN SSH2 PUBLIC KEY ----');
                case $lines[count($lines) - 1] != '---- END SSH2 PUBLIC KEY ----':
                    throw new \UnexpectedValueException('Key doesn\'t end with ---- END SSH2 PUBLIC KEY ----');
            }
            $lines = array_splice($lines, 1, -1);
            $lines = array_map(function ($line) {
                return rtrim($line, "\r\n");
            }, $lines);
            $data = $current = '';
            $values = [];
            $in_value = false;
            foreach ($lines as $line) {
                switch (true) {
                    case preg_match('#^(.*?): (.*)#', $line, $match):
                        $in_value = $line[-1] == '\\';
                        $current = strtolower($match[1]);
                        $values[$current] = $in_value ? substr($match[2], 0, -1) : $match[2];
                        break;
                    case $in_value:
                        $in_value = $line[-1] == '\\';
                        $values[$current] .= $in_value ? substr($line, 0, -1) : $line;
                        break;
                    default:
                        $data .= $line;
                }
            }

            $components = call_user_func([static::PUBLIC_HANDLER, 'load'], $data);
            if ($components === false) {
                throw new \UnexpectedValueException('Unable to decode public key');
            }
            $components += $values;
            $components['comment'] = str_replace(['\\\\', '\"'], ['\\', '"'], $values['comment']);

            return $components;
        }

        $components = [];

        $key = preg_split('#\r\n|\r|\n#', trim($key));
        if (Strings::shift($key[0], strlen('PuTTY-User-Key-File-')) != 'PuTTY-User-Key-File-') {
            return false;
        }
        $version = (int) Strings::shift($key[0], 3); // should be either "2: " or "3: 0" prior to int casting
        if ($version != 2 && $version != 3) {
            throw new \RuntimeException('Only v2 and v3 PuTTY private keys are supported');
        }
        $components['type'] = $type = rtrim($key[0]);
        if (!in_array($type, static::$types)) {
            $error = count(static::$types) == 1 ?
                'Only ' . static::$types[0] . ' keys are supported. ' :
                '';
            throw new UnsupportedAlgorithmException($error . 'This is an unsupported ' . $type . ' key');
        }
        $encryption = trim(preg_replace('#Encryption: (.+)#', '$1', $key[1]));
        $components['comment'] = trim(preg_replace('#Comment: (.+)#', '$1', $key[2]));

<<<<<<< HEAD
        $publicLength = (int) trim(preg_replace('#Public-Lines: (\d+)#', '$1', $key[3]));
        $public = Base64::decode(implode('', array_map('trim', array_slice($key, 4, $publicLength))));
=======
        $publicLength = trim(preg_replace('#Public-Lines: (\d+)#', '$1', $key[3]));
        $public = Strings::base64_decode(implode('', array_map('trim', array_slice($key, 4, $publicLength))));
>>>>>>> e5396968

        $source = Strings::packSSH2('ssss', $type, $encryption, $components['comment'], $public);

        extract(unpack('Nlength', Strings::shift($public, 4)));
        $newtype = Strings::shift($public, $length);
        if ($newtype != $type) {
            throw new \RuntimeException('The binary type does not match the human readable type field');
        }

        $components['public'] = $public;

        switch ($version) {
            case 3:
                $hashkey = '';
                break;
            case 2:
                $hashkey = 'putty-private-key-file-mac-key';
        }

        $offset = $publicLength + 4;
        switch ($encryption) {
            case 'aes256-cbc':
                $crypto = new AES('cbc');
                switch ($version) {
                    case 3:
                        $flavour = trim(preg_replace('#Key-Derivation: (.*)#', '$1', $key[$offset++]));
                        $memory = trim(preg_replace('#Argon2-Memory: (\d+)#', '$1', $key[$offset++]));
                        $passes = trim(preg_replace('#Argon2-Passes: (\d+)#', '$1', $key[$offset++]));
                        $parallelism = trim(preg_replace('#Argon2-Parallelism: (\d+)#', '$1', $key[$offset++]));
                        $salt = Hex::decode(trim(preg_replace('#Argon2-Salt: ([0-9a-f]+)#', '$1', $key[$offset++])));

                        extract(self::generateV3Key($password, $flavour, (int)$memory, (int)$passes, $salt));

                        break;
                    case 2:
                        $symkey = self::generateV2Key($password, 32);
                        $symiv = str_repeat("\0", $crypto->getBlockLength() >> 3);
                        $hashkey .= $password;
                }
        }

        switch ($version) {
            case 3:
                $hash = new Hash('sha256');
                $hash->setKey($hashkey);
                break;
            case 2:
                $hash = new Hash('sha1');
                $hash->setKey(sha1($hashkey, true));
        }

<<<<<<< HEAD
        $privateLength = (int) trim(preg_replace('#Private-Lines: (\d+)#', '$1', $key[$offset++]));
        $private = Base64::decode(implode('', array_map('trim', array_slice($key, $offset, $privateLength))));
=======
        $privateLength = trim(preg_replace('#Private-Lines: (\d+)#', '$1', $key[$offset++]));
        $private = Strings::base64_decode(implode('', array_map('trim', array_slice($key, $offset, $privateLength))));
>>>>>>> e5396968

        if ($encryption != 'none') {
            $crypto->setKey($symkey);
            $crypto->setIV($symiv);
            $crypto->disablePadding();
            $private = $crypto->decrypt($private);
        }

        $source .= Strings::packSSH2('s', $private);

        $hmac = trim(preg_replace('#Private-MAC: (.+)#', '$1', $key[$offset + $privateLength]));
        $hmac = Hex::decode($hmac);

        if (!hash_equals($hash->hash($source), $hmac)) {
            throw new \UnexpectedValueException('MAC validation error');
        }

        $components['private'] = $private;

        return $components;
    }

    /**
     * Wrap a private key appropriately
     *
     * @param string|false $password
     * @param array $options optional
     */
    protected static function wrapPrivateKey(string $public, string $private, string $type, $password, array $options = []): string
    {
        $encryption = (!empty($password) || is_string($password)) ? 'aes256-cbc' : 'none';
        $comment = $options['comment'] ?? self::$comment;
        $version = $options['version'] ?? self::$version;

        $key = "PuTTY-User-Key-File-$version: $type\r\n";
        $key .= "Encryption: $encryption\r\n";
        $key .= "Comment: $comment\r\n";

        $public = Strings::packSSH2('s', $type) . $public;

        $source = Strings::packSSH2('ssss', $type, $encryption, $comment, $public);

        $public = Strings::base64_encode($public);
        $key .= "Public-Lines: " . ((strlen($public) + 63) >> 6) . "\r\n";
        $key .= chunk_split($public, 64);

        if (empty($password) && !is_string($password)) {
            $source .= Strings::packSSH2('s', $private);
            switch ($version) {
                case 3:
                    $hash = new Hash('sha256');
                    $hash->setKey('');
                    break;
                case 2:
                    $hash = new Hash('sha1');
                    $hash->setKey(sha1('putty-private-key-file-mac-key', true));
            }
        } else {
            $private .= Random::string(16 - (strlen($private) & 15));
            $source .= Strings::packSSH2('s', $private);
            $crypto = new AES('cbc');

            switch ($version) {
                case 3:
                    $salt = Random::string(16);
                    $key .= "Key-Derivation: Argon2id\r\n";
                    $key .= "Argon2-Memory: 8192\r\n";
                    $key .= "Argon2-Passes: 13\r\n";
                    $key .= "Argon2-Parallelism: 1\r\n";
                    $key .= "Argon2-Salt: " . Hex::encode($salt) . "\r\n";
                    extract(self::generateV3Key($password, 'Argon2id', 8192, 13, $salt));

                    $hash = new Hash('sha256');
                    $hash->setKey($hashkey);

                    break;
                case 2:
                    $symkey = self::generateV2Key($password, 32);
                    $symiv = str_repeat("\0", $crypto->getBlockLength() >> 3);
                    $hashkey = 'putty-private-key-file-mac-key' . $password;

                    $hash = new Hash('sha1');
                    $hash->setKey(sha1($hashkey, true));
            }

            $crypto->setKey($symkey);
            $crypto->setIV($symiv);
            $crypto->disablePadding();
            $private = $crypto->encrypt($private);
            $mac = $hash->hash($source);
        }

        $private = Strings::base64_encode($private);
        $key .= 'Private-Lines: ' . ((strlen($private) + 63) >> 6) . "\r\n";
        $key .= chunk_split($private, 64);
        $key .= 'Private-MAC: ' . Hex::encode($hash->hash($source)) . "\r\n";

        return $key;
    }

    /**
     * Wrap a public key appropriately
     *
     * This is basically the format described in RFC 4716 (https://tools.ietf.org/html/rfc4716)
     */
    protected static function wrapPublicKey(string $key, string $type): string
    {
        $key = pack('Na*a*', strlen($type), $type, $key);
        $key = "---- BEGIN SSH2 PUBLIC KEY ----\r\n" .
               'Comment: "' . str_replace(['\\', '"'], ['\\\\', '\"'], self::$comment) . "\"\r\n" .
               chunk_split(Strings::base64_encode($key), 64) .
               '---- END SSH2 PUBLIC KEY ----';
        return $key;
    }
}<|MERGE_RESOLUTION|>--- conflicted
+++ resolved
@@ -182,13 +182,8 @@
         $encryption = trim(preg_replace('#Encryption: (.+)#', '$1', $key[1]));
         $components['comment'] = trim(preg_replace('#Comment: (.+)#', '$1', $key[2]));
 
-<<<<<<< HEAD
         $publicLength = (int) trim(preg_replace('#Public-Lines: (\d+)#', '$1', $key[3]));
-        $public = Base64::decode(implode('', array_map('trim', array_slice($key, 4, $publicLength))));
-=======
-        $publicLength = trim(preg_replace('#Public-Lines: (\d+)#', '$1', $key[3]));
         $public = Strings::base64_decode(implode('', array_map('trim', array_slice($key, 4, $publicLength))));
->>>>>>> e5396968
 
         $source = Strings::packSSH2('ssss', $type, $encryption, $components['comment'], $public);
 
@@ -240,13 +235,8 @@
                 $hash->setKey(sha1($hashkey, true));
         }
 
-<<<<<<< HEAD
         $privateLength = (int) trim(preg_replace('#Private-Lines: (\d+)#', '$1', $key[$offset++]));
-        $private = Base64::decode(implode('', array_map('trim', array_slice($key, $offset, $privateLength))));
-=======
-        $privateLength = trim(preg_replace('#Private-Lines: (\d+)#', '$1', $key[$offset++]));
         $private = Strings::base64_decode(implode('', array_map('trim', array_slice($key, $offset, $privateLength))));
->>>>>>> e5396968
 
         if ($encryption != 'none') {
             $crypto->setKey($symkey);
