<?php

/**
 * Pure-PHP implementation of Blowfish.
 *
 * Uses mcrypt, if available, and an internal implementation, otherwise.
 *
 * PHP version 5
 *
 * Useful resources are as follows:
 *
 *  - {@link http://en.wikipedia.org/wiki/Blowfish_(cipher) Wikipedia description of Blowfish}
 *
 * # An overview of bcrypt vs Blowfish
 *
 * OpenSSH private keys use a customized version of bcrypt. Specifically, instead of
 * encrypting OrpheanBeholderScryDoubt 64 times OpenSSH's bcrypt variant encrypts
 * OxychromaticBlowfishSwatDynamite 64 times. so we can't use crypt().
 *
 * bcrypt is basically Blowfish but instead of performing the key expansion once it performs
 * the expansion 129 times for each round, with the first key expansion interleaving the salt
 * and password. This renders OpenSSL unusable and forces us to use a pure-PHP implementation
 * of blowfish.
 *
 * # phpseclib's four different _encryptBlock() implementations
 *
 * When using Blowfish as an encryption algorithm, _encryptBlock() is called 9 + 512 +
 * (the number of blocks in the plaintext) times.
 *
 * Each of the first 9 calls to _encryptBlock() modify the P-array. Each of the next 512
 * calls modify the S-boxes. The remaining _encryptBlock() calls operate on the plaintext to
 * produce the ciphertext. In the pure-PHP implementation of Blowfish these remaining
 * _encryptBlock() calls are highly optimized through the use of eval(). Among other things,
 * P-array lookups are eliminated by hard-coding the key-dependent P-array values, and thus we
 * have explained 2 of the 4 different _encryptBlock() implementations.
 *
 * With bcrypt things are a bit different. _encryptBlock() is called 1,079,296 times,
 * assuming 16 rounds (which is what OpenSSH's bcrypt defaults to). The eval()-optimized
 * _encryptBlock() isn't as beneficial because the P-array values are not constant. Well, they
 * are constant, but only for, at most, 777 _encryptBlock() calls, which is equivalent to ~6KB
 * of data. The average length of back to back _encryptBlock() calls with a fixed P-array is
 * 514.12, which is ~4KB of data. Creating an eval()-optimized _encryptBlock() has an upfront
 * cost, which is CPU dependent and is probably not going to be worth it for just ~4KB of
 * data. Conseqeuently, bcrypt does not benefit from the eval()-optimized _encryptBlock().
 *
 * The regular _encryptBlock() does unpack() and pack() on every call, as well, and that can
 * begin to add up after one million function calls.
 *
 * In theory, one might think that it might be beneficial to rewrite all block ciphers so
 * that, instead of passing strings to _encryptBlock(), you convert the string to an array of
 * integers and then pass successive subarrays of that array to _encryptBlock. This, however,
 * kills PHP's memory use. Like let's say you have a 1MB long string. After doing
 * $in = str_repeat('a', 1024 * 1024); PHP's memory utilization jumps up by ~1MB. After doing
 * $blocks = str_split($in, 4); it jumps up by an additional ~16MB. After
 * $blocks = array_map(fn($x) => unpack('N*', $x), $blocks); it jumps up by an additional
 * ~90MB, yielding a 106x increase in memory usage. Consequently, it bcrypt calls a different
 * _encryptBlock() then the regular Blowfish does. That said, the Blowfish _encryptBlock() is
 * basically just a thin wrapper around the bcrypt _encryptBlock(), so there's that.
 *
 * This explains 3 of the 4 _encryptBlock() implementations. the last _encryptBlock()
 * implementation can best be understood by doing Ctrl + F and searching for where
 * CRYPT_BASE_USE_SAFE_INTVAL is defined.
 *
 * # phpseclib's three different _setupKey() implementations
 *
 * Every bcrypt round is the equivalent of encrypting 512KB of data. Since OpenSSH uses 16
 * rounds by default that's ~8MB of data that's essentially being encrypted whenever
 * you use bcrypt. That's a lot of data, however, bcrypt operates within tighter constraints
 * than regular Blowfish, so we can use that to our advantage. In particular, whereas Blowfish
 * supports variable length keys, in bcrypt, the initial "key" is the sha512 hash of the
 * password. sha512 hashes are 512 bits or 64 bytes long and thus the bcrypt keys are of a
 * fixed length whereas Blowfish keys are not of a fixed length.
 *
 * bcrypt actually has two different key expansion steps. The first one (expandstate) is
 * constantly XOR'ing every _encryptBlock() parameter against the salt prior _encryptBlock()'s
 * being called. The second one (expand0state) is more similar to Blowfish's _setupKey()
 * but it can still use the fixed length key optimization discussed above and can do away with
 * the pack() / unpack() calls.
 *
 * I suppose _setupKey() could be made to be a thin wrapper around expandstate() but idk it's
 * just a lot of work for very marginal benefits as _setupKey() is only called once for
 * regular Blowfish vs the 128 times it's called --per round-- with bcrypt.
 *
 * # blowfish + bcrypt in the same class
 *
 * Altho there's a lot of Blowfish code that bcrypt doesn't re-use, bcrypt does re-use the
 * initial S-boxes, the initial P-array and the int-only _encryptBlock() implementation.
 *
 * # Credit
 *
 * phpseclib's bcrypt implementation is based losely off of OpenSSH's implementation:
 *
 * https://github.com/openssh/openssh-portable/blob/master/openbsd-compat/bcrypt_pbkdf.c
 *
 * Here's a short example of how to use this library:
 * <code>
 * <?php
 *    include 'vendor/autoload.php';
 *
 *    $blowfish = new \phpseclib3\Crypt\Blowfish('ctr');
 *
 *    $blowfish->setKey('12345678901234567890123456789012');
 *
 *    $plaintext = str_repeat('a', 1024);
 *
 *    echo $blowfish->decrypt($blowfish->encrypt($plaintext));
 * ?>
 * </code>
 *
 * @author    Jim Wigginton <terrafrost@php.net>
 * @author    Hans-Juergen Petrich <petrich@tronic-media.com>
 * @copyright 2007 Jim Wigginton
 * @license   http://www.opensource.org/licenses/mit-license.html  MIT License
 * @link      http://phpseclib.sourceforge.net
 */

namespace phpseclib3\Crypt;

use phpseclib3\Crypt\Common\BlockCipher;

/**
 * Pure-PHP implementation of Blowfish.
 *
 * @author  Jim Wigginton <terrafrost@php.net>
 * @author  Hans-Juergen Petrich <petrich@tronic-media.com>
 */
class Blowfish extends BlockCipher
{
    /**
     * Block Length of the cipher
     *
     * @see \phpseclib3\Crypt\Common\SymmetricKey::block_size
     * @var int
     */
    protected $block_size = 8;

    /**
     * The mcrypt specific name of the cipher
     *
     * @see \phpseclib3\Crypt\Common\SymmetricKey::cipher_name_mcrypt
     * @var string
     */
    protected $cipher_name_mcrypt = 'blowfish';

    /**
     * Optimizing value while CFB-encrypting
     *
     * @see \phpseclib3\Crypt\Common\SymmetricKey::cfb_init_len
     * @var int
     */
    protected $cfb_init_len = 500;

    /**
     * SHA512 Object
     *
     * @see self::bcrypt_pbkdf
     * @var object
     * @access private
     */
    var $sha512;

    /**
     * The fixed subkeys boxes ($sbox0 - $sbox3) with 256 entries each
     *
     * S-Box 0
     *
     * @var    array
     */
    private static $sbox0 = [
        0xd1310ba6, 0x98dfb5ac, 0x2ffd72db, 0xd01adfb7, 0xb8e1afed, 0x6a267e96, 0xba7c9045, 0xf12c7f99,
        0x24a19947, 0xb3916cf7, 0x0801f2e2, 0x858efc16, 0x636920d8, 0x71574e69, 0xa458fea3, 0xf4933d7e,
        0x0d95748f, 0x728eb658, 0x718bcd58, 0x82154aee, 0x7b54a41d, 0xc25a59b5, 0x9c30d539, 0x2af26013,
        0xc5d1b023, 0x286085f0, 0xca417918, 0xb8db38ef, 0x8e79dcb0, 0x603a180e, 0x6c9e0e8b, 0xb01e8a3e,
        0xd71577c1, 0xbd314b27, 0x78af2fda, 0x55605c60, 0xe65525f3, 0xaa55ab94, 0x57489862, 0x63e81440,
        0x55ca396a, 0x2aab10b6, 0xb4cc5c34, 0x1141e8ce, 0xa15486af, 0x7c72e993, 0xb3ee1411, 0x636fbc2a,
        0x2ba9c55d, 0x741831f6, 0xce5c3e16, 0x9b87931e, 0xafd6ba33, 0x6c24cf5c, 0x7a325381, 0x28958677,
        0x3b8f4898, 0x6b4bb9af, 0xc4bfe81b, 0x66282193, 0x61d809cc, 0xfb21a991, 0x487cac60, 0x5dec8032,
        0xef845d5d, 0xe98575b1, 0xdc262302, 0xeb651b88, 0x23893e81, 0xd396acc5, 0x0f6d6ff3, 0x83f44239,
        0x2e0b4482, 0xa4842004, 0x69c8f04a, 0x9e1f9b5e, 0x21c66842, 0xf6e96c9a, 0x670c9c61, 0xabd388f0,
        0x6a51a0d2, 0xd8542f68, 0x960fa728, 0xab5133a3, 0x6eef0b6c, 0x137a3be4, 0xba3bf050, 0x7efb2a98,
        0xa1f1651d, 0x39af0176, 0x66ca593e, 0x82430e88, 0x8cee8619, 0x456f9fb4, 0x7d84a5c3, 0x3b8b5ebe,
        0xe06f75d8, 0x85c12073, 0x401a449f, 0x56c16aa6, 0x4ed3aa62, 0x363f7706, 0x1bfedf72, 0x429b023d,
        0x37d0d724, 0xd00a1248, 0xdb0fead3, 0x49f1c09b, 0x075372c9, 0x80991b7b, 0x25d479d8, 0xf6e8def7,
        0xe3fe501a, 0xb6794c3b, 0x976ce0bd, 0x04c006ba, 0xc1a94fb6, 0x409f60c4, 0x5e5c9ec2, 0x196a2463,
        0x68fb6faf, 0x3e6c53b5, 0x1339b2eb, 0x3b52ec6f, 0x6dfc511f, 0x9b30952c, 0xcc814544, 0xaf5ebd09,
        0xbee3d004, 0xde334afd, 0x660f2807, 0x192e4bb3, 0xc0cba857, 0x45c8740f, 0xd20b5f39, 0xb9d3fbdb,
        0x5579c0bd, 0x1a60320a, 0xd6a100c6, 0x402c7279, 0x679f25fe, 0xfb1fa3cc, 0x8ea5e9f8, 0xdb3222f8,
        0x3c7516df, 0xfd616b15, 0x2f501ec8, 0xad0552ab, 0x323db5fa, 0xfd238760, 0x53317b48, 0x3e00df82,
        0x9e5c57bb, 0xca6f8ca0, 0x1a87562e, 0xdf1769db, 0xd542a8f6, 0x287effc3, 0xac6732c6, 0x8c4f5573,
        0x695b27b0, 0xbbca58c8, 0xe1ffa35d, 0xb8f011a0, 0x10fa3d98, 0xfd2183b8, 0x4afcb56c, 0x2dd1d35b,
        0x9a53e479, 0xb6f84565, 0xd28e49bc, 0x4bfb9790, 0xe1ddf2da, 0xa4cb7e33, 0x62fb1341, 0xcee4c6e8,
        0xef20cada, 0x36774c01, 0xd07e9efe, 0x2bf11fb4, 0x95dbda4d, 0xae909198, 0xeaad8e71, 0x6b93d5a0,
        0xd08ed1d0, 0xafc725e0, 0x8e3c5b2f, 0x8e7594b7, 0x8ff6e2fb, 0xf2122b64, 0x8888b812, 0x900df01c,
        0x4fad5ea0, 0x688fc31c, 0xd1cff191, 0xb3a8c1ad, 0x2f2f2218, 0xbe0e1777, 0xea752dfe, 0x8b021fa1,
        0xe5a0cc0f, 0xb56f74e8, 0x18acf3d6, 0xce89e299, 0xb4a84fe0, 0xfd13e0b7, 0x7cc43b81, 0xd2ada8d9,
        0x165fa266, 0x80957705, 0x93cc7314, 0x211a1477, 0xe6ad2065, 0x77b5fa86, 0xc75442f5, 0xfb9d35cf,
        0xebcdaf0c, 0x7b3e89a0, 0xd6411bd3, 0xae1e7e49, 0x00250e2d, 0x2071b35e, 0x226800bb, 0x57b8e0af,
        0x2464369b, 0xf009b91e, 0x5563911d, 0x59dfa6aa, 0x78c14389, 0xd95a537f, 0x207d5ba2, 0x02e5b9c5,
        0x83260376, 0x6295cfa9, 0x11c81968, 0x4e734a41, 0xb3472dca, 0x7b14a94a, 0x1b510052, 0x9a532915,
        0xd60f573f, 0xbc9bc6e4, 0x2b60a476, 0x81e67400, 0x08ba6fb5, 0x571be91f, 0xf296ec6b, 0x2a0dd915,
        0xb6636521, 0xe7b9f9b6, 0xff34052e, 0xc5855664, 0x53b02d5d, 0xa99f8fa1, 0x08ba4799, 0x6e85076a
    ];

    /**
     * S-Box 1
     *
     * @var    array
     */
    private static $sbox1 = [
        0x4b7a70e9, 0xb5b32944, 0xdb75092e, 0xc4192623, 0xad6ea6b0, 0x49a7df7d, 0x9cee60b8, 0x8fedb266,
        0xecaa8c71, 0x699a17ff, 0x5664526c, 0xc2b19ee1, 0x193602a5, 0x75094c29, 0xa0591340, 0xe4183a3e,
        0x3f54989a, 0x5b429d65, 0x6b8fe4d6, 0x99f73fd6, 0xa1d29c07, 0xefe830f5, 0x4d2d38e6, 0xf0255dc1,
        0x4cdd2086, 0x8470eb26, 0x6382e9c6, 0x021ecc5e, 0x09686b3f, 0x3ebaefc9, 0x3c971814, 0x6b6a70a1,
        0x687f3584, 0x52a0e286, 0xb79c5305, 0xaa500737, 0x3e07841c, 0x7fdeae5c, 0x8e7d44ec, 0x5716f2b8,
        0xb03ada37, 0xf0500c0d, 0xf01c1f04, 0x0200b3ff, 0xae0cf51a, 0x3cb574b2, 0x25837a58, 0xdc0921bd,
        0xd19113f9, 0x7ca92ff6, 0x94324773, 0x22f54701, 0x3ae5e581, 0x37c2dadc, 0xc8b57634, 0x9af3dda7,
        0xa9446146, 0x0fd0030e, 0xecc8c73e, 0xa4751e41, 0xe238cd99, 0x3bea0e2f, 0x3280bba1, 0x183eb331,
        0x4e548b38, 0x4f6db908, 0x6f420d03, 0xf60a04bf, 0x2cb81290, 0x24977c79, 0x5679b072, 0xbcaf89af,
        0xde9a771f, 0xd9930810, 0xb38bae12, 0xdccf3f2e, 0x5512721f, 0x2e6b7124, 0x501adde6, 0x9f84cd87,
        0x7a584718, 0x7408da17, 0xbc9f9abc, 0xe94b7d8c, 0xec7aec3a, 0xdb851dfa, 0x63094366, 0xc464c3d2,
        0xef1c1847, 0x3215d908, 0xdd433b37, 0x24c2ba16, 0x12a14d43, 0x2a65c451, 0x50940002, 0x133ae4dd,
        0x71dff89e, 0x10314e55, 0x81ac77d6, 0x5f11199b, 0x043556f1, 0xd7a3c76b, 0x3c11183b, 0x5924a509,
        0xf28fe6ed, 0x97f1fbfa, 0x9ebabf2c, 0x1e153c6e, 0x86e34570, 0xeae96fb1, 0x860e5e0a, 0x5a3e2ab3,
        0x771fe71c, 0x4e3d06fa, 0x2965dcb9, 0x99e71d0f, 0x803e89d6, 0x5266c825, 0x2e4cc978, 0x9c10b36a,
        0xc6150eba, 0x94e2ea78, 0xa5fc3c53, 0x1e0a2df4, 0xf2f74ea7, 0x361d2b3d, 0x1939260f, 0x19c27960,
        0x5223a708, 0xf71312b6, 0xebadfe6e, 0xeac31f66, 0xe3bc4595, 0xa67bc883, 0xb17f37d1, 0x018cff28,
        0xc332ddef, 0xbe6c5aa5, 0x65582185, 0x68ab9802, 0xeecea50f, 0xdb2f953b, 0x2aef7dad, 0x5b6e2f84,
        0x1521b628, 0x29076170, 0xecdd4775, 0x619f1510, 0x13cca830, 0xeb61bd96, 0x0334fe1e, 0xaa0363cf,
        0xb5735c90, 0x4c70a239, 0xd59e9e0b, 0xcbaade14, 0xeecc86bc, 0x60622ca7, 0x9cab5cab, 0xb2f3846e,
        0x648b1eaf, 0x19bdf0ca, 0xa02369b9, 0x655abb50, 0x40685a32, 0x3c2ab4b3, 0x319ee9d5, 0xc021b8f7,
        0x9b540b19, 0x875fa099, 0x95f7997e, 0x623d7da8, 0xf837889a, 0x97e32d77, 0x11ed935f, 0x16681281,
        0x0e358829, 0xc7e61fd6, 0x96dedfa1, 0x7858ba99, 0x57f584a5, 0x1b227263, 0x9b83c3ff, 0x1ac24696,
        0xcdb30aeb, 0x532e3054, 0x8fd948e4, 0x6dbc3128, 0x58ebf2ef, 0x34c6ffea, 0xfe28ed61, 0xee7c3c73,
        0x5d4a14d9, 0xe864b7e3, 0x42105d14, 0x203e13e0, 0x45eee2b6, 0xa3aaabea, 0xdb6c4f15, 0xfacb4fd0,
        0xc742f442, 0xef6abbb5, 0x654f3b1d, 0x41cd2105, 0xd81e799e, 0x86854dc7, 0xe44b476a, 0x3d816250,
        0xcf62a1f2, 0x5b8d2646, 0xfc8883a0, 0xc1c7b6a3, 0x7f1524c3, 0x69cb7492, 0x47848a0b, 0x5692b285,
        0x095bbf00, 0xad19489d, 0x1462b174, 0x23820e00, 0x58428d2a, 0x0c55f5ea, 0x1dadf43e, 0x233f7061,
        0x3372f092, 0x8d937e41, 0xd65fecf1, 0x6c223bdb, 0x7cde3759, 0xcbee7460, 0x4085f2a7, 0xce77326e,
        0xa6078084, 0x19f8509e, 0xe8efd855, 0x61d99735, 0xa969a7aa, 0xc50c06c2, 0x5a04abfc, 0x800bcadc,
        0x9e447a2e, 0xc3453484, 0xfdd56705, 0x0e1e9ec9, 0xdb73dbd3, 0x105588cd, 0x675fda79, 0xe3674340,
        0xc5c43465, 0x713e38d8, 0x3d28f89e, 0xf16dff20, 0x153e21e7, 0x8fb03d4a, 0xe6e39f2b, 0xdb83adf7
    ];

    /**
     * S-Box 2
     *
     * @var    array
     */
    private static $sbox2 = [
        0xe93d5a68, 0x948140f7, 0xf64c261c, 0x94692934, 0x411520f7, 0x7602d4f7, 0xbcf46b2e, 0xd4a20068,
        0xd4082471, 0x3320f46a, 0x43b7d4b7, 0x500061af, 0x1e39f62e, 0x97244546, 0x14214f74, 0xbf8b8840,
        0x4d95fc1d, 0x96b591af, 0x70f4ddd3, 0x66a02f45, 0xbfbc09ec, 0x03bd9785, 0x7fac6dd0, 0x31cb8504,
        0x96eb27b3, 0x55fd3941, 0xda2547e6, 0xabca0a9a, 0x28507825, 0x530429f4, 0x0a2c86da, 0xe9b66dfb,
        0x68dc1462, 0xd7486900, 0x680ec0a4, 0x27a18dee, 0x4f3ffea2, 0xe887ad8c, 0xb58ce006, 0x7af4d6b6,
        0xaace1e7c, 0xd3375fec, 0xce78a399, 0x406b2a42, 0x20fe9e35, 0xd9f385b9, 0xee39d7ab, 0x3b124e8b,
        0x1dc9faf7, 0x4b6d1856, 0x26a36631, 0xeae397b2, 0x3a6efa74, 0xdd5b4332, 0x6841e7f7, 0xca7820fb,
        0xfb0af54e, 0xd8feb397, 0x454056ac, 0xba489527, 0x55533a3a, 0x20838d87, 0xfe6ba9b7, 0xd096954b,
        0x55a867bc, 0xa1159a58, 0xcca92963, 0x99e1db33, 0xa62a4a56, 0x3f3125f9, 0x5ef47e1c, 0x9029317c,
        0xfdf8e802, 0x04272f70, 0x80bb155c, 0x05282ce3, 0x95c11548, 0xe4c66d22, 0x48c1133f, 0xc70f86dc,
        0x07f9c9ee, 0x41041f0f, 0x404779a4, 0x5d886e17, 0x325f51eb, 0xd59bc0d1, 0xf2bcc18f, 0x41113564,
        0x257b7834, 0x602a9c60, 0xdff8e8a3, 0x1f636c1b, 0x0e12b4c2, 0x02e1329e, 0xaf664fd1, 0xcad18115,
        0x6b2395e0, 0x333e92e1, 0x3b240b62, 0xeebeb922, 0x85b2a20e, 0xe6ba0d99, 0xde720c8c, 0x2da2f728,
        0xd0127845, 0x95b794fd, 0x647d0862, 0xe7ccf5f0, 0x5449a36f, 0x877d48fa, 0xc39dfd27, 0xf33e8d1e,
        0x0a476341, 0x992eff74, 0x3a6f6eab, 0xf4f8fd37, 0xa812dc60, 0xa1ebddf8, 0x991be14c, 0xdb6e6b0d,
        0xc67b5510, 0x6d672c37, 0x2765d43b, 0xdcd0e804, 0xf1290dc7, 0xcc00ffa3, 0xb5390f92, 0x690fed0b,
        0x667b9ffb, 0xcedb7d9c, 0xa091cf0b, 0xd9155ea3, 0xbb132f88, 0x515bad24, 0x7b9479bf, 0x763bd6eb,
        0x37392eb3, 0xcc115979, 0x8026e297, 0xf42e312d, 0x6842ada7, 0xc66a2b3b, 0x12754ccc, 0x782ef11c,
        0x6a124237, 0xb79251e7, 0x06a1bbe6, 0x4bfb6350, 0x1a6b1018, 0x11caedfa, 0x3d25bdd8, 0xe2e1c3c9,
        0x44421659, 0x0a121386, 0xd90cec6e, 0xd5abea2a, 0x64af674e, 0xda86a85f, 0xbebfe988, 0x64e4c3fe,
        0x9dbc8057, 0xf0f7c086, 0x60787bf8, 0x6003604d, 0xd1fd8346, 0xf6381fb0, 0x7745ae04, 0xd736fccc,
        0x83426b33, 0xf01eab71, 0xb0804187, 0x3c005e5f, 0x77a057be, 0xbde8ae24, 0x55464299, 0xbf582e61,
        0x4e58f48f, 0xf2ddfda2, 0xf474ef38, 0x8789bdc2, 0x5366f9c3, 0xc8b38e74, 0xb475f255, 0x46fcd9b9,
        0x7aeb2661, 0x8b1ddf84, 0x846a0e79, 0x915f95e2, 0x466e598e, 0x20b45770, 0x8cd55591, 0xc902de4c,
        0xb90bace1, 0xbb8205d0, 0x11a86248, 0x7574a99e, 0xb77f19b6, 0xe0a9dc09, 0x662d09a1, 0xc4324633,
        0xe85a1f02, 0x09f0be8c, 0x4a99a025, 0x1d6efe10, 0x1ab93d1d, 0x0ba5a4df, 0xa186f20f, 0x2868f169,
        0xdcb7da83, 0x573906fe, 0xa1e2ce9b, 0x4fcd7f52, 0x50115e01, 0xa70683fa, 0xa002b5c4, 0x0de6d027,
        0x9af88c27, 0x773f8641, 0xc3604c06, 0x61a806b5, 0xf0177a28, 0xc0f586e0, 0x006058aa, 0x30dc7d62,
        0x11e69ed7, 0x2338ea63, 0x53c2dd94, 0xc2c21634, 0xbbcbee56, 0x90bcb6de, 0xebfc7da1, 0xce591d76,
        0x6f05e409, 0x4b7c0188, 0x39720a3d, 0x7c927c24, 0x86e3725f, 0x724d9db9, 0x1ac15bb4, 0xd39eb8fc,
        0xed545578, 0x08fca5b5, 0xd83d7cd3, 0x4dad0fc4, 0x1e50ef5e, 0xb161e6f8, 0xa28514d9, 0x6c51133c,
        0x6fd5c7e7, 0x56e14ec4, 0x362abfce, 0xddc6c837, 0xd79a3234, 0x92638212, 0x670efa8e, 0x406000e0
    ];

    /**
     * S-Box 3
     *
     * @var    array
     */
    private static $sbox3 = [
        0x3a39ce37, 0xd3faf5cf, 0xabc27737, 0x5ac52d1b, 0x5cb0679e, 0x4fa33742, 0xd3822740, 0x99bc9bbe,
        0xd5118e9d, 0xbf0f7315, 0xd62d1c7e, 0xc700c47b, 0xb78c1b6b, 0x21a19045, 0xb26eb1be, 0x6a366eb4,
        0x5748ab2f, 0xbc946e79, 0xc6a376d2, 0x6549c2c8, 0x530ff8ee, 0x468dde7d, 0xd5730a1d, 0x4cd04dc6,
        0x2939bbdb, 0xa9ba4650, 0xac9526e8, 0xbe5ee304, 0xa1fad5f0, 0x6a2d519a, 0x63ef8ce2, 0x9a86ee22,
        0xc089c2b8, 0x43242ef6, 0xa51e03aa, 0x9cf2d0a4, 0x83c061ba, 0x9be96a4d, 0x8fe51550, 0xba645bd6,
        0x2826a2f9, 0xa73a3ae1, 0x4ba99586, 0xef5562e9, 0xc72fefd3, 0xf752f7da, 0x3f046f69, 0x77fa0a59,
        0x80e4a915, 0x87b08601, 0x9b09e6ad, 0x3b3ee593, 0xe990fd5a, 0x9e34d797, 0x2cf0b7d9, 0x022b8b51,
        0x96d5ac3a, 0x017da67d, 0xd1cf3ed6, 0x7c7d2d28, 0x1f9f25cf, 0xadf2b89b, 0x5ad6b472, 0x5a88f54c,
        0xe029ac71, 0xe019a5e6, 0x47b0acfd, 0xed93fa9b, 0xe8d3c48d, 0x283b57cc, 0xf8d56629, 0x79132e28,
        0x785f0191, 0xed756055, 0xf7960e44, 0xe3d35e8c, 0x15056dd4, 0x88f46dba, 0x03a16125, 0x0564f0bd,
        0xc3eb9e15, 0x3c9057a2, 0x97271aec, 0xa93a072a, 0x1b3f6d9b, 0x1e6321f5, 0xf59c66fb, 0x26dcf319,
        0x7533d928, 0xb155fdf5, 0x03563482, 0x8aba3cbb, 0x28517711, 0xc20ad9f8, 0xabcc5167, 0xccad925f,
        0x4de81751, 0x3830dc8e, 0x379d5862, 0x9320f991, 0xea7a90c2, 0xfb3e7bce, 0x5121ce64, 0x774fbe32,
        0xa8b6e37e, 0xc3293d46, 0x48de5369, 0x6413e680, 0xa2ae0810, 0xdd6db224, 0x69852dfd, 0x09072166,
        0xb39a460a, 0x6445c0dd, 0x586cdecf, 0x1c20c8ae, 0x5bbef7dd, 0x1b588d40, 0xccd2017f, 0x6bb4e3bb,
        0xdda26a7e, 0x3a59ff45, 0x3e350a44, 0xbcb4cdd5, 0x72eacea8, 0xfa6484bb, 0x8d6612ae, 0xbf3c6f47,
        0xd29be463, 0x542f5d9e, 0xaec2771b, 0xf64e6370, 0x740e0d8d, 0xe75b1357, 0xf8721671, 0xaf537d5d,
        0x4040cb08, 0x4eb4e2cc, 0x34d2466a, 0x0115af84, 0xe1b00428, 0x95983a1d, 0x06b89fb4, 0xce6ea048,
        0x6f3f3b82, 0x3520ab82, 0x011a1d4b, 0x277227f8, 0x611560b1, 0xe7933fdc, 0xbb3a792b, 0x344525bd,
        0xa08839e1, 0x51ce794b, 0x2f32c9b7, 0xa01fbac9, 0xe01cc87e, 0xbcc7d1f6, 0xcf0111c3, 0xa1e8aac7,
        0x1a908749, 0xd44fbd9a, 0xd0dadecb, 0xd50ada38, 0x0339c32a, 0xc6913667, 0x8df9317c, 0xe0b12b4f,
        0xf79e59b7, 0x43f5bb3a, 0xf2d519ff, 0x27d9459c, 0xbf97222c, 0x15e6fc2a, 0x0f91fc71, 0x9b941525,
        0xfae59361, 0xceb69ceb, 0xc2a86459, 0x12baa8d1, 0xb6c1075e, 0xe3056a0c, 0x10d25065, 0xcb03a442,
        0xe0ec6e0e, 0x1698db3b, 0x4c98a0be, 0x3278e964, 0x9f1f9532, 0xe0d392df, 0xd3a0342b, 0x8971f21e,
        0x1b0a7441, 0x4ba3348c, 0xc5be7120, 0xc37632d8, 0xdf359f8d, 0x9b992f2e, 0xe60b6f47, 0x0fe3f11d,
        0xe54cda54, 0x1edad891, 0xce6279cf, 0xcd3e7e6f, 0x1618b166, 0xfd2c1d05, 0x848fd2c5, 0xf6fb2299,
        0xf523f357, 0xa6327623, 0x93a83531, 0x56cccd02, 0xacf08162, 0x5a75ebb5, 0x6e163697, 0x88d273cc,
        0xde966292, 0x81b949d0, 0x4c50901b, 0x71c65614, 0xe6c6c7bd, 0x327a140a, 0x45e1d006, 0xc3f27b9a,
        0xc9aa53fd, 0x62a80f00, 0xbb25bfe2, 0x35bdd2f6, 0x71126905, 0xb2040222, 0xb6cbcf7c, 0xcd769c2b,
        0x53113ec0, 0x1640e3d3, 0x38abbd60, 0x2547adf0, 0xba38209c, 0xf746ce76, 0x77afa1c5, 0x20756060,
        0x85cbfe4e, 0x8ae88dd8, 0x7aaaf9b0, 0x4cf9aa7e, 0x1948c25c, 0x02fb8a8c, 0x01c36ae4, 0xd6ebe1f9,
        0x90d4f869, 0xa65cdea0, 0x3f09252d, 0xc208e69f, 0xb74e6132, 0xce77e25b, 0x578fdfe3, 0x3ac372e6
    ];

    /**
     * P-Array consists of 18 32-bit subkeys
     *
     * @var array
     */
    private static $parray = [
        0x243f6a88, 0x85a308d3, 0x13198a2e, 0x03707344, 0xa4093822, 0x299f31d0,
        0x082efa98, 0xec4e6c89, 0x452821e6, 0x38d01377, 0xbe5466cf, 0x34e90c6c,
        0xc0ac29b7, 0xc97c50dd, 0x3f84d5b5, 0xb5470917, 0x9216d5d9, 0x8979fb1b
    ];

    /**
     * The BCTX-working Array
     *
     * Holds the expanded key [p] and the key-depended s-boxes [sb]
     *
     * @var array
     */
    private $bctx;

    /**
     * Holds the last used key
     *
     * @var array
     */
    private $kl;

    /**
     * The Key Length (in bytes)
     * {@internal The max value is 256 / 8 = 32, the min value is 128 / 8 = 16.  Exists in conjunction with $Nk
     *    because the encryption / decryption / key schedule creation requires this number and not $key_length.  We could
     *    derive this from $key_length or vice versa, but that'd mean we'd have to do multiple shift operations, so in lieu
     *    of that, we'll just precompute it once.}
     *
     * @see \phpseclib3\Crypt\Common\SymmetricKey::setKeyLength()
     * @var int
     */
    protected $key_length = 16;

    /**
     * Default Constructor.
     *
     * @param string $mode
     * @throws \InvalidArgumentException if an invalid / unsupported mode is provided
     */
    public function __construct($mode)
    {
        parent::__construct($mode);

        if ($this->mode == self::MODE_STREAM) {
            throw new \InvalidArgumentException('Block ciphers cannot be ran in stream mode');
        }
    }

    /**
     * Sets the key length.
     *
     * Key lengths can be between 32 and 448 bits.
     *
     * @param int $length
     */
    public function setKeyLength($length)
    {
        if ($length < 32 || $length > 448) {
                throw new \LengthException('Key size of ' . $length . ' bits is not supported by this algorithm. Only keys of sizes between 32 and 448 bits are supported');
        }

        $this->key_length = $length >> 3;

        parent::setKeyLength($length);
    }

    /**
     * Test for engine validity
     *
     * This is mainly just a wrapper to set things up for \phpseclib3\Crypt\Common\SymmetricKey::isValidEngine()
     *
     * @see \phpseclib3\Crypt\Common\SymmetricKey::isValidEngine()
     * @param int $engine
     * @return bool
     */
    protected function isValidEngineHelper($engine)
    {
        if ($engine == self::ENGINE_OPENSSL) {
            if (version_compare(PHP_VERSION, '5.3.7') < 0 && $this->key_length != 16) {
                return false;
            }
            if ($this->key_length < 16) {
                return false;
            }
            $this->cipher_name_openssl_ecb = 'bf-ecb';
            $this->cipher_name_openssl = 'bf-' . $this->openssl_translate_mode();
        }

        return parent::isValidEngineHelper($engine);
    }

    /**
     * Setup the key (expansion)
     *
     * @see \phpseclib3\Crypt\Common\SymmetricKey::_setupKey()
     */
    protected function setupKey()
    {
        if (isset($this->kl['key']) && $this->key === $this->kl['key']) {
            // already expanded
            return;
        }
        $this->kl = ['key' => $this->key];

        /* key-expanding p[] and S-Box building sb[] */
        $this->bctx = [
            'p'  => [],
            'sb' => [
                self::$sbox0,
                self::$sbox1,
                self::$sbox2,
                self::$sbox3
            ]
        ];

        // unpack binary string in unsigned chars
        $key  = array_values(unpack('C*', $this->key));
        $keyl = count($key);
        // with bcrypt $keyl will always be 16 (because the key is the sha512 of the key you provide)
        for ($j = 0, $i = 0; $i < 18; ++$i) {
            // xor P1 with the first 32-bits of the key, xor P2 with the second 32-bits ...
            for ($data = 0, $k = 0; $k < 4; ++$k) {
                $data = ($data << 8) | $key[$j];
                if (++$j >= $keyl) {
                    $j = 0;
                }
            }
            $this->bctx['p'][] = self::$parray[$i] ^ $data;
        }

        // encrypt the zero-string, replace P1 and P2 with the encrypted data,
        // encrypt P3 and P4 with the new P1 and P2, do it with all P-array and subkeys
        $data = "\0\0\0\0\0\0\0\0";
        for ($i = 0; $i < 18; $i += 2) {
            list($l, $r) = array_values(unpack('N*', $data = $this->encryptBlock($data)));
            $this->bctx['p'][$i    ] = $l;
            $this->bctx['p'][$i + 1] = $r;
        }
        for ($i = 0; $i < 4; ++$i) {
            for ($j = 0; $j < 256; $j += 2) {
                list($l, $r) = array_values(unpack('N*', $data = $this->encryptBlock($data)));
                $this->bctx['sb'][$i][$j    ] = $l;
                $this->bctx['sb'][$i][$j + 1] = $r;
            }
        }
    }

    /**
     * bcrypt
     *
     * @param string $sha2pass
     * @param string $sha2salt
     * @access private
     * @return string
     */
    function _bcrypt_hash($sha2pass, $sha2salt)
    {
        $p = $this->parray;
        $sbox0 = $this->sbox0;
        $sbox1 = $this->sbox1;
        $sbox2 = $this->sbox2;
        $sbox3 = $this->sbox3;

        $cdata = array_values(unpack('N*', 'OxychromaticBlowfishSwatDynamite'));
        $sha2pass = array_values(unpack('N*', $sha2pass));
        $sha2salt = array_values(unpack('N*', $sha2salt));

        $this->_expandstate($sha2salt, $sha2pass, $sbox0, $sbox1, $sbox2, $sbox3, $p);
        for ($i = 0; $i < 64; $i++) {
            $this->_expand0state($sha2salt, $sbox0, $sbox1, $sbox2, $sbox3, $p);
            $this->_expand0state($sha2pass, $sbox0, $sbox1, $sbox2, $sbox3, $p);
        }

        for ($i = 0; $i < 64; $i++) {
            for ($j = 0; $j < 8; $j+= 2) { // count($cdata) == 8
                list($cdata[$j], $cdata[$j + 1]) = $this->_encryptBlockHelperFast($cdata[$j], $cdata[$j + 1], $sbox0, $sbox1, $sbox2, $sbox3, $p);
            }
        }

        $output = '';
        for ($i = 0; $i < count($cdata); $i++) {
            $output.= pack('L*', $cdata[$i]);
        }
        return $output;
    }

    /**
     * Performs OpenSSH-style bcrypt
     *
     * @param string $pass
     * @param string $salt
     * @param int $keylen
     * @param int $rounds
     * @access public
     * @return false|string
     */
    function bcrypt_pbkdf($pass, $salt, $keylen, $rounds)
    {
        if (!CRYPT_BASE_USE_SAFE_INTVAL) {
            return false;
        }

        if (!isset($this->sha512)) {
            $this->sha512 = new Hash('sha512');
        }

        $sha2pass = $this->sha512->hash($pass);
        $results = array();
        $count = 1;
        while (32 * count($results) < $keylen) {
            $countsalt = $salt . pack('N', $count++);
            $sha2salt = $this->sha512->hash($countsalt);
            $out = $tmpout = $this->_bcrypt_hash($sha2pass, $sha2salt);
            for ($i = 1; $i < $rounds; $i++) {
                $sha2salt = $this->sha512->hash($tmpout);
                $tmpout = $this->_bcrypt_hash($sha2pass, $sha2salt);
                $out^= $tmpout;
            }
            $results[] = $out;
        }
        $output = '';
        for ($i = 0; $i < 32; $i++) {
            foreach ($results as $result) {
                $output.= $result[$i];
            }
        }
        return substr($output, 0, $keylen);
    }

    /**
     * Key expansion without salt
     *
     * @access private
     * @param int[] $key
     * @param int[] $sbox0
     * @param int[] $sbox1
     * @param int[] $sbox2
     * @param int[] $sbox3
     * @param int[] $p
     * @see self::_bcrypt_hash()
     */
    function _expand0state($key, &$sbox0, &$sbox1, &$sbox2, &$sbox3, &$p)
    {
        // expand0state is basically the same thing as this:
        //return $this->_expandstate(array_fill(0, 16, 0), $key);
        // but this separate function eliminates a bunch of XORs and array lookups

        $p = array(
            $p[0] ^ $key[0],
            $p[1] ^ $key[1],
            $p[2] ^ $key[2],
            $p[3] ^ $key[3],
            $p[4] ^ $key[4],
            $p[5] ^ $key[5],
            $p[6] ^ $key[6],
            $p[7] ^ $key[7],
            $p[8] ^ $key[8],
            $p[9] ^ $key[9],
            $p[10] ^ $key[10],
            $p[11] ^ $key[11],
            $p[12] ^ $key[12],
            $p[13] ^ $key[13],
            $p[14] ^ $key[14],
            $p[15] ^ $key[15],
            $p[16] ^ $key[0],
            $p[17] ^ $key[1]
        );

        // @codingStandardsIgnoreStart
        list( $p[0],  $p[1]) = $this->_encryptBlockHelperFast(     0,      0, $sbox0, $sbox1, $sbox2, $sbox3, $p);
        list( $p[2],  $p[3]) = $this->_encryptBlockHelperFast($p[ 0], $p[ 1], $sbox0, $sbox1, $sbox2, $sbox3, $p);
        list( $p[4],  $p[5]) = $this->_encryptBlockHelperFast($p[ 2], $p[ 3], $sbox0, $sbox1, $sbox2, $sbox3, $p);
        list( $p[6],  $p[7]) = $this->_encryptBlockHelperFast($p[ 4], $p[ 5], $sbox0, $sbox1, $sbox2, $sbox3, $p);
        list( $p[8],  $p[9]) = $this->_encryptBlockHelperFast($p[ 6], $p[ 7], $sbox0, $sbox1, $sbox2, $sbox3, $p);
        list($p[10], $p[11]) = $this->_encryptBlockHelperFast($p[ 8], $p[ 9], $sbox0, $sbox1, $sbox2, $sbox3, $p);
        list($p[12], $p[13]) = $this->_encryptBlockHelperFast($p[10], $p[11], $sbox0, $sbox1, $sbox2, $sbox3, $p);
        list($p[14], $p[15]) = $this->_encryptBlockHelperFast($p[12], $p[13], $sbox0, $sbox1, $sbox2, $sbox3, $p);
        list($p[16], $p[17]) = $this->_encryptBlockHelperFast($p[14], $p[15], $sbox0, $sbox1, $sbox2, $sbox3, $p);
        // @codingStandardsIgnoreEnd

        list($sbox0[0], $sbox0[1]) = $this->_encryptBlockHelperFast($p[16], $p[17], $sbox0, $sbox1, $sbox2, $sbox3, $p);
        for ($i = 2; $i < 256; $i+= 2) {
            list($sbox0[$i], $sbox0[$i + 1]) = $this->_encryptBlockHelperFast($sbox0[$i - 2], $sbox0[$i - 1], $sbox0, $sbox1, $sbox2, $sbox3, $p);
        }

        list($sbox1[0], $sbox1[1]) = $this->_encryptBlockHelperFast($sbox0[254], $sbox0[255], $sbox0, $sbox1, $sbox2, $sbox3, $p);
        for ($i = 2; $i < 256; $i+= 2) {
            list($sbox1[$i], $sbox1[$i + 1]) = $this->_encryptBlockHelperFast($sbox1[$i - 2], $sbox1[$i - 1], $sbox0, $sbox1, $sbox2, $sbox3, $p);
        }

        list($sbox2[0], $sbox2[1]) = $this->_encryptBlockHelperFast($sbox1[254], $sbox1[255], $sbox0, $sbox1, $sbox2, $sbox3, $p);
        for ($i = 2; $i < 256; $i+= 2) {
            list($sbox2[$i], $sbox2[$i + 1]) = $this->_encryptBlockHelperFast($sbox2[$i - 2], $sbox2[$i - 1], $sbox0, $sbox1, $sbox2, $sbox3, $p);
        }

        list($sbox3[0], $sbox3[1]) = $this->_encryptBlockHelperFast($sbox2[254], $sbox2[255], $sbox0, $sbox1, $sbox2, $sbox3, $p);
        for ($i = 2; $i < 256; $i+= 2) {
            list($sbox3[$i], $sbox3[$i + 1]) = $this->_encryptBlockHelperFast($sbox3[$i - 2], $sbox3[$i - 1], $sbox0, $sbox1, $sbox2, $sbox3, $p);
        }
    }

    /**
     * Key expansion with salt
     *
     * @access private
     * @param int[] $data
     * @param int[] $key
     * @param int[] $sbox0
     * @param int[] $sbox1
     * @param int[] $sbox2
     * @param int[] $sbox3
     * @param int[] $p
     * @see self::_bcrypt_hash()
     */
    function _expandstate($data, $key, &$sbox0, &$sbox1, &$sbox2, &$sbox3, &$p)
    {
        $p = array(
            $p[0] ^ $key[0],
            $p[1] ^ $key[1],
            $p[2] ^ $key[2],
            $p[3] ^ $key[3],
            $p[4] ^ $key[4],
            $p[5] ^ $key[5],
            $p[6] ^ $key[6],
            $p[7] ^ $key[7],
            $p[8] ^ $key[8],
            $p[9] ^ $key[9],
            $p[10] ^ $key[10],
            $p[11] ^ $key[11],
            $p[12] ^ $key[12],
            $p[13] ^ $key[13],
            $p[14] ^ $key[14],
            $p[15] ^ $key[15],
            $p[16] ^ $key[0],
            $p[17] ^ $key[1]
        );

        // @codingStandardsIgnoreStart
        list( $p[0],  $p[1]) = $this->_encryptBlockHelperFast($data[ 0]         , $data[ 1]         , $sbox0, $sbox1, $sbox2, $sbox3, $p);
        list( $p[2],  $p[3]) = $this->_encryptBlockHelperFast($data[ 2] ^ $p[ 0], $data[ 3] ^ $p[ 1], $sbox0, $sbox1, $sbox2, $sbox3, $p);
        list( $p[4],  $p[5]) = $this->_encryptBlockHelperFast($data[ 4] ^ $p[ 2], $data[ 5] ^ $p[ 3], $sbox0, $sbox1, $sbox2, $sbox3, $p);
        list( $p[6],  $p[7]) = $this->_encryptBlockHelperFast($data[ 6] ^ $p[ 4], $data[ 7] ^ $p[ 5], $sbox0, $sbox1, $sbox2, $sbox3, $p);
        list( $p[8],  $p[9]) = $this->_encryptBlockHelperFast($data[ 8] ^ $p[ 6], $data[ 9] ^ $p[ 7], $sbox0, $sbox1, $sbox2, $sbox3, $p);
        list($p[10], $p[11]) = $this->_encryptBlockHelperFast($data[10] ^ $p[ 8], $data[11] ^ $p[ 9], $sbox0, $sbox1, $sbox2, $sbox3, $p);
        list($p[12], $p[13]) = $this->_encryptBlockHelperFast($data[12] ^ $p[10], $data[13] ^ $p[11], $sbox0, $sbox1, $sbox2, $sbox3, $p);
        list($p[14], $p[15]) = $this->_encryptBlockHelperFast($data[14] ^ $p[12], $data[15] ^ $p[13], $sbox0, $sbox1, $sbox2, $sbox3, $p);
        list($p[16], $p[17]) = $this->_encryptBlockHelperFast($data[ 0] ^ $p[14], $data[ 1] ^ $p[15], $sbox0, $sbox1, $sbox2, $sbox3, $p);
        // @codingStandardsIgnoreEnd

        list($sbox0[0], $sbox0[1]) = $this->_encryptBlockHelperFast($data[2] ^ $p[16], $data[3] ^ $p[17], $sbox0, $sbox1, $sbox2, $sbox3, $p);
        for ($i = 2, $j = 4; $i < 256; $i+= 2, $j = ($j + 2) % 16) { // instead of 16 maybe count($data) would be better?
            list($sbox0[$i], $sbox0[$i + 1]) = $this->_encryptBlockHelperFast($data[$j] ^ $sbox0[$i - 2], $data[$j + 1] ^ $sbox0[$i - 1], $sbox0, $sbox1, $sbox2, $sbox3, $p);
        }

        list($sbox1[0], $sbox1[1]) = $this->_encryptBlockHelperFast($data[2] ^ $sbox0[254], $data[3] ^ $sbox0[255], $sbox0, $sbox1, $sbox2, $sbox3, $p);
        for ($i = 2, $j = 4; $i < 256; $i+= 2, $j = ($j + 2) % 16) {
            list($sbox1[$i], $sbox1[$i + 1]) = $this->_encryptBlockHelperFast($data[$j] ^ $sbox1[$i - 2], $data[$j + 1] ^ $sbox1[$i - 1], $sbox0, $sbox1, $sbox2, $sbox3, $p);
        }

        list($sbox2[0], $sbox2[1]) = $this->_encryptBlockHelperFast($data[2] ^ $sbox1[254], $data[3] ^ $sbox1[255], $sbox0, $sbox1, $sbox2, $sbox3, $p);
        for ($i = 2, $j = 4; $i < 256; $i+= 2, $j = ($j + 2) % 16) {
            list($sbox2[$i], $sbox2[$i + 1]) = $this->_encryptBlockHelperFast($data[$j] ^ $sbox2[$i - 2], $data[$j + 1] ^ $sbox2[$i - 1], $sbox0, $sbox1, $sbox2, $sbox3, $p);
        }

        list($sbox3[0], $sbox3[1]) = $this->_encryptBlockHelperFast($data[2] ^ $sbox2[254], $data[3] ^ $sbox2[255], $sbox0, $sbox1, $sbox2, $sbox3, $p);
        for ($i = 2, $j = 4; $i < 256; $i+= 2, $j = ($j + 2) % 16) {
            list($sbox3[$i], $sbox3[$i + 1]) = $this->_encryptBlockHelperFast($data[$j] ^ $sbox3[$i - 2], $data[$j + 1] ^ $sbox3[$i - 1], $sbox0, $sbox1, $sbox2, $sbox3, $p);
        }
    }

    /**
     * Encrypts a block
     *
     * @param string $in
     * @return string
     */
    protected function encryptBlock($in)
    {
        $p = $this->bctx['p'];
        // extract($this->bctx['sb'], EXTR_PREFIX_ALL, 'sb'); // slower
        $sb_0 = $this->bctx['sb'][0];
        $sb_1 = $this->bctx['sb'][1];
        $sb_2 = $this->bctx['sb'][2];
        $sb_3 = $this->bctx['sb'][3];

        $in = unpack('N*', $in);
        $l = $in[1];
        $r = $in[2];

<<<<<<< HEAD
        for ($i = 0; $i < 16; $i += 2) {
            $l ^= $p[$i];
            $r ^= self::safe_intval((self::safe_intval($sb_0[$l >> 24 & 0xff]  + $sb_1[$l >> 16 & 0xff]) ^
                  $sb_2[$l >>  8 & 0xff]) +
                  $sb_3[$l       & 0xff]);

            $r ^= $p[$i + 1];
            $l ^= self::safe_intval((self::safe_intval($sb_0[$r >> 24 & 0xff]  + $sb_1[$r >> 16 & 0xff]) ^
                  $sb_2[$r >>  8 & 0xff]) +
                  $sb_3[$r       & 0xff]);
        }
        return pack('N*', $r ^ $p[17], $l ^ $p[16]);
=======
        list($r, $l) = CRYPT_BASE_USE_SAFE_INTVAL ?
            $this->_encryptBlockHelperFast($l, $r, $sb_0, $sb_1, $sb_2, $sb_3, $p) :
            $this->_encryptBlockHelperSlow($l, $r, $sb_0, $sb_1, $sb_2, $sb_3, $p);

        return pack("N*", $r, $l);
    }

    /**
     * Fast helper function for block encryption
     *
     * @access private
     * @param int $x0
     * @param int $x1
     * @param int[] $sbox0
     * @param int[] $sbox1
     * @param int[] $sbox2
     * @param int[] $sbox3
     * @param int[] $p
     * @return int[]
     */
    function _encryptBlockHelperFast($x0, $x1, $sbox0, $sbox1, $sbox2, $sbox3, $p)
    {
        $x0 ^= $p[0];
        $x1 ^= ((($sbox0[($x0 & 0xFF000000) >> 24] + $sbox1[($x0 & 0xFF0000) >> 16]) ^ $sbox2[($x0 & 0xFF00) >> 8]) + $sbox3[$x0 & 0xFF]) ^ $p[1];
        $x0 ^= ((($sbox0[($x1 & 0xFF000000) >> 24] + $sbox1[($x1 & 0xFF0000) >> 16]) ^ $sbox2[($x1 & 0xFF00) >> 8]) + $sbox3[$x1 & 0xFF]) ^ $p[2];
        $x1 ^= ((($sbox0[($x0 & 0xFF000000) >> 24] + $sbox1[($x0 & 0xFF0000) >> 16]) ^ $sbox2[($x0 & 0xFF00) >> 8]) + $sbox3[$x0 & 0xFF]) ^ $p[3];
        $x0 ^= ((($sbox0[($x1 & 0xFF000000) >> 24] + $sbox1[($x1 & 0xFF0000) >> 16]) ^ $sbox2[($x1 & 0xFF00) >> 8]) + $sbox3[$x1 & 0xFF]) ^ $p[4];
        $x1 ^= ((($sbox0[($x0 & 0xFF000000) >> 24] + $sbox1[($x0 & 0xFF0000) >> 16]) ^ $sbox2[($x0 & 0xFF00) >> 8]) + $sbox3[$x0 & 0xFF]) ^ $p[5];
        $x0 ^= ((($sbox0[($x1 & 0xFF000000) >> 24] + $sbox1[($x1 & 0xFF0000) >> 16]) ^ $sbox2[($x1 & 0xFF00) >> 8]) + $sbox3[$x1 & 0xFF]) ^ $p[6];
        $x1 ^= ((($sbox0[($x0 & 0xFF000000) >> 24] + $sbox1[($x0 & 0xFF0000) >> 16]) ^ $sbox2[($x0 & 0xFF00) >> 8]) + $sbox3[$x0 & 0xFF]) ^ $p[7];
        $x0 ^= ((($sbox0[($x1 & 0xFF000000) >> 24] + $sbox1[($x1 & 0xFF0000) >> 16]) ^ $sbox2[($x1 & 0xFF00) >> 8]) + $sbox3[$x1 & 0xFF]) ^ $p[8];
        $x1 ^= ((($sbox0[($x0 & 0xFF000000) >> 24] + $sbox1[($x0 & 0xFF0000) >> 16]) ^ $sbox2[($x0 & 0xFF00) >> 8]) + $sbox3[$x0 & 0xFF]) ^ $p[9];
        $x0 ^= ((($sbox0[($x1 & 0xFF000000) >> 24] + $sbox1[($x1 & 0xFF0000) >> 16]) ^ $sbox2[($x1 & 0xFF00) >> 8]) + $sbox3[$x1 & 0xFF]) ^ $p[10];
        $x1 ^= ((($sbox0[($x0 & 0xFF000000) >> 24] + $sbox1[($x0 & 0xFF0000) >> 16]) ^ $sbox2[($x0 & 0xFF00) >> 8]) + $sbox3[$x0 & 0xFF]) ^ $p[11];
        $x0 ^= ((($sbox0[($x1 & 0xFF000000) >> 24] + $sbox1[($x1 & 0xFF0000) >> 16]) ^ $sbox2[($x1 & 0xFF00) >> 8]) + $sbox3[$x1 & 0xFF]) ^ $p[12];
        $x1 ^= ((($sbox0[($x0 & 0xFF000000) >> 24] + $sbox1[($x0 & 0xFF0000) >> 16]) ^ $sbox2[($x0 & 0xFF00) >> 8]) + $sbox3[$x0 & 0xFF]) ^ $p[13];
        $x0 ^= ((($sbox0[($x1 & 0xFF000000) >> 24] + $sbox1[($x1 & 0xFF0000) >> 16]) ^ $sbox2[($x1 & 0xFF00) >> 8]) + $sbox3[$x1 & 0xFF]) ^ $p[14];
        $x1 ^= ((($sbox0[($x0 & 0xFF000000) >> 24] + $sbox1[($x0 & 0xFF0000) >> 16]) ^ $sbox2[($x0 & 0xFF00) >> 8]) + $sbox3[$x0 & 0xFF]) ^ $p[15];
        $x0 ^= ((($sbox0[($x1 & 0xFF000000) >> 24] + $sbox1[($x1 & 0xFF0000) >> 16]) ^ $sbox2[($x1 & 0xFF00) >> 8]) + $sbox3[$x1 & 0xFF]) ^ $p[16];

        return array($x1 & 0xFFFFFFFF ^ $p[17], $x0 & 0xFFFFFFFF);
    }

    /**
     * Slow helper function for block encryption
     *
     * @access private
     * @param int $x0
     * @param int $x1
     * @param int[] $sbox0
     * @param int[] $sbox1
     * @param int[] $sbox2
     * @param int[] $sbox3
     * @param int[] $p
     * @return int[]
     */
    function _encryptBlockHelperSlow($x0, $x1, $sbox0, $sbox1, $sbox2, $sbox3, $p)
    {
        $x0^= $p[0];
        $x1^= $this->safe_intval(($this->safe_intval($sbox0[($x0 & 0xFF000000) >> 24] + $sbox1[($x0 & 0xFF0000) >> 16]) ^ $sbox2[($x0 & 0xFF00) >> 8]) + $sbox3[$x0 & 0xFF]) ^ $p[1];
        $x0^= $this->safe_intval(($this->safe_intval($sbox0[($x1 & 0xFF000000) >> 24] + $sbox1[($x1 & 0xFF0000) >> 16]) ^ $sbox2[($x1 & 0xFF00) >> 8]) + $sbox3[$x1 & 0xFF]) ^ $p[2];
        $x1^= $this->safe_intval(($this->safe_intval($sbox0[($x0 & 0xFF000000) >> 24] + $sbox1[($x0 & 0xFF0000) >> 16]) ^ $sbox2[($x0 & 0xFF00) >> 8]) + $sbox3[$x0 & 0xFF]) ^ $p[3];
        $x0^= $this->safe_intval(($this->safe_intval($sbox0[($x1 & 0xFF000000) >> 24] + $sbox1[($x1 & 0xFF0000) >> 16]) ^ $sbox2[($x1 & 0xFF00) >> 8]) + $sbox3[$x1 & 0xFF]) ^ $p[4];
        $x1^= $this->safe_intval(($this->safe_intval($sbox0[($x0 & 0xFF000000) >> 24] + $sbox1[($x0 & 0xFF0000) >> 16]) ^ $sbox2[($x0 & 0xFF00) >> 8]) + $sbox3[$x0 & 0xFF]) ^ $p[5];
        $x0^= $this->safe_intval(($this->safe_intval($sbox0[($x1 & 0xFF000000) >> 24] + $sbox1[($x1 & 0xFF0000) >> 16]) ^ $sbox2[($x1 & 0xFF00) >> 8]) + $sbox3[$x1 & 0xFF]) ^ $p[6];
        $x1^= $this->safe_intval(($this->safe_intval($sbox0[($x0 & 0xFF000000) >> 24] + $sbox1[($x0 & 0xFF0000) >> 16]) ^ $sbox2[($x0 & 0xFF00) >> 8]) + $sbox3[$x0 & 0xFF]) ^ $p[7];
        $x0^= $this->safe_intval(($this->safe_intval($sbox0[($x1 & 0xFF000000) >> 24] + $sbox1[($x1 & 0xFF0000) >> 16]) ^ $sbox2[($x1 & 0xFF00) >> 8]) + $sbox3[$x1 & 0xFF]) ^ $p[8];
        $x1^= $this->safe_intval(($this->safe_intval($sbox0[($x0 & 0xFF000000) >> 24] + $sbox1[($x0 & 0xFF0000) >> 16]) ^ $sbox2[($x0 & 0xFF00) >> 8]) + $sbox3[$x0 & 0xFF]) ^ $p[9];
        $x0^= $this->safe_intval(($this->safe_intval($sbox0[($x1 & 0xFF000000) >> 24] + $sbox1[($x1 & 0xFF0000) >> 16]) ^ $sbox2[($x1 & 0xFF00) >> 8]) + $sbox3[$x1 & 0xFF]) ^ $p[10];
        $x1^= $this->safe_intval(($this->safe_intval($sbox0[($x0 & 0xFF000000) >> 24] + $sbox1[($x0 & 0xFF0000) >> 16]) ^ $sbox2[($x0 & 0xFF00) >> 8]) + $sbox3[$x0 & 0xFF]) ^ $p[11];
        $x0^= $this->safe_intval(($this->safe_intval($sbox0[($x1 & 0xFF000000) >> 24] + $sbox1[($x1 & 0xFF0000) >> 16]) ^ $sbox2[($x1 & 0xFF00) >> 8]) + $sbox3[$x1 & 0xFF]) ^ $p[12];
        $x1^= $this->safe_intval(($this->safe_intval($sbox0[($x0 & 0xFF000000) >> 24] + $sbox1[($x0 & 0xFF0000) >> 16]) ^ $sbox2[($x0 & 0xFF00) >> 8]) + $sbox3[$x0 & 0xFF]) ^ $p[13];
        $x0^= $this->safe_intval(($this->safe_intval($sbox0[($x1 & 0xFF000000) >> 24] + $sbox1[($x1 & 0xFF0000) >> 16]) ^ $sbox2[($x1 & 0xFF00) >> 8]) + $sbox3[$x1 & 0xFF]) ^ $p[14];
        $x1^= $this->safe_intval(($this->safe_intval($sbox0[($x0 & 0xFF000000) >> 24] + $sbox1[($x0 & 0xFF0000) >> 16]) ^ $sbox2[($x0 & 0xFF00) >> 8]) + $sbox3[$x0 & 0xFF]) ^ $p[15];
        $x0^= $this->safe_intval(($this->safe_intval($sbox0[($x1 & 0xFF000000) >> 24] + $sbox1[($x1 & 0xFF0000) >> 16]) ^ $sbox2[($x1 & 0xFF00) >> 8]) + $sbox3[$x1 & 0xFF]) ^ $p[16];

        return array($x1 & 0xFFFFFFFF ^ $p[17], $x0 & 0xFFFFFFFF);
>>>>>>> abb6a623
    }

    /**
     * Decrypts a block
     *
     * @param string $in
     * @return string
     */
    protected function decryptBlock($in)
    {
        $p = $this->bctx['p'];
        $sb_0 = $this->bctx['sb'][0];
        $sb_1 = $this->bctx['sb'][1];
        $sb_2 = $this->bctx['sb'][2];
        $sb_3 = $this->bctx['sb'][3];

        $in = unpack('N*', $in);
        $l = $in[1];
        $r = $in[2];

        for ($i = 17; $i > 2; $i -= 2) {
            $l ^= $p[$i];
            $r ^= self::safe_intval((self::safe_intval($sb_0[$l >> 24 & 0xff] + $sb_1[$l >> 16 & 0xff]) ^
                  $sb_2[$l >>  8 & 0xff]) +
                  $sb_3[$l       & 0xff]);

            $r ^= $p[$i - 1];
            $l ^= self::safe_intval((self::safe_intval($sb_0[$r >> 24 & 0xff] + $sb_1[$r >> 16 & 0xff]) ^
                  $sb_2[$r >>  8 & 0xff]) +
                  $sb_3[$r       & 0xff]);
        }
        return pack('N*', $r ^ $p[0], $l ^ $p[1]);
    }

    /**
     * Setup the performance-optimized function for de/encrypt()
     *
     * @see \phpseclib3\Crypt\Common\SymmetricKey::_setupInlineCrypt()
     */
    protected function setupInlineCrypt()
    {
        $p = $this->bctx['p'];
        $init_crypt = '
            static $sb_0, $sb_1, $sb_2, $sb_3;
            if (!$sb_0) {
                $sb_0 = $this->bctx["sb"][0];
                $sb_1 = $this->bctx["sb"][1];
                $sb_2 = $this->bctx["sb"][2];
                $sb_3 = $this->bctx["sb"][3];
            }
        ';

        $safeint = self::safe_intval_inline();

        // Generating encrypt code:
        $encrypt_block = '
            $in = unpack("N*", $in);
            $l = $in[1];
            $r = $in[2];
        ';
        for ($i = 0; $i < 16; $i += 2) {
            $encrypt_block .= '
                $l^= ' . $p[$i] . ';
                $r^= ' . sprintf($safeint, '(' . sprintf($safeint, '$sb_0[$l >> 24 & 0xff] + $sb_1[$l >> 16 & 0xff]') . ' ^
                      $sb_2[$l >>  8 & 0xff]) +
                      $sb_3[$l       & 0xff]') . ';

                $r^= ' . $p[$i + 1] . ';
                $l^= ' . sprintf($safeint, '(' . sprintf($safeint, '$sb_0[$r >> 24 & 0xff] + $sb_1[$r >> 16 & 0xff]') . '  ^
                      $sb_2[$r >>  8 & 0xff]) +
                      $sb_3[$r       & 0xff]') . ';
            ';
        }
        $encrypt_block .= '
            $in = pack("N*",
                $r ^ ' . $p[17] . ',
                $l ^ ' . $p[16] . '
            );
        ';
         // Generating decrypt code:
        $decrypt_block = '
            $in = unpack("N*", $in);
            $l = $in[1];
            $r = $in[2];
        ';

        for ($i = 17; $i > 2; $i -= 2) {
            $decrypt_block .= '
                $l^= ' . $p[$i] . ';
                $r^= ' . sprintf($safeint, '(' . sprintf($safeint, '$sb_0[$l >> 24 & 0xff] + $sb_1[$l >> 16 & 0xff]') . ' ^
                      $sb_2[$l >>  8 & 0xff]) +
                      $sb_3[$l       & 0xff]') . ';

                $r^= ' . $p[$i - 1] . ';
                $l^= ' . sprintf($safeint, '(' . sprintf($safeint, '$sb_0[$r >> 24 & 0xff] + $sb_1[$r >> 16 & 0xff]') . ' ^
                      $sb_2[$r >>  8 & 0xff]) +
                      $sb_3[$r       & 0xff]') . ';
            ';
        }

        $decrypt_block .= '
            $in = pack("N*",
                $r ^ ' . $p[0] . ',
                $l ^ ' . $p[1] . '
            );
        ';

        $this->inline_crypt = $this->createInlineCryptFunction(
            [
               'init_crypt'    => $init_crypt,
               'init_encrypt'  => '',
               'init_decrypt'  => '',
               'encrypt_block' => $encrypt_block,
               'decrypt_block' => $decrypt_block
            ]
        );
    }
}<|MERGE_RESOLUTION|>--- conflicted
+++ resolved
@@ -482,35 +482,31 @@
      * @access private
      * @return string
      */
-    function _bcrypt_hash($sha2pass, $sha2salt)
-    {
-        $p = $this->parray;
-        $sbox0 = $this->sbox0;
-        $sbox1 = $this->sbox1;
-        $sbox2 = $this->sbox2;
-        $sbox3 = $this->sbox3;
+    private static function bcrypt_hash($sha2pass, $sha2salt)
+    {
+        $p = self::$parray;
+        $sbox0 = self::$sbox0;
+        $sbox1 = self::$sbox1;
+        $sbox2 = self::$sbox2;
+        $sbox3 = self::$sbox3;
 
         $cdata = array_values(unpack('N*', 'OxychromaticBlowfishSwatDynamite'));
         $sha2pass = array_values(unpack('N*', $sha2pass));
         $sha2salt = array_values(unpack('N*', $sha2salt));
 
-        $this->_expandstate($sha2salt, $sha2pass, $sbox0, $sbox1, $sbox2, $sbox3, $p);
+        self::expandstate($sha2salt, $sha2pass, $sbox0, $sbox1, $sbox2, $sbox3, $p);
         for ($i = 0; $i < 64; $i++) {
-            $this->_expand0state($sha2salt, $sbox0, $sbox1, $sbox2, $sbox3, $p);
-            $this->_expand0state($sha2pass, $sbox0, $sbox1, $sbox2, $sbox3, $p);
+            self::expand0state($sha2salt, $sbox0, $sbox1, $sbox2, $sbox3, $p);
+            self::expand0state($sha2pass, $sbox0, $sbox1, $sbox2, $sbox3, $p);
         }
 
         for ($i = 0; $i < 64; $i++) {
             for ($j = 0; $j < 8; $j+= 2) { // count($cdata) == 8
-                list($cdata[$j], $cdata[$j + 1]) = $this->_encryptBlockHelperFast($cdata[$j], $cdata[$j + 1], $sbox0, $sbox1, $sbox2, $sbox3, $p);
+                list($cdata[$j], $cdata[$j + 1]) = self::encryptBlockHelperFast($cdata[$j], $cdata[$j + 1], $sbox0, $sbox1, $sbox2, $sbox3, $p);
             }
         }
 
-        $output = '';
-        for ($i = 0; $i < count($cdata); $i++) {
-            $output.= pack('L*', $cdata[$i]);
-        }
-        return $output;
+        return pack('L*', ...$cdata);
     }
 
     /**
@@ -521,28 +517,26 @@
      * @param int $keylen
      * @param int $rounds
      * @access public
-     * @return false|string
-     */
-    function bcrypt_pbkdf($pass, $salt, $keylen, $rounds)
-    {
-        if (!CRYPT_BASE_USE_SAFE_INTVAL) {
-            return false;
-        }
-
-        if (!isset($this->sha512)) {
-            $this->sha512 = new Hash('sha512');
-        }
-
-        $sha2pass = $this->sha512->hash($pass);
-        $results = array();
+     * @return string
+     */
+    public static function bcrypt_pbkdf($pass, $salt, $keylen, $rounds)
+    {
+        self::initialize_static_variables();
+
+        if (!self::$use_reg_intval) {
+            throw new \RuntimeException('ARM-32 systems require a workaround that slows bcrypt down too much');
+        }
+
+        $sha2pass = hash('sha512', $pass, true);
+        $results = [];
         $count = 1;
         while (32 * count($results) < $keylen) {
             $countsalt = $salt . pack('N', $count++);
-            $sha2salt = $this->sha512->hash($countsalt);
-            $out = $tmpout = $this->_bcrypt_hash($sha2pass, $sha2salt);
+            $sha2salt = hash('sha512', $countsalt, true);
+            $out = $tmpout = self::bcrypt_hash($sha2pass, $sha2salt);
             for ($i = 1; $i < $rounds; $i++) {
-                $sha2salt = $this->sha512->hash($tmpout);
-                $tmpout = $this->_bcrypt_hash($sha2pass, $sha2salt);
+                $sha2salt = hash('sha512', $tmpout, true);
+                $tmpout = self::bcrypt_hash($sha2pass, $sha2salt);
                 $out^= $tmpout;
             }
             $results[] = $out;
@@ -568,13 +562,13 @@
      * @param int[] $p
      * @see self::_bcrypt_hash()
      */
-    function _expand0state($key, &$sbox0, &$sbox1, &$sbox2, &$sbox3, &$p)
+    private static function expand0state($key, array &$sbox0, array &$sbox1, array &$sbox2, array &$sbox3, &$p)
     {
         // expand0state is basically the same thing as this:
-        //return $this->_expandstate(array_fill(0, 16, 0), $key);
+        //return self::expandstate(array_fill(0, 16, 0), $key);
         // but this separate function eliminates a bunch of XORs and array lookups
 
-        $p = array(
+        $p = [
             $p[0] ^ $key[0],
             $p[1] ^ $key[1],
             $p[2] ^ $key[2],
@@ -593,38 +587,38 @@
             $p[15] ^ $key[15],
             $p[16] ^ $key[0],
             $p[17] ^ $key[1]
-        );
+        ];
 
         // @codingStandardsIgnoreStart
-        list( $p[0],  $p[1]) = $this->_encryptBlockHelperFast(     0,      0, $sbox0, $sbox1, $sbox2, $sbox3, $p);
-        list( $p[2],  $p[3]) = $this->_encryptBlockHelperFast($p[ 0], $p[ 1], $sbox0, $sbox1, $sbox2, $sbox3, $p);
-        list( $p[4],  $p[5]) = $this->_encryptBlockHelperFast($p[ 2], $p[ 3], $sbox0, $sbox1, $sbox2, $sbox3, $p);
-        list( $p[6],  $p[7]) = $this->_encryptBlockHelperFast($p[ 4], $p[ 5], $sbox0, $sbox1, $sbox2, $sbox3, $p);
-        list( $p[8],  $p[9]) = $this->_encryptBlockHelperFast($p[ 6], $p[ 7], $sbox0, $sbox1, $sbox2, $sbox3, $p);
-        list($p[10], $p[11]) = $this->_encryptBlockHelperFast($p[ 8], $p[ 9], $sbox0, $sbox1, $sbox2, $sbox3, $p);
-        list($p[12], $p[13]) = $this->_encryptBlockHelperFast($p[10], $p[11], $sbox0, $sbox1, $sbox2, $sbox3, $p);
-        list($p[14], $p[15]) = $this->_encryptBlockHelperFast($p[12], $p[13], $sbox0, $sbox1, $sbox2, $sbox3, $p);
-        list($p[16], $p[17]) = $this->_encryptBlockHelperFast($p[14], $p[15], $sbox0, $sbox1, $sbox2, $sbox3, $p);
+        list( $p[0],  $p[1]) = self::encryptBlockHelperFast(     0,      0, $sbox0, $sbox1, $sbox2, $sbox3, $p);
+        list( $p[2],  $p[3]) = self::encryptBlockHelperFast($p[ 0], $p[ 1], $sbox0, $sbox1, $sbox2, $sbox3, $p);
+        list( $p[4],  $p[5]) = self::encryptBlockHelperFast($p[ 2], $p[ 3], $sbox0, $sbox1, $sbox2, $sbox3, $p);
+        list( $p[6],  $p[7]) = self::encryptBlockHelperFast($p[ 4], $p[ 5], $sbox0, $sbox1, $sbox2, $sbox3, $p);
+        list( $p[8],  $p[9]) = self::encryptBlockHelperFast($p[ 6], $p[ 7], $sbox0, $sbox1, $sbox2, $sbox3, $p);
+        list($p[10], $p[11]) = self::encryptBlockHelperFast($p[ 8], $p[ 9], $sbox0, $sbox1, $sbox2, $sbox3, $p);
+        list($p[12], $p[13]) = self::encryptBlockHelperFast($p[10], $p[11], $sbox0, $sbox1, $sbox2, $sbox3, $p);
+        list($p[14], $p[15]) = self::encryptBlockHelperFast($p[12], $p[13], $sbox0, $sbox1, $sbox2, $sbox3, $p);
+        list($p[16], $p[17]) = self::encryptBlockHelperFast($p[14], $p[15], $sbox0, $sbox1, $sbox2, $sbox3, $p);
         // @codingStandardsIgnoreEnd
 
-        list($sbox0[0], $sbox0[1]) = $this->_encryptBlockHelperFast($p[16], $p[17], $sbox0, $sbox1, $sbox2, $sbox3, $p);
+        list($sbox0[0], $sbox0[1]) = self::encryptBlockHelperFast($p[16], $p[17], $sbox0, $sbox1, $sbox2, $sbox3, $p);
         for ($i = 2; $i < 256; $i+= 2) {
-            list($sbox0[$i], $sbox0[$i + 1]) = $this->_encryptBlockHelperFast($sbox0[$i - 2], $sbox0[$i - 1], $sbox0, $sbox1, $sbox2, $sbox3, $p);
-        }
-
-        list($sbox1[0], $sbox1[1]) = $this->_encryptBlockHelperFast($sbox0[254], $sbox0[255], $sbox0, $sbox1, $sbox2, $sbox3, $p);
+            list($sbox0[$i], $sbox0[$i + 1]) = self::encryptBlockHelperFast($sbox0[$i - 2], $sbox0[$i - 1], $sbox0, $sbox1, $sbox2, $sbox3, $p);
+        }
+
+        list($sbox1[0], $sbox1[1]) = self::encryptBlockHelperFast($sbox0[254], $sbox0[255], $sbox0, $sbox1, $sbox2, $sbox3, $p);
         for ($i = 2; $i < 256; $i+= 2) {
-            list($sbox1[$i], $sbox1[$i + 1]) = $this->_encryptBlockHelperFast($sbox1[$i - 2], $sbox1[$i - 1], $sbox0, $sbox1, $sbox2, $sbox3, $p);
-        }
-
-        list($sbox2[0], $sbox2[1]) = $this->_encryptBlockHelperFast($sbox1[254], $sbox1[255], $sbox0, $sbox1, $sbox2, $sbox3, $p);
+            list($sbox1[$i], $sbox1[$i + 1]) = self::encryptBlockHelperFast($sbox1[$i - 2], $sbox1[$i - 1], $sbox0, $sbox1, $sbox2, $sbox3, $p);
+        }
+
+        list($sbox2[0], $sbox2[1]) = self::encryptBlockHelperFast($sbox1[254], $sbox1[255], $sbox0, $sbox1, $sbox2, $sbox3, $p);
         for ($i = 2; $i < 256; $i+= 2) {
-            list($sbox2[$i], $sbox2[$i + 1]) = $this->_encryptBlockHelperFast($sbox2[$i - 2], $sbox2[$i - 1], $sbox0, $sbox1, $sbox2, $sbox3, $p);
-        }
-
-        list($sbox3[0], $sbox3[1]) = $this->_encryptBlockHelperFast($sbox2[254], $sbox2[255], $sbox0, $sbox1, $sbox2, $sbox3, $p);
+            list($sbox2[$i], $sbox2[$i + 1]) = self::encryptBlockHelperFast($sbox2[$i - 2], $sbox2[$i - 1], $sbox0, $sbox1, $sbox2, $sbox3, $p);
+        }
+
+        list($sbox3[0], $sbox3[1]) = self::encryptBlockHelperFast($sbox2[254], $sbox2[255], $sbox0, $sbox1, $sbox2, $sbox3, $p);
         for ($i = 2; $i < 256; $i+= 2) {
-            list($sbox3[$i], $sbox3[$i + 1]) = $this->_encryptBlockHelperFast($sbox3[$i - 2], $sbox3[$i - 1], $sbox0, $sbox1, $sbox2, $sbox3, $p);
+            list($sbox3[$i], $sbox3[$i + 1]) = self::encryptBlockHelperFast($sbox3[$i - 2], $sbox3[$i - 1], $sbox0, $sbox1, $sbox2, $sbox3, $p);
         }
     }
 
@@ -641,9 +635,9 @@
      * @param int[] $p
      * @see self::_bcrypt_hash()
      */
-    function _expandstate($data, $key, &$sbox0, &$sbox1, &$sbox2, &$sbox3, &$p)
-    {
-        $p = array(
+    private static function expandstate($data, $key, array &$sbox0, array &$sbox1, array &$sbox2, array &$sbox3, array &$p)
+    {
+        $p = [
             $p[0] ^ $key[0],
             $p[1] ^ $key[1],
             $p[2] ^ $key[2],
@@ -662,38 +656,38 @@
             $p[15] ^ $key[15],
             $p[16] ^ $key[0],
             $p[17] ^ $key[1]
-        );
+        ];
 
         // @codingStandardsIgnoreStart
-        list( $p[0],  $p[1]) = $this->_encryptBlockHelperFast($data[ 0]         , $data[ 1]         , $sbox0, $sbox1, $sbox2, $sbox3, $p);
-        list( $p[2],  $p[3]) = $this->_encryptBlockHelperFast($data[ 2] ^ $p[ 0], $data[ 3] ^ $p[ 1], $sbox0, $sbox1, $sbox2, $sbox3, $p);
-        list( $p[4],  $p[5]) = $this->_encryptBlockHelperFast($data[ 4] ^ $p[ 2], $data[ 5] ^ $p[ 3], $sbox0, $sbox1, $sbox2, $sbox3, $p);
-        list( $p[6],  $p[7]) = $this->_encryptBlockHelperFast($data[ 6] ^ $p[ 4], $data[ 7] ^ $p[ 5], $sbox0, $sbox1, $sbox2, $sbox3, $p);
-        list( $p[8],  $p[9]) = $this->_encryptBlockHelperFast($data[ 8] ^ $p[ 6], $data[ 9] ^ $p[ 7], $sbox0, $sbox1, $sbox2, $sbox3, $p);
-        list($p[10], $p[11]) = $this->_encryptBlockHelperFast($data[10] ^ $p[ 8], $data[11] ^ $p[ 9], $sbox0, $sbox1, $sbox2, $sbox3, $p);
-        list($p[12], $p[13]) = $this->_encryptBlockHelperFast($data[12] ^ $p[10], $data[13] ^ $p[11], $sbox0, $sbox1, $sbox2, $sbox3, $p);
-        list($p[14], $p[15]) = $this->_encryptBlockHelperFast($data[14] ^ $p[12], $data[15] ^ $p[13], $sbox0, $sbox1, $sbox2, $sbox3, $p);
-        list($p[16], $p[17]) = $this->_encryptBlockHelperFast($data[ 0] ^ $p[14], $data[ 1] ^ $p[15], $sbox0, $sbox1, $sbox2, $sbox3, $p);
+        list( $p[0],  $p[1]) = self::encryptBlockHelperFast($data[ 0]         , $data[ 1]         , $sbox0, $sbox1, $sbox2, $sbox3, $p);
+        list( $p[2],  $p[3]) = self::encryptBlockHelperFast($data[ 2] ^ $p[ 0], $data[ 3] ^ $p[ 1], $sbox0, $sbox1, $sbox2, $sbox3, $p);
+        list( $p[4],  $p[5]) = self::encryptBlockHelperFast($data[ 4] ^ $p[ 2], $data[ 5] ^ $p[ 3], $sbox0, $sbox1, $sbox2, $sbox3, $p);
+        list( $p[6],  $p[7]) = self::encryptBlockHelperFast($data[ 6] ^ $p[ 4], $data[ 7] ^ $p[ 5], $sbox0, $sbox1, $sbox2, $sbox3, $p);
+        list( $p[8],  $p[9]) = self::encryptBlockHelperFast($data[ 8] ^ $p[ 6], $data[ 9] ^ $p[ 7], $sbox0, $sbox1, $sbox2, $sbox3, $p);
+        list($p[10], $p[11]) = self::encryptBlockHelperFast($data[10] ^ $p[ 8], $data[11] ^ $p[ 9], $sbox0, $sbox1, $sbox2, $sbox3, $p);
+        list($p[12], $p[13]) = self::encryptBlockHelperFast($data[12] ^ $p[10], $data[13] ^ $p[11], $sbox0, $sbox1, $sbox2, $sbox3, $p);
+        list($p[14], $p[15]) = self::encryptBlockHelperFast($data[14] ^ $p[12], $data[15] ^ $p[13], $sbox0, $sbox1, $sbox2, $sbox3, $p);
+        list($p[16], $p[17]) = self::encryptBlockHelperFast($data[ 0] ^ $p[14], $data[ 1] ^ $p[15], $sbox0, $sbox1, $sbox2, $sbox3, $p);
         // @codingStandardsIgnoreEnd
 
-        list($sbox0[0], $sbox0[1]) = $this->_encryptBlockHelperFast($data[2] ^ $p[16], $data[3] ^ $p[17], $sbox0, $sbox1, $sbox2, $sbox3, $p);
+        list($sbox0[0], $sbox0[1]) = self::encryptBlockHelperFast($data[2] ^ $p[16], $data[3] ^ $p[17], $sbox0, $sbox1, $sbox2, $sbox3, $p);
         for ($i = 2, $j = 4; $i < 256; $i+= 2, $j = ($j + 2) % 16) { // instead of 16 maybe count($data) would be better?
-            list($sbox0[$i], $sbox0[$i + 1]) = $this->_encryptBlockHelperFast($data[$j] ^ $sbox0[$i - 2], $data[$j + 1] ^ $sbox0[$i - 1], $sbox0, $sbox1, $sbox2, $sbox3, $p);
-        }
-
-        list($sbox1[0], $sbox1[1]) = $this->_encryptBlockHelperFast($data[2] ^ $sbox0[254], $data[3] ^ $sbox0[255], $sbox0, $sbox1, $sbox2, $sbox3, $p);
+            list($sbox0[$i], $sbox0[$i + 1]) = self::encryptBlockHelperFast($data[$j] ^ $sbox0[$i - 2], $data[$j + 1] ^ $sbox0[$i - 1], $sbox0, $sbox1, $sbox2, $sbox3, $p);
+        }
+
+        list($sbox1[0], $sbox1[1]) = self::encryptBlockHelperFast($data[2] ^ $sbox0[254], $data[3] ^ $sbox0[255], $sbox0, $sbox1, $sbox2, $sbox3, $p);
         for ($i = 2, $j = 4; $i < 256; $i+= 2, $j = ($j + 2) % 16) {
-            list($sbox1[$i], $sbox1[$i + 1]) = $this->_encryptBlockHelperFast($data[$j] ^ $sbox1[$i - 2], $data[$j + 1] ^ $sbox1[$i - 1], $sbox0, $sbox1, $sbox2, $sbox3, $p);
-        }
-
-        list($sbox2[0], $sbox2[1]) = $this->_encryptBlockHelperFast($data[2] ^ $sbox1[254], $data[3] ^ $sbox1[255], $sbox0, $sbox1, $sbox2, $sbox3, $p);
+            list($sbox1[$i], $sbox1[$i + 1]) = self::encryptBlockHelperFast($data[$j] ^ $sbox1[$i - 2], $data[$j + 1] ^ $sbox1[$i - 1], $sbox0, $sbox1, $sbox2, $sbox3, $p);
+        }
+
+        list($sbox2[0], $sbox2[1]) = self::encryptBlockHelperFast($data[2] ^ $sbox1[254], $data[3] ^ $sbox1[255], $sbox0, $sbox1, $sbox2, $sbox3, $p);
         for ($i = 2, $j = 4; $i < 256; $i+= 2, $j = ($j + 2) % 16) {
-            list($sbox2[$i], $sbox2[$i + 1]) = $this->_encryptBlockHelperFast($data[$j] ^ $sbox2[$i - 2], $data[$j + 1] ^ $sbox2[$i - 1], $sbox0, $sbox1, $sbox2, $sbox3, $p);
-        }
-
-        list($sbox3[0], $sbox3[1]) = $this->_encryptBlockHelperFast($data[2] ^ $sbox2[254], $data[3] ^ $sbox2[255], $sbox0, $sbox1, $sbox2, $sbox3, $p);
+            list($sbox2[$i], $sbox2[$i + 1]) = self::encryptBlockHelperFast($data[$j] ^ $sbox2[$i - 2], $data[$j + 1] ^ $sbox2[$i - 1], $sbox0, $sbox1, $sbox2, $sbox3, $p);
+        }
+
+        list($sbox3[0], $sbox3[1]) = self::encryptBlockHelperFast($data[2] ^ $sbox2[254], $data[3] ^ $sbox2[255], $sbox0, $sbox1, $sbox2, $sbox3, $p);
         for ($i = 2, $j = 4; $i < 256; $i+= 2, $j = ($j + 2) % 16) {
-            list($sbox3[$i], $sbox3[$i + 1]) = $this->_encryptBlockHelperFast($data[$j] ^ $sbox3[$i - 2], $data[$j + 1] ^ $sbox3[$i - 1], $sbox0, $sbox1, $sbox2, $sbox3, $p);
+            list($sbox3[$i], $sbox3[$i + 1]) = self::encryptBlockHelperFast($data[$j] ^ $sbox3[$i - 2], $data[$j + 1] ^ $sbox3[$i - 1], $sbox0, $sbox1, $sbox2, $sbox3, $p);
         }
     }
 
@@ -716,23 +710,9 @@
         $l = $in[1];
         $r = $in[2];
 
-<<<<<<< HEAD
-        for ($i = 0; $i < 16; $i += 2) {
-            $l ^= $p[$i];
-            $r ^= self::safe_intval((self::safe_intval($sb_0[$l >> 24 & 0xff]  + $sb_1[$l >> 16 & 0xff]) ^
-                  $sb_2[$l >>  8 & 0xff]) +
-                  $sb_3[$l       & 0xff]);
-
-            $r ^= $p[$i + 1];
-            $l ^= self::safe_intval((self::safe_intval($sb_0[$r >> 24 & 0xff]  + $sb_1[$r >> 16 & 0xff]) ^
-                  $sb_2[$r >>  8 & 0xff]) +
-                  $sb_3[$r       & 0xff]);
-        }
-        return pack('N*', $r ^ $p[17], $l ^ $p[16]);
-=======
         list($r, $l) = CRYPT_BASE_USE_SAFE_INTVAL ?
-            $this->_encryptBlockHelperFast($l, $r, $sb_0, $sb_1, $sb_2, $sb_3, $p) :
-            $this->_encryptBlockHelperSlow($l, $r, $sb_0, $sb_1, $sb_2, $sb_3, $p);
+            self::encryptBlockHelperFast($l, $r, $sb_0, $sb_1, $sb_2, $sb_3, $p) :
+            self::encryptBlockHelperSlow($l, $r, $sb_0, $sb_1, $sb_2, $sb_3, $p);
 
         return pack("N*", $r, $l);
     }
@@ -750,7 +730,7 @@
      * @param int[] $p
      * @return int[]
      */
-    function _encryptBlockHelperFast($x0, $x1, $sbox0, $sbox1, $sbox2, $sbox3, $p)
+    private static function encryptBlockHelperFast($x0, $x1, array $sbox0, array $sbox1, array $sbox2, array $sbox3, array $p)
     {
         $x0 ^= $p[0];
         $x1 ^= ((($sbox0[($x0 & 0xFF000000) >> 24] + $sbox1[($x0 & 0xFF0000) >> 16]) ^ $sbox2[($x0 & 0xFF00) >> 8]) + $sbox3[$x0 & 0xFF]) ^ $p[1];
@@ -770,7 +750,7 @@
         $x1 ^= ((($sbox0[($x0 & 0xFF000000) >> 24] + $sbox1[($x0 & 0xFF0000) >> 16]) ^ $sbox2[($x0 & 0xFF00) >> 8]) + $sbox3[$x0 & 0xFF]) ^ $p[15];
         $x0 ^= ((($sbox0[($x1 & 0xFF000000) >> 24] + $sbox1[($x1 & 0xFF0000) >> 16]) ^ $sbox2[($x1 & 0xFF00) >> 8]) + $sbox3[$x1 & 0xFF]) ^ $p[16];
 
-        return array($x1 & 0xFFFFFFFF ^ $p[17], $x0 & 0xFFFFFFFF);
+        return [$x1 & 0xFFFFFFFF ^ $p[17], $x0 & 0xFFFFFFFF];
     }
 
     /**
@@ -786,7 +766,7 @@
      * @param int[] $p
      * @return int[]
      */
-    function _encryptBlockHelperSlow($x0, $x1, $sbox0, $sbox1, $sbox2, $sbox3, $p)
+    private static function encryptBlockHelperSlow($x0, $x1, array $sbox0, array $sbox1, array $sbox2, array $sbox3, array $p)
     {
         $x0^= $p[0];
         $x1^= $this->safe_intval(($this->safe_intval($sbox0[($x0 & 0xFF000000) >> 24] + $sbox1[($x0 & 0xFF0000) >> 16]) ^ $sbox2[($x0 & 0xFF00) >> 8]) + $sbox3[$x0 & 0xFF]) ^ $p[1];
@@ -806,8 +786,7 @@
         $x1^= $this->safe_intval(($this->safe_intval($sbox0[($x0 & 0xFF000000) >> 24] + $sbox1[($x0 & 0xFF0000) >> 16]) ^ $sbox2[($x0 & 0xFF00) >> 8]) + $sbox3[$x0 & 0xFF]) ^ $p[15];
         $x0^= $this->safe_intval(($this->safe_intval($sbox0[($x1 & 0xFF000000) >> 24] + $sbox1[($x1 & 0xFF0000) >> 16]) ^ $sbox2[($x1 & 0xFF00) >> 8]) + $sbox3[$x1 & 0xFF]) ^ $p[16];
 
-        return array($x1 & 0xFFFFFFFF ^ $p[17], $x0 & 0xFFFFFFFF);
->>>>>>> abb6a623
+        return [$x1 & 0xFFFFFFFF ^ $p[17], $x0 & 0xFFFFFFFF];
     }
 
     /**
