--- conflicted
+++ resolved
@@ -408,16 +408,14 @@
 
         for ($i = 0; $i < 16; $i+= 2) {
             $l^= $p[$i];
-            $r^= ($sb_0[$l >> 24 & 0xff]  +
-                  $sb_1[$l >> 16 & 0xff]  ^
+            $r^= $this->safe_intval(($this->safe_intval($sb_0[$l >> 24 & 0xff]  + $sb_1[$l >> 16 & 0xff]) ^
                   $sb_2[$l >>  8 & 0xff]) +
-                  $sb_3[$l       & 0xff];
+                  $sb_3[$l       & 0xff]);
 
             $r^= $p[$i + 1];
-            $l^= ($sb_0[$r >> 24 & 0xff]  +
-                  $sb_1[$r >> 16 & 0xff]  ^
+            $l^= $this->safe_intval(($this->safe_intval($sb_0[$r >> 24 & 0xff]  + $sb_1[$r >> 16 & 0xff]) ^
                   $sb_2[$r >>  8 & 0xff]) +
-                  $sb_3[$r       & 0xff];
+                  $sb_3[$r       & 0xff]);
         }
         return pack("N*", $r ^ $p[17], $l ^ $p[16]);
     }
@@ -443,16 +441,14 @@
 
         for ($i = 17; $i > 2; $i-= 2) {
             $l^= $p[$i];
-            $r^= ($sb_0[$l >> 24 & 0xff]  +
-                  $sb_1[$l >> 16 & 0xff]  ^
+            $r^= $this->safe_intval(($this->safe_intval($sb_0[$l >> 24 & 0xff] + $sb_1[$l >> 16 & 0xff]) ^
                   $sb_2[$l >>  8 & 0xff]) +
-                  $sb_3[$l       & 0xff];
+                  $sb_3[$l       & 0xff]);
 
             $r^= $p[$i - 1];
-            $l^= ($sb_0[$r >> 24 & 0xff]  +
-                  $sb_1[$r >> 16 & 0xff]  ^
+            $l^= $this->safe_intval(($this->safe_intval($sb_0[$r >> 24 & 0xff] + $sb_1[$r >> 16 & 0xff]) ^
                   $sb_2[$r >>  8 & 0xff]) +
-                  $sb_3[$r       & 0xff];
+                  $sb_3[$r       & 0xff]);
         }
         return pack("N*", $r ^ $p[0], $l ^ $p[1]);
     }
@@ -478,13 +474,9 @@
             $code_hash = str_pad($code_hash, 32) . $this->_hashInlineCryptFunction($this->key);
         }
 
-<<<<<<< HEAD
-=======
-        // on 32-bit linux systems with PHP < 5.3 float to integer conversion is bad
         switch (true) {
             case defined('PHP_INT_SIZE') && PHP_INT_SIZE == 8:
-            case version_compare(PHP_VERSION, '5.3.0') >= 0 && (php_uname('m') & "\xDF\xDF\xDF") != 'ARM':
-            case (PHP_OS & "\xDF\xDF\xDF") === 'WIN':
+            case (php_uname('m') & "\xDF\xDF\xDF") != 'ARM':
                 $safeint = '%s';
                 break;
             default:
@@ -492,7 +484,6 @@
                 $safeint.= '((fmod(floor($temp / 0x80000000), 2) & 1) << 31))';
         }
 
->>>>>>> b25681be
         if (!isset($lambda_functions[$code_hash])) {
             switch (true) {
                 case $gen_hi_opt_code:
@@ -528,16 +519,14 @@
             for ($i = 0; $i < 16; $i+= 2) {
                 $encrypt_block.= '
                     $l^= ' . $p[$i] . ';
-                    $r^= ($sb_0[$l >> 24 & 0xff]  +
-                          $sb_1[$l >> 16 & 0xff]  ^
+                    $r^= ' . sprintf($safeint, '(' . sprintf($safeint, '$sb_0[$l >> 24 & 0xff] + $sb_1[$l >> 16 & 0xff]') . ' ^
                           $sb_2[$l >>  8 & 0xff]) +
-                          $sb_3[$l       & 0xff];
+                          $sb_3[$l       & 0xff]') . ';
 
                     $r^= ' . $p[$i + 1] . ';
-                    $l^= ($sb_0[$r >> 24 & 0xff]  +
-                          $sb_1[$r >> 16 & 0xff]  ^
+                    $l^= ' . sprintf($safeint, '(' . sprintf($safeint, '$sb_0[$r >> 24 & 0xff] + $sb_1[$r >> 16 & 0xff]') . '  ^
                           $sb_2[$r >>  8 & 0xff]) +
-                          $sb_3[$r       & 0xff];
+                          $sb_3[$r       & 0xff]') . ';
                 ';
             }
             $encrypt_block.= '
@@ -557,16 +546,14 @@
             for ($i = 17; $i > 2; $i-= 2) {
                 $decrypt_block.= '
                     $l^= ' . $p[$i] . ';
-                    $r^= ($sb_0[$l >> 24 & 0xff]  +
-                          $sb_1[$l >> 16 & 0xff]  ^
+                    $r^= ' . sprintf($safeint, '(' . sprintf($safeint, '$sb_0[$l >> 24 & 0xff] + $sb_1[$l >> 16 & 0xff]') . ' ^
                           $sb_2[$l >>  8 & 0xff]) +
-                          $sb_3[$l       & 0xff];
+                          $sb_3[$l       & 0xff]') . ';
 
                     $r^= ' . $p[$i - 1] . ';
-                    $l^= ($sb_0[$r >> 24 & 0xff]  +
-                          $sb_1[$r >> 16 & 0xff]  ^
+                    $l^= ' . sprintf($safeint, '(' . sprintf($safeint, '$sb_0[$r >> 24 & 0xff] + $sb_1[$r >> 16 & 0xff]') . ' ^
                           $sb_2[$r >>  8 & 0xff]) +
-                          $sb_3[$r       & 0xff];
+                          $sb_3[$r       & 0xff]') . ';
                 ';
             }
 
@@ -589,13 +576,11 @@
         }
         $this->inline_crypt = $lambda_functions[$code_hash];
     }
-<<<<<<< HEAD
-=======
 
     /**
      * Convert float to int
      *
-     * On 32-bit Linux installs running PHP < 5.3 converting floats to ints doesn't always work
+     * On ARM CPUs converting floats to ints doesn't always work
      *
      * @access private
      * @param string $x
@@ -606,13 +591,10 @@
         switch (true) {
             case is_int($x):
             // PHP 5.3, per http://php.net/releases/5_3_0.php, introduced "more consistent float rounding"
-            case version_compare(PHP_VERSION, '5.3.0') >= 0 && (php_uname('m') & "\xDF\xDF\xDF") != 'ARM':
-            // PHP_OS & "\xDF\xDF\xDF" == strtoupper(substr(PHP_OS, 0, 3)), but a lot faster
-            case (PHP_OS & "\xDF\xDF\xDF") === 'WIN':
+            case (php_uname('m') & "\xDF\xDF\xDF") != 'ARM':
                 return $x;
         }
         return (fmod($x, 0x80000000) & 0x7FFFFFFF) |
             ((fmod(floor($x / 0x80000000), 2) & 1) << 31);
     }
->>>>>>> b25681be
 }