<?php

/**
 * Pure-PHP implementation of Blowfish.
 *
 * Uses an internal implementation.
 *
 * PHP version 5
 *
 * Useful resources are as follows:
 *
 *  - {@link http://en.wikipedia.org/wiki/Blowfish_(cipher) Wikipedia description of Blowfish}
 *
 * # An overview of bcrypt vs Blowfish
 *
 * OpenSSH private keys use a customized version of bcrypt. Specifically, instead of
 * encrypting OrpheanBeholderScryDoubt 64 times OpenSSH's bcrypt variant encrypts
 * OxychromaticBlowfishSwatDynamite 64 times. so we can't use crypt().
 *
 * bcrypt is basically Blowfish but instead of performing the key expansion once it performs
 * the expansion 129 times for each round, with the first key expansion interleaving the salt
 * and password. This renders OpenSSL unusable and forces us to use a pure-PHP implementation
 * of blowfish.
 *
 * # phpseclib's three different _encryptBlock() implementations
 *
 * When using Blowfish as an encryption algorithm, _encryptBlock() is called 9 + 512 +
 * (the number of blocks in the plaintext) times.
 *
 * Each of the first 9 calls to _encryptBlock() modify the P-array. Each of the next 512
 * calls modify the S-boxes. The remaining _encryptBlock() calls operate on the plaintext to
 * produce the ciphertext. In the pure-PHP implementation of Blowfish these remaining
 * _encryptBlock() calls are highly optimized through the use of eval(). Among other things,
 * P-array lookups are eliminated by hard-coding the key-dependent P-array values, and thus we
 * have explained 2 of the 4 different _encryptBlock() implementations.
 *
 * With bcrypt things are a bit different. _encryptBlock() is called 1,079,296 times,
 * assuming 16 rounds (which is what OpenSSH's bcrypt defaults to). The eval()-optimized
 * _encryptBlock() isn't as beneficial because the P-array values are not constant. Well, they
 * are constant, but only for, at most, 777 _encryptBlock() calls, which is equivalent to ~6KB
 * of data. The average length of back to back _encryptBlock() calls with a fixed P-array is
 * 514.12, which is ~4KB of data. Creating an eval()-optimized _encryptBlock() has an upfront
 * cost, which is CPU dependent and is probably not going to be worth it for just ~4KB of
 * data. Conseqeuently, bcrypt does not benefit from the eval()-optimized _encryptBlock().
 *
 * The regular _encryptBlock() does unpack() and pack() on every call, as well, and that can
 * begin to add up after one million function calls.
 *
 * In theory, one might think that it might be beneficial to rewrite all block ciphers so
 * that, instead of passing strings to _encryptBlock(), you convert the string to an array of
 * integers and then pass successive subarrays of that array to _encryptBlock. This, however,
 * kills PHP's memory use. Like let's say you have a 1MB long string. After doing
 * $in = str_repeat('a', 1024 * 1024); PHP's memory utilization jumps up by ~1MB. After doing
 * $blocks = str_split($in, 4); it jumps up by an additional ~16MB. After
 * $blocks = array_map(fn($x) => unpack('N*', $x), $blocks); it jumps up by an additional
 * ~90MB, yielding a 106x increase in memory usage. Consequently, it bcrypt calls a different
 * _encryptBlock() then the regular Blowfish does. That said, the Blowfish _encryptBlock() is
 * basically just a thin wrapper around the bcrypt _encryptBlock(), so there's that.
 *
 * # phpseclib's three different _setupKey() implementations
 *
 * Every bcrypt round is the equivalent of encrypting 512KB of data. Since OpenSSH uses 16
 * rounds by default that's ~8MB of data that's essentially being encrypted whenever
 * you use bcrypt. That's a lot of data, however, bcrypt operates within tighter constraints
 * than regular Blowfish, so we can use that to our advantage. In particular, whereas Blowfish
 * supports variable length keys, in bcrypt, the initial "key" is the sha512 hash of the
 * password. sha512 hashes are 512 bits or 64 bytes long and thus the bcrypt keys are of a
 * fixed length whereas Blowfish keys are not of a fixed length.
 *
 * bcrypt actually has two different key expansion steps. The first one (expandstate) is
 * constantly XOR'ing every _encryptBlock() parameter against the salt prior _encryptBlock()'s
 * being called. The second one (expand0state) is more similar to Blowfish's _setupKey()
 * but it can still use the fixed length key optimization discussed above and can do away with
 * the pack() / unpack() calls.
 *
 * I suppose _setupKey() could be made to be a thin wrapper around expandstate() but idk it's
 * just a lot of work for very marginal benefits as _setupKey() is only called once for
 * regular Blowfish vs the 128 times it's called --per round-- with bcrypt.
 *
 * # blowfish + bcrypt in the same class
 *
 * Altho there's a lot of Blowfish code that bcrypt doesn't re-use, bcrypt does re-use the
 * initial S-boxes, the initial P-array and the int-only _encryptBlock() implementation.
 *
 * # Credit
 *
 * phpseclib's bcrypt implementation is based losely off of OpenSSH's implementation:
 *
 * https://github.com/openssh/openssh-portable/blob/master/openbsd-compat/bcrypt_pbkdf.c
 *
 * Here's a short example of how to use this library:
 * <code>
 * <?php
 *    include 'vendor/autoload.php';
 *
 *    $blowfish = new \phpseclib3\Crypt\Blowfish('ctr');
 *
 *    $blowfish->setKey('12345678901234567890123456789012');
 *
 *    $plaintext = str_repeat('a', 1024);
 *
 *    echo $blowfish->decrypt($blowfish->encrypt($plaintext));
 * ?>
 * </code>
 *
 * @author    Jim Wigginton <terrafrost@php.net>
 * @author    Hans-Juergen Petrich <petrich@tronic-media.com>
 * @copyright 2007 Jim Wigginton
 * @license   http://www.opensource.org/licenses/mit-license.html  MIT License
 * @link      http://phpseclib.sourceforge.net
 */

declare(strict_types=1);

namespace phpseclib3\Crypt;

use phpseclib3\Crypt\Common\BlockCipher;
use phpseclib3\Exception\InvalidArgumentException;
use phpseclib3\Exception\LengthException;

/**
 * Pure-PHP implementation of Blowfish.
 *
 * @author  Jim Wigginton <terrafrost@php.net>
 * @author  Hans-Juergen Petrich <petrich@tronic-media.com>
 */
class Blowfish extends BlockCipher
{
    /**
     * Block Length of the cipher
     *
     * @see \phpseclib3\Crypt\Common\SymmetricKey::block_size
     * @var int
     */
    protected $block_size = 8;

    /**
<<<<<<< HEAD
     * The fixed subkeys boxes ($sbox0 - $sbox3) with 256 entries each
=======
     * The mcrypt specific name of the cipher
     *
     * @see \phpseclib3\Crypt\Common\SymmetricKey::cipher_name_mcrypt
     * @var string
     */
    protected $cipher_name_mcrypt = 'blowfish';

    /**
     * Optimizing value while CFB-encrypting
     *
     * @see \phpseclib3\Crypt\Common\SymmetricKey::cfb_init_len
     * @var int
     */
    protected $cfb_init_len = 500;

    /**
     * The fixed subkeys boxes
>>>>>>> 983ac8e1
     *
     * S-Box
     *
     * @var    array
     */
    private static $sbox = [
        0xd1310ba6, 0x98dfb5ac, 0x2ffd72db, 0xd01adfb7, 0xb8e1afed, 0x6a267e96, 0xba7c9045, 0xf12c7f99,
        0x24a19947, 0xb3916cf7, 0x0801f2e2, 0x858efc16, 0x636920d8, 0x71574e69, 0xa458fea3, 0xf4933d7e,
        0x0d95748f, 0x728eb658, 0x718bcd58, 0x82154aee, 0x7b54a41d, 0xc25a59b5, 0x9c30d539, 0x2af26013,
        0xc5d1b023, 0x286085f0, 0xca417918, 0xb8db38ef, 0x8e79dcb0, 0x603a180e, 0x6c9e0e8b, 0xb01e8a3e,
        0xd71577c1, 0xbd314b27, 0x78af2fda, 0x55605c60, 0xe65525f3, 0xaa55ab94, 0x57489862, 0x63e81440,
        0x55ca396a, 0x2aab10b6, 0xb4cc5c34, 0x1141e8ce, 0xa15486af, 0x7c72e993, 0xb3ee1411, 0x636fbc2a,
        0x2ba9c55d, 0x741831f6, 0xce5c3e16, 0x9b87931e, 0xafd6ba33, 0x6c24cf5c, 0x7a325381, 0x28958677,
        0x3b8f4898, 0x6b4bb9af, 0xc4bfe81b, 0x66282193, 0x61d809cc, 0xfb21a991, 0x487cac60, 0x5dec8032,
        0xef845d5d, 0xe98575b1, 0xdc262302, 0xeb651b88, 0x23893e81, 0xd396acc5, 0x0f6d6ff3, 0x83f44239,
        0x2e0b4482, 0xa4842004, 0x69c8f04a, 0x9e1f9b5e, 0x21c66842, 0xf6e96c9a, 0x670c9c61, 0xabd388f0,
        0x6a51a0d2, 0xd8542f68, 0x960fa728, 0xab5133a3, 0x6eef0b6c, 0x137a3be4, 0xba3bf050, 0x7efb2a98,
        0xa1f1651d, 0x39af0176, 0x66ca593e, 0x82430e88, 0x8cee8619, 0x456f9fb4, 0x7d84a5c3, 0x3b8b5ebe,
        0xe06f75d8, 0x85c12073, 0x401a449f, 0x56c16aa6, 0x4ed3aa62, 0x363f7706, 0x1bfedf72, 0x429b023d,
        0x37d0d724, 0xd00a1248, 0xdb0fead3, 0x49f1c09b, 0x075372c9, 0x80991b7b, 0x25d479d8, 0xf6e8def7,
        0xe3fe501a, 0xb6794c3b, 0x976ce0bd, 0x04c006ba, 0xc1a94fb6, 0x409f60c4, 0x5e5c9ec2, 0x196a2463,
        0x68fb6faf, 0x3e6c53b5, 0x1339b2eb, 0x3b52ec6f, 0x6dfc511f, 0x9b30952c, 0xcc814544, 0xaf5ebd09,
        0xbee3d004, 0xde334afd, 0x660f2807, 0x192e4bb3, 0xc0cba857, 0x45c8740f, 0xd20b5f39, 0xb9d3fbdb,
        0x5579c0bd, 0x1a60320a, 0xd6a100c6, 0x402c7279, 0x679f25fe, 0xfb1fa3cc, 0x8ea5e9f8, 0xdb3222f8,
        0x3c7516df, 0xfd616b15, 0x2f501ec8, 0xad0552ab, 0x323db5fa, 0xfd238760, 0x53317b48, 0x3e00df82,
        0x9e5c57bb, 0xca6f8ca0, 0x1a87562e, 0xdf1769db, 0xd542a8f6, 0x287effc3, 0xac6732c6, 0x8c4f5573,
        0x695b27b0, 0xbbca58c8, 0xe1ffa35d, 0xb8f011a0, 0x10fa3d98, 0xfd2183b8, 0x4afcb56c, 0x2dd1d35b,
        0x9a53e479, 0xb6f84565, 0xd28e49bc, 0x4bfb9790, 0xe1ddf2da, 0xa4cb7e33, 0x62fb1341, 0xcee4c6e8,
        0xef20cada, 0x36774c01, 0xd07e9efe, 0x2bf11fb4, 0x95dbda4d, 0xae909198, 0xeaad8e71, 0x6b93d5a0,
        0xd08ed1d0, 0xafc725e0, 0x8e3c5b2f, 0x8e7594b7, 0x8ff6e2fb, 0xf2122b64, 0x8888b812, 0x900df01c,
        0x4fad5ea0, 0x688fc31c, 0xd1cff191, 0xb3a8c1ad, 0x2f2f2218, 0xbe0e1777, 0xea752dfe, 0x8b021fa1,
        0xe5a0cc0f, 0xb56f74e8, 0x18acf3d6, 0xce89e299, 0xb4a84fe0, 0xfd13e0b7, 0x7cc43b81, 0xd2ada8d9,
        0x165fa266, 0x80957705, 0x93cc7314, 0x211a1477, 0xe6ad2065, 0x77b5fa86, 0xc75442f5, 0xfb9d35cf,
        0xebcdaf0c, 0x7b3e89a0, 0xd6411bd3, 0xae1e7e49, 0x00250e2d, 0x2071b35e, 0x226800bb, 0x57b8e0af,
        0x2464369b, 0xf009b91e, 0x5563911d, 0x59dfa6aa, 0x78c14389, 0xd95a537f, 0x207d5ba2, 0x02e5b9c5,
        0x83260376, 0x6295cfa9, 0x11c81968, 0x4e734a41, 0xb3472dca, 0x7b14a94a, 0x1b510052, 0x9a532915,
        0xd60f573f, 0xbc9bc6e4, 0x2b60a476, 0x81e67400, 0x08ba6fb5, 0x571be91f, 0xf296ec6b, 0x2a0dd915,
        0xb6636521, 0xe7b9f9b6, 0xff34052e, 0xc5855664, 0x53b02d5d, 0xa99f8fa1, 0x08ba4799, 0x6e85076a,
<<<<<<< HEAD
    ];
=======
>>>>>>> 983ac8e1

        0x4b7a70e9, 0xb5b32944, 0xdb75092e, 0xc4192623, 0xad6ea6b0, 0x49a7df7d, 0x9cee60b8, 0x8fedb266,
        0xecaa8c71, 0x699a17ff, 0x5664526c, 0xc2b19ee1, 0x193602a5, 0x75094c29, 0xa0591340, 0xe4183a3e,
        0x3f54989a, 0x5b429d65, 0x6b8fe4d6, 0x99f73fd6, 0xa1d29c07, 0xefe830f5, 0x4d2d38e6, 0xf0255dc1,
        0x4cdd2086, 0x8470eb26, 0x6382e9c6, 0x021ecc5e, 0x09686b3f, 0x3ebaefc9, 0x3c971814, 0x6b6a70a1,
        0x687f3584, 0x52a0e286, 0xb79c5305, 0xaa500737, 0x3e07841c, 0x7fdeae5c, 0x8e7d44ec, 0x5716f2b8,
        0xb03ada37, 0xf0500c0d, 0xf01c1f04, 0x0200b3ff, 0xae0cf51a, 0x3cb574b2, 0x25837a58, 0xdc0921bd,
        0xd19113f9, 0x7ca92ff6, 0x94324773, 0x22f54701, 0x3ae5e581, 0x37c2dadc, 0xc8b57634, 0x9af3dda7,
        0xa9446146, 0x0fd0030e, 0xecc8c73e, 0xa4751e41, 0xe238cd99, 0x3bea0e2f, 0x3280bba1, 0x183eb331,
        0x4e548b38, 0x4f6db908, 0x6f420d03, 0xf60a04bf, 0x2cb81290, 0x24977c79, 0x5679b072, 0xbcaf89af,
        0xde9a771f, 0xd9930810, 0xb38bae12, 0xdccf3f2e, 0x5512721f, 0x2e6b7124, 0x501adde6, 0x9f84cd87,
        0x7a584718, 0x7408da17, 0xbc9f9abc, 0xe94b7d8c, 0xec7aec3a, 0xdb851dfa, 0x63094366, 0xc464c3d2,
        0xef1c1847, 0x3215d908, 0xdd433b37, 0x24c2ba16, 0x12a14d43, 0x2a65c451, 0x50940002, 0x133ae4dd,
        0x71dff89e, 0x10314e55, 0x81ac77d6, 0x5f11199b, 0x043556f1, 0xd7a3c76b, 0x3c11183b, 0x5924a509,
        0xf28fe6ed, 0x97f1fbfa, 0x9ebabf2c, 0x1e153c6e, 0x86e34570, 0xeae96fb1, 0x860e5e0a, 0x5a3e2ab3,
        0x771fe71c, 0x4e3d06fa, 0x2965dcb9, 0x99e71d0f, 0x803e89d6, 0x5266c825, 0x2e4cc978, 0x9c10b36a,
        0xc6150eba, 0x94e2ea78, 0xa5fc3c53, 0x1e0a2df4, 0xf2f74ea7, 0x361d2b3d, 0x1939260f, 0x19c27960,
        0x5223a708, 0xf71312b6, 0xebadfe6e, 0xeac31f66, 0xe3bc4595, 0xa67bc883, 0xb17f37d1, 0x018cff28,
        0xc332ddef, 0xbe6c5aa5, 0x65582185, 0x68ab9802, 0xeecea50f, 0xdb2f953b, 0x2aef7dad, 0x5b6e2f84,
        0x1521b628, 0x29076170, 0xecdd4775, 0x619f1510, 0x13cca830, 0xeb61bd96, 0x0334fe1e, 0xaa0363cf,
        0xb5735c90, 0x4c70a239, 0xd59e9e0b, 0xcbaade14, 0xeecc86bc, 0x60622ca7, 0x9cab5cab, 0xb2f3846e,
        0x648b1eaf, 0x19bdf0ca, 0xa02369b9, 0x655abb50, 0x40685a32, 0x3c2ab4b3, 0x319ee9d5, 0xc021b8f7,
        0x9b540b19, 0x875fa099, 0x95f7997e, 0x623d7da8, 0xf837889a, 0x97e32d77, 0x11ed935f, 0x16681281,
        0x0e358829, 0xc7e61fd6, 0x96dedfa1, 0x7858ba99, 0x57f584a5, 0x1b227263, 0x9b83c3ff, 0x1ac24696,
        0xcdb30aeb, 0x532e3054, 0x8fd948e4, 0x6dbc3128, 0x58ebf2ef, 0x34c6ffea, 0xfe28ed61, 0xee7c3c73,
        0x5d4a14d9, 0xe864b7e3, 0x42105d14, 0x203e13e0, 0x45eee2b6, 0xa3aaabea, 0xdb6c4f15, 0xfacb4fd0,
        0xc742f442, 0xef6abbb5, 0x654f3b1d, 0x41cd2105, 0xd81e799e, 0x86854dc7, 0xe44b476a, 0x3d816250,
        0xcf62a1f2, 0x5b8d2646, 0xfc8883a0, 0xc1c7b6a3, 0x7f1524c3, 0x69cb7492, 0x47848a0b, 0x5692b285,
        0x095bbf00, 0xad19489d, 0x1462b174, 0x23820e00, 0x58428d2a, 0x0c55f5ea, 0x1dadf43e, 0x233f7061,
        0x3372f092, 0x8d937e41, 0xd65fecf1, 0x6c223bdb, 0x7cde3759, 0xcbee7460, 0x4085f2a7, 0xce77326e,
        0xa6078084, 0x19f8509e, 0xe8efd855, 0x61d99735, 0xa969a7aa, 0xc50c06c2, 0x5a04abfc, 0x800bcadc,
        0x9e447a2e, 0xc3453484, 0xfdd56705, 0x0e1e9ec9, 0xdb73dbd3, 0x105588cd, 0x675fda79, 0xe3674340,
        0xc5c43465, 0x713e38d8, 0x3d28f89e, 0xf16dff20, 0x153e21e7, 0x8fb03d4a, 0xe6e39f2b, 0xdb83adf7,
<<<<<<< HEAD
    ];
=======
>>>>>>> 983ac8e1

        0xe93d5a68, 0x948140f7, 0xf64c261c, 0x94692934, 0x411520f7, 0x7602d4f7, 0xbcf46b2e, 0xd4a20068,
        0xd4082471, 0x3320f46a, 0x43b7d4b7, 0x500061af, 0x1e39f62e, 0x97244546, 0x14214f74, 0xbf8b8840,
        0x4d95fc1d, 0x96b591af, 0x70f4ddd3, 0x66a02f45, 0xbfbc09ec, 0x03bd9785, 0x7fac6dd0, 0x31cb8504,
        0x96eb27b3, 0x55fd3941, 0xda2547e6, 0xabca0a9a, 0x28507825, 0x530429f4, 0x0a2c86da, 0xe9b66dfb,
        0x68dc1462, 0xd7486900, 0x680ec0a4, 0x27a18dee, 0x4f3ffea2, 0xe887ad8c, 0xb58ce006, 0x7af4d6b6,
        0xaace1e7c, 0xd3375fec, 0xce78a399, 0x406b2a42, 0x20fe9e35, 0xd9f385b9, 0xee39d7ab, 0x3b124e8b,
        0x1dc9faf7, 0x4b6d1856, 0x26a36631, 0xeae397b2, 0x3a6efa74, 0xdd5b4332, 0x6841e7f7, 0xca7820fb,
        0xfb0af54e, 0xd8feb397, 0x454056ac, 0xba489527, 0x55533a3a, 0x20838d87, 0xfe6ba9b7, 0xd096954b,
        0x55a867bc, 0xa1159a58, 0xcca92963, 0x99e1db33, 0xa62a4a56, 0x3f3125f9, 0x5ef47e1c, 0x9029317c,
        0xfdf8e802, 0x04272f70, 0x80bb155c, 0x05282ce3, 0x95c11548, 0xe4c66d22, 0x48c1133f, 0xc70f86dc,
        0x07f9c9ee, 0x41041f0f, 0x404779a4, 0x5d886e17, 0x325f51eb, 0xd59bc0d1, 0xf2bcc18f, 0x41113564,
        0x257b7834, 0x602a9c60, 0xdff8e8a3, 0x1f636c1b, 0x0e12b4c2, 0x02e1329e, 0xaf664fd1, 0xcad18115,
        0x6b2395e0, 0x333e92e1, 0x3b240b62, 0xeebeb922, 0x85b2a20e, 0xe6ba0d99, 0xde720c8c, 0x2da2f728,
        0xd0127845, 0x95b794fd, 0x647d0862, 0xe7ccf5f0, 0x5449a36f, 0x877d48fa, 0xc39dfd27, 0xf33e8d1e,
        0x0a476341, 0x992eff74, 0x3a6f6eab, 0xf4f8fd37, 0xa812dc60, 0xa1ebddf8, 0x991be14c, 0xdb6e6b0d,
        0xc67b5510, 0x6d672c37, 0x2765d43b, 0xdcd0e804, 0xf1290dc7, 0xcc00ffa3, 0xb5390f92, 0x690fed0b,
        0x667b9ffb, 0xcedb7d9c, 0xa091cf0b, 0xd9155ea3, 0xbb132f88, 0x515bad24, 0x7b9479bf, 0x763bd6eb,
        0x37392eb3, 0xcc115979, 0x8026e297, 0xf42e312d, 0x6842ada7, 0xc66a2b3b, 0x12754ccc, 0x782ef11c,
        0x6a124237, 0xb79251e7, 0x06a1bbe6, 0x4bfb6350, 0x1a6b1018, 0x11caedfa, 0x3d25bdd8, 0xe2e1c3c9,
        0x44421659, 0x0a121386, 0xd90cec6e, 0xd5abea2a, 0x64af674e, 0xda86a85f, 0xbebfe988, 0x64e4c3fe,
        0x9dbc8057, 0xf0f7c086, 0x60787bf8, 0x6003604d, 0xd1fd8346, 0xf6381fb0, 0x7745ae04, 0xd736fccc,
        0x83426b33, 0xf01eab71, 0xb0804187, 0x3c005e5f, 0x77a057be, 0xbde8ae24, 0x55464299, 0xbf582e61,
        0x4e58f48f, 0xf2ddfda2, 0xf474ef38, 0x8789bdc2, 0x5366f9c3, 0xc8b38e74, 0xb475f255, 0x46fcd9b9,
        0x7aeb2661, 0x8b1ddf84, 0x846a0e79, 0x915f95e2, 0x466e598e, 0x20b45770, 0x8cd55591, 0xc902de4c,
        0xb90bace1, 0xbb8205d0, 0x11a86248, 0x7574a99e, 0xb77f19b6, 0xe0a9dc09, 0x662d09a1, 0xc4324633,
        0xe85a1f02, 0x09f0be8c, 0x4a99a025, 0x1d6efe10, 0x1ab93d1d, 0x0ba5a4df, 0xa186f20f, 0x2868f169,
        0xdcb7da83, 0x573906fe, 0xa1e2ce9b, 0x4fcd7f52, 0x50115e01, 0xa70683fa, 0xa002b5c4, 0x0de6d027,
        0x9af88c27, 0x773f8641, 0xc3604c06, 0x61a806b5, 0xf0177a28, 0xc0f586e0, 0x006058aa, 0x30dc7d62,
        0x11e69ed7, 0x2338ea63, 0x53c2dd94, 0xc2c21634, 0xbbcbee56, 0x90bcb6de, 0xebfc7da1, 0xce591d76,
        0x6f05e409, 0x4b7c0188, 0x39720a3d, 0x7c927c24, 0x86e3725f, 0x724d9db9, 0x1ac15bb4, 0xd39eb8fc,
        0xed545578, 0x08fca5b5, 0xd83d7cd3, 0x4dad0fc4, 0x1e50ef5e, 0xb161e6f8, 0xa28514d9, 0x6c51133c,
        0x6fd5c7e7, 0x56e14ec4, 0x362abfce, 0xddc6c837, 0xd79a3234, 0x92638212, 0x670efa8e, 0x406000e0,
<<<<<<< HEAD
    ];
=======
>>>>>>> 983ac8e1

        0x3a39ce37, 0xd3faf5cf, 0xabc27737, 0x5ac52d1b, 0x5cb0679e, 0x4fa33742, 0xd3822740, 0x99bc9bbe,
        0xd5118e9d, 0xbf0f7315, 0xd62d1c7e, 0xc700c47b, 0xb78c1b6b, 0x21a19045, 0xb26eb1be, 0x6a366eb4,
        0x5748ab2f, 0xbc946e79, 0xc6a376d2, 0x6549c2c8, 0x530ff8ee, 0x468dde7d, 0xd5730a1d, 0x4cd04dc6,
        0x2939bbdb, 0xa9ba4650, 0xac9526e8, 0xbe5ee304, 0xa1fad5f0, 0x6a2d519a, 0x63ef8ce2, 0x9a86ee22,
        0xc089c2b8, 0x43242ef6, 0xa51e03aa, 0x9cf2d0a4, 0x83c061ba, 0x9be96a4d, 0x8fe51550, 0xba645bd6,
        0x2826a2f9, 0xa73a3ae1, 0x4ba99586, 0xef5562e9, 0xc72fefd3, 0xf752f7da, 0x3f046f69, 0x77fa0a59,
        0x80e4a915, 0x87b08601, 0x9b09e6ad, 0x3b3ee593, 0xe990fd5a, 0x9e34d797, 0x2cf0b7d9, 0x022b8b51,
        0x96d5ac3a, 0x017da67d, 0xd1cf3ed6, 0x7c7d2d28, 0x1f9f25cf, 0xadf2b89b, 0x5ad6b472, 0x5a88f54c,
        0xe029ac71, 0xe019a5e6, 0x47b0acfd, 0xed93fa9b, 0xe8d3c48d, 0x283b57cc, 0xf8d56629, 0x79132e28,
        0x785f0191, 0xed756055, 0xf7960e44, 0xe3d35e8c, 0x15056dd4, 0x88f46dba, 0x03a16125, 0x0564f0bd,
        0xc3eb9e15, 0x3c9057a2, 0x97271aec, 0xa93a072a, 0x1b3f6d9b, 0x1e6321f5, 0xf59c66fb, 0x26dcf319,
        0x7533d928, 0xb155fdf5, 0x03563482, 0x8aba3cbb, 0x28517711, 0xc20ad9f8, 0xabcc5167, 0xccad925f,
        0x4de81751, 0x3830dc8e, 0x379d5862, 0x9320f991, 0xea7a90c2, 0xfb3e7bce, 0x5121ce64, 0x774fbe32,
        0xa8b6e37e, 0xc3293d46, 0x48de5369, 0x6413e680, 0xa2ae0810, 0xdd6db224, 0x69852dfd, 0x09072166,
        0xb39a460a, 0x6445c0dd, 0x586cdecf, 0x1c20c8ae, 0x5bbef7dd, 0x1b588d40, 0xccd2017f, 0x6bb4e3bb,
        0xdda26a7e, 0x3a59ff45, 0x3e350a44, 0xbcb4cdd5, 0x72eacea8, 0xfa6484bb, 0x8d6612ae, 0xbf3c6f47,
        0xd29be463, 0x542f5d9e, 0xaec2771b, 0xf64e6370, 0x740e0d8d, 0xe75b1357, 0xf8721671, 0xaf537d5d,
        0x4040cb08, 0x4eb4e2cc, 0x34d2466a, 0x0115af84, 0xe1b00428, 0x95983a1d, 0x06b89fb4, 0xce6ea048,
        0x6f3f3b82, 0x3520ab82, 0x011a1d4b, 0x277227f8, 0x611560b1, 0xe7933fdc, 0xbb3a792b, 0x344525bd,
        0xa08839e1, 0x51ce794b, 0x2f32c9b7, 0xa01fbac9, 0xe01cc87e, 0xbcc7d1f6, 0xcf0111c3, 0xa1e8aac7,
        0x1a908749, 0xd44fbd9a, 0xd0dadecb, 0xd50ada38, 0x0339c32a, 0xc6913667, 0x8df9317c, 0xe0b12b4f,
        0xf79e59b7, 0x43f5bb3a, 0xf2d519ff, 0x27d9459c, 0xbf97222c, 0x15e6fc2a, 0x0f91fc71, 0x9b941525,
        0xfae59361, 0xceb69ceb, 0xc2a86459, 0x12baa8d1, 0xb6c1075e, 0xe3056a0c, 0x10d25065, 0xcb03a442,
        0xe0ec6e0e, 0x1698db3b, 0x4c98a0be, 0x3278e964, 0x9f1f9532, 0xe0d392df, 0xd3a0342b, 0x8971f21e,
        0x1b0a7441, 0x4ba3348c, 0xc5be7120, 0xc37632d8, 0xdf359f8d, 0x9b992f2e, 0xe60b6f47, 0x0fe3f11d,
        0xe54cda54, 0x1edad891, 0xce6279cf, 0xcd3e7e6f, 0x1618b166, 0xfd2c1d05, 0x848fd2c5, 0xf6fb2299,
        0xf523f357, 0xa6327623, 0x93a83531, 0x56cccd02, 0xacf08162, 0x5a75ebb5, 0x6e163697, 0x88d273cc,
        0xde966292, 0x81b949d0, 0x4c50901b, 0x71c65614, 0xe6c6c7bd, 0x327a140a, 0x45e1d006, 0xc3f27b9a,
        0xc9aa53fd, 0x62a80f00, 0xbb25bfe2, 0x35bdd2f6, 0x71126905, 0xb2040222, 0xb6cbcf7c, 0xcd769c2b,
        0x53113ec0, 0x1640e3d3, 0x38abbd60, 0x2547adf0, 0xba38209c, 0xf746ce76, 0x77afa1c5, 0x20756060,
        0x85cbfe4e, 0x8ae88dd8, 0x7aaaf9b0, 0x4cf9aa7e, 0x1948c25c, 0x02fb8a8c, 0x01c36ae4, 0xd6ebe1f9,
        0x90d4f869, 0xa65cdea0, 0x3f09252d, 0xc208e69f, 0xb74e6132, 0xce77e25b, 0x578fdfe3, 0x3ac372e6,
    ];

    /**
     * P-Array consists of 18 32-bit subkeys
     *
     * @var array
     */
    private static $parray = [
        0x243f6a88, 0x85a308d3, 0x13198a2e, 0x03707344, 0xa4093822, 0x299f31d0,
        0x082efa98, 0xec4e6c89, 0x452821e6, 0x38d01377, 0xbe5466cf, 0x34e90c6c,
        0xc0ac29b7, 0xc97c50dd, 0x3f84d5b5, 0xb5470917, 0x9216d5d9, 0x8979fb1b,
    ];

    /**
     * The BCTX-working Array
     *
     * Holds the expanded key [p] and the key-depended s-boxes [sb]
     *
     * @var array
     */
    private $bctx;

    /**
     * Holds the last used key
     *
     * @var array
     */
    private $kl;

    /**
     * The Key Length (in bytes)
     * {@internal The max value is 256 / 8 = 32, the min value is 128 / 8 = 16.  Exists in conjunction with $Nk
     *    because the encryption / decryption / key schedule creation requires this number and not $key_length.  We could
     *    derive this from $key_length or vice versa, but that'd mean we'd have to do multiple shift operations, so in lieu
     *    of that, we'll just precompute it once.}
     *
     * @see \phpseclib3\Crypt\Common\SymmetricKey::setKeyLength()
     * @var int
     */
    protected $key_length = 16;

    /**
     * Default Constructor.
     *
     * @throws InvalidArgumentException if an invalid / unsupported mode is provided
     */
    public function __construct(string $mode)
    {
        parent::__construct($mode);

        if ($this->mode == self::MODE_STREAM) {
            throw new InvalidArgumentException('Block ciphers cannot be ran in stream mode');
        }
    }

    /**
     * Sets the key length.
     *
     * Key lengths can be between 32 and 448 bits.
     */
    public function setKeyLength(int $length): void
    {
        if ($length < 32 || $length > 448) {
                throw new LengthException('Key size of ' . $length . ' bits is not supported by this algorithm. Only keys of sizes between 32 and 448 bits are supported');
        }

        $this->key_length = $length >> 3;

        parent::setKeyLength($length);
    }

    /**
     * Test for engine validity
     *
     * This is mainly just a wrapper to set things up for \phpseclib3\Crypt\Common\SymmetricKey::isValidEngine()
     *
     * @see \phpseclib3\Crypt\Common\SymmetricKey::isValidEngine()
     */
    protected function isValidEngineHelper(int $engine): bool
    {
        if ($engine == self::ENGINE_OPENSSL) {
            if ($this->key_length < 16) {
                return false;
            }
            // quoting https://www.openssl.org/news/openssl-3.0-notes.html, OpenSSL 3.0.1
            // "Moved all variations of the EVP ciphers CAST5, BF, IDEA, SEED, RC2, RC4, RC5, and DES to the legacy provider"
            // in theory openssl_get_cipher_methods() should catch this but, on GitHub Actions, at least, it does not
            if (defined('OPENSSL_VERSION_TEXT') && version_compare(preg_replace('#OpenSSL (\d+\.\d+\.\d+) .*#', '$1', OPENSSL_VERSION_TEXT), '3.0.1', '>=')) {
                return false;
            }
            $this->cipher_name_openssl_ecb = 'bf-ecb';
            $this->cipher_name_openssl = 'bf-' . $this->openssl_translate_mode();
        }

        return parent::isValidEngineHelper($engine);
    }

    /**
     * Setup the key (expansion)
     *
     * @see \phpseclib3\Crypt\Common\SymmetricKey::_setupKey()
     */
    protected function setupKey(): void
    {
        if (isset($this->kl['key']) && $this->key === $this->kl['key']) {
            // already expanded
            return;
        }
        $this->kl = ['key' => $this->key];

        /* key-expanding p[] and S-Box building sb[] */
        $this->bctx = [
            'p'  => [],
<<<<<<< HEAD
            'sb' => [
                self::$sbox0,
                self::$sbox1,
                self::$sbox2,
                self::$sbox3,
            ],
=======
            'sb' => self::$sbox
>>>>>>> 983ac8e1
        ];

        // unpack binary string in unsigned chars
        $key  = array_values(unpack('C*', $this->key));
        $keyl = count($key);
        // with bcrypt $keyl will always be 16 (because the key is the sha512 of the key you provide)
        for ($j = 0, $i = 0; $i < 18; ++$i) {
            // xor P1 with the first 32-bits of the key, xor P2 with the second 32-bits ...
            for ($data = 0, $k = 0; $k < 4; ++$k) {
                $data = ($data << 8) | $key[$j];
                if (++$j >= $keyl) {
                    $j = 0;
                }
            }
            $this->bctx['p'][] = self::$parray[$i] ^ intval($data);
        }

        // encrypt the zero-string, replace P1 and P2 with the encrypted data,
        // encrypt P3 and P4 with the new P1 and P2, do it with all P-array and subkeys
        $data = "\0\0\0\0\0\0\0\0";
        for ($i = 0; $i < 18; $i += 2) {
            [$l, $r] = array_values(unpack('N*', $data = $this->encryptBlock($data)));
            $this->bctx['p'][$i    ] = $l;
            $this->bctx['p'][$i + 1] = $r;
        }
        for ($i = 0; $i < 0x400; $i+= 0x100) {
            for ($j = 0; $j < 256; $j += 2) {
<<<<<<< HEAD
                [$l, $r] = array_values(unpack('N*', $data = $this->encryptBlock($data)));
                $this->bctx['sb'][$i][$j    ] = $l;
                $this->bctx['sb'][$i][$j + 1] = $r;
=======
                list($l, $r) = array_values(unpack('N*', $data = $this->encryptBlock($data)));
                $this->bctx['sb'][$i | $j] = $l;
                $this->bctx['sb'][$i | ($j + 1)] = $r;
>>>>>>> 983ac8e1
            }
        }
    }

    /**
     * Initialize Static Variables
     */
    protected static function initialize_static_variables(): void
    {
        if (is_float(self::$sbox[0x200])) {
            self::$sbox = array_map('intval', self::$sbox);
            self::$parray = array_map('intval', self::$parray);
        }

        parent::initialize_static_variables();
    }

    /**
     * bcrypt
     */
    private static function bcrypt_hash(string $sha2pass, string $sha2salt): string
    {
        $p = self::$parray;
        $sbox = self::$sbox;

        $cdata = array_values(unpack('N*', 'OxychromaticBlowfishSwatDynamite'));
        $sha2pass = array_values(unpack('N*', $sha2pass));
        $sha2salt = array_values(unpack('N*', $sha2salt));

        self::expandstate($sha2salt, $sha2pass, $sbox, $p);
        for ($i = 0; $i < 64; $i++) {
            self::expand0state($sha2salt, $sbox, $p);
            self::expand0state($sha2pass, $sbox, $p);
        }

        for ($i = 0; $i < 64; $i++) {
            for ($j = 0; $j < 8; $j += 2) { // count($cdata) == 8
<<<<<<< HEAD
                [$cdata[$j], $cdata[$j + 1]] = self::encryptBlockHelperFast($cdata[$j], $cdata[$j + 1], $sbox0, $sbox1, $sbox2, $sbox3, $p);
=======
                list($cdata[$j], $cdata[$j + 1]) = self::encryptBlockHelperFast($cdata[$j], $cdata[$j + 1], $sbox, $p);
>>>>>>> 983ac8e1
            }
        }

        return pack('L*', ...$cdata);
    }

    /**
     * Performs OpenSSH-style bcrypt
     */
    public static function bcrypt_pbkdf(string $pass, string $salt, int $keylen, int $rounds): string
    {
        self::initialize_static_variables();

        if (PHP_INT_SIZE == 4) {
            throw new \RuntimeException('bcrypt is far too slow to be practical on 32-bit versions of PHP');
        }

        $sha2pass = hash('sha512', $pass, true);
        $results = [];
        $count = 1;
        while (32 * count($results) < $keylen) {
            $countsalt = $salt . pack('N', $count++);
            $sha2salt = hash('sha512', $countsalt, true);
            $out = $tmpout = self::bcrypt_hash($sha2pass, $sha2salt);
            for ($i = 1; $i < $rounds; $i++) {
                $sha2salt = hash('sha512', $tmpout, true);
                $tmpout = self::bcrypt_hash($sha2pass, $sha2salt);
                $out ^= $tmpout;
            }
            $results[] = $out;
        }
        $output = '';
        for ($i = 0; $i < 32; $i++) {
            foreach ($results as $result) {
                $output .= $result[$i];
            }
        }
        return substr($output, 0, $keylen);
    }

    /**
     * Key expansion without salt
     *
     * @access private
     * @param int[] $key
     * @param int[] $sbox
     * @param int[] $p
     * @see self::_bcrypt_hash()
     */
<<<<<<< HEAD
    private static function expand0state(array $key, array &$sbox0, array &$sbox1, array &$sbox2, array &$sbox3, array &$p): void
=======
    private static function expand0state(array $key, array &$sbox, array &$p)
>>>>>>> 983ac8e1
    {
        // expand0state is basically the same thing as this:
        //return self::expandstate(array_fill(0, 16, 0), $key);
        // but this separate function eliminates a bunch of XORs and array lookups

        $p = [
            $p[0] ^ $key[0],
            $p[1] ^ $key[1],
            $p[2] ^ $key[2],
            $p[3] ^ $key[3],
            $p[4] ^ $key[4],
            $p[5] ^ $key[5],
            $p[6] ^ $key[6],
            $p[7] ^ $key[7],
            $p[8] ^ $key[8],
            $p[9] ^ $key[9],
            $p[10] ^ $key[10],
            $p[11] ^ $key[11],
            $p[12] ^ $key[12],
            $p[13] ^ $key[13],
            $p[14] ^ $key[14],
            $p[15] ^ $key[15],
            $p[16] ^ $key[0],
            $p[17] ^ $key[1],
        ];

<<<<<<< HEAD
        [$p[0], $p[1]] = self::encryptBlockHelperFast(0, 0, $sbox0, $sbox1, $sbox2, $sbox3, $p);
        for ($i = 2; $i < 18; $i += 2) {
            [$p[$i], $p[$i + 1]] = self::encryptBlockHelperFast($p[$i - 2], $p[$i - 1], $sbox0, $sbox1, $sbox2, $sbox3, $p);
        }

        [$sbox0[0], $sbox0[1]] = self::encryptBlockHelperFast($p[16], $p[17], $sbox0, $sbox1, $sbox2, $sbox3, $p);
        for ($i = 2; $i < 256; $i += 2) {
            [$sbox0[$i], $sbox0[$i + 1]] = self::encryptBlockHelperFast($sbox0[$i - 2], $sbox0[$i - 1], $sbox0, $sbox1, $sbox2, $sbox3, $p);
        }

        [$sbox1[0], $sbox1[1]] = self::encryptBlockHelperFast($sbox0[254], $sbox0[255], $sbox0, $sbox1, $sbox2, $sbox3, $p);
        for ($i = 2; $i < 256; $i += 2) {
            [$sbox1[$i], $sbox1[$i + 1]] = self::encryptBlockHelperFast($sbox1[$i - 2], $sbox1[$i - 1], $sbox0, $sbox1, $sbox2, $sbox3, $p);
        }

        [$sbox2[0], $sbox2[1]] = self::encryptBlockHelperFast($sbox1[254], $sbox1[255], $sbox0, $sbox1, $sbox2, $sbox3, $p);
        for ($i = 2; $i < 256; $i += 2) {
            [$sbox2[$i], $sbox2[$i + 1]] = self::encryptBlockHelperFast($sbox2[$i - 2], $sbox2[$i - 1], $sbox0, $sbox1, $sbox2, $sbox3, $p);
        }

        [$sbox3[0], $sbox3[1]] = self::encryptBlockHelperFast($sbox2[254], $sbox2[255], $sbox0, $sbox1, $sbox2, $sbox3, $p);
        for ($i = 2; $i < 256; $i += 2) {
            [$sbox3[$i], $sbox3[$i + 1]] = self::encryptBlockHelperFast($sbox3[$i - 2], $sbox3[$i - 1], $sbox0, $sbox1, $sbox2, $sbox3, $p);
=======
        // @codingStandardsIgnoreStart
        list( $p[0],  $p[1]) = self::encryptBlockHelperFast(     0,      0, $sbox, $p);
        list( $p[2],  $p[3]) = self::encryptBlockHelperFast($p[ 0], $p[ 1], $sbox, $p);
        list( $p[4],  $p[5]) = self::encryptBlockHelperFast($p[ 2], $p[ 3], $sbox, $p);
        list( $p[6],  $p[7]) = self::encryptBlockHelperFast($p[ 4], $p[ 5], $sbox, $p);
        list( $p[8],  $p[9]) = self::encryptBlockHelperFast($p[ 6], $p[ 7], $sbox, $p);
        list($p[10], $p[11]) = self::encryptBlockHelperFast($p[ 8], $p[ 9], $sbox, $p);
        list($p[12], $p[13]) = self::encryptBlockHelperFast($p[10], $p[11], $sbox, $p);
        list($p[14], $p[15]) = self::encryptBlockHelperFast($p[12], $p[13], $sbox, $p);
        list($p[16], $p[17]) = self::encryptBlockHelperFast($p[14], $p[15], $sbox, $p);
        // @codingStandardsIgnoreEnd

        list($sbox[0], $sbox[1]) = self::encryptBlockHelperFast($p[16], $p[17], $sbox, $p);
        for ($i = 2; $i < 1024; $i += 2) {
            list($sbox[$i], $sbox[$i + 1]) = self::encryptBlockHelperFast($sbox[$i - 2], $sbox[$i - 1], $sbox, $p);
>>>>>>> 983ac8e1
        }
    }

    /**
     * Key expansion with salt
     *
     * @access private
     * @param int[] $data
     * @param int[] $key
     * @param int[] $sbox
     * @param int[] $p
     * @see self::_bcrypt_hash()
     */
<<<<<<< HEAD
    private static function expandstate(array $data, array $key, array &$sbox0, array &$sbox1, array &$sbox2, array &$sbox3, array &$p): void
=======
    private static function expandstate(array $data, array $key, array &$sbox, array &$p)
>>>>>>> 983ac8e1
    {
        $p = [
            $p[0] ^ $key[0],
            $p[1] ^ $key[1],
            $p[2] ^ $key[2],
            $p[3] ^ $key[3],
            $p[4] ^ $key[4],
            $p[5] ^ $key[5],
            $p[6] ^ $key[6],
            $p[7] ^ $key[7],
            $p[8] ^ $key[8],
            $p[9] ^ $key[9],
            $p[10] ^ $key[10],
            $p[11] ^ $key[11],
            $p[12] ^ $key[12],
            $p[13] ^ $key[13],
            $p[14] ^ $key[14],
            $p[15] ^ $key[15],
            $p[16] ^ $key[0],
            $p[17] ^ $key[1],
        ];

<<<<<<< HEAD
        [$p[0], $p[1]] = self::encryptBlockHelperFast($data[0], $data[1], $sbox0, $sbox1, $sbox2, $sbox3, $p);
        for ($i = 2, $j = 2; $i < 18; $i += 2, $j = ($j + 2) % 16) {
            [$p[$i], $p[$i + 1]] = self::encryptBlockHelperFast($data[$j] ^ $p[$i - 2], $data[$j + 1] ^ $p[$i - 1], $sbox0, $sbox1, $sbox2, $sbox3, $p);
        }

        [$sbox0[0], $sbox0[1]] = self::encryptBlockHelperFast($data[2] ^ $p[16], $data[3] ^ $p[17], $sbox0, $sbox1, $sbox2, $sbox3, $p);
        for ($i = 2, $j = 4; $i < 256; $i += 2, $j = ($j + 2) % 16) { // instead of 16 maybe count($data) would be better?
            [$sbox0[$i], $sbox0[$i + 1]] = self::encryptBlockHelperFast($data[$j] ^ $sbox0[$i - 2], $data[$j + 1] ^ $sbox0[$i - 1], $sbox0, $sbox1, $sbox2, $sbox3, $p);
        }

        [$sbox1[0], $sbox1[1]] = self::encryptBlockHelperFast($data[2] ^ $sbox0[254], $data[3] ^ $sbox0[255], $sbox0, $sbox1, $sbox2, $sbox3, $p);
        for ($i = 2, $j = 4; $i < 256; $i += 2, $j = ($j + 2) % 16) {
            [$sbox1[$i], $sbox1[$i + 1]] = self::encryptBlockHelperFast($data[$j] ^ $sbox1[$i - 2], $data[$j + 1] ^ $sbox1[$i - 1], $sbox0, $sbox1, $sbox2, $sbox3, $p);
        }

        [$sbox2[0], $sbox2[1]] = self::encryptBlockHelperFast($data[2] ^ $sbox1[254], $data[3] ^ $sbox1[255], $sbox0, $sbox1, $sbox2, $sbox3, $p);
        for ($i = 2, $j = 4; $i < 256; $i += 2, $j = ($j + 2) % 16) {
            [$sbox2[$i], $sbox2[$i + 1]] = self::encryptBlockHelperFast($data[$j] ^ $sbox2[$i - 2], $data[$j + 1] ^ $sbox2[$i - 1], $sbox0, $sbox1, $sbox2, $sbox3, $p);
        }

        [$sbox3[0], $sbox3[1]] = self::encryptBlockHelperFast($data[2] ^ $sbox2[254], $data[3] ^ $sbox2[255], $sbox0, $sbox1, $sbox2, $sbox3, $p);
        for ($i = 2, $j = 4; $i < 256; $i += 2, $j = ($j + 2) % 16) {
            [$sbox3[$i], $sbox3[$i + 1]] = self::encryptBlockHelperFast($data[$j] ^ $sbox3[$i - 2], $data[$j + 1] ^ $sbox3[$i - 1], $sbox0, $sbox1, $sbox2, $sbox3, $p);
=======
        // @codingStandardsIgnoreStart
        list( $p[0],  $p[1]) = self::encryptBlockHelperFast($data[ 0]         , $data[ 1]         , $sbox, $p);
        list( $p[2],  $p[3]) = self::encryptBlockHelperFast($data[ 2] ^ $p[ 0], $data[ 3] ^ $p[ 1], $sbox, $p);
        list( $p[4],  $p[5]) = self::encryptBlockHelperFast($data[ 4] ^ $p[ 2], $data[ 5] ^ $p[ 3], $sbox, $p);
        list( $p[6],  $p[7]) = self::encryptBlockHelperFast($data[ 6] ^ $p[ 4], $data[ 7] ^ $p[ 5], $sbox, $p);
        list( $p[8],  $p[9]) = self::encryptBlockHelperFast($data[ 8] ^ $p[ 6], $data[ 9] ^ $p[ 7], $sbox, $p);
        list($p[10], $p[11]) = self::encryptBlockHelperFast($data[10] ^ $p[ 8], $data[11] ^ $p[ 9], $sbox, $p);
        list($p[12], $p[13]) = self::encryptBlockHelperFast($data[12] ^ $p[10], $data[13] ^ $p[11], $sbox, $p);
        list($p[14], $p[15]) = self::encryptBlockHelperFast($data[14] ^ $p[12], $data[15] ^ $p[13], $sbox, $p);
        list($p[16], $p[17]) = self::encryptBlockHelperFast($data[ 0] ^ $p[14], $data[ 1] ^ $p[15], $sbox, $p);
        // @codingStandardsIgnoreEnd

        list($sbox[0], $sbox[1]) = self::encryptBlockHelperFast($data[2] ^ $p[16], $data[3] ^ $p[17], $sbox, $p);
        for ($i = 2, $j = 4; $i < 1024; $i += 2, $j = ($j + 2) % 16) { // instead of 16 maybe count($data) would be better?
            list($sbox[$i], $sbox[$i + 1]) = self::encryptBlockHelperFast($data[$j] ^ $sbox[$i - 2], $data[$j + 1] ^ $sbox[$i - 1], $sbox, $p);
>>>>>>> 983ac8e1
        }
    }

    /**
     * Encrypts a block
     */
    protected function encryptBlock(string $in): string
    {
        $p = $this->bctx['p'];
        // extract($this->bctx['sb'], EXTR_PREFIX_ALL, 'sb'); // slower
        $sb = $this->bctx['sb'];

        $in = unpack('N*', $in);
        $l = $in[1];
        $r = $in[2];

<<<<<<< HEAD
        [$r, $l] = PHP_INT_SIZE == 4 ?
            self::encryptBlockHelperSlow($l, $r, $sb_0, $sb_1, $sb_2, $sb_3, $p) :
            self::encryptBlockHelperFast($l, $r, $sb_0, $sb_1, $sb_2, $sb_3, $p);
=======
        list($r, $l) = PHP_INT_SIZE == 4 ?
            self::encryptBlockHelperSlow($l, $r, $sb, $p) :
            self::encryptBlockHelperFast($l, $r, $sb, $p);
>>>>>>> 983ac8e1

        return pack("N*", $r, $l);
    }

    /**
     * Fast helper function for block encryption
     *
     * @access private
<<<<<<< HEAD
     * @param int[] $sbox0
     * @param int[] $sbox1
     * @param int[] $sbox2
     * @param int[] $sbox3
     * @param int[] $p
     * @return int[]
     */
    private static function encryptBlockHelperFast(int $x0, int $x1, array $sbox0, array $sbox1, array $sbox2, array $sbox3, array $p): array
=======
     * @param int $x0
     * @param int $x1
     * @param int[] $sbox
     * @param int[] $p
     * @return int[]
     */
    private static function encryptBlockHelperFast($x0, $x1, array $sbox, array $p)
>>>>>>> 983ac8e1
    {
        $x0 ^= $p[0];
        $x1 ^= ((($sbox[($x0 & 0xFF000000) >> 24] + $sbox[0x100 | (($x0 & 0xFF0000) >> 16)]) ^ $sbox[0x200 | (($x0 & 0xFF00) >> 8)]) + $sbox[0x300 | ($x0 & 0xFF)]) ^ $p[1];
        $x0 ^= ((($sbox[($x1 & 0xFF000000) >> 24] + $sbox[0x100 | (($x1 & 0xFF0000) >> 16)]) ^ $sbox[0x200 | (($x1 & 0xFF00) >> 8)]) + $sbox[0x300 | ($x1 & 0xFF)]) ^ $p[2];
        $x1 ^= ((($sbox[($x0 & 0xFF000000) >> 24] + $sbox[0x100 | (($x0 & 0xFF0000) >> 16)]) ^ $sbox[0x200 | (($x0 & 0xFF00) >> 8)]) + $sbox[0x300 | ($x0 & 0xFF)]) ^ $p[3];
        $x0 ^= ((($sbox[($x1 & 0xFF000000) >> 24] + $sbox[0x100 | (($x1 & 0xFF0000) >> 16)]) ^ $sbox[0x200 | (($x1 & 0xFF00) >> 8)]) + $sbox[0x300 | ($x1 & 0xFF)]) ^ $p[4];
        $x1 ^= ((($sbox[($x0 & 0xFF000000) >> 24] + $sbox[0x100 | (($x0 & 0xFF0000) >> 16)]) ^ $sbox[0x200 | (($x0 & 0xFF00) >> 8)]) + $sbox[0x300 | ($x0 & 0xFF)]) ^ $p[5];
        $x0 ^= ((($sbox[($x1 & 0xFF000000) >> 24] + $sbox[0x100 | (($x1 & 0xFF0000) >> 16)]) ^ $sbox[0x200 | (($x1 & 0xFF00) >> 8)]) + $sbox[0x300 | ($x1 & 0xFF)]) ^ $p[6];
        $x1 ^= ((($sbox[($x0 & 0xFF000000) >> 24] + $sbox[0x100 | (($x0 & 0xFF0000) >> 16)]) ^ $sbox[0x200 | (($x0 & 0xFF00) >> 8)]) + $sbox[0x300 | ($x0 & 0xFF)]) ^ $p[7];
        $x0 ^= ((($sbox[($x1 & 0xFF000000) >> 24] + $sbox[0x100 | (($x1 & 0xFF0000) >> 16)]) ^ $sbox[0x200 | (($x1 & 0xFF00) >> 8)]) + $sbox[0x300 | ($x1 & 0xFF)]) ^ $p[8];
        $x1 ^= ((($sbox[($x0 & 0xFF000000) >> 24] + $sbox[0x100 | (($x0 & 0xFF0000) >> 16)]) ^ $sbox[0x200 | (($x0 & 0xFF00) >> 8)]) + $sbox[0x300 | ($x0 & 0xFF)]) ^ $p[9];
        $x0 ^= ((($sbox[($x1 & 0xFF000000) >> 24] + $sbox[0x100 | (($x1 & 0xFF0000) >> 16)]) ^ $sbox[0x200 | (($x1 & 0xFF00) >> 8)]) + $sbox[0x300 | ($x1 & 0xFF)]) ^ $p[10];
        $x1 ^= ((($sbox[($x0 & 0xFF000000) >> 24] + $sbox[0x100 | (($x0 & 0xFF0000) >> 16)]) ^ $sbox[0x200 | (($x0 & 0xFF00) >> 8)]) + $sbox[0x300 | ($x0 & 0xFF)]) ^ $p[11];
        $x0 ^= ((($sbox[($x1 & 0xFF000000) >> 24] + $sbox[0x100 | (($x1 & 0xFF0000) >> 16)]) ^ $sbox[0x200 | (($x1 & 0xFF00) >> 8)]) + $sbox[0x300 | ($x1 & 0xFF)]) ^ $p[12];
        $x1 ^= ((($sbox[($x0 & 0xFF000000) >> 24] + $sbox[0x100 | (($x0 & 0xFF0000) >> 16)]) ^ $sbox[0x200 | (($x0 & 0xFF00) >> 8)]) + $sbox[0x300 | ($x0 & 0xFF)]) ^ $p[13];
        $x0 ^= ((($sbox[($x1 & 0xFF000000) >> 24] + $sbox[0x100 | (($x1 & 0xFF0000) >> 16)]) ^ $sbox[0x200 | (($x1 & 0xFF00) >> 8)]) + $sbox[0x300 | ($x1 & 0xFF)]) ^ $p[14];
        $x1 ^= ((($sbox[($x0 & 0xFF000000) >> 24] + $sbox[0x100 | (($x0 & 0xFF0000) >> 16)]) ^ $sbox[0x200 | (($x0 & 0xFF00) >> 8)]) + $sbox[0x300 | ($x0 & 0xFF)]) ^ $p[15];
        $x0 ^= ((($sbox[($x1 & 0xFF000000) >> 24] + $sbox[0x100 | (($x1 & 0xFF0000) >> 16)]) ^ $sbox[0x200 | (($x1 & 0xFF00) >> 8)]) + $sbox[0x300 | ($x1 & 0xFF)]) ^ $p[16];

        return [$x1 & 0xFFFFFFFF ^ $p[17], $x0 & 0xFFFFFFFF];
    }

    /**
     * Slow helper function for block encryption
     *
     * @access private
<<<<<<< HEAD
     * @param int[] $sbox0
     * @param int[] $sbox1
     * @param int[] $sbox2
     * @param int[] $sbox3
     * @param int[] $p
     * @return int[]
     */
    private static function encryptBlockHelperSlow(int $x0, int $x1, array $sbox0, array $sbox1, array $sbox2, array $sbox3, array $p): array
    {
        // -16777216 == intval(0xFF000000) on 32-bit PHP installs
        $x0 ^= $p[0];
        $x1 ^= intval((intval($sbox0[(($x0 & -16777216) >> 24) & 0xFF] + $sbox1[($x0 & 0xFF0000) >> 16]) ^ $sbox2[($x0 & 0xFF00) >> 8]) + $sbox3[$x0 & 0xFF]) ^ $p[1];
        $x0 ^= intval((intval($sbox0[(($x1 & -16777216) >> 24) & 0xFF] + $sbox1[($x1 & 0xFF0000) >> 16]) ^ $sbox2[($x1 & 0xFF00) >> 8]) + $sbox3[$x1 & 0xFF]) ^ $p[2];
        $x1 ^= intval((intval($sbox0[(($x0 & -16777216) >> 24) & 0xFF] + $sbox1[($x0 & 0xFF0000) >> 16]) ^ $sbox2[($x0 & 0xFF00) >> 8]) + $sbox3[$x0 & 0xFF]) ^ $p[3];
        $x0 ^= intval((intval($sbox0[(($x1 & -16777216) >> 24) & 0xFF] + $sbox1[($x1 & 0xFF0000) >> 16]) ^ $sbox2[($x1 & 0xFF00) >> 8]) + $sbox3[$x1 & 0xFF]) ^ $p[4];
        $x1 ^= intval((intval($sbox0[(($x0 & -16777216) >> 24) & 0xFF] + $sbox1[($x0 & 0xFF0000) >> 16]) ^ $sbox2[($x0 & 0xFF00) >> 8]) + $sbox3[$x0 & 0xFF]) ^ $p[5];
        $x0 ^= intval((intval($sbox0[(($x1 & -16777216) >> 24) & 0xFF] + $sbox1[($x1 & 0xFF0000) >> 16]) ^ $sbox2[($x1 & 0xFF00) >> 8]) + $sbox3[$x1 & 0xFF]) ^ $p[6];
        $x1 ^= intval((intval($sbox0[(($x0 & -16777216) >> 24) & 0xFF] + $sbox1[($x0 & 0xFF0000) >> 16]) ^ $sbox2[($x0 & 0xFF00) >> 8]) + $sbox3[$x0 & 0xFF]) ^ $p[7];
        $x0 ^= intval((intval($sbox0[(($x1 & -16777216) >> 24) & 0xFF] + $sbox1[($x1 & 0xFF0000) >> 16]) ^ $sbox2[($x1 & 0xFF00) >> 8]) + $sbox3[$x1 & 0xFF]) ^ $p[8];
        $x1 ^= intval((intval($sbox0[(($x0 & -16777216) >> 24) & 0xFF] + $sbox1[($x0 & 0xFF0000) >> 16]) ^ $sbox2[($x0 & 0xFF00) >> 8]) + $sbox3[$x0 & 0xFF]) ^ $p[9];
        $x0 ^= intval((intval($sbox0[(($x1 & -16777216) >> 24) & 0xFF] + $sbox1[($x1 & 0xFF0000) >> 16]) ^ $sbox2[($x1 & 0xFF00) >> 8]) + $sbox3[$x1 & 0xFF]) ^ $p[10];
        $x1 ^= intval((intval($sbox0[(($x0 & -16777216) >> 24) & 0xFF] + $sbox1[($x0 & 0xFF0000) >> 16]) ^ $sbox2[($x0 & 0xFF00) >> 8]) + $sbox3[$x0 & 0xFF]) ^ $p[11];
        $x0 ^= intval((intval($sbox0[(($x1 & -16777216) >> 24) & 0xFF] + $sbox1[($x1 & 0xFF0000) >> 16]) ^ $sbox2[($x1 & 0xFF00) >> 8]) + $sbox3[$x1 & 0xFF]) ^ $p[12];
        $x1 ^= intval((intval($sbox0[(($x0 & -16777216) >> 24) & 0xFF] + $sbox1[($x0 & 0xFF0000) >> 16]) ^ $sbox2[($x0 & 0xFF00) >> 8]) + $sbox3[$x0 & 0xFF]) ^ $p[13];
        $x0 ^= intval((intval($sbox0[(($x1 & -16777216) >> 24) & 0xFF] + $sbox1[($x1 & 0xFF0000) >> 16]) ^ $sbox2[($x1 & 0xFF00) >> 8]) + $sbox3[$x1 & 0xFF]) ^ $p[14];
        $x1 ^= intval((intval($sbox0[(($x0 & -16777216) >> 24) & 0xFF] + $sbox1[($x0 & 0xFF0000) >> 16]) ^ $sbox2[($x0 & 0xFF00) >> 8]) + $sbox3[$x0 & 0xFF]) ^ $p[15];
        $x0 ^= intval((intval($sbox0[(($x1 & -16777216) >> 24) & 0xFF] + $sbox1[($x1 & 0xFF0000) >> 16]) ^ $sbox2[($x1 & 0xFF00) >> 8]) + $sbox3[$x1 & 0xFF]) ^ $p[16];
=======
     * @param int $x0
     * @param int $x1
     * @param int[] $sbox
     * @param int[] $p
     * @return int[]
     */
    private static function encryptBlockHelperSlow($x0, $x1, array $sbox, array $p)
    {
        // -16777216 == intval(0xFF000000) on 32-bit PHP installs
        $x0 ^= $p[0];
        $x1 ^= self::safe_intval((self::safe_intval($sbox[(($x0 & -16777216) >> 24) & 0xFF] + $sbox[0x100 | (($x0 & 0xFF0000) >> 16)]) ^ $sbox[0x200 | (($x0 & 0xFF00) >> 8)]) + $sbox[0x300 | ($x0 & 0xFF)]) ^ $p[1];
        $x0 ^= self::safe_intval((self::safe_intval($sbox[(($x1 & -16777216) >> 24) & 0xFF] + $sbox[0x100 | (($x1 & 0xFF0000) >> 16)]) ^ $sbox[0x200 | (($x1 & 0xFF00) >> 8)]) + $sbox[0x300 | ($x1 & 0xFF)]) ^ $p[2];
        $x1 ^= self::safe_intval((self::safe_intval($sbox[(($x0 & -16777216) >> 24) & 0xFF] + $sbox[0x100 | (($x0 & 0xFF0000) >> 16)]) ^ $sbox[0x200 | (($x0 & 0xFF00) >> 8)]) + $sbox[0x300 | ($x0 & 0xFF)]) ^ $p[3];
        $x0 ^= self::safe_intval((self::safe_intval($sbox[(($x1 & -16777216) >> 24) & 0xFF] + $sbox[0x100 | (($x1 & 0xFF0000) >> 16)]) ^ $sbox[0x200 | (($x1 & 0xFF00) >> 8)]) + $sbox[0x300 | ($x1 & 0xFF)]) ^ $p[4];
        $x1 ^= self::safe_intval((self::safe_intval($sbox[(($x0 & -16777216) >> 24) & 0xFF] + $sbox[0x100 | (($x0 & 0xFF0000) >> 16)]) ^ $sbox[0x200 | (($x0 & 0xFF00) >> 8)]) + $sbox[0x300 | ($x0 & 0xFF)]) ^ $p[5];
        $x0 ^= self::safe_intval((self::safe_intval($sbox[(($x1 & -16777216) >> 24) & 0xFF] + $sbox[0x100 | (($x1 & 0xFF0000) >> 16)]) ^ $sbox[0x200 | (($x1 & 0xFF00) >> 8)]) + $sbox[0x300 | ($x1 & 0xFF)]) ^ $p[6];
        $x1 ^= self::safe_intval((self::safe_intval($sbox[(($x0 & -16777216) >> 24) & 0xFF] + $sbox[0x100 | (($x0 & 0xFF0000) >> 16)]) ^ $sbox[0x200 | (($x0 & 0xFF00) >> 8)]) + $sbox[0x300 | ($x0 & 0xFF)]) ^ $p[7];
        $x0 ^= self::safe_intval((self::safe_intval($sbox[(($x1 & -16777216) >> 24) & 0xFF] + $sbox[0x100 | (($x1 & 0xFF0000) >> 16)]) ^ $sbox[0x200 | (($x1 & 0xFF00) >> 8)]) + $sbox[0x300 | ($x1 & 0xFF)]) ^ $p[8];
        $x1 ^= self::safe_intval((self::safe_intval($sbox[(($x0 & -16777216) >> 24) & 0xFF] + $sbox[0x100 | (($x0 & 0xFF0000) >> 16)]) ^ $sbox[0x200 | (($x0 & 0xFF00) >> 8)]) + $sbox[0x300 | ($x0 & 0xFF)]) ^ $p[9];
        $x0 ^= self::safe_intval((self::safe_intval($sbox[(($x1 & -16777216) >> 24) & 0xFF] + $sbox[0x100 | (($x1 & 0xFF0000) >> 16)]) ^ $sbox[0x200 | (($x1 & 0xFF00) >> 8)]) + $sbox[0x300 | ($x1 & 0xFF)]) ^ $p[10];
        $x1 ^= self::safe_intval((self::safe_intval($sbox[(($x0 & -16777216) >> 24) & 0xFF] + $sbox[0x100 | (($x0 & 0xFF0000) >> 16)]) ^ $sbox[0x200 | (($x0 & 0xFF00) >> 8)]) + $sbox[0x300 | ($x0 & 0xFF)]) ^ $p[11];
        $x0 ^= self::safe_intval((self::safe_intval($sbox[(($x1 & -16777216) >> 24) & 0xFF] + $sbox[0x100 | (($x1 & 0xFF0000) >> 16)]) ^ $sbox[0x200 | (($x1 & 0xFF00) >> 8)]) + $sbox[0x300 | ($x1 & 0xFF)]) ^ $p[12];
        $x1 ^= self::safe_intval((self::safe_intval($sbox[(($x0 & -16777216) >> 24) & 0xFF] + $sbox[0x100 | (($x0 & 0xFF0000) >> 16)]) ^ $sbox[0x200 | (($x0 & 0xFF00) >> 8)]) + $sbox[0x300 | ($x0 & 0xFF)]) ^ $p[13];
        $x0 ^= self::safe_intval((self::safe_intval($sbox[(($x1 & -16777216) >> 24) & 0xFF] + $sbox[0x100 | (($x1 & 0xFF0000) >> 16)]) ^ $sbox[0x200 | (($x1 & 0xFF00) >> 8)]) + $sbox[0x300 | ($x1 & 0xFF)]) ^ $p[14];
        $x1 ^= self::safe_intval((self::safe_intval($sbox[(($x0 & -16777216) >> 24) & 0xFF] + $sbox[0x100 | (($x0 & 0xFF0000) >> 16)]) ^ $sbox[0x200 | (($x0 & 0xFF00) >> 8)]) + $sbox[0x300 | ($x0 & 0xFF)]) ^ $p[15];
        $x0 ^= self::safe_intval((self::safe_intval($sbox[(($x1 & -16777216) >> 24) & 0xFF] + $sbox[0x100 | (($x1 & 0xFF0000) >> 16)]) ^ $sbox[0x200 | (($x1 & 0xFF00) >> 8)]) + $sbox[0x300 | ($x1 & 0xFF)]) ^ $p[16];
>>>>>>> 983ac8e1

        return [$x1 ^ $p[17], $x0];
    }

    /**
     * Decrypts a block
     */
    protected function decryptBlock(string $in): string
    {
        $p = $this->bctx['p'];
        $sb = $this->bctx['sb'];

        $in = unpack('N*', $in);
        $l = $in[1];
        $r = $in[2];

        for ($i = 17; $i > 2; $i -= 2) {
            $l ^= $p[$i];
<<<<<<< HEAD
            $r ^= intval((intval($sb_0[$l >> 24 & 0xff] + $sb_1[$l >> 16 & 0xff]) ^
                  $sb_2[$l >>  8 & 0xff]) +
                  $sb_3[$l       & 0xff]);

            $r ^= $p[$i - 1];
            $l ^= intval((intval($sb_0[$r >> 24 & 0xff] + $sb_1[$r >> 16 & 0xff]) ^
                  $sb_2[$r >>  8 & 0xff]) +
                  $sb_3[$r       & 0xff]);
=======
            $r ^= self::safe_intval((self::safe_intval($sb[$l >> 24 & 0xff] + $sb[0x100 + ($l >> 16 & 0xff)]) ^
                  $sb[0x200 + ($l >>  8 & 0xff)]) +
                  $sb[0x300 + ($l       & 0xff)]);

            $r ^= $p[$i - 1];
            $l ^= self::safe_intval((self::safe_intval($sb[$r >> 24 & 0xff] + $sb[0x100 + ($r >> 16 & 0xff)]) ^
                  $sb[0x200 + ($r >>  8 & 0xff)]) +
                  $sb[0x300 + ($r       & 0xff)]);
>>>>>>> 983ac8e1
        }
        return pack('N*', $r ^ $p[0], $l ^ $p[1]);
    }

    /**
     * Setup the performance-optimized function for de/encrypt()
     *
     * @see \phpseclib3\Crypt\Common\SymmetricKey::_setupInlineCrypt()
     */
    protected function setupInlineCrypt(): void
    {
        $p = $this->bctx['p'];
        $init_crypt = '
            static $sb;
            if (!$sb) {
                $sb = $this->bctx["sb"];
            }
        ';

        // Generating encrypt code:
        $encrypt_block = '
            $in = unpack("N*", $in);
            $l = $in[1];
            $r = $in[2];
        ';
        for ($i = 0; $i < 16; $i += 2) {
            $encrypt_block .= '
                $l^= ' . $p[$i] . ';
<<<<<<< HEAD
                $r^= intval((intval($sb_0[$l >> 24 & 0xff] + $sb_1[$l >> 16 & 0xff]) ^
                      $sb_2[$l >>  8 & 0xff]) +
                      $sb_3[$l       & 0xff]);

                $r^= ' . $p[$i + 1] . ';
                $l^= intval((intval($sb_0[$r >> 24 & 0xff] + $sb_1[$r >> 16 & 0xff])  ^
                      $sb_2[$r >>  8 & 0xff]) +
                      $sb_3[$r       & 0xff]);
=======
                $r^= ' . sprintf($safeint, '(' . sprintf($safeint, '$sb[$l >> 24 & 0xff] + $sb[0x100 + ($l >> 16 & 0xff)]') . ' ^
                      $sb[0x200 + ($l >>  8 & 0xff)]) +
                      $sb[0x300 + ($l       & 0xff)]') . ';

                $r^= ' . $p[$i + 1] . ';
                $l^= ' . sprintf($safeint, '(' . sprintf($safeint, '$sb[$r >> 24 & 0xff] + $sb[0x100 + ($r >> 16 & 0xff)]') . '  ^
                      $sb[0x200 + ($r >>  8 & 0xff)]) +
                      $sb[0x300 + ($r       & 0xff)]') . ';
>>>>>>> 983ac8e1
            ';
        }
        $encrypt_block .= '
            $in = pack("N*",
                $r ^ ' . $p[17] . ',
                $l ^ ' . $p[16] . '
            );
        ';

         // Generating decrypt code:
        $decrypt_block = '
            $in = unpack("N*", $in);
            $l = $in[1];
            $r = $in[2];
        ';

        for ($i = 17; $i > 2; $i -= 2) {
            $decrypt_block .= '
                $l^= ' . $p[$i] . ';
<<<<<<< HEAD
                $r^= intval((intval($sb_0[$l >> 24 & 0xff] + $sb_1[$l >> 16 & 0xff]) ^
                      $sb_2[$l >>  8 & 0xff]) +
                      $sb_3[$l       & 0xff]);

                $r^= ' . $p[$i - 1] . ';
                $l^= intval((intval($sb_0[$r >> 24 & 0xff] + $sb_1[$r >> 16 & 0xff]) ^
                      $sb_2[$r >>  8 & 0xff]) +
                      $sb_3[$r       & 0xff]);
=======
                $r^= ' . sprintf($safeint, '(' . sprintf($safeint, '$sb[$l >> 24 & 0xff] + $sb[0x100 + ($l >> 16 & 0xff)]') . ' ^
                      $sb[0x200 + ($l >>  8 & 0xff)]) +
                      $sb[0x300 + ($l       & 0xff)]') . ';

                $r^= ' . $p[$i - 1] . ';
                $l^= ' . sprintf($safeint, '(' . sprintf($safeint, '$sb[$r >> 24 & 0xff] + $sb[0x100 + ($r >> 16 & 0xff)]') . ' ^
                      $sb[0x200 + ($r >>  8 & 0xff)]) +
                      $sb[0x300 + ($r       & 0xff)]') . ';
>>>>>>> 983ac8e1
            ';
        }

        $decrypt_block .= '
            $in = pack("N*",
                $r ^ ' . $p[0] . ',
                $l ^ ' . $p[1] . '
            );
        ';

        $this->inline_crypt = $this->createInlineCryptFunction(
            [
               'init_crypt'    => $init_crypt,
               'init_encrypt'  => '',
               'init_decrypt'  => '',
               'encrypt_block' => $encrypt_block,
               'decrypt_block' => $decrypt_block,
            ]
        );
    }
}<|MERGE_RESOLUTION|>--- conflicted
+++ resolved
@@ -135,27 +135,7 @@
     protected $block_size = 8;
 
     /**
-<<<<<<< HEAD
      * The fixed subkeys boxes ($sbox0 - $sbox3) with 256 entries each
-=======
-     * The mcrypt specific name of the cipher
-     *
-     * @see \phpseclib3\Crypt\Common\SymmetricKey::cipher_name_mcrypt
-     * @var string
-     */
-    protected $cipher_name_mcrypt = 'blowfish';
-
-    /**
-     * Optimizing value while CFB-encrypting
-     *
-     * @see \phpseclib3\Crypt\Common\SymmetricKey::cfb_init_len
-     * @var int
-     */
-    protected $cfb_init_len = 500;
-
-    /**
-     * The fixed subkeys boxes
->>>>>>> 983ac8e1
      *
      * S-Box
      *
@@ -194,10 +174,6 @@
         0x83260376, 0x6295cfa9, 0x11c81968, 0x4e734a41, 0xb3472dca, 0x7b14a94a, 0x1b510052, 0x9a532915,
         0xd60f573f, 0xbc9bc6e4, 0x2b60a476, 0x81e67400, 0x08ba6fb5, 0x571be91f, 0xf296ec6b, 0x2a0dd915,
         0xb6636521, 0xe7b9f9b6, 0xff34052e, 0xc5855664, 0x53b02d5d, 0xa99f8fa1, 0x08ba4799, 0x6e85076a,
-<<<<<<< HEAD
-    ];
-=======
->>>>>>> 983ac8e1
 
         0x4b7a70e9, 0xb5b32944, 0xdb75092e, 0xc4192623, 0xad6ea6b0, 0x49a7df7d, 0x9cee60b8, 0x8fedb266,
         0xecaa8c71, 0x699a17ff, 0x5664526c, 0xc2b19ee1, 0x193602a5, 0x75094c29, 0xa0591340, 0xe4183a3e,
@@ -231,10 +207,6 @@
         0xa6078084, 0x19f8509e, 0xe8efd855, 0x61d99735, 0xa969a7aa, 0xc50c06c2, 0x5a04abfc, 0x800bcadc,
         0x9e447a2e, 0xc3453484, 0xfdd56705, 0x0e1e9ec9, 0xdb73dbd3, 0x105588cd, 0x675fda79, 0xe3674340,
         0xc5c43465, 0x713e38d8, 0x3d28f89e, 0xf16dff20, 0x153e21e7, 0x8fb03d4a, 0xe6e39f2b, 0xdb83adf7,
-<<<<<<< HEAD
-    ];
-=======
->>>>>>> 983ac8e1
 
         0xe93d5a68, 0x948140f7, 0xf64c261c, 0x94692934, 0x411520f7, 0x7602d4f7, 0xbcf46b2e, 0xd4a20068,
         0xd4082471, 0x3320f46a, 0x43b7d4b7, 0x500061af, 0x1e39f62e, 0x97244546, 0x14214f74, 0xbf8b8840,
@@ -268,10 +240,6 @@
         0x6f05e409, 0x4b7c0188, 0x39720a3d, 0x7c927c24, 0x86e3725f, 0x724d9db9, 0x1ac15bb4, 0xd39eb8fc,
         0xed545578, 0x08fca5b5, 0xd83d7cd3, 0x4dad0fc4, 0x1e50ef5e, 0xb161e6f8, 0xa28514d9, 0x6c51133c,
         0x6fd5c7e7, 0x56e14ec4, 0x362abfce, 0xddc6c837, 0xd79a3234, 0x92638212, 0x670efa8e, 0x406000e0,
-<<<<<<< HEAD
-    ];
-=======
->>>>>>> 983ac8e1
 
         0x3a39ce37, 0xd3faf5cf, 0xabc27737, 0x5ac52d1b, 0x5cb0679e, 0x4fa33742, 0xd3822740, 0x99bc9bbe,
         0xd5118e9d, 0xbf0f7315, 0xd62d1c7e, 0xc700c47b, 0xb78c1b6b, 0x21a19045, 0xb26eb1be, 0x6a366eb4,
@@ -418,16 +386,7 @@
         /* key-expanding p[] and S-Box building sb[] */
         $this->bctx = [
             'p'  => [],
-<<<<<<< HEAD
-            'sb' => [
-                self::$sbox0,
-                self::$sbox1,
-                self::$sbox2,
-                self::$sbox3,
-            ],
-=======
             'sb' => self::$sbox
->>>>>>> 983ac8e1
         ];
 
         // unpack binary string in unsigned chars
@@ -455,15 +414,9 @@
         }
         for ($i = 0; $i < 0x400; $i+= 0x100) {
             for ($j = 0; $j < 256; $j += 2) {
-<<<<<<< HEAD
                 [$l, $r] = array_values(unpack('N*', $data = $this->encryptBlock($data)));
-                $this->bctx['sb'][$i][$j    ] = $l;
-                $this->bctx['sb'][$i][$j + 1] = $r;
-=======
-                list($l, $r) = array_values(unpack('N*', $data = $this->encryptBlock($data)));
                 $this->bctx['sb'][$i | $j] = $l;
                 $this->bctx['sb'][$i | ($j + 1)] = $r;
->>>>>>> 983ac8e1
             }
         }
     }
@@ -501,11 +454,7 @@
 
         for ($i = 0; $i < 64; $i++) {
             for ($j = 0; $j < 8; $j += 2) { // count($cdata) == 8
-<<<<<<< HEAD
-                [$cdata[$j], $cdata[$j + 1]] = self::encryptBlockHelperFast($cdata[$j], $cdata[$j + 1], $sbox0, $sbox1, $sbox2, $sbox3, $p);
-=======
-                list($cdata[$j], $cdata[$j + 1]) = self::encryptBlockHelperFast($cdata[$j], $cdata[$j + 1], $sbox, $p);
->>>>>>> 983ac8e1
+                [$cdata[$j], $cdata[$j + 1]] = self::encryptBlockHelperFast($cdata[$j], $cdata[$j + 1], $sbox, $p);
             }
         }
 
@@ -555,11 +504,7 @@
      * @param int[] $p
      * @see self::_bcrypt_hash()
      */
-<<<<<<< HEAD
-    private static function expand0state(array $key, array &$sbox0, array &$sbox1, array &$sbox2, array &$sbox3, array &$p): void
-=======
-    private static function expand0state(array $key, array &$sbox, array &$p)
->>>>>>> 983ac8e1
+    private static function expand0state(array $key, array &$sbox0, array &$sbox, array &$p): void
     {
         // expand0state is basically the same thing as this:
         //return self::expandstate(array_fill(0, 16, 0), $key);
@@ -586,47 +531,21 @@
             $p[17] ^ $key[1],
         ];
 
-<<<<<<< HEAD
-        [$p[0], $p[1]] = self::encryptBlockHelperFast(0, 0, $sbox0, $sbox1, $sbox2, $sbox3, $p);
-        for ($i = 2; $i < 18; $i += 2) {
-            [$p[$i], $p[$i + 1]] = self::encryptBlockHelperFast($p[$i - 2], $p[$i - 1], $sbox0, $sbox1, $sbox2, $sbox3, $p);
-        }
-
-        [$sbox0[0], $sbox0[1]] = self::encryptBlockHelperFast($p[16], $p[17], $sbox0, $sbox1, $sbox2, $sbox3, $p);
-        for ($i = 2; $i < 256; $i += 2) {
-            [$sbox0[$i], $sbox0[$i + 1]] = self::encryptBlockHelperFast($sbox0[$i - 2], $sbox0[$i - 1], $sbox0, $sbox1, $sbox2, $sbox3, $p);
-        }
-
-        [$sbox1[0], $sbox1[1]] = self::encryptBlockHelperFast($sbox0[254], $sbox0[255], $sbox0, $sbox1, $sbox2, $sbox3, $p);
-        for ($i = 2; $i < 256; $i += 2) {
-            [$sbox1[$i], $sbox1[$i + 1]] = self::encryptBlockHelperFast($sbox1[$i - 2], $sbox1[$i - 1], $sbox0, $sbox1, $sbox2, $sbox3, $p);
-        }
-
-        [$sbox2[0], $sbox2[1]] = self::encryptBlockHelperFast($sbox1[254], $sbox1[255], $sbox0, $sbox1, $sbox2, $sbox3, $p);
-        for ($i = 2; $i < 256; $i += 2) {
-            [$sbox2[$i], $sbox2[$i + 1]] = self::encryptBlockHelperFast($sbox2[$i - 2], $sbox2[$i - 1], $sbox0, $sbox1, $sbox2, $sbox3, $p);
-        }
-
-        [$sbox3[0], $sbox3[1]] = self::encryptBlockHelperFast($sbox2[254], $sbox2[255], $sbox0, $sbox1, $sbox2, $sbox3, $p);
-        for ($i = 2; $i < 256; $i += 2) {
-            [$sbox3[$i], $sbox3[$i + 1]] = self::encryptBlockHelperFast($sbox3[$i - 2], $sbox3[$i - 1], $sbox0, $sbox1, $sbox2, $sbox3, $p);
-=======
         // @codingStandardsIgnoreStart
-        list( $p[0],  $p[1]) = self::encryptBlockHelperFast(     0,      0, $sbox, $p);
-        list( $p[2],  $p[3]) = self::encryptBlockHelperFast($p[ 0], $p[ 1], $sbox, $p);
-        list( $p[4],  $p[5]) = self::encryptBlockHelperFast($p[ 2], $p[ 3], $sbox, $p);
-        list( $p[6],  $p[7]) = self::encryptBlockHelperFast($p[ 4], $p[ 5], $sbox, $p);
-        list( $p[8],  $p[9]) = self::encryptBlockHelperFast($p[ 6], $p[ 7], $sbox, $p);
-        list($p[10], $p[11]) = self::encryptBlockHelperFast($p[ 8], $p[ 9], $sbox, $p);
-        list($p[12], $p[13]) = self::encryptBlockHelperFast($p[10], $p[11], $sbox, $p);
-        list($p[14], $p[15]) = self::encryptBlockHelperFast($p[12], $p[13], $sbox, $p);
-        list($p[16], $p[17]) = self::encryptBlockHelperFast($p[14], $p[15], $sbox, $p);
+        [ $p[0],  $p[1]] = self::encryptBlockHelperFast(     0,      0, $sbox, $p);
+        [ $p[2],  $p[3]] = self::encryptBlockHelperFast($p[ 0], $p[ 1], $sbox, $p);
+        [ $p[4],  $p[5]] = self::encryptBlockHelperFast($p[ 2], $p[ 3], $sbox, $p);
+        [ $p[6],  $p[7]] = self::encryptBlockHelperFast($p[ 4], $p[ 5], $sbox, $p);
+        [ $p[8],  $p[9]] = self::encryptBlockHelperFast($p[ 6], $p[ 7], $sbox, $p);
+        [$p[10], $p[11]] = self::encryptBlockHelperFast($p[ 8], $p[ 9], $sbox, $p);
+        [$p[12], $p[13]] = self::encryptBlockHelperFast($p[10], $p[11], $sbox, $p);
+        [$p[14], $p[15]] = self::encryptBlockHelperFast($p[12], $p[13], $sbox, $p);
+        [$p[16], $p[17]] = self::encryptBlockHelperFast($p[14], $p[15], $sbox, $p);
         // @codingStandardsIgnoreEnd
 
         list($sbox[0], $sbox[1]) = self::encryptBlockHelperFast($p[16], $p[17], $sbox, $p);
         for ($i = 2; $i < 1024; $i += 2) {
-            list($sbox[$i], $sbox[$i + 1]) = self::encryptBlockHelperFast($sbox[$i - 2], $sbox[$i - 1], $sbox, $p);
->>>>>>> 983ac8e1
+            [$sbox[$i], $sbox[$i + 1]] = self::encryptBlockHelperFast($sbox[$i - 2], $sbox[$i - 1], $sbox, $p);
         }
     }
 
@@ -640,11 +559,7 @@
      * @param int[] $p
      * @see self::_bcrypt_hash()
      */
-<<<<<<< HEAD
-    private static function expandstate(array $data, array $key, array &$sbox0, array &$sbox1, array &$sbox2, array &$sbox3, array &$p): void
-=======
-    private static function expandstate(array $data, array $key, array &$sbox, array &$p)
->>>>>>> 983ac8e1
+    private static function expandstate(array $data, array $key, array &$sbox, array &$p): void
     {
         $p = [
             $p[0] ^ $key[0],
@@ -667,47 +582,21 @@
             $p[17] ^ $key[1],
         ];
 
-<<<<<<< HEAD
-        [$p[0], $p[1]] = self::encryptBlockHelperFast($data[0], $data[1], $sbox0, $sbox1, $sbox2, $sbox3, $p);
-        for ($i = 2, $j = 2; $i < 18; $i += 2, $j = ($j + 2) % 16) {
-            [$p[$i], $p[$i + 1]] = self::encryptBlockHelperFast($data[$j] ^ $p[$i - 2], $data[$j + 1] ^ $p[$i - 1], $sbox0, $sbox1, $sbox2, $sbox3, $p);
-        }
-
-        [$sbox0[0], $sbox0[1]] = self::encryptBlockHelperFast($data[2] ^ $p[16], $data[3] ^ $p[17], $sbox0, $sbox1, $sbox2, $sbox3, $p);
-        for ($i = 2, $j = 4; $i < 256; $i += 2, $j = ($j + 2) % 16) { // instead of 16 maybe count($data) would be better?
-            [$sbox0[$i], $sbox0[$i + 1]] = self::encryptBlockHelperFast($data[$j] ^ $sbox0[$i - 2], $data[$j + 1] ^ $sbox0[$i - 1], $sbox0, $sbox1, $sbox2, $sbox3, $p);
-        }
-
-        [$sbox1[0], $sbox1[1]] = self::encryptBlockHelperFast($data[2] ^ $sbox0[254], $data[3] ^ $sbox0[255], $sbox0, $sbox1, $sbox2, $sbox3, $p);
-        for ($i = 2, $j = 4; $i < 256; $i += 2, $j = ($j + 2) % 16) {
-            [$sbox1[$i], $sbox1[$i + 1]] = self::encryptBlockHelperFast($data[$j] ^ $sbox1[$i - 2], $data[$j + 1] ^ $sbox1[$i - 1], $sbox0, $sbox1, $sbox2, $sbox3, $p);
-        }
-
-        [$sbox2[0], $sbox2[1]] = self::encryptBlockHelperFast($data[2] ^ $sbox1[254], $data[3] ^ $sbox1[255], $sbox0, $sbox1, $sbox2, $sbox3, $p);
-        for ($i = 2, $j = 4; $i < 256; $i += 2, $j = ($j + 2) % 16) {
-            [$sbox2[$i], $sbox2[$i + 1]] = self::encryptBlockHelperFast($data[$j] ^ $sbox2[$i - 2], $data[$j + 1] ^ $sbox2[$i - 1], $sbox0, $sbox1, $sbox2, $sbox3, $p);
-        }
-
-        [$sbox3[0], $sbox3[1]] = self::encryptBlockHelperFast($data[2] ^ $sbox2[254], $data[3] ^ $sbox2[255], $sbox0, $sbox1, $sbox2, $sbox3, $p);
-        for ($i = 2, $j = 4; $i < 256; $i += 2, $j = ($j + 2) % 16) {
-            [$sbox3[$i], $sbox3[$i + 1]] = self::encryptBlockHelperFast($data[$j] ^ $sbox3[$i - 2], $data[$j + 1] ^ $sbox3[$i - 1], $sbox0, $sbox1, $sbox2, $sbox3, $p);
-=======
         // @codingStandardsIgnoreStart
-        list( $p[0],  $p[1]) = self::encryptBlockHelperFast($data[ 0]         , $data[ 1]         , $sbox, $p);
-        list( $p[2],  $p[3]) = self::encryptBlockHelperFast($data[ 2] ^ $p[ 0], $data[ 3] ^ $p[ 1], $sbox, $p);
-        list( $p[4],  $p[5]) = self::encryptBlockHelperFast($data[ 4] ^ $p[ 2], $data[ 5] ^ $p[ 3], $sbox, $p);
-        list( $p[6],  $p[7]) = self::encryptBlockHelperFast($data[ 6] ^ $p[ 4], $data[ 7] ^ $p[ 5], $sbox, $p);
-        list( $p[8],  $p[9]) = self::encryptBlockHelperFast($data[ 8] ^ $p[ 6], $data[ 9] ^ $p[ 7], $sbox, $p);
-        list($p[10], $p[11]) = self::encryptBlockHelperFast($data[10] ^ $p[ 8], $data[11] ^ $p[ 9], $sbox, $p);
-        list($p[12], $p[13]) = self::encryptBlockHelperFast($data[12] ^ $p[10], $data[13] ^ $p[11], $sbox, $p);
-        list($p[14], $p[15]) = self::encryptBlockHelperFast($data[14] ^ $p[12], $data[15] ^ $p[13], $sbox, $p);
-        list($p[16], $p[17]) = self::encryptBlockHelperFast($data[ 0] ^ $p[14], $data[ 1] ^ $p[15], $sbox, $p);
+        [ $p[0],  $p[1]] = self::encryptBlockHelperFast($data[ 0]         , $data[ 1]         , $sbox, $p);
+        [ $p[2],  $p[3]] = self::encryptBlockHelperFast($data[ 2] ^ $p[ 0], $data[ 3] ^ $p[ 1], $sbox, $p);
+        [ $p[4],  $p[5]] = self::encryptBlockHelperFast($data[ 4] ^ $p[ 2], $data[ 5] ^ $p[ 3], $sbox, $p);
+        [ $p[6],  $p[7]] = self::encryptBlockHelperFast($data[ 6] ^ $p[ 4], $data[ 7] ^ $p[ 5], $sbox, $p);
+        [ $p[8],  $p[9]] = self::encryptBlockHelperFast($data[ 8] ^ $p[ 6], $data[ 9] ^ $p[ 7], $sbox, $p);
+        [$p[10], $p[11]] = self::encryptBlockHelperFast($data[10] ^ $p[ 8], $data[11] ^ $p[ 9], $sbox, $p);
+        [$p[12], $p[13]] = self::encryptBlockHelperFast($data[12] ^ $p[10], $data[13] ^ $p[11], $sbox, $p);
+        [$p[14], $p[15]] = self::encryptBlockHelperFast($data[14] ^ $p[12], $data[15] ^ $p[13], $sbox, $p);
+        [$p[16], $p[17]] = self::encryptBlockHelperFast($data[ 0] ^ $p[14], $data[ 1] ^ $p[15], $sbox, $p);
         // @codingStandardsIgnoreEnd
 
-        list($sbox[0], $sbox[1]) = self::encryptBlockHelperFast($data[2] ^ $p[16], $data[3] ^ $p[17], $sbox, $p);
+        [$sbox[0], $sbox[1]] = self::encryptBlockHelperFast($data[2] ^ $p[16], $data[3] ^ $p[17], $sbox, $p);
         for ($i = 2, $j = 4; $i < 1024; $i += 2, $j = ($j + 2) % 16) { // instead of 16 maybe count($data) would be better?
-            list($sbox[$i], $sbox[$i + 1]) = self::encryptBlockHelperFast($data[$j] ^ $sbox[$i - 2], $data[$j + 1] ^ $sbox[$i - 1], $sbox, $p);
->>>>>>> 983ac8e1
+            [$sbox[$i], $sbox[$i + 1]] = self::encryptBlockHelperFast($data[$j] ^ $sbox[$i - 2], $data[$j + 1] ^ $sbox[$i - 1], $sbox, $p);
         }
     }
 
@@ -724,15 +613,9 @@
         $l = $in[1];
         $r = $in[2];
 
-<<<<<<< HEAD
         [$r, $l] = PHP_INT_SIZE == 4 ?
-            self::encryptBlockHelperSlow($l, $r, $sb_0, $sb_1, $sb_2, $sb_3, $p) :
-            self::encryptBlockHelperFast($l, $r, $sb_0, $sb_1, $sb_2, $sb_3, $p);
-=======
-        list($r, $l) = PHP_INT_SIZE == 4 ?
             self::encryptBlockHelperSlow($l, $r, $sb, $p) :
             self::encryptBlockHelperFast($l, $r, $sb, $p);
->>>>>>> 983ac8e1
 
         return pack("N*", $r, $l);
     }
@@ -741,24 +624,11 @@
      * Fast helper function for block encryption
      *
      * @access private
-<<<<<<< HEAD
-     * @param int[] $sbox0
-     * @param int[] $sbox1
-     * @param int[] $sbox2
-     * @param int[] $sbox3
-     * @param int[] $p
-     * @return int[]
-     */
-    private static function encryptBlockHelperFast(int $x0, int $x1, array $sbox0, array $sbox1, array $sbox2, array $sbox3, array $p): array
-=======
-     * @param int $x0
-     * @param int $x1
      * @param int[] $sbox
      * @param int[] $p
      * @return int[]
      */
-    private static function encryptBlockHelperFast($x0, $x1, array $sbox, array $p)
->>>>>>> 983ac8e1
+    private static function encryptBlockHelperFast(int $x0, int $x1, array $sbox, array $p): array
     {
         $x0 ^= $p[0];
         $x1 ^= ((($sbox[($x0 & 0xFF000000) >> 24] + $sbox[0x100 | (($x0 & 0xFF0000) >> 16)]) ^ $sbox[0x200 | (($x0 & 0xFF00) >> 8)]) + $sbox[0x300 | ($x0 & 0xFF)]) ^ $p[1];
@@ -784,43 +654,11 @@
     /**
      * Slow helper function for block encryption
      *
-     * @access private
-<<<<<<< HEAD
-     * @param int[] $sbox0
-     * @param int[] $sbox1
-     * @param int[] $sbox2
-     * @param int[] $sbox3
-     * @param int[] $p
-     * @return int[]
-     */
-    private static function encryptBlockHelperSlow(int $x0, int $x1, array $sbox0, array $sbox1, array $sbox2, array $sbox3, array $p): array
-    {
-        // -16777216 == intval(0xFF000000) on 32-bit PHP installs
-        $x0 ^= $p[0];
-        $x1 ^= intval((intval($sbox0[(($x0 & -16777216) >> 24) & 0xFF] + $sbox1[($x0 & 0xFF0000) >> 16]) ^ $sbox2[($x0 & 0xFF00) >> 8]) + $sbox3[$x0 & 0xFF]) ^ $p[1];
-        $x0 ^= intval((intval($sbox0[(($x1 & -16777216) >> 24) & 0xFF] + $sbox1[($x1 & 0xFF0000) >> 16]) ^ $sbox2[($x1 & 0xFF00) >> 8]) + $sbox3[$x1 & 0xFF]) ^ $p[2];
-        $x1 ^= intval((intval($sbox0[(($x0 & -16777216) >> 24) & 0xFF] + $sbox1[($x0 & 0xFF0000) >> 16]) ^ $sbox2[($x0 & 0xFF00) >> 8]) + $sbox3[$x0 & 0xFF]) ^ $p[3];
-        $x0 ^= intval((intval($sbox0[(($x1 & -16777216) >> 24) & 0xFF] + $sbox1[($x1 & 0xFF0000) >> 16]) ^ $sbox2[($x1 & 0xFF00) >> 8]) + $sbox3[$x1 & 0xFF]) ^ $p[4];
-        $x1 ^= intval((intval($sbox0[(($x0 & -16777216) >> 24) & 0xFF] + $sbox1[($x0 & 0xFF0000) >> 16]) ^ $sbox2[($x0 & 0xFF00) >> 8]) + $sbox3[$x0 & 0xFF]) ^ $p[5];
-        $x0 ^= intval((intval($sbox0[(($x1 & -16777216) >> 24) & 0xFF] + $sbox1[($x1 & 0xFF0000) >> 16]) ^ $sbox2[($x1 & 0xFF00) >> 8]) + $sbox3[$x1 & 0xFF]) ^ $p[6];
-        $x1 ^= intval((intval($sbox0[(($x0 & -16777216) >> 24) & 0xFF] + $sbox1[($x0 & 0xFF0000) >> 16]) ^ $sbox2[($x0 & 0xFF00) >> 8]) + $sbox3[$x0 & 0xFF]) ^ $p[7];
-        $x0 ^= intval((intval($sbox0[(($x1 & -16777216) >> 24) & 0xFF] + $sbox1[($x1 & 0xFF0000) >> 16]) ^ $sbox2[($x1 & 0xFF00) >> 8]) + $sbox3[$x1 & 0xFF]) ^ $p[8];
-        $x1 ^= intval((intval($sbox0[(($x0 & -16777216) >> 24) & 0xFF] + $sbox1[($x0 & 0xFF0000) >> 16]) ^ $sbox2[($x0 & 0xFF00) >> 8]) + $sbox3[$x0 & 0xFF]) ^ $p[9];
-        $x0 ^= intval((intval($sbox0[(($x1 & -16777216) >> 24) & 0xFF] + $sbox1[($x1 & 0xFF0000) >> 16]) ^ $sbox2[($x1 & 0xFF00) >> 8]) + $sbox3[$x1 & 0xFF]) ^ $p[10];
-        $x1 ^= intval((intval($sbox0[(($x0 & -16777216) >> 24) & 0xFF] + $sbox1[($x0 & 0xFF0000) >> 16]) ^ $sbox2[($x0 & 0xFF00) >> 8]) + $sbox3[$x0 & 0xFF]) ^ $p[11];
-        $x0 ^= intval((intval($sbox0[(($x1 & -16777216) >> 24) & 0xFF] + $sbox1[($x1 & 0xFF0000) >> 16]) ^ $sbox2[($x1 & 0xFF00) >> 8]) + $sbox3[$x1 & 0xFF]) ^ $p[12];
-        $x1 ^= intval((intval($sbox0[(($x0 & -16777216) >> 24) & 0xFF] + $sbox1[($x0 & 0xFF0000) >> 16]) ^ $sbox2[($x0 & 0xFF00) >> 8]) + $sbox3[$x0 & 0xFF]) ^ $p[13];
-        $x0 ^= intval((intval($sbox0[(($x1 & -16777216) >> 24) & 0xFF] + $sbox1[($x1 & 0xFF0000) >> 16]) ^ $sbox2[($x1 & 0xFF00) >> 8]) + $sbox3[$x1 & 0xFF]) ^ $p[14];
-        $x1 ^= intval((intval($sbox0[(($x0 & -16777216) >> 24) & 0xFF] + $sbox1[($x0 & 0xFF0000) >> 16]) ^ $sbox2[($x0 & 0xFF00) >> 8]) + $sbox3[$x0 & 0xFF]) ^ $p[15];
-        $x0 ^= intval((intval($sbox0[(($x1 & -16777216) >> 24) & 0xFF] + $sbox1[($x1 & 0xFF0000) >> 16]) ^ $sbox2[($x1 & 0xFF00) >> 8]) + $sbox3[$x1 & 0xFF]) ^ $p[16];
-=======
-     * @param int $x0
-     * @param int $x1
      * @param int[] $sbox
      * @param int[] $p
      * @return int[]
      */
-    private static function encryptBlockHelperSlow($x0, $x1, array $sbox, array $p)
+    private static function encryptBlockHelperSlow(int $x0, int $x1, array $sbox0, array $sbox, array $p): array
     {
         // -16777216 == intval(0xFF000000) on 32-bit PHP installs
         $x0 ^= $p[0];
@@ -840,7 +678,6 @@
         $x0 ^= self::safe_intval((self::safe_intval($sbox[(($x1 & -16777216) >> 24) & 0xFF] + $sbox[0x100 | (($x1 & 0xFF0000) >> 16)]) ^ $sbox[0x200 | (($x1 & 0xFF00) >> 8)]) + $sbox[0x300 | ($x1 & 0xFF)]) ^ $p[14];
         $x1 ^= self::safe_intval((self::safe_intval($sbox[(($x0 & -16777216) >> 24) & 0xFF] + $sbox[0x100 | (($x0 & 0xFF0000) >> 16)]) ^ $sbox[0x200 | (($x0 & 0xFF00) >> 8)]) + $sbox[0x300 | ($x0 & 0xFF)]) ^ $p[15];
         $x0 ^= self::safe_intval((self::safe_intval($sbox[(($x1 & -16777216) >> 24) & 0xFF] + $sbox[0x100 | (($x1 & 0xFF0000) >> 16)]) ^ $sbox[0x200 | (($x1 & 0xFF00) >> 8)]) + $sbox[0x300 | ($x1 & 0xFF)]) ^ $p[16];
->>>>>>> 983ac8e1
 
         return [$x1 ^ $p[17], $x0];
     }
@@ -859,25 +696,14 @@
 
         for ($i = 17; $i > 2; $i -= 2) {
             $l ^= $p[$i];
-<<<<<<< HEAD
-            $r ^= intval((intval($sb_0[$l >> 24 & 0xff] + $sb_1[$l >> 16 & 0xff]) ^
-                  $sb_2[$l >>  8 & 0xff]) +
-                  $sb_3[$l       & 0xff]);
-
-            $r ^= $p[$i - 1];
-            $l ^= intval((intval($sb_0[$r >> 24 & 0xff] + $sb_1[$r >> 16 & 0xff]) ^
-                  $sb_2[$r >>  8 & 0xff]) +
-                  $sb_3[$r       & 0xff]);
-=======
-            $r ^= self::safe_intval((self::safe_intval($sb[$l >> 24 & 0xff] + $sb[0x100 + ($l >> 16 & 0xff)]) ^
+            $r ^= intval((intval($sb[$l >> 24 & 0xff] + $sb[0x100 + ($l >> 16 & 0xff)]) ^
                   $sb[0x200 + ($l >>  8 & 0xff)]) +
                   $sb[0x300 + ($l       & 0xff)]);
 
             $r ^= $p[$i - 1];
-            $l ^= self::safe_intval((self::safe_intval($sb[$r >> 24 & 0xff] + $sb[0x100 + ($r >> 16 & 0xff)]) ^
+            $l ^= intval((intval($sb[$r >> 24 & 0xff] + $sb[0x100 + ($r >> 16 & 0xff)]) ^
                   $sb[0x200 + ($r >>  8 & 0xff)]) +
                   $sb[0x300 + ($r       & 0xff)]);
->>>>>>> 983ac8e1
         }
         return pack('N*', $r ^ $p[0], $l ^ $p[1]);
     }
@@ -906,25 +732,14 @@
         for ($i = 0; $i < 16; $i += 2) {
             $encrypt_block .= '
                 $l^= ' . $p[$i] . ';
-<<<<<<< HEAD
-                $r^= intval((intval($sb_0[$l >> 24 & 0xff] + $sb_1[$l >> 16 & 0xff]) ^
-                      $sb_2[$l >>  8 & 0xff]) +
-                      $sb_3[$l       & 0xff]);
+                $r^= intval((intval($sb[$l >> 24 & 0xff] + $sb[0x100 + ($l >> 16 & 0xff)]) ^
+                      $sb[0x200 + ($l >>  8 & 0xff)]) +
+                      $sb[0x300 + ($l       & 0xff)]);
 
                 $r^= ' . $p[$i + 1] . ';
-                $l^= intval((intval($sb_0[$r >> 24 & 0xff] + $sb_1[$r >> 16 & 0xff])  ^
-                      $sb_2[$r >>  8 & 0xff]) +
-                      $sb_3[$r       & 0xff]);
-=======
-                $r^= ' . sprintf($safeint, '(' . sprintf($safeint, '$sb[$l >> 24 & 0xff] + $sb[0x100 + ($l >> 16 & 0xff)]') . ' ^
-                      $sb[0x200 + ($l >>  8 & 0xff)]) +
-                      $sb[0x300 + ($l       & 0xff)]') . ';
-
-                $r^= ' . $p[$i + 1] . ';
-                $l^= ' . sprintf($safeint, '(' . sprintf($safeint, '$sb[$r >> 24 & 0xff] + $sb[0x100 + ($r >> 16 & 0xff)]') . '  ^
+                $l^= intval((intval($sb[$r >> 24 & 0xff] + $sb[0x100 + ($r >> 16 & 0xff)])  ^
                       $sb[0x200 + ($r >>  8 & 0xff)]) +
-                      $sb[0x300 + ($r       & 0xff)]') . ';
->>>>>>> 983ac8e1
+                      $sb[0x300 + ($r       & 0xff)]);
             ';
         }
         $encrypt_block .= '
@@ -944,25 +759,14 @@
         for ($i = 17; $i > 2; $i -= 2) {
             $decrypt_block .= '
                 $l^= ' . $p[$i] . ';
-<<<<<<< HEAD
-                $r^= intval((intval($sb_0[$l >> 24 & 0xff] + $sb_1[$l >> 16 & 0xff]) ^
-                      $sb_2[$l >>  8 & 0xff]) +
-                      $sb_3[$l       & 0xff]);
+                $r^= intval((intval($sb[$l >> 24 & 0xff] + $sb[$l >> 16 & 0xff]) ^
+                      $sb[0x200 + ($l >>  8 & 0xff)]) +
+                      $sb[0x300 + ($l       & 0xff)]);
 
                 $r^= ' . $p[$i - 1] . ';
-                $l^= intval((intval($sb_0[$r >> 24 & 0xff] + $sb_1[$r >> 16 & 0xff]) ^
-                      $sb_2[$r >>  8 & 0xff]) +
-                      $sb_3[$r       & 0xff]);
-=======
-                $r^= ' . sprintf($safeint, '(' . sprintf($safeint, '$sb[$l >> 24 & 0xff] + $sb[0x100 + ($l >> 16 & 0xff)]') . ' ^
-                      $sb[0x200 + ($l >>  8 & 0xff)]) +
-                      $sb[0x300 + ($l       & 0xff)]') . ';
-
-                $r^= ' . $p[$i - 1] . ';
-                $l^= ' . sprintf($safeint, '(' . sprintf($safeint, '$sb[$r >> 24 & 0xff] + $sb[0x100 + ($r >> 16 & 0xff)]') . ' ^
+                $l^= intval((intval($sb[$r >> 24 & 0xff] + $sb[$r >> 16 & 0xff]) ^
                       $sb[0x200 + ($r >>  8 & 0xff)]) +
-                      $sb[0x300 + ($r       & 0xff)]') . ';
->>>>>>> 983ac8e1
+                      $sb[0x300 + ($r       & 0xff)]);
             ';
         }
 
