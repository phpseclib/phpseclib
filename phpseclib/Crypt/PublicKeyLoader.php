<?php

/**
 * PublicKeyLoader
 *
 * Returns a PublicKey or PrivateKey object.
 *
 * @author    Jim Wigginton <terrafrost@php.net>
 * @copyright 2009 Jim Wigginton
 * @license   http://www.opensource.org/licenses/mit-license.html  MIT License
 * @link      http://phpseclib.sourceforge.net
 */

declare(strict_types=1);

namespace phpseclib3\Crypt;

use phpseclib3\Crypt\Common\AsymmetricKey;
use phpseclib3\Crypt\Common\PrivateKey;
use phpseclib3\Crypt\Common\PublicKey;
use phpseclib3\Exception\NoKeyLoadedException;
use phpseclib3\File\X509;

/**
 * PublicKeyLoader
 *
 * @author  Jim Wigginton <terrafrost@php.net>
 */
abstract class PublicKeyLoader
{
    /**
     * Loads a public or private key
     *
     * @param string|array $key
<<<<<<< HEAD
=======
     * @param string $password optional
     * @throws NoKeyLoadedException if key is not valid
>>>>>>> f2851cee
     */
    public static function load($key, ?string $password = null): AsymmetricKey
    {
        try {
            return EC::load($key, $password);
        } catch (NoKeyLoadedException $e) {
        }

        try {
            return RSA::load($key, $password);
        } catch (NoKeyLoadedException $e) {
        }

        try {
            return DSA::load($key, $password);
        } catch (NoKeyLoadedException $e) {
        }

        try {
            $x509 = new X509();
            $x509->loadX509($key);
            $key = $x509->getPublicKey();
            if ($key) {
                return $key;
            }
        } catch (\Exception $e) {
        }

        throw new NoKeyLoadedException('Unable to read key');
    }

    /**
     * Loads a private key
     *
     * @param string|array $key
     */
    public static function loadPrivateKey($key, ?string $password = null): PrivateKey
    {
        $key = self::load($key, $password);
        if (!$key instanceof PrivateKey) {
            throw new NoKeyLoadedException('The key that was loaded was not a private key');
        }
        return $key;
    }

    /**
     * Loads a public key
     *
     * @param string|array $key
     */
    public static function loadPublicKey($key): PublicKey
    {
        $key = self::load($key);
        if (!$key instanceof PublicKey) {
            throw new NoKeyLoadedException('The key that was loaded was not a public key');
        }
        return $key;
    }

    /**
     * Loads parameters
     *
     * @param string|array $key
     */
    public static function loadParameters($key): AsymmetricKey
    {
        $key = self::load($key);
        if (!$key instanceof PrivateKey && !$key instanceof PublicKey) {
            throw new NoKeyLoadedException('The key that was loaded was not a parameter');
        }
        return $key;
    }
}<|MERGE_RESOLUTION|>--- conflicted
+++ resolved
@@ -32,11 +32,7 @@
      * Loads a public or private key
      *
      * @param string|array $key
-<<<<<<< HEAD
-=======
-     * @param string $password optional
      * @throws NoKeyLoadedException if key is not valid
->>>>>>> f2851cee
      */
     public static function load($key, ?string $password = null): AsymmetricKey
     {
