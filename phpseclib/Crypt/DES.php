<?php

/**
 * Pure-PHP implementation of DES.
 *
 * Uses mcrypt, if available, and an internal implementation, otherwise.
 *
 * PHP version 5
 *
 * Useful resources are as follows:
 *
 *  - {@link http://en.wikipedia.org/wiki/DES_supplementary_material Wikipedia: DES supplementary material}
 *  - {@link http://www.itl.nist.gov/fipspubs/fip46-2.htm FIPS 46-2 - (DES), Data Encryption Standard}
 *  - {@link http://www.cs.eku.edu/faculty/styer/460/Encrypt/JS-DES.html JavaScript DES Example}
 *
 * Here's a short example of how to use this library:
 * <code>
 * <?php
 *    include 'vendor/autoload.php';
 *
 *    $des = new \phpseclib\Crypt\DES();
 *
 *    $des->setKey('abcdefgh');
 *
 *    $size = 10 * 1024;
 *    $plaintext = '';
 *    for ($i = 0; $i < $size; $i++) {
 *        $plaintext.= 'a';
 *    }
 *
 *    echo $des->decrypt($des->encrypt($plaintext));
 * ?>
 * </code>
 *
 * @category  Crypt
 * @package   DES
 * @author    Jim Wigginton <terrafrost@php.net>
 * @copyright 2007 Jim Wigginton
 * @license   http://www.opensource.org/licenses/mit-license.html  MIT License
 * @link      http://phpseclib.sourceforge.net
 */

namespace phpseclib\Crypt;

use phpseclib\Crypt\Base;

/**
 * Pure-PHP implementation of DES.
 *
 * @package DES
 * @author  Jim Wigginton <terrafrost@php.net>
 * @access  public
 */
class DES extends Base
{
    /**#@+
     * @access private
     * @see \phpseclib\Crypt\DES::_setupKey()
     * @see \phpseclib\Crypt\DES::_processBlock()
     */
    /**
     * Contains $keys[self::ENCRYPT]
     */
    const ENCRYPT = 0;
    /**
     * Contains $keys[self::DECRYPT]
     */
    const DECRYPT = 1;
    /**#@-*/

    /**
     * Block Length of the cipher
     *
     * @see \phpseclib\Crypt\Base::block_size
     * @var int
     * @access private
     */
    var $block_size = 8;

    /**
     * Key Length (in bytes)
     *
     * @see \phpseclib\Crypt\Base::setKeyLength()
     * @var int
     * @access private
     */
    var $key_length = 8;

    /**
     * The mcrypt specific name of the cipher
     *
     * @see \phpseclib\Crypt\Base::cipher_name_mcrypt
     * @var string
     * @access private
     */
    var $cipher_name_mcrypt = 'des';

    /**
     * The OpenSSL names of the cipher / modes
     *
     * @see \phpseclib\Crypt\Base::openssl_mode_names
     * @var array
     * @access private
     */
    var $openssl_mode_names = array(
        self::MODE_ECB => 'des-ecb',
        self::MODE_CBC => 'des-cbc',
        self::MODE_CFB => 'des-cfb',
        self::MODE_OFB => 'des-ofb'
        // self::MODE_CTR is undefined for DES
    );

    /**
     * Optimizing value while CFB-encrypting
     *
     * @see \phpseclib\Crypt\Base::cfb_init_len
     * @var int
     * @access private
     */
    var $cfb_init_len = 500;

    /**
     * Switch for DES/3DES encryption
     *
     * Used only if $engine == self::ENGINE_INTERNAL
     *
     * @see \phpseclib\Crypt\DES::_setupKey()
     * @see \phpseclib\Crypt\DES::_processBlock()
     * @var int
     * @access private
     */
    var $des_rounds = 1;

    /**
     * max possible size of $key
     *
     * @see \phpseclib\Crypt\DES::setKey()
     * @var string
     * @access private
     */
    var $key_length_max = 8;

    /**
     * The Key Schedule
     *
     * @see \phpseclib\Crypt\DES::_setupKey()
     * @var array
     * @access private
     */
    var $keys;

    /**
     * Shuffle table.
     *
     * For each byte value index, the entry holds an 8-byte string
     * with each byte containing all bits in the same state as the
     * corresponding bit in the index value.
     *
     * @see \phpseclib\Crypt\DES::_processBlock()
     * @see \phpseclib\Crypt\DES::_setupKey()
     * @var array
     * @access private
     */
    var $shuffle = array(
        "\x00\x00\x00\x00\x00\x00\x00\x00", "\x00\x00\x00\x00\x00\x00\x00\xFF",
        "\x00\x00\x00\x00\x00\x00\xFF\x00", "\x00\x00\x00\x00\x00\x00\xFF\xFF",
        "\x00\x00\x00\x00\x00\xFF\x00\x00", "\x00\x00\x00\x00\x00\xFF\x00\xFF",
        "\x00\x00\x00\x00\x00\xFF\xFF\x00", "\x00\x00\x00\x00\x00\xFF\xFF\xFF",
        "\x00\x00\x00\x00\xFF\x00\x00\x00", "\x00\x00\x00\x00\xFF\x00\x00\xFF",
        "\x00\x00\x00\x00\xFF\x00\xFF\x00", "\x00\x00\x00\x00\xFF\x00\xFF\xFF",
        "\x00\x00\x00\x00\xFF\xFF\x00\x00", "\x00\x00\x00\x00\xFF\xFF\x00\xFF",
        "\x00\x00\x00\x00\xFF\xFF\xFF\x00", "\x00\x00\x00\x00\xFF\xFF\xFF\xFF",
        "\x00\x00\x00\xFF\x00\x00\x00\x00", "\x00\x00\x00\xFF\x00\x00\x00\xFF",
        "\x00\x00\x00\xFF\x00\x00\xFF\x00", "\x00\x00\x00\xFF\x00\x00\xFF\xFF",
        "\x00\x00\x00\xFF\x00\xFF\x00\x00", "\x00\x00\x00\xFF\x00\xFF\x00\xFF",
        "\x00\x00\x00\xFF\x00\xFF\xFF\x00", "\x00\x00\x00\xFF\x00\xFF\xFF\xFF",
        "\x00\x00\x00\xFF\xFF\x00\x00\x00", "\x00\x00\x00\xFF\xFF\x00\x00\xFF",
        "\x00\x00\x00\xFF\xFF\x00\xFF\x00", "\x00\x00\x00\xFF\xFF\x00\xFF\xFF",
        "\x00\x00\x00\xFF\xFF\xFF\x00\x00", "\x00\x00\x00\xFF\xFF\xFF\x00\xFF",
        "\x00\x00\x00\xFF\xFF\xFF\xFF\x00", "\x00\x00\x00\xFF\xFF\xFF\xFF\xFF",
        "\x00\x00\xFF\x00\x00\x00\x00\x00", "\x00\x00\xFF\x00\x00\x00\x00\xFF",
        "\x00\x00\xFF\x00\x00\x00\xFF\x00", "\x00\x00\xFF\x00\x00\x00\xFF\xFF",
        "\x00\x00\xFF\x00\x00\xFF\x00\x00", "\x00\x00\xFF\x00\x00\xFF\x00\xFF",
        "\x00\x00\xFF\x00\x00\xFF\xFF\x00", "\x00\x00\xFF\x00\x00\xFF\xFF\xFF",
        "\x00\x00\xFF\x00\xFF\x00\x00\x00", "\x00\x00\xFF\x00\xFF\x00\x00\xFF",
        "\x00\x00\xFF\x00\xFF\x00\xFF\x00", "\x00\x00\xFF\x00\xFF\x00\xFF\xFF",
        "\x00\x00\xFF\x00\xFF\xFF\x00\x00", "\x00\x00\xFF\x00\xFF\xFF\x00\xFF",
        "\x00\x00\xFF\x00\xFF\xFF\xFF\x00", "\x00\x00\xFF\x00\xFF\xFF\xFF\xFF",
        "\x00\x00\xFF\xFF\x00\x00\x00\x00", "\x00\x00\xFF\xFF\x00\x00\x00\xFF",
        "\x00\x00\xFF\xFF\x00\x00\xFF\x00", "\x00\x00\xFF\xFF\x00\x00\xFF\xFF",
        "\x00\x00\xFF\xFF\x00\xFF\x00\x00", "\x00\x00\xFF\xFF\x00\xFF\x00\xFF",
        "\x00\x00\xFF\xFF\x00\xFF\xFF\x00", "\x00\x00\xFF\xFF\x00\xFF\xFF\xFF",
        "\x00\x00\xFF\xFF\xFF\x00\x00\x00", "\x00\x00\xFF\xFF\xFF\x00\x00\xFF",
        "\x00\x00\xFF\xFF\xFF\x00\xFF\x00", "\x00\x00\xFF\xFF\xFF\x00\xFF\xFF",
        "\x00\x00\xFF\xFF\xFF\xFF\x00\x00", "\x00\x00\xFF\xFF\xFF\xFF\x00\xFF",
        "\x00\x00\xFF\xFF\xFF\xFF\xFF\x00", "\x00\x00\xFF\xFF\xFF\xFF\xFF\xFF",
        "\x00\xFF\x00\x00\x00\x00\x00\x00", "\x00\xFF\x00\x00\x00\x00\x00\xFF",
        "\x00\xFF\x00\x00\x00\x00\xFF\x00", "\x00\xFF\x00\x00\x00\x00\xFF\xFF",
        "\x00\xFF\x00\x00\x00\xFF\x00\x00", "\x00\xFF\x00\x00\x00\xFF\x00\xFF",
        "\x00\xFF\x00\x00\x00\xFF\xFF\x00", "\x00\xFF\x00\x00\x00\xFF\xFF\xFF",
        "\x00\xFF\x00\x00\xFF\x00\x00\x00", "\x00\xFF\x00\x00\xFF\x00\x00\xFF",
        "\x00\xFF\x00\x00\xFF\x00\xFF\x00", "\x00\xFF\x00\x00\xFF\x00\xFF\xFF",
        "\x00\xFF\x00\x00\xFF\xFF\x00\x00", "\x00\xFF\x00\x00\xFF\xFF\x00\xFF",
        "\x00\xFF\x00\x00\xFF\xFF\xFF\x00", "\x00\xFF\x00\x00\xFF\xFF\xFF\xFF",
        "\x00\xFF\x00\xFF\x00\x00\x00\x00", "\x00\xFF\x00\xFF\x00\x00\x00\xFF",
        "\x00\xFF\x00\xFF\x00\x00\xFF\x00", "\x00\xFF\x00\xFF\x00\x00\xFF\xFF",
        "\x00\xFF\x00\xFF\x00\xFF\x00\x00", "\x00\xFF\x00\xFF\x00\xFF\x00\xFF",
        "\x00\xFF\x00\xFF\x00\xFF\xFF\x00", "\x00\xFF\x00\xFF\x00\xFF\xFF\xFF",
        "\x00\xFF\x00\xFF\xFF\x00\x00\x00", "\x00\xFF\x00\xFF\xFF\x00\x00\xFF",
        "\x00\xFF\x00\xFF\xFF\x00\xFF\x00", "\x00\xFF\x00\xFF\xFF\x00\xFF\xFF",
        "\x00\xFF\x00\xFF\xFF\xFF\x00\x00", "\x00\xFF\x00\xFF\xFF\xFF\x00\xFF",
        "\x00\xFF\x00\xFF\xFF\xFF\xFF\x00", "\x00\xFF\x00\xFF\xFF\xFF\xFF\xFF",
        "\x00\xFF\xFF\x00\x00\x00\x00\x00", "\x00\xFF\xFF\x00\x00\x00\x00\xFF",
        "\x00\xFF\xFF\x00\x00\x00\xFF\x00", "\x00\xFF\xFF\x00\x00\x00\xFF\xFF",
        "\x00\xFF\xFF\x00\x00\xFF\x00\x00", "\x00\xFF\xFF\x00\x00\xFF\x00\xFF",
        "\x00\xFF\xFF\x00\x00\xFF\xFF\x00", "\x00\xFF\xFF\x00\x00\xFF\xFF\xFF",
        "\x00\xFF\xFF\x00\xFF\x00\x00\x00", "\x00\xFF\xFF\x00\xFF\x00\x00\xFF",
        "\x00\xFF\xFF\x00\xFF\x00\xFF\x00", "\x00\xFF\xFF\x00\xFF\x00\xFF\xFF",
        "\x00\xFF\xFF\x00\xFF\xFF\x00\x00", "\x00\xFF\xFF\x00\xFF\xFF\x00\xFF",
        "\x00\xFF\xFF\x00\xFF\xFF\xFF\x00", "\x00\xFF\xFF\x00\xFF\xFF\xFF\xFF",
        "\x00\xFF\xFF\xFF\x00\x00\x00\x00", "\x00\xFF\xFF\xFF\x00\x00\x00\xFF",
        "\x00\xFF\xFF\xFF\x00\x00\xFF\x00", "\x00\xFF\xFF\xFF\x00\x00\xFF\xFF",
        "\x00\xFF\xFF\xFF\x00\xFF\x00\x00", "\x00\xFF\xFF\xFF\x00\xFF\x00\xFF",
        "\x00\xFF\xFF\xFF\x00\xFF\xFF\x00", "\x00\xFF\xFF\xFF\x00\xFF\xFF\xFF",
        "\x00\xFF\xFF\xFF\xFF\x00\x00\x00", "\x00\xFF\xFF\xFF\xFF\x00\x00\xFF",
        "\x00\xFF\xFF\xFF\xFF\x00\xFF\x00", "\x00\xFF\xFF\xFF\xFF\x00\xFF\xFF",
        "\x00\xFF\xFF\xFF\xFF\xFF\x00\x00", "\x00\xFF\xFF\xFF\xFF\xFF\x00\xFF",
        "\x00\xFF\xFF\xFF\xFF\xFF\xFF\x00", "\x00\xFF\xFF\xFF\xFF\xFF\xFF\xFF",
        "\xFF\x00\x00\x00\x00\x00\x00\x00", "\xFF\x00\x00\x00\x00\x00\x00\xFF",
        "\xFF\x00\x00\x00\x00\x00\xFF\x00", "\xFF\x00\x00\x00\x00\x00\xFF\xFF",
        "\xFF\x00\x00\x00\x00\xFF\x00\x00", "\xFF\x00\x00\x00\x00\xFF\x00\xFF",
        "\xFF\x00\x00\x00\x00\xFF\xFF\x00", "\xFF\x00\x00\x00\x00\xFF\xFF\xFF",
        "\xFF\x00\x00\x00\xFF\x00\x00\x00", "\xFF\x00\x00\x00\xFF\x00\x00\xFF",
        "\xFF\x00\x00\x00\xFF\x00\xFF\x00", "\xFF\x00\x00\x00\xFF\x00\xFF\xFF",
        "\xFF\x00\x00\x00\xFF\xFF\x00\x00", "\xFF\x00\x00\x00\xFF\xFF\x00\xFF",
        "\xFF\x00\x00\x00\xFF\xFF\xFF\x00", "\xFF\x00\x00\x00\xFF\xFF\xFF\xFF",
        "\xFF\x00\x00\xFF\x00\x00\x00\x00", "\xFF\x00\x00\xFF\x00\x00\x00\xFF",
        "\xFF\x00\x00\xFF\x00\x00\xFF\x00", "\xFF\x00\x00\xFF\x00\x00\xFF\xFF",
        "\xFF\x00\x00\xFF\x00\xFF\x00\x00", "\xFF\x00\x00\xFF\x00\xFF\x00\xFF",
        "\xFF\x00\x00\xFF\x00\xFF\xFF\x00", "\xFF\x00\x00\xFF\x00\xFF\xFF\xFF",
        "\xFF\x00\x00\xFF\xFF\x00\x00\x00", "\xFF\x00\x00\xFF\xFF\x00\x00\xFF",
        "\xFF\x00\x00\xFF\xFF\x00\xFF\x00", "\xFF\x00\x00\xFF\xFF\x00\xFF\xFF",
        "\xFF\x00\x00\xFF\xFF\xFF\x00\x00", "\xFF\x00\x00\xFF\xFF\xFF\x00\xFF",
        "\xFF\x00\x00\xFF\xFF\xFF\xFF\x00", "\xFF\x00\x00\xFF\xFF\xFF\xFF\xFF",
        "\xFF\x00\xFF\x00\x00\x00\x00\x00", "\xFF\x00\xFF\x00\x00\x00\x00\xFF",
        "\xFF\x00\xFF\x00\x00\x00\xFF\x00", "\xFF\x00\xFF\x00\x00\x00\xFF\xFF",
        "\xFF\x00\xFF\x00\x00\xFF\x00\x00", "\xFF\x00\xFF\x00\x00\xFF\x00\xFF",
        "\xFF\x00\xFF\x00\x00\xFF\xFF\x00", "\xFF\x00\xFF\x00\x00\xFF\xFF\xFF",
        "\xFF\x00\xFF\x00\xFF\x00\x00\x00", "\xFF\x00\xFF\x00\xFF\x00\x00\xFF",
        "\xFF\x00\xFF\x00\xFF\x00\xFF\x00", "\xFF\x00\xFF\x00\xFF\x00\xFF\xFF",
        "\xFF\x00\xFF\x00\xFF\xFF\x00\x00", "\xFF\x00\xFF\x00\xFF\xFF\x00\xFF",
        "\xFF\x00\xFF\x00\xFF\xFF\xFF\x00", "\xFF\x00\xFF\x00\xFF\xFF\xFF\xFF",
        "\xFF\x00\xFF\xFF\x00\x00\x00\x00", "\xFF\x00\xFF\xFF\x00\x00\x00\xFF",
        "\xFF\x00\xFF\xFF\x00\x00\xFF\x00", "\xFF\x00\xFF\xFF\x00\x00\xFF\xFF",
        "\xFF\x00\xFF\xFF\x00\xFF\x00\x00", "\xFF\x00\xFF\xFF\x00\xFF\x00\xFF",
        "\xFF\x00\xFF\xFF\x00\xFF\xFF\x00", "\xFF\x00\xFF\xFF\x00\xFF\xFF\xFF",
        "\xFF\x00\xFF\xFF\xFF\x00\x00\x00", "\xFF\x00\xFF\xFF\xFF\x00\x00\xFF",
        "\xFF\x00\xFF\xFF\xFF\x00\xFF\x00", "\xFF\x00\xFF\xFF\xFF\x00\xFF\xFF",
        "\xFF\x00\xFF\xFF\xFF\xFF\x00\x00", "\xFF\x00\xFF\xFF\xFF\xFF\x00\xFF",
        "\xFF\x00\xFF\xFF\xFF\xFF\xFF\x00", "\xFF\x00\xFF\xFF\xFF\xFF\xFF\xFF",
        "\xFF\xFF\x00\x00\x00\x00\x00\x00", "\xFF\xFF\x00\x00\x00\x00\x00\xFF",
        "\xFF\xFF\x00\x00\x00\x00\xFF\x00", "\xFF\xFF\x00\x00\x00\x00\xFF\xFF",
        "\xFF\xFF\x00\x00\x00\xFF\x00\x00", "\xFF\xFF\x00\x00\x00\xFF\x00\xFF",
        "\xFF\xFF\x00\x00\x00\xFF\xFF\x00", "\xFF\xFF\x00\x00\x00\xFF\xFF\xFF",
        "\xFF\xFF\x00\x00\xFF\x00\x00\x00", "\xFF\xFF\x00\x00\xFF\x00\x00\xFF",
        "\xFF\xFF\x00\x00\xFF\x00\xFF\x00", "\xFF\xFF\x00\x00\xFF\x00\xFF\xFF",
        "\xFF\xFF\x00\x00\xFF\xFF\x00\x00", "\xFF\xFF\x00\x00\xFF\xFF\x00\xFF",
        "\xFF\xFF\x00\x00\xFF\xFF\xFF\x00", "\xFF\xFF\x00\x00\xFF\xFF\xFF\xFF",
        "\xFF\xFF\x00\xFF\x00\x00\x00\x00", "\xFF\xFF\x00\xFF\x00\x00\x00\xFF",
        "\xFF\xFF\x00\xFF\x00\x00\xFF\x00", "\xFF\xFF\x00\xFF\x00\x00\xFF\xFF",
        "\xFF\xFF\x00\xFF\x00\xFF\x00\x00", "\xFF\xFF\x00\xFF\x00\xFF\x00\xFF",
        "\xFF\xFF\x00\xFF\x00\xFF\xFF\x00", "\xFF\xFF\x00\xFF\x00\xFF\xFF\xFF",
        "\xFF\xFF\x00\xFF\xFF\x00\x00\x00", "\xFF\xFF\x00\xFF\xFF\x00\x00\xFF",
        "\xFF\xFF\x00\xFF\xFF\x00\xFF\x00", "\xFF\xFF\x00\xFF\xFF\x00\xFF\xFF",
        "\xFF\xFF\x00\xFF\xFF\xFF\x00\x00", "\xFF\xFF\x00\xFF\xFF\xFF\x00\xFF",
        "\xFF\xFF\x00\xFF\xFF\xFF\xFF\x00", "\xFF\xFF\x00\xFF\xFF\xFF\xFF\xFF",
        "\xFF\xFF\xFF\x00\x00\x00\x00\x00", "\xFF\xFF\xFF\x00\x00\x00\x00\xFF",
        "\xFF\xFF\xFF\x00\x00\x00\xFF\x00", "\xFF\xFF\xFF\x00\x00\x00\xFF\xFF",
        "\xFF\xFF\xFF\x00\x00\xFF\x00\x00", "\xFF\xFF\xFF\x00\x00\xFF\x00\xFF",
        "\xFF\xFF\xFF\x00\x00\xFF\xFF\x00", "\xFF\xFF\xFF\x00\x00\xFF\xFF\xFF",
        "\xFF\xFF\xFF\x00\xFF\x00\x00\x00", "\xFF\xFF\xFF\x00\xFF\x00\x00\xFF",
        "\xFF\xFF\xFF\x00\xFF\x00\xFF\x00", "\xFF\xFF\xFF\x00\xFF\x00\xFF\xFF",
        "\xFF\xFF\xFF\x00\xFF\xFF\x00\x00", "\xFF\xFF\xFF\x00\xFF\xFF\x00\xFF",
        "\xFF\xFF\xFF\x00\xFF\xFF\xFF\x00", "\xFF\xFF\xFF\x00\xFF\xFF\xFF\xFF",
        "\xFF\xFF\xFF\xFF\x00\x00\x00\x00", "\xFF\xFF\xFF\xFF\x00\x00\x00\xFF",
        "\xFF\xFF\xFF\xFF\x00\x00\xFF\x00", "\xFF\xFF\xFF\xFF\x00\x00\xFF\xFF",
        "\xFF\xFF\xFF\xFF\x00\xFF\x00\x00", "\xFF\xFF\xFF\xFF\x00\xFF\x00\xFF",
        "\xFF\xFF\xFF\xFF\x00\xFF\xFF\x00", "\xFF\xFF\xFF\xFF\x00\xFF\xFF\xFF",
        "\xFF\xFF\xFF\xFF\xFF\x00\x00\x00", "\xFF\xFF\xFF\xFF\xFF\x00\x00\xFF",
        "\xFF\xFF\xFF\xFF\xFF\x00\xFF\x00", "\xFF\xFF\xFF\xFF\xFF\x00\xFF\xFF",
        "\xFF\xFF\xFF\xFF\xFF\xFF\x00\x00", "\xFF\xFF\xFF\xFF\xFF\xFF\x00\xFF",
        "\xFF\xFF\xFF\xFF\xFF\xFF\xFF\x00", "\xFF\xFF\xFF\xFF\xFF\xFF\xFF\xFF"
    );

    /**
     * IP mapping helper table.
     *
     * Indexing this table with each source byte performs the initial bit permutation.
     *
     * @var array
     * @access private
     */
    var $ipmap = array(
        0x00, 0x10, 0x01, 0x11, 0x20, 0x30, 0x21, 0x31,
        0x02, 0x12, 0x03, 0x13, 0x22, 0x32, 0x23, 0x33,
        0x40, 0x50, 0x41, 0x51, 0x60, 0x70, 0x61, 0x71,
        0x42, 0x52, 0x43, 0x53, 0x62, 0x72, 0x63, 0x73,
        0x04, 0x14, 0x05, 0x15, 0x24, 0x34, 0x25, 0x35,
        0x06, 0x16, 0x07, 0x17, 0x26, 0x36, 0x27, 0x37,
        0x44, 0x54, 0x45, 0x55, 0x64, 0x74, 0x65, 0x75,
        0x46, 0x56, 0x47, 0x57, 0x66, 0x76, 0x67, 0x77,
        0x80, 0x90, 0x81, 0x91, 0xA0, 0xB0, 0xA1, 0xB1,
        0x82, 0x92, 0x83, 0x93, 0xA2, 0xB2, 0xA3, 0xB3,
        0xC0, 0xD0, 0xC1, 0xD1, 0xE0, 0xF0, 0xE1, 0xF1,
        0xC2, 0xD2, 0xC3, 0xD3, 0xE2, 0xF2, 0xE3, 0xF3,
        0x84, 0x94, 0x85, 0x95, 0xA4, 0xB4, 0xA5, 0xB5,
        0x86, 0x96, 0x87, 0x97, 0xA6, 0xB6, 0xA7, 0xB7,
        0xC4, 0xD4, 0xC5, 0xD5, 0xE4, 0xF4, 0xE5, 0xF5,
        0xC6, 0xD6, 0xC7, 0xD7, 0xE6, 0xF6, 0xE7, 0xF7,
        0x08, 0x18, 0x09, 0x19, 0x28, 0x38, 0x29, 0x39,
        0x0A, 0x1A, 0x0B, 0x1B, 0x2A, 0x3A, 0x2B, 0x3B,
        0x48, 0x58, 0x49, 0x59, 0x68, 0x78, 0x69, 0x79,
        0x4A, 0x5A, 0x4B, 0x5B, 0x6A, 0x7A, 0x6B, 0x7B,
        0x0C, 0x1C, 0x0D, 0x1D, 0x2C, 0x3C, 0x2D, 0x3D,
        0x0E, 0x1E, 0x0F, 0x1F, 0x2E, 0x3E, 0x2F, 0x3F,
        0x4C, 0x5C, 0x4D, 0x5D, 0x6C, 0x7C, 0x6D, 0x7D,
        0x4E, 0x5E, 0x4F, 0x5F, 0x6E, 0x7E, 0x6F, 0x7F,
        0x88, 0x98, 0x89, 0x99, 0xA8, 0xB8, 0xA9, 0xB9,
        0x8A, 0x9A, 0x8B, 0x9B, 0xAA, 0xBA, 0xAB, 0xBB,
        0xC8, 0xD8, 0xC9, 0xD9, 0xE8, 0xF8, 0xE9, 0xF9,
        0xCA, 0xDA, 0xCB, 0xDB, 0xEA, 0xFA, 0xEB, 0xFB,
        0x8C, 0x9C, 0x8D, 0x9D, 0xAC, 0xBC, 0xAD, 0xBD,
        0x8E, 0x9E, 0x8F, 0x9F, 0xAE, 0xBE, 0xAF, 0xBF,
        0xCC, 0xDC, 0xCD, 0xDD, 0xEC, 0xFC, 0xED, 0xFD,
        0xCE, 0xDE, 0xCF, 0xDF, 0xEE, 0xFE, 0xEF, 0xFF
    );

    /**
     * Inverse IP mapping helper table.
     * Indexing this table with a byte value reverses the bit order.
     *
     * @var array
     * @access private
     */
    var $invipmap = array(
        0x00, 0x80, 0x40, 0xC0, 0x20, 0xA0, 0x60, 0xE0,
        0x10, 0x90, 0x50, 0xD0, 0x30, 0xB0, 0x70, 0xF0,
        0x08, 0x88, 0x48, 0xC8, 0x28, 0xA8, 0x68, 0xE8,
        0x18, 0x98, 0x58, 0xD8, 0x38, 0xB8, 0x78, 0xF8,
        0x04, 0x84, 0x44, 0xC4, 0x24, 0xA4, 0x64, 0xE4,
        0x14, 0x94, 0x54, 0xD4, 0x34, 0xB4, 0x74, 0xF4,
        0x0C, 0x8C, 0x4C, 0xCC, 0x2C, 0xAC, 0x6C, 0xEC,
        0x1C, 0x9C, 0x5C, 0xDC, 0x3C, 0xBC, 0x7C, 0xFC,
        0x02, 0x82, 0x42, 0xC2, 0x22, 0xA2, 0x62, 0xE2,
        0x12, 0x92, 0x52, 0xD2, 0x32, 0xB2, 0x72, 0xF2,
        0x0A, 0x8A, 0x4A, 0xCA, 0x2A, 0xAA, 0x6A, 0xEA,
        0x1A, 0x9A, 0x5A, 0xDA, 0x3A, 0xBA, 0x7A, 0xFA,
        0x06, 0x86, 0x46, 0xC6, 0x26, 0xA6, 0x66, 0xE6,
        0x16, 0x96, 0x56, 0xD6, 0x36, 0xB6, 0x76, 0xF6,
        0x0E, 0x8E, 0x4E, 0xCE, 0x2E, 0xAE, 0x6E, 0xEE,
        0x1E, 0x9E, 0x5E, 0xDE, 0x3E, 0xBE, 0x7E, 0xFE,
        0x01, 0x81, 0x41, 0xC1, 0x21, 0xA1, 0x61, 0xE1,
        0x11, 0x91, 0x51, 0xD1, 0x31, 0xB1, 0x71, 0xF1,
        0x09, 0x89, 0x49, 0xC9, 0x29, 0xA9, 0x69, 0xE9,
        0x19, 0x99, 0x59, 0xD9, 0x39, 0xB9, 0x79, 0xF9,
        0x05, 0x85, 0x45, 0xC5, 0x25, 0xA5, 0x65, 0xE5,
        0x15, 0x95, 0x55, 0xD5, 0x35, 0xB5, 0x75, 0xF5,
        0x0D, 0x8D, 0x4D, 0xCD, 0x2D, 0xAD, 0x6D, 0xED,
        0x1D, 0x9D, 0x5D, 0xDD, 0x3D, 0xBD, 0x7D, 0xFD,
        0x03, 0x83, 0x43, 0xC3, 0x23, 0xA3, 0x63, 0xE3,
        0x13, 0x93, 0x53, 0xD3, 0x33, 0xB3, 0x73, 0xF3,
        0x0B, 0x8B, 0x4B, 0xCB, 0x2B, 0xAB, 0x6B, 0xEB,
        0x1B, 0x9B, 0x5B, 0xDB, 0x3B, 0xBB, 0x7B, 0xFB,
        0x07, 0x87, 0x47, 0xC7, 0x27, 0xA7, 0x67, 0xE7,
        0x17, 0x97, 0x57, 0xD7, 0x37, 0xB7, 0x77, 0xF7,
        0x0F, 0x8F, 0x4F, 0xCF, 0x2F, 0xAF, 0x6F, 0xEF,
        0x1F, 0x9F, 0x5F, 0xDF, 0x3F, 0xBF, 0x7F, 0xFF
    );

    /**
     * Pre-permuted S-box1
     *
     * Each box ($sbox1-$sbox8) has been vectorized, then each value pre-permuted using the
     * P table: concatenation can then be replaced by exclusive ORs.
     *
     * @var array
     * @access private
     */
    var $sbox1 = array(
        0x00808200, 0x00000000, 0x00008000, 0x00808202,
        0x00808002, 0x00008202, 0x00000002, 0x00008000,
        0x00000200, 0x00808200, 0x00808202, 0x00000200,
        0x00800202, 0x00808002, 0x00800000, 0x00000002,
        0x00000202, 0x00800200, 0x00800200, 0x00008200,
        0x00008200, 0x00808000, 0x00808000, 0x00800202,
        0x00008002, 0x00800002, 0x00800002, 0x00008002,
        0x00000000, 0x00000202, 0x00008202, 0x00800000,
        0x00008000, 0x00808202, 0x00000002, 0x00808000,
        0x00808200, 0x00800000, 0x00800000, 0x00000200,
        0x00808002, 0x00008000, 0x00008200, 0x00800002,
        0x00000200, 0x00000002, 0x00800202, 0x00008202,
        0x00808202, 0x00008002, 0x00808000, 0x00800202,
        0x00800002, 0x00000202, 0x00008202, 0x00808200,
        0x00000202, 0x00800200, 0x00800200, 0x00000000,
        0x00008002, 0x00008200, 0x00000000, 0x00808002
    );

    /**
     * Pre-permuted S-box2
     *
     * @var array
     * @access private
     */
    var $sbox2 = array(
        0x40084010, 0x40004000, 0x00004000, 0x00084010,
        0x00080000, 0x00000010, 0x40080010, 0x40004010,
        0x40000010, 0x40084010, 0x40084000, 0x40000000,
        0x40004000, 0x00080000, 0x00000010, 0x40080010,
        0x00084000, 0x00080010, 0x40004010, 0x00000000,
        0x40000000, 0x00004000, 0x00084010, 0x40080000,
        0x00080010, 0x40000010, 0x00000000, 0x00084000,
        0x00004010, 0x40084000, 0x40080000, 0x00004010,
        0x00000000, 0x00084010, 0x40080010, 0x00080000,
        0x40004010, 0x40080000, 0x40084000, 0x00004000,
        0x40080000, 0x40004000, 0x00000010, 0x40084010,
        0x00084010, 0x00000010, 0x00004000, 0x40000000,
        0x00004010, 0x40084000, 0x00080000, 0x40000010,
        0x00080010, 0x40004010, 0x40000010, 0x00080010,
        0x00084000, 0x00000000, 0x40004000, 0x00004010,
        0x40000000, 0x40080010, 0x40084010, 0x00084000
    );

    /**
     * Pre-permuted S-box3
     *
     * @var array
     * @access private
     */
    var $sbox3 = array(
        0x00000104, 0x04010100, 0x00000000, 0x04010004,
        0x04000100, 0x00000000, 0x00010104, 0x04000100,
        0x00010004, 0x04000004, 0x04000004, 0x00010000,
        0x04010104, 0x00010004, 0x04010000, 0x00000104,
        0x04000000, 0x00000004, 0x04010100, 0x00000100,
        0x00010100, 0x04010000, 0x04010004, 0x00010104,
        0x04000104, 0x00010100, 0x00010000, 0x04000104,
        0x00000004, 0x04010104, 0x00000100, 0x04000000,
        0x04010100, 0x04000000, 0x00010004, 0x00000104,
        0x00010000, 0x04010100, 0x04000100, 0x00000000,
        0x00000100, 0x00010004, 0x04010104, 0x04000100,
        0x04000004, 0x00000100, 0x00000000, 0x04010004,
        0x04000104, 0x00010000, 0x04000000, 0x04010104,
        0x00000004, 0x00010104, 0x00010100, 0x04000004,
        0x04010000, 0x04000104, 0x00000104, 0x04010000,
        0x00010104, 0x00000004, 0x04010004, 0x00010100
    );

    /**
     * Pre-permuted S-box4
     *
     * @var array
     * @access private
     */
    var $sbox4 = array(
        0x80401000, 0x80001040, 0x80001040, 0x00000040,
        0x00401040, 0x80400040, 0x80400000, 0x80001000,
        0x00000000, 0x00401000, 0x00401000, 0x80401040,
        0x80000040, 0x00000000, 0x00400040, 0x80400000,
        0x80000000, 0x00001000, 0x00400000, 0x80401000,
        0x00000040, 0x00400000, 0x80001000, 0x00001040,
        0x80400040, 0x80000000, 0x00001040, 0x00400040,
        0x00001000, 0x00401040, 0x80401040, 0x80000040,
        0x00400040, 0x80400000, 0x00401000, 0x80401040,
        0x80000040, 0x00000000, 0x00000000, 0x00401000,
        0x00001040, 0x00400040, 0x80400040, 0x80000000,
        0x80401000, 0x80001040, 0x80001040, 0x00000040,
        0x80401040, 0x80000040, 0x80000000, 0x00001000,
        0x80400000, 0x80001000, 0x00401040, 0x80400040,
        0x80001000, 0x00001040, 0x00400000, 0x80401000,
        0x00000040, 0x00400000, 0x00001000, 0x00401040
    );

    /**
     * Pre-permuted S-box5
     *
     * @var array
     * @access private
     */
    var $sbox5 = array(
        0x00000080, 0x01040080, 0x01040000, 0x21000080,
        0x00040000, 0x00000080, 0x20000000, 0x01040000,
        0x20040080, 0x00040000, 0x01000080, 0x20040080,
        0x21000080, 0x21040000, 0x00040080, 0x20000000,
        0x01000000, 0x20040000, 0x20040000, 0x00000000,
        0x20000080, 0x21040080, 0x21040080, 0x01000080,
        0x21040000, 0x20000080, 0x00000000, 0x21000000,
        0x01040080, 0x01000000, 0x21000000, 0x00040080,
        0x00040000, 0x21000080, 0x00000080, 0x01000000,
        0x20000000, 0x01040000, 0x21000080, 0x20040080,
        0x01000080, 0x20000000, 0x21040000, 0x01040080,
        0x20040080, 0x00000080, 0x01000000, 0x21040000,
        0x21040080, 0x00040080, 0x21000000, 0x21040080,
        0x01040000, 0x00000000, 0x20040000, 0x21000000,
        0x00040080, 0x01000080, 0x20000080, 0x00040000,
        0x00000000, 0x20040000, 0x01040080, 0x20000080
    );

    /**
     * Pre-permuted S-box6
     *
     * @var array
     * @access private
     */
    var $sbox6 = array(
        0x10000008, 0x10200000, 0x00002000, 0x10202008,
        0x10200000, 0x00000008, 0x10202008, 0x00200000,
        0x10002000, 0x00202008, 0x00200000, 0x10000008,
        0x00200008, 0x10002000, 0x10000000, 0x00002008,
        0x00000000, 0x00200008, 0x10002008, 0x00002000,
        0x00202000, 0x10002008, 0x00000008, 0x10200008,
        0x10200008, 0x00000000, 0x00202008, 0x10202000,
        0x00002008, 0x00202000, 0x10202000, 0x10000000,
        0x10002000, 0x00000008, 0x10200008, 0x00202000,
        0x10202008, 0x00200000, 0x00002008, 0x10000008,
        0x00200000, 0x10002000, 0x10000000, 0x00002008,
        0x10000008, 0x10202008, 0x00202000, 0x10200000,
        0x00202008, 0x10202000, 0x00000000, 0x10200008,
        0x00000008, 0x00002000, 0x10200000, 0x00202008,
        0x00002000, 0x00200008, 0x10002008, 0x00000000,
        0x10202000, 0x10000000, 0x00200008, 0x10002008
    );

    /**
     * Pre-permuted S-box7
     *
     * @var array
     * @access private
     */
    var $sbox7 = array(
        0x00100000, 0x02100001, 0x02000401, 0x00000000,
        0x00000400, 0x02000401, 0x00100401, 0x02100400,
        0x02100401, 0x00100000, 0x00000000, 0x02000001,
        0x00000001, 0x02000000, 0x02100001, 0x00000401,
        0x02000400, 0x00100401, 0x00100001, 0x02000400,
        0x02000001, 0x02100000, 0x02100400, 0x00100001,
        0x02100000, 0x00000400, 0x00000401, 0x02100401,
        0x00100400, 0x00000001, 0x02000000, 0x00100400,
        0x02000000, 0x00100400, 0x00100000, 0x02000401,
        0x02000401, 0x02100001, 0x02100001, 0x00000001,
        0x00100001, 0x02000000, 0x02000400, 0x00100000,
        0x02100400, 0x00000401, 0x00100401, 0x02100400,
        0x00000401, 0x02000001, 0x02100401, 0x02100000,
        0x00100400, 0x00000000, 0x00000001, 0x02100401,
        0x00000000, 0x00100401, 0x02100000, 0x00000400,
        0x02000001, 0x02000400, 0x00000400, 0x00100001
    );

    /**
     * Pre-permuted S-box8
     *
     * @var array
     * @access private
     */
    var $sbox8 = array(
        0x08000820, 0x00000800, 0x00020000, 0x08020820,
        0x08000000, 0x08000820, 0x00000020, 0x08000000,
        0x00020020, 0x08020000, 0x08020820, 0x00020800,
        0x08020800, 0x00020820, 0x00000800, 0x00000020,
        0x08020000, 0x08000020, 0x08000800, 0x00000820,
        0x00020800, 0x00020020, 0x08020020, 0x08020800,
        0x00000820, 0x00000000, 0x00000000, 0x08020020,
        0x08000020, 0x08000800, 0x00020820, 0x00020000,
        0x00020820, 0x00020000, 0x08020800, 0x00000800,
        0x00000020, 0x08020020, 0x00000800, 0x00020820,
        0x08000800, 0x00000020, 0x08000020, 0x08020000,
        0x08020020, 0x08000000, 0x00020000, 0x08000820,
        0x00000000, 0x08020820, 0x00020020, 0x08000020,
        0x08020000, 0x08000800, 0x08000820, 0x00000000,
        0x08020820, 0x00020800, 0x00020800, 0x00000820,
        0x00000820, 0x00020020, 0x08000000, 0x08020800
    );

    /**
     * Test for engine validity
     *
     * This is mainly just a wrapper to set things up for \phpseclib\Crypt\Base::isValidEngine()
     *
     * @see \phpseclib\Crypt\Base::isValidEngine()
     * @param int $engine
     * @access public
     * @return bool
     */
    function isValidEngine($engine)
    {
<<<<<<< HEAD
        if ($this->key_size_max == 8) {
            if ($engine == self::ENGINE_OPENSSL) {
=======
        if ($this->key_length_max == 8) {
            if ($engine == CRYPT_ENGINE_OPENSSL) {
>>>>>>> d91158f6
                $this->cipher_name_openssl_ecb = 'des-ecb';
                $this->cipher_name_openssl = 'des-' . $this->_openssl_translate_mode();
            }
        }

        return parent::isValidEngine($engine);
    }

    /**
     * Sets the key.
     *
     * Keys can be of any length.  DES, itself, uses 64-bit keys (eg. strlen($key) == 8), however, we
     * only use the first eight, if $key has more then eight characters in it, and pad $key with the
     * null byte if it is less then eight characters long.
     *
     * DES also requires that every eighth bit be a parity bit, however, we'll ignore that.
     *
     * If the key is not explicitly set, it'll be assumed to be all zero's.
     *
     * @see \phpseclib\Crypt\Base::setKey()
     * @access public
     * @param string $key
     */
    function setKey($key)
    {
        // We check/cut here only up to max length of the key.
        // Key padding to the proper length will be done in _setupKey()
        if (strlen($key) > $this->key_length_max) {
            $key = substr($key, 0, $this->key_length_max);
        }

        // Sets the key
        parent::setKey($key);
    }

    /**
     * Encrypts a block
     *
     * @see \phpseclib\Crypt\Base::_encryptBlock()
     * @see \phpseclib\Crypt\Base::encrypt()
     * @see \phpseclib\Crypt\DES::encrypt()
     * @access private
     * @param string $in
     * @return string
     */
    function _encryptBlock($in)
    {
        return $this->_processBlock($in, self::ENCRYPT);
    }

    /**
     * Decrypts a block
     *
     * @see \phpseclib\Crypt\Base::_decryptBlock()
     * @see \phpseclib\Crypt\Base::decrypt()
     * @see \phpseclib\Crypt\DES::decrypt()
     * @access private
     * @param string $in
     * @return string
     */
    function _decryptBlock($in)
    {
        return $this->_processBlock($in, self::DECRYPT);
    }

    /**
     * Encrypts or decrypts a 64-bit block
     *
     * $mode should be either self::ENCRYPT or self::DECRYPT.  See
     * {@link http://en.wikipedia.org/wiki/Image:Feistel.png Feistel.png} to get a general
     * idea of what this function does.
     *
     * @see \phpseclib\Crypt\DES::_encryptBlock()
     * @see \phpseclib\Crypt\DES::_decryptBlock()
     * @access private
     * @param string $block
     * @param int $mode
     * @return string
     */
    function _processBlock($block, $mode)
    {
        static $sbox1, $sbox2, $sbox3, $sbox4, $sbox5, $sbox6, $sbox7, $sbox8, $shuffleip, $shuffleinvip;
        if (!$sbox1) {
            $sbox1 = array_map("intval", $this->sbox1);
            $sbox2 = array_map("intval", $this->sbox2);
            $sbox3 = array_map("intval", $this->sbox3);
            $sbox4 = array_map("intval", $this->sbox4);
            $sbox5 = array_map("intval", $this->sbox5);
            $sbox6 = array_map("intval", $this->sbox6);
            $sbox7 = array_map("intval", $this->sbox7);
            $sbox8 = array_map("intval", $this->sbox8);
            /* Merge $shuffle with $[inv]ipmap */
            for ($i = 0; $i < 256; ++$i) {
                $shuffleip[]    =  $this->shuffle[$this->ipmap[$i]];
                $shuffleinvip[] =  $this->shuffle[$this->invipmap[$i]];
            }
        }

        $keys  = $this->keys[$mode];
        $ki    = -1;

        // Do the initial IP permutation.
        $t = unpack('Nl/Nr', $block);
        list($l, $r) = array($t['l'], $t['r']);
        $block = ($shuffleip[ $r        & 0xFF] & "\x80\x80\x80\x80\x80\x80\x80\x80") |
                 ($shuffleip[($r >>  8) & 0xFF] & "\x40\x40\x40\x40\x40\x40\x40\x40") |
                 ($shuffleip[($r >> 16) & 0xFF] & "\x20\x20\x20\x20\x20\x20\x20\x20") |
                 ($shuffleip[($r >> 24) & 0xFF] & "\x10\x10\x10\x10\x10\x10\x10\x10") |
                 ($shuffleip[ $l        & 0xFF] & "\x08\x08\x08\x08\x08\x08\x08\x08") |
                 ($shuffleip[($l >>  8) & 0xFF] & "\x04\x04\x04\x04\x04\x04\x04\x04") |
                 ($shuffleip[($l >> 16) & 0xFF] & "\x02\x02\x02\x02\x02\x02\x02\x02") |
                 ($shuffleip[($l >> 24) & 0xFF] & "\x01\x01\x01\x01\x01\x01\x01\x01");

        // Extract L0 and R0.
        $t = unpack('Nl/Nr', $block);
        list($l, $r) = array($t['l'], $t['r']);

        for ($des_round = 0; $des_round < $this->des_rounds; ++$des_round) {
            // Perform the 16 steps.
            for ($i = 0; $i < 16; $i++) {
                // start of "the Feistel (F) function" - see the following URL:
                // http://en.wikipedia.org/wiki/Image:Data_Encryption_Standard_InfoBox_Diagram.png
                // Merge key schedule.
                $b1 = (($r >>  3) & 0x1FFFFFFF) ^ ($r << 29) ^ $keys[++$ki];
                $b2 = (($r >> 31) & 0x00000001) ^ ($r <<  1) ^ $keys[++$ki];

                // S-box indexing.
                $t = $sbox1[($b1 >> 24) & 0x3F] ^ $sbox2[($b2 >> 24) & 0x3F] ^
                     $sbox3[($b1 >> 16) & 0x3F] ^ $sbox4[($b2 >> 16) & 0x3F] ^
                     $sbox5[($b1 >>  8) & 0x3F] ^ $sbox6[($b2 >>  8) & 0x3F] ^
                     $sbox7[ $b1        & 0x3F] ^ $sbox8[ $b2        & 0x3F] ^ $l;
                // end of "the Feistel (F) function"

                $l = $r;
                $r = $t;
            }

            // Last step should not permute L & R.
            $t = $l;
            $l = $r;
            $r = $t;
        }

        // Perform the inverse IP permutation.
        return ($shuffleinvip[($r >> 24) & 0xFF] & "\x80\x80\x80\x80\x80\x80\x80\x80") |
               ($shuffleinvip[($l >> 24) & 0xFF] & "\x40\x40\x40\x40\x40\x40\x40\x40") |
               ($shuffleinvip[($r >> 16) & 0xFF] & "\x20\x20\x20\x20\x20\x20\x20\x20") |
               ($shuffleinvip[($l >> 16) & 0xFF] & "\x10\x10\x10\x10\x10\x10\x10\x10") |
               ($shuffleinvip[($r >>  8) & 0xFF] & "\x08\x08\x08\x08\x08\x08\x08\x08") |
               ($shuffleinvip[($l >>  8) & 0xFF] & "\x04\x04\x04\x04\x04\x04\x04\x04") |
               ($shuffleinvip[ $r        & 0xFF] & "\x02\x02\x02\x02\x02\x02\x02\x02") |
               ($shuffleinvip[ $l        & 0xFF] & "\x01\x01\x01\x01\x01\x01\x01\x01");
    }

    /**
     * Creates the key schedule
     *
     * @see \phpseclib\Crypt\Base::_setupKey()
     * @access private
     */
    function _setupKey()
    {
        if (isset($this->kl['key']) && $this->key === $this->kl['key'] && $this->des_rounds === $this->kl['des_rounds']) {
            // already expanded
            return;
        }
        $this->kl = array('key' => $this->key, 'des_rounds' => $this->des_rounds);

        static $shifts = array( // number of key bits shifted per round
            1, 1, 2, 2, 2, 2, 2, 2, 1, 2, 2, 2, 2, 2, 2, 1
        );

        static $pc1map = array(
            0x00, 0x00, 0x08, 0x08, 0x04, 0x04, 0x0C, 0x0C,
            0x02, 0x02, 0x0A, 0x0A, 0x06, 0x06, 0x0E, 0x0E,
            0x10, 0x10, 0x18, 0x18, 0x14, 0x14, 0x1C, 0x1C,
            0x12, 0x12, 0x1A, 0x1A, 0x16, 0x16, 0x1E, 0x1E,
            0x20, 0x20, 0x28, 0x28, 0x24, 0x24, 0x2C, 0x2C,
            0x22, 0x22, 0x2A, 0x2A, 0x26, 0x26, 0x2E, 0x2E,
            0x30, 0x30, 0x38, 0x38, 0x34, 0x34, 0x3C, 0x3C,
            0x32, 0x32, 0x3A, 0x3A, 0x36, 0x36, 0x3E, 0x3E,
            0x40, 0x40, 0x48, 0x48, 0x44, 0x44, 0x4C, 0x4C,
            0x42, 0x42, 0x4A, 0x4A, 0x46, 0x46, 0x4E, 0x4E,
            0x50, 0x50, 0x58, 0x58, 0x54, 0x54, 0x5C, 0x5C,
            0x52, 0x52, 0x5A, 0x5A, 0x56, 0x56, 0x5E, 0x5E,
            0x60, 0x60, 0x68, 0x68, 0x64, 0x64, 0x6C, 0x6C,
            0x62, 0x62, 0x6A, 0x6A, 0x66, 0x66, 0x6E, 0x6E,
            0x70, 0x70, 0x78, 0x78, 0x74, 0x74, 0x7C, 0x7C,
            0x72, 0x72, 0x7A, 0x7A, 0x76, 0x76, 0x7E, 0x7E,
            0x80, 0x80, 0x88, 0x88, 0x84, 0x84, 0x8C, 0x8C,
            0x82, 0x82, 0x8A, 0x8A, 0x86, 0x86, 0x8E, 0x8E,
            0x90, 0x90, 0x98, 0x98, 0x94, 0x94, 0x9C, 0x9C,
            0x92, 0x92, 0x9A, 0x9A, 0x96, 0x96, 0x9E, 0x9E,
            0xA0, 0xA0, 0xA8, 0xA8, 0xA4, 0xA4, 0xAC, 0xAC,
            0xA2, 0xA2, 0xAA, 0xAA, 0xA6, 0xA6, 0xAE, 0xAE,
            0xB0, 0xB0, 0xB8, 0xB8, 0xB4, 0xB4, 0xBC, 0xBC,
            0xB2, 0xB2, 0xBA, 0xBA, 0xB6, 0xB6, 0xBE, 0xBE,
            0xC0, 0xC0, 0xC8, 0xC8, 0xC4, 0xC4, 0xCC, 0xCC,
            0xC2, 0xC2, 0xCA, 0xCA, 0xC6, 0xC6, 0xCE, 0xCE,
            0xD0, 0xD0, 0xD8, 0xD8, 0xD4, 0xD4, 0xDC, 0xDC,
            0xD2, 0xD2, 0xDA, 0xDA, 0xD6, 0xD6, 0xDE, 0xDE,
            0xE0, 0xE0, 0xE8, 0xE8, 0xE4, 0xE4, 0xEC, 0xEC,
            0xE2, 0xE2, 0xEA, 0xEA, 0xE6, 0xE6, 0xEE, 0xEE,
            0xF0, 0xF0, 0xF8, 0xF8, 0xF4, 0xF4, 0xFC, 0xFC,
            0xF2, 0xF2, 0xFA, 0xFA, 0xF6, 0xF6, 0xFE, 0xFE
        );

        // Mapping tables for the PC-2 transformation.
        static $pc2mapc1 = array(
            0x00000000, 0x00000400, 0x00200000, 0x00200400,
            0x00000001, 0x00000401, 0x00200001, 0x00200401,
            0x02000000, 0x02000400, 0x02200000, 0x02200400,
            0x02000001, 0x02000401, 0x02200001, 0x02200401
        );
        static $pc2mapc2 = array(
            0x00000000, 0x00000800, 0x08000000, 0x08000800,
            0x00010000, 0x00010800, 0x08010000, 0x08010800,
            0x00000000, 0x00000800, 0x08000000, 0x08000800,
            0x00010000, 0x00010800, 0x08010000, 0x08010800,
            0x00000100, 0x00000900, 0x08000100, 0x08000900,
            0x00010100, 0x00010900, 0x08010100, 0x08010900,
            0x00000100, 0x00000900, 0x08000100, 0x08000900,
            0x00010100, 0x00010900, 0x08010100, 0x08010900,
            0x00000010, 0x00000810, 0x08000010, 0x08000810,
            0x00010010, 0x00010810, 0x08010010, 0x08010810,
            0x00000010, 0x00000810, 0x08000010, 0x08000810,
            0x00010010, 0x00010810, 0x08010010, 0x08010810,
            0x00000110, 0x00000910, 0x08000110, 0x08000910,
            0x00010110, 0x00010910, 0x08010110, 0x08010910,
            0x00000110, 0x00000910, 0x08000110, 0x08000910,
            0x00010110, 0x00010910, 0x08010110, 0x08010910,
            0x00040000, 0x00040800, 0x08040000, 0x08040800,
            0x00050000, 0x00050800, 0x08050000, 0x08050800,
            0x00040000, 0x00040800, 0x08040000, 0x08040800,
            0x00050000, 0x00050800, 0x08050000, 0x08050800,
            0x00040100, 0x00040900, 0x08040100, 0x08040900,
            0x00050100, 0x00050900, 0x08050100, 0x08050900,
            0x00040100, 0x00040900, 0x08040100, 0x08040900,
            0x00050100, 0x00050900, 0x08050100, 0x08050900,
            0x00040010, 0x00040810, 0x08040010, 0x08040810,
            0x00050010, 0x00050810, 0x08050010, 0x08050810,
            0x00040010, 0x00040810, 0x08040010, 0x08040810,
            0x00050010, 0x00050810, 0x08050010, 0x08050810,
            0x00040110, 0x00040910, 0x08040110, 0x08040910,
            0x00050110, 0x00050910, 0x08050110, 0x08050910,
            0x00040110, 0x00040910, 0x08040110, 0x08040910,
            0x00050110, 0x00050910, 0x08050110, 0x08050910,
            0x01000000, 0x01000800, 0x09000000, 0x09000800,
            0x01010000, 0x01010800, 0x09010000, 0x09010800,
            0x01000000, 0x01000800, 0x09000000, 0x09000800,
            0x01010000, 0x01010800, 0x09010000, 0x09010800,
            0x01000100, 0x01000900, 0x09000100, 0x09000900,
            0x01010100, 0x01010900, 0x09010100, 0x09010900,
            0x01000100, 0x01000900, 0x09000100, 0x09000900,
            0x01010100, 0x01010900, 0x09010100, 0x09010900,
            0x01000010, 0x01000810, 0x09000010, 0x09000810,
            0x01010010, 0x01010810, 0x09010010, 0x09010810,
            0x01000010, 0x01000810, 0x09000010, 0x09000810,
            0x01010010, 0x01010810, 0x09010010, 0x09010810,
            0x01000110, 0x01000910, 0x09000110, 0x09000910,
            0x01010110, 0x01010910, 0x09010110, 0x09010910,
            0x01000110, 0x01000910, 0x09000110, 0x09000910,
            0x01010110, 0x01010910, 0x09010110, 0x09010910,
            0x01040000, 0x01040800, 0x09040000, 0x09040800,
            0x01050000, 0x01050800, 0x09050000, 0x09050800,
            0x01040000, 0x01040800, 0x09040000, 0x09040800,
            0x01050000, 0x01050800, 0x09050000, 0x09050800,
            0x01040100, 0x01040900, 0x09040100, 0x09040900,
            0x01050100, 0x01050900, 0x09050100, 0x09050900,
            0x01040100, 0x01040900, 0x09040100, 0x09040900,
            0x01050100, 0x01050900, 0x09050100, 0x09050900,
            0x01040010, 0x01040810, 0x09040010, 0x09040810,
            0x01050010, 0x01050810, 0x09050010, 0x09050810,
            0x01040010, 0x01040810, 0x09040010, 0x09040810,
            0x01050010, 0x01050810, 0x09050010, 0x09050810,
            0x01040110, 0x01040910, 0x09040110, 0x09040910,
            0x01050110, 0x01050910, 0x09050110, 0x09050910,
            0x01040110, 0x01040910, 0x09040110, 0x09040910,
            0x01050110, 0x01050910, 0x09050110, 0x09050910
        );
        static $pc2mapc3 = array(
            0x00000000, 0x00000004, 0x00001000, 0x00001004,
            0x00000000, 0x00000004, 0x00001000, 0x00001004,
            0x10000000, 0x10000004, 0x10001000, 0x10001004,
            0x10000000, 0x10000004, 0x10001000, 0x10001004,
            0x00000020, 0x00000024, 0x00001020, 0x00001024,
            0x00000020, 0x00000024, 0x00001020, 0x00001024,
            0x10000020, 0x10000024, 0x10001020, 0x10001024,
            0x10000020, 0x10000024, 0x10001020, 0x10001024,
            0x00080000, 0x00080004, 0x00081000, 0x00081004,
            0x00080000, 0x00080004, 0x00081000, 0x00081004,
            0x10080000, 0x10080004, 0x10081000, 0x10081004,
            0x10080000, 0x10080004, 0x10081000, 0x10081004,
            0x00080020, 0x00080024, 0x00081020, 0x00081024,
            0x00080020, 0x00080024, 0x00081020, 0x00081024,
            0x10080020, 0x10080024, 0x10081020, 0x10081024,
            0x10080020, 0x10080024, 0x10081020, 0x10081024,
            0x20000000, 0x20000004, 0x20001000, 0x20001004,
            0x20000000, 0x20000004, 0x20001000, 0x20001004,
            0x30000000, 0x30000004, 0x30001000, 0x30001004,
            0x30000000, 0x30000004, 0x30001000, 0x30001004,
            0x20000020, 0x20000024, 0x20001020, 0x20001024,
            0x20000020, 0x20000024, 0x20001020, 0x20001024,
            0x30000020, 0x30000024, 0x30001020, 0x30001024,
            0x30000020, 0x30000024, 0x30001020, 0x30001024,
            0x20080000, 0x20080004, 0x20081000, 0x20081004,
            0x20080000, 0x20080004, 0x20081000, 0x20081004,
            0x30080000, 0x30080004, 0x30081000, 0x30081004,
            0x30080000, 0x30080004, 0x30081000, 0x30081004,
            0x20080020, 0x20080024, 0x20081020, 0x20081024,
            0x20080020, 0x20080024, 0x20081020, 0x20081024,
            0x30080020, 0x30080024, 0x30081020, 0x30081024,
            0x30080020, 0x30080024, 0x30081020, 0x30081024,
            0x00000002, 0x00000006, 0x00001002, 0x00001006,
            0x00000002, 0x00000006, 0x00001002, 0x00001006,
            0x10000002, 0x10000006, 0x10001002, 0x10001006,
            0x10000002, 0x10000006, 0x10001002, 0x10001006,
            0x00000022, 0x00000026, 0x00001022, 0x00001026,
            0x00000022, 0x00000026, 0x00001022, 0x00001026,
            0x10000022, 0x10000026, 0x10001022, 0x10001026,
            0x10000022, 0x10000026, 0x10001022, 0x10001026,
            0x00080002, 0x00080006, 0x00081002, 0x00081006,
            0x00080002, 0x00080006, 0x00081002, 0x00081006,
            0x10080002, 0x10080006, 0x10081002, 0x10081006,
            0x10080002, 0x10080006, 0x10081002, 0x10081006,
            0x00080022, 0x00080026, 0x00081022, 0x00081026,
            0x00080022, 0x00080026, 0x00081022, 0x00081026,
            0x10080022, 0x10080026, 0x10081022, 0x10081026,
            0x10080022, 0x10080026, 0x10081022, 0x10081026,
            0x20000002, 0x20000006, 0x20001002, 0x20001006,
            0x20000002, 0x20000006, 0x20001002, 0x20001006,
            0x30000002, 0x30000006, 0x30001002, 0x30001006,
            0x30000002, 0x30000006, 0x30001002, 0x30001006,
            0x20000022, 0x20000026, 0x20001022, 0x20001026,
            0x20000022, 0x20000026, 0x20001022, 0x20001026,
            0x30000022, 0x30000026, 0x30001022, 0x30001026,
            0x30000022, 0x30000026, 0x30001022, 0x30001026,
            0x20080002, 0x20080006, 0x20081002, 0x20081006,
            0x20080002, 0x20080006, 0x20081002, 0x20081006,
            0x30080002, 0x30080006, 0x30081002, 0x30081006,
            0x30080002, 0x30080006, 0x30081002, 0x30081006,
            0x20080022, 0x20080026, 0x20081022, 0x20081026,
            0x20080022, 0x20080026, 0x20081022, 0x20081026,
            0x30080022, 0x30080026, 0x30081022, 0x30081026,
            0x30080022, 0x30080026, 0x30081022, 0x30081026
        );
        static $pc2mapc4 = array(
            0x00000000, 0x00100000, 0x00000008, 0x00100008,
            0x00000200, 0x00100200, 0x00000208, 0x00100208,
            0x00000000, 0x00100000, 0x00000008, 0x00100008,
            0x00000200, 0x00100200, 0x00000208, 0x00100208,
            0x04000000, 0x04100000, 0x04000008, 0x04100008,
            0x04000200, 0x04100200, 0x04000208, 0x04100208,
            0x04000000, 0x04100000, 0x04000008, 0x04100008,
            0x04000200, 0x04100200, 0x04000208, 0x04100208,
            0x00002000, 0x00102000, 0x00002008, 0x00102008,
            0x00002200, 0x00102200, 0x00002208, 0x00102208,
            0x00002000, 0x00102000, 0x00002008, 0x00102008,
            0x00002200, 0x00102200, 0x00002208, 0x00102208,
            0x04002000, 0x04102000, 0x04002008, 0x04102008,
            0x04002200, 0x04102200, 0x04002208, 0x04102208,
            0x04002000, 0x04102000, 0x04002008, 0x04102008,
            0x04002200, 0x04102200, 0x04002208, 0x04102208,
            0x00000000, 0x00100000, 0x00000008, 0x00100008,
            0x00000200, 0x00100200, 0x00000208, 0x00100208,
            0x00000000, 0x00100000, 0x00000008, 0x00100008,
            0x00000200, 0x00100200, 0x00000208, 0x00100208,
            0x04000000, 0x04100000, 0x04000008, 0x04100008,
            0x04000200, 0x04100200, 0x04000208, 0x04100208,
            0x04000000, 0x04100000, 0x04000008, 0x04100008,
            0x04000200, 0x04100200, 0x04000208, 0x04100208,
            0x00002000, 0x00102000, 0x00002008, 0x00102008,
            0x00002200, 0x00102200, 0x00002208, 0x00102208,
            0x00002000, 0x00102000, 0x00002008, 0x00102008,
            0x00002200, 0x00102200, 0x00002208, 0x00102208,
            0x04002000, 0x04102000, 0x04002008, 0x04102008,
            0x04002200, 0x04102200, 0x04002208, 0x04102208,
            0x04002000, 0x04102000, 0x04002008, 0x04102008,
            0x04002200, 0x04102200, 0x04002208, 0x04102208,
            0x00020000, 0x00120000, 0x00020008, 0x00120008,
            0x00020200, 0x00120200, 0x00020208, 0x00120208,
            0x00020000, 0x00120000, 0x00020008, 0x00120008,
            0x00020200, 0x00120200, 0x00020208, 0x00120208,
            0x04020000, 0x04120000, 0x04020008, 0x04120008,
            0x04020200, 0x04120200, 0x04020208, 0x04120208,
            0x04020000, 0x04120000, 0x04020008, 0x04120008,
            0x04020200, 0x04120200, 0x04020208, 0x04120208,
            0x00022000, 0x00122000, 0x00022008, 0x00122008,
            0x00022200, 0x00122200, 0x00022208, 0x00122208,
            0x00022000, 0x00122000, 0x00022008, 0x00122008,
            0x00022200, 0x00122200, 0x00022208, 0x00122208,
            0x04022000, 0x04122000, 0x04022008, 0x04122008,
            0x04022200, 0x04122200, 0x04022208, 0x04122208,
            0x04022000, 0x04122000, 0x04022008, 0x04122008,
            0x04022200, 0x04122200, 0x04022208, 0x04122208,
            0x00020000, 0x00120000, 0x00020008, 0x00120008,
            0x00020200, 0x00120200, 0x00020208, 0x00120208,
            0x00020000, 0x00120000, 0x00020008, 0x00120008,
            0x00020200, 0x00120200, 0x00020208, 0x00120208,
            0x04020000, 0x04120000, 0x04020008, 0x04120008,
            0x04020200, 0x04120200, 0x04020208, 0x04120208,
            0x04020000, 0x04120000, 0x04020008, 0x04120008,
            0x04020200, 0x04120200, 0x04020208, 0x04120208,
            0x00022000, 0x00122000, 0x00022008, 0x00122008,
            0x00022200, 0x00122200, 0x00022208, 0x00122208,
            0x00022000, 0x00122000, 0x00022008, 0x00122008,
            0x00022200, 0x00122200, 0x00022208, 0x00122208,
            0x04022000, 0x04122000, 0x04022008, 0x04122008,
            0x04022200, 0x04122200, 0x04022208, 0x04122208,
            0x04022000, 0x04122000, 0x04022008, 0x04122008,
            0x04022200, 0x04122200, 0x04022208, 0x04122208
        );
        static $pc2mapd1 = array(
            0x00000000, 0x00000001, 0x08000000, 0x08000001,
            0x00200000, 0x00200001, 0x08200000, 0x08200001,
            0x00000002, 0x00000003, 0x08000002, 0x08000003,
            0x00200002, 0x00200003, 0x08200002, 0x08200003
        );
        static $pc2mapd2 = array(
            0x00000000, 0x00100000, 0x00000800, 0x00100800,
            0x00000000, 0x00100000, 0x00000800, 0x00100800,
            0x04000000, 0x04100000, 0x04000800, 0x04100800,
            0x04000000, 0x04100000, 0x04000800, 0x04100800,
            0x00000004, 0x00100004, 0x00000804, 0x00100804,
            0x00000004, 0x00100004, 0x00000804, 0x00100804,
            0x04000004, 0x04100004, 0x04000804, 0x04100804,
            0x04000004, 0x04100004, 0x04000804, 0x04100804,
            0x00000000, 0x00100000, 0x00000800, 0x00100800,
            0x00000000, 0x00100000, 0x00000800, 0x00100800,
            0x04000000, 0x04100000, 0x04000800, 0x04100800,
            0x04000000, 0x04100000, 0x04000800, 0x04100800,
            0x00000004, 0x00100004, 0x00000804, 0x00100804,
            0x00000004, 0x00100004, 0x00000804, 0x00100804,
            0x04000004, 0x04100004, 0x04000804, 0x04100804,
            0x04000004, 0x04100004, 0x04000804, 0x04100804,
            0x00000200, 0x00100200, 0x00000A00, 0x00100A00,
            0x00000200, 0x00100200, 0x00000A00, 0x00100A00,
            0x04000200, 0x04100200, 0x04000A00, 0x04100A00,
            0x04000200, 0x04100200, 0x04000A00, 0x04100A00,
            0x00000204, 0x00100204, 0x00000A04, 0x00100A04,
            0x00000204, 0x00100204, 0x00000A04, 0x00100A04,
            0x04000204, 0x04100204, 0x04000A04, 0x04100A04,
            0x04000204, 0x04100204, 0x04000A04, 0x04100A04,
            0x00000200, 0x00100200, 0x00000A00, 0x00100A00,
            0x00000200, 0x00100200, 0x00000A00, 0x00100A00,
            0x04000200, 0x04100200, 0x04000A00, 0x04100A00,
            0x04000200, 0x04100200, 0x04000A00, 0x04100A00,
            0x00000204, 0x00100204, 0x00000A04, 0x00100A04,
            0x00000204, 0x00100204, 0x00000A04, 0x00100A04,
            0x04000204, 0x04100204, 0x04000A04, 0x04100A04,
            0x04000204, 0x04100204, 0x04000A04, 0x04100A04,
            0x00020000, 0x00120000, 0x00020800, 0x00120800,
            0x00020000, 0x00120000, 0x00020800, 0x00120800,
            0x04020000, 0x04120000, 0x04020800, 0x04120800,
            0x04020000, 0x04120000, 0x04020800, 0x04120800,
            0x00020004, 0x00120004, 0x00020804, 0x00120804,
            0x00020004, 0x00120004, 0x00020804, 0x00120804,
            0x04020004, 0x04120004, 0x04020804, 0x04120804,
            0x04020004, 0x04120004, 0x04020804, 0x04120804,
            0x00020000, 0x00120000, 0x00020800, 0x00120800,
            0x00020000, 0x00120000, 0x00020800, 0x00120800,
            0x04020000, 0x04120000, 0x04020800, 0x04120800,
            0x04020000, 0x04120000, 0x04020800, 0x04120800,
            0x00020004, 0x00120004, 0x00020804, 0x00120804,
            0x00020004, 0x00120004, 0x00020804, 0x00120804,
            0x04020004, 0x04120004, 0x04020804, 0x04120804,
            0x04020004, 0x04120004, 0x04020804, 0x04120804,
            0x00020200, 0x00120200, 0x00020A00, 0x00120A00,
            0x00020200, 0x00120200, 0x00020A00, 0x00120A00,
            0x04020200, 0x04120200, 0x04020A00, 0x04120A00,
            0x04020200, 0x04120200, 0x04020A00, 0x04120A00,
            0x00020204, 0x00120204, 0x00020A04, 0x00120A04,
            0x00020204, 0x00120204, 0x00020A04, 0x00120A04,
            0x04020204, 0x04120204, 0x04020A04, 0x04120A04,
            0x04020204, 0x04120204, 0x04020A04, 0x04120A04,
            0x00020200, 0x00120200, 0x00020A00, 0x00120A00,
            0x00020200, 0x00120200, 0x00020A00, 0x00120A00,
            0x04020200, 0x04120200, 0x04020A00, 0x04120A00,
            0x04020200, 0x04120200, 0x04020A00, 0x04120A00,
            0x00020204, 0x00120204, 0x00020A04, 0x00120A04,
            0x00020204, 0x00120204, 0x00020A04, 0x00120A04,
            0x04020204, 0x04120204, 0x04020A04, 0x04120A04,
            0x04020204, 0x04120204, 0x04020A04, 0x04120A04
        );
        static $pc2mapd3 = array(
            0x00000000, 0x00010000, 0x02000000, 0x02010000,
            0x00000020, 0x00010020, 0x02000020, 0x02010020,
            0x00040000, 0x00050000, 0x02040000, 0x02050000,
            0x00040020, 0x00050020, 0x02040020, 0x02050020,
            0x00002000, 0x00012000, 0x02002000, 0x02012000,
            0x00002020, 0x00012020, 0x02002020, 0x02012020,
            0x00042000, 0x00052000, 0x02042000, 0x02052000,
            0x00042020, 0x00052020, 0x02042020, 0x02052020,
            0x00000000, 0x00010000, 0x02000000, 0x02010000,
            0x00000020, 0x00010020, 0x02000020, 0x02010020,
            0x00040000, 0x00050000, 0x02040000, 0x02050000,
            0x00040020, 0x00050020, 0x02040020, 0x02050020,
            0x00002000, 0x00012000, 0x02002000, 0x02012000,
            0x00002020, 0x00012020, 0x02002020, 0x02012020,
            0x00042000, 0x00052000, 0x02042000, 0x02052000,
            0x00042020, 0x00052020, 0x02042020, 0x02052020,
            0x00000010, 0x00010010, 0x02000010, 0x02010010,
            0x00000030, 0x00010030, 0x02000030, 0x02010030,
            0x00040010, 0x00050010, 0x02040010, 0x02050010,
            0x00040030, 0x00050030, 0x02040030, 0x02050030,
            0x00002010, 0x00012010, 0x02002010, 0x02012010,
            0x00002030, 0x00012030, 0x02002030, 0x02012030,
            0x00042010, 0x00052010, 0x02042010, 0x02052010,
            0x00042030, 0x00052030, 0x02042030, 0x02052030,
            0x00000010, 0x00010010, 0x02000010, 0x02010010,
            0x00000030, 0x00010030, 0x02000030, 0x02010030,
            0x00040010, 0x00050010, 0x02040010, 0x02050010,
            0x00040030, 0x00050030, 0x02040030, 0x02050030,
            0x00002010, 0x00012010, 0x02002010, 0x02012010,
            0x00002030, 0x00012030, 0x02002030, 0x02012030,
            0x00042010, 0x00052010, 0x02042010, 0x02052010,
            0x00042030, 0x00052030, 0x02042030, 0x02052030,
            0x20000000, 0x20010000, 0x22000000, 0x22010000,
            0x20000020, 0x20010020, 0x22000020, 0x22010020,
            0x20040000, 0x20050000, 0x22040000, 0x22050000,
            0x20040020, 0x20050020, 0x22040020, 0x22050020,
            0x20002000, 0x20012000, 0x22002000, 0x22012000,
            0x20002020, 0x20012020, 0x22002020, 0x22012020,
            0x20042000, 0x20052000, 0x22042000, 0x22052000,
            0x20042020, 0x20052020, 0x22042020, 0x22052020,
            0x20000000, 0x20010000, 0x22000000, 0x22010000,
            0x20000020, 0x20010020, 0x22000020, 0x22010020,
            0x20040000, 0x20050000, 0x22040000, 0x22050000,
            0x20040020, 0x20050020, 0x22040020, 0x22050020,
            0x20002000, 0x20012000, 0x22002000, 0x22012000,
            0x20002020, 0x20012020, 0x22002020, 0x22012020,
            0x20042000, 0x20052000, 0x22042000, 0x22052000,
            0x20042020, 0x20052020, 0x22042020, 0x22052020,
            0x20000010, 0x20010010, 0x22000010, 0x22010010,
            0x20000030, 0x20010030, 0x22000030, 0x22010030,
            0x20040010, 0x20050010, 0x22040010, 0x22050010,
            0x20040030, 0x20050030, 0x22040030, 0x22050030,
            0x20002010, 0x20012010, 0x22002010, 0x22012010,
            0x20002030, 0x20012030, 0x22002030, 0x22012030,
            0x20042010, 0x20052010, 0x22042010, 0x22052010,
            0x20042030, 0x20052030, 0x22042030, 0x22052030,
            0x20000010, 0x20010010, 0x22000010, 0x22010010,
            0x20000030, 0x20010030, 0x22000030, 0x22010030,
            0x20040010, 0x20050010, 0x22040010, 0x22050010,
            0x20040030, 0x20050030, 0x22040030, 0x22050030,
            0x20002010, 0x20012010, 0x22002010, 0x22012010,
            0x20002030, 0x20012030, 0x22002030, 0x22012030,
            0x20042010, 0x20052010, 0x22042010, 0x22052010,
            0x20042030, 0x20052030, 0x22042030, 0x22052030
        );
        static $pc2mapd4 = array(
            0x00000000, 0x00000400, 0x01000000, 0x01000400,
            0x00000000, 0x00000400, 0x01000000, 0x01000400,
            0x00000100, 0x00000500, 0x01000100, 0x01000500,
            0x00000100, 0x00000500, 0x01000100, 0x01000500,
            0x10000000, 0x10000400, 0x11000000, 0x11000400,
            0x10000000, 0x10000400, 0x11000000, 0x11000400,
            0x10000100, 0x10000500, 0x11000100, 0x11000500,
            0x10000100, 0x10000500, 0x11000100, 0x11000500,
            0x00080000, 0x00080400, 0x01080000, 0x01080400,
            0x00080000, 0x00080400, 0x01080000, 0x01080400,
            0x00080100, 0x00080500, 0x01080100, 0x01080500,
            0x00080100, 0x00080500, 0x01080100, 0x01080500,
            0x10080000, 0x10080400, 0x11080000, 0x11080400,
            0x10080000, 0x10080400, 0x11080000, 0x11080400,
            0x10080100, 0x10080500, 0x11080100, 0x11080500,
            0x10080100, 0x10080500, 0x11080100, 0x11080500,
            0x00000008, 0x00000408, 0x01000008, 0x01000408,
            0x00000008, 0x00000408, 0x01000008, 0x01000408,
            0x00000108, 0x00000508, 0x01000108, 0x01000508,
            0x00000108, 0x00000508, 0x01000108, 0x01000508,
            0x10000008, 0x10000408, 0x11000008, 0x11000408,
            0x10000008, 0x10000408, 0x11000008, 0x11000408,
            0x10000108, 0x10000508, 0x11000108, 0x11000508,
            0x10000108, 0x10000508, 0x11000108, 0x11000508,
            0x00080008, 0x00080408, 0x01080008, 0x01080408,
            0x00080008, 0x00080408, 0x01080008, 0x01080408,
            0x00080108, 0x00080508, 0x01080108, 0x01080508,
            0x00080108, 0x00080508, 0x01080108, 0x01080508,
            0x10080008, 0x10080408, 0x11080008, 0x11080408,
            0x10080008, 0x10080408, 0x11080008, 0x11080408,
            0x10080108, 0x10080508, 0x11080108, 0x11080508,
            0x10080108, 0x10080508, 0x11080108, 0x11080508,
            0x00001000, 0x00001400, 0x01001000, 0x01001400,
            0x00001000, 0x00001400, 0x01001000, 0x01001400,
            0x00001100, 0x00001500, 0x01001100, 0x01001500,
            0x00001100, 0x00001500, 0x01001100, 0x01001500,
            0x10001000, 0x10001400, 0x11001000, 0x11001400,
            0x10001000, 0x10001400, 0x11001000, 0x11001400,
            0x10001100, 0x10001500, 0x11001100, 0x11001500,
            0x10001100, 0x10001500, 0x11001100, 0x11001500,
            0x00081000, 0x00081400, 0x01081000, 0x01081400,
            0x00081000, 0x00081400, 0x01081000, 0x01081400,
            0x00081100, 0x00081500, 0x01081100, 0x01081500,
            0x00081100, 0x00081500, 0x01081100, 0x01081500,
            0x10081000, 0x10081400, 0x11081000, 0x11081400,
            0x10081000, 0x10081400, 0x11081000, 0x11081400,
            0x10081100, 0x10081500, 0x11081100, 0x11081500,
            0x10081100, 0x10081500, 0x11081100, 0x11081500,
            0x00001008, 0x00001408, 0x01001008, 0x01001408,
            0x00001008, 0x00001408, 0x01001008, 0x01001408,
            0x00001108, 0x00001508, 0x01001108, 0x01001508,
            0x00001108, 0x00001508, 0x01001108, 0x01001508,
            0x10001008, 0x10001408, 0x11001008, 0x11001408,
            0x10001008, 0x10001408, 0x11001008, 0x11001408,
            0x10001108, 0x10001508, 0x11001108, 0x11001508,
            0x10001108, 0x10001508, 0x11001108, 0x11001508,
            0x00081008, 0x00081408, 0x01081008, 0x01081408,
            0x00081008, 0x00081408, 0x01081008, 0x01081408,
            0x00081108, 0x00081508, 0x01081108, 0x01081508,
            0x00081108, 0x00081508, 0x01081108, 0x01081508,
            0x10081008, 0x10081408, 0x11081008, 0x11081408,
            0x10081008, 0x10081408, 0x11081008, 0x11081408,
            0x10081108, 0x10081508, 0x11081108, 0x11081508,
            0x10081108, 0x10081508, 0x11081108, 0x11081508
        );

        $keys = array();
        for ($des_round = 0; $des_round < $this->des_rounds; ++$des_round) {
            // pad the key and remove extra characters as appropriate.
            $key = str_pad(substr($this->key, $des_round * 8, 8), 8, "\0");

            // Perform the PC/1 transformation and compute C and D.
            $t = unpack('Nl/Nr', $key);
            list($l, $r) = array($t['l'], $t['r']);
            $key = ($this->shuffle[$pc1map[ $r        & 0xFF]] & "\x80\x80\x80\x80\x80\x80\x80\x00") |
                   ($this->shuffle[$pc1map[($r >>  8) & 0xFF]] & "\x40\x40\x40\x40\x40\x40\x40\x00") |
                   ($this->shuffle[$pc1map[($r >> 16) & 0xFF]] & "\x20\x20\x20\x20\x20\x20\x20\x00") |
                   ($this->shuffle[$pc1map[($r >> 24) & 0xFF]] & "\x10\x10\x10\x10\x10\x10\x10\x00") |
                   ($this->shuffle[$pc1map[ $l        & 0xFF]] & "\x08\x08\x08\x08\x08\x08\x08\x00") |
                   ($this->shuffle[$pc1map[($l >>  8) & 0xFF]] & "\x04\x04\x04\x04\x04\x04\x04\x00") |
                   ($this->shuffle[$pc1map[($l >> 16) & 0xFF]] & "\x02\x02\x02\x02\x02\x02\x02\x00") |
                   ($this->shuffle[$pc1map[($l >> 24) & 0xFF]] & "\x01\x01\x01\x01\x01\x01\x01\x00");
            $key = unpack('Nc/Nd', $key);
            $c = ( $key['c'] >> 4) & 0x0FFFFFFF;
            $d = (($key['d'] >> 4) & 0x0FFFFFF0) | ($key['c'] & 0x0F);

            $keys[$des_round] = array(
                self::ENCRYPT => array(),
                self::DECRYPT => array_fill(0, 32, 0)
            );
            for ($i = 0, $ki = 31; $i < 16; ++$i, $ki-= 2) {
                $c <<= $shifts[$i];
                $c = ($c | ($c >> 28)) & 0x0FFFFFFF;
                $d <<= $shifts[$i];
                $d = ($d | ($d >> 28)) & 0x0FFFFFFF;

                // Perform the PC-2 transformation.
                $cp = $pc2mapc1[ $c >> 24        ] | $pc2mapc2[($c >> 16) & 0xFF] |
                      $pc2mapc3[($c >>  8) & 0xFF] | $pc2mapc4[ $c        & 0xFF];
                $dp = $pc2mapd1[ $d >> 24        ] | $pc2mapd2[($d >> 16) & 0xFF] |
                      $pc2mapd3[($d >>  8) & 0xFF] | $pc2mapd4[ $d        & 0xFF];

                // Reorder: odd bytes/even bytes. Push the result in key schedule.
                $val1 = ( $cp        & 0xFF000000) | (($cp <<  8) & 0x00FF0000) |
                        (($dp >> 16) & 0x0000FF00) | (($dp >>  8) & 0x000000FF);
                $val2 = (($cp <<  8) & 0xFF000000) | (($cp << 16) & 0x00FF0000) |
                        (($dp >>  8) & 0x0000FF00) | ( $dp        & 0x000000FF);
                $keys[$des_round][self::ENCRYPT][       ] = $val1;
                $keys[$des_round][self::DECRYPT][$ki - 1] = $val1;
                $keys[$des_round][self::ENCRYPT][       ] = $val2;
                $keys[$des_round][self::DECRYPT][$ki    ] = $val2;
            }
        }

        switch ($this->des_rounds) {
            case 3: // 3DES keys
                $this->keys = array(
                    self::ENCRYPT => array_merge(
                        $keys[0][self::ENCRYPT],
                        $keys[1][self::DECRYPT],
                        $keys[2][self::ENCRYPT]
                    ),
                    self::DECRYPT => array_merge(
                        $keys[2][self::DECRYPT],
                        $keys[1][self::ENCRYPT],
                        $keys[0][self::DECRYPT]
                    )
                );
                break;
            // case 1: // DES keys
            default:
                $this->keys = array(
                    self::ENCRYPT => $keys[0][self::ENCRYPT],
                    self::DECRYPT => $keys[0][self::DECRYPT]
                );
        }
    }

    /**
     * Setup the performance-optimized function for de/encrypt()
     *
     * @see \phpseclib\Crypt\Base::_setupInlineCrypt()
     * @access private
     */
    function _setupInlineCrypt()
    {
        $lambda_functions =& self::_getLambdaFunctions();

        // Engine configuration for:
        // -  DES ($des_rounds == 1) or
        // - 3DES ($des_rounds == 3)
        $des_rounds = $this->des_rounds;

        // We create max. 10 hi-optimized code for memory reason. Means: For each $key one ultra fast inline-crypt function.
        // (Currently, for Crypt_DES,       one generated $lambda_function cost on php5.5@32bit ~135kb unfreeable mem and ~230kb on php5.5@64bit)
        // (Currently, for Crypt_TripleDES, one generated $lambda_function cost on php5.5@32bit ~240kb unfreeable mem and ~340kb on php5.5@64bit)
        // After that, we'll still create very fast optimized code but not the hi-ultimative code, for each $mode one
        $gen_hi_opt_code = (bool)( count($lambda_functions) < 10 );

        // Generation of a uniqe hash for our generated code
        $code_hash = "Crypt_DES, $des_rounds, {$this->mode}";
        if ($gen_hi_opt_code) {
            // For hi-optimized code, we create for each combination of
            // $mode, $des_rounds and $this->key its own encrypt/decrypt function.
            // After max 10 hi-optimized functions, we create generic
            // (still very fast.. but not ultra) functions for each $mode/$des_rounds
            // Currently 2 * 5 generic functions will be then max. possible.
            $code_hash = str_pad($code_hash, 32) . $this->_hashInlineCryptFunction($this->key);
        }

        // Is there a re-usable $lambda_functions in there? If not, we have to create it.
        if (!isset($lambda_functions[$code_hash])) {
            // Init code for both, encrypt and decrypt.
            $init_crypt = 'static $sbox1, $sbox2, $sbox3, $sbox4, $sbox5, $sbox6, $sbox7, $sbox8, $shuffleip, $shuffleinvip;
                if (!$sbox1) {
                    $sbox1 = array_map("intval", $self->sbox1);
                    $sbox2 = array_map("intval", $self->sbox2);
                    $sbox3 = array_map("intval", $self->sbox3);
                    $sbox4 = array_map("intval", $self->sbox4);
                    $sbox5 = array_map("intval", $self->sbox5);
                    $sbox6 = array_map("intval", $self->sbox6);
                    $sbox7 = array_map("intval", $self->sbox7);
                    $sbox8 = array_map("intval", $self->sbox8);'
                    /* Merge $shuffle with $[inv]ipmap */ . '
                    for ($i = 0; $i < 256; ++$i) {
                        $shuffleip[]    =  $self->shuffle[$self->ipmap[$i]];
                        $shuffleinvip[] =  $self->shuffle[$self->invipmap[$i]];
                    }
                }
            ';

            switch (true) {
                case $gen_hi_opt_code:
                    // In Hi-optimized code mode, we use our [3]DES key schedule as hardcoded integers.
                    // No futher initialisation of the $keys schedule is necessary.
                    // That is the extra performance boost.
                    $k = array(
                        self::ENCRYPT => $this->keys[self::ENCRYPT],
                        self::DECRYPT => $this->keys[self::DECRYPT]
                    );
                    $init_encrypt = '';
                    $init_decrypt = '';
                    break;
                default:
                    // In generic optimized code mode, we have to use, as the best compromise [currently],
                    // our key schedule as $ke/$kd arrays. (with hardcoded indexes...)
                    $k = array(
                        self::ENCRYPT => array(),
                        self::DECRYPT => array()
                    );
                    for ($i = 0, $c = count($this->keys[self::ENCRYPT]); $i < $c; ++$i) {
                        $k[self::ENCRYPT][$i] = '$ke[' . $i . ']';
                        $k[self::DECRYPT][$i] = '$kd[' . $i . ']';
                    }
                    $init_encrypt = '$ke = $self->keys[self::ENCRYPT];';
                    $init_decrypt = '$kd = $self->keys[self::DECRYPT];';
                    break;
            }

            // Creating code for en- and decryption.
            $crypt_block = array();
            foreach (array(self::ENCRYPT, self::DECRYPT) as $c) {
                /* Do the initial IP permutation. */
                $crypt_block[$c] = '
                    $in = unpack("N*", $in);
                    $l  = $in[1];
                    $r  = $in[2];
                    $in = unpack("N*",
                        ($shuffleip[ $r        & 0xFF] & "\x80\x80\x80\x80\x80\x80\x80\x80") |
                        ($shuffleip[($r >>  8) & 0xFF] & "\x40\x40\x40\x40\x40\x40\x40\x40") |
                        ($shuffleip[($r >> 16) & 0xFF] & "\x20\x20\x20\x20\x20\x20\x20\x20") |
                        ($shuffleip[($r >> 24) & 0xFF] & "\x10\x10\x10\x10\x10\x10\x10\x10") |
                        ($shuffleip[ $l        & 0xFF] & "\x08\x08\x08\x08\x08\x08\x08\x08") |
                        ($shuffleip[($l >>  8) & 0xFF] & "\x04\x04\x04\x04\x04\x04\x04\x04") |
                        ($shuffleip[($l >> 16) & 0xFF] & "\x02\x02\x02\x02\x02\x02\x02\x02") |
                        ($shuffleip[($l >> 24) & 0xFF] & "\x01\x01\x01\x01\x01\x01\x01\x01")
                    );
                    ' . /* Extract L0 and R0 */ '
                    $l = $in[1];
                    $r = $in[2];
                ';

                $l = '$l';
                $r = '$r';

                // Perform DES or 3DES.
                for ($ki = -1, $des_round = 0; $des_round < $des_rounds; ++$des_round) {
                    // Perform the 16 steps.
                    for ($i = 0; $i < 16; ++$i) {
                        // start of "the Feistel (F) function" - see the following URL:
                        // http://en.wikipedia.org/wiki/Image:Data_Encryption_Standard_InfoBox_Diagram.png
                        // Merge key schedule.
                        $crypt_block[$c].= '
                            $b1 = ((' . $r . ' >>  3) & 0x1FFFFFFF)  ^ (' . $r . ' << 29) ^ ' . $k[$c][++$ki] . ';
                            $b2 = ((' . $r . ' >> 31) & 0x00000001)  ^ (' . $r . ' <<  1) ^ ' . $k[$c][++$ki] . ';' .
                            /* S-box indexing. */
                            $l . ' = $sbox1[($b1 >> 24) & 0x3F] ^ $sbox2[($b2 >> 24) & 0x3F] ^
                                     $sbox3[($b1 >> 16) & 0x3F] ^ $sbox4[($b2 >> 16) & 0x3F] ^
                                     $sbox5[($b1 >>  8) & 0x3F] ^ $sbox6[($b2 >>  8) & 0x3F] ^
                                     $sbox7[ $b1        & 0x3F] ^ $sbox8[ $b2        & 0x3F] ^ ' . $l . ';
                        ';
                        // end of "the Feistel (F) function"

                        // swap L & R
                        list($l, $r) = array($r, $l);
                    }
                    list($l, $r) = array($r, $l);
                }

                // Perform the inverse IP permutation.
                $crypt_block[$c].= '$in =
                    ($shuffleinvip[($l >> 24) & 0xFF] & "\x80\x80\x80\x80\x80\x80\x80\x80") |
                    ($shuffleinvip[($r >> 24) & 0xFF] & "\x40\x40\x40\x40\x40\x40\x40\x40") |
                    ($shuffleinvip[($l >> 16) & 0xFF] & "\x20\x20\x20\x20\x20\x20\x20\x20") |
                    ($shuffleinvip[($r >> 16) & 0xFF] & "\x10\x10\x10\x10\x10\x10\x10\x10") |
                    ($shuffleinvip[($l >>  8) & 0xFF] & "\x08\x08\x08\x08\x08\x08\x08\x08") |
                    ($shuffleinvip[($r >>  8) & 0xFF] & "\x04\x04\x04\x04\x04\x04\x04\x04") |
                    ($shuffleinvip[ $l        & 0xFF] & "\x02\x02\x02\x02\x02\x02\x02\x02") |
                    ($shuffleinvip[ $r        & 0xFF] & "\x01\x01\x01\x01\x01\x01\x01\x01");
                ';
            }

            // Creates the inline-crypt function
            $lambda_functions[$code_hash] = $this->_createInlineCryptFunction(
                array(
                   'init_crypt'    => $init_crypt,
                   'init_encrypt'  => $init_encrypt,
                   'init_decrypt'  => $init_decrypt,
                   'encrypt_block' => $crypt_block[self::ENCRYPT],
                   'decrypt_block' => $crypt_block[self::DECRYPT]
                )
            );
        }

        // Set the inline-crypt function as callback in: $this->inline_crypt
        $this->inline_crypt = $lambda_functions[$code_hash];
    }
}<|MERGE_RESOLUTION|>--- conflicted
+++ resolved
@@ -592,13 +592,8 @@
      */
     function isValidEngine($engine)
     {
-<<<<<<< HEAD
-        if ($this->key_size_max == 8) {
+        if ($this->key_length_max == 8) {
             if ($engine == self::ENGINE_OPENSSL) {
-=======
-        if ($this->key_length_max == 8) {
-            if ($engine == CRYPT_ENGINE_OPENSSL) {
->>>>>>> d91158f6
                 $this->cipher_name_openssl_ecb = 'des-ecb';
                 $this->cipher_name_openssl = 'des-' . $this->_openssl_translate_mode();
             }
