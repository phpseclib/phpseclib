--- conflicted
+++ resolved
@@ -85,17 +85,6 @@
     protected $key_length = 8;
 
     /**
-<<<<<<< HEAD
-=======
-     * The mcrypt specific name of the cipher
-     *
-     * @see Common\SymmetricKey::cipher_name_mcrypt
-     * @var string
-     */
-    protected $cipher_name_mcrypt = 'des';
-
-    /**
->>>>>>> 42a0603f
      * The OpenSSL names of the cipher / modes
      *
      * @see Common\SymmetricKey::openssl_mode_names
@@ -110,17 +99,6 @@
     ];
 
     /**
-<<<<<<< HEAD
-=======
-     * Optimizing value while CFB-encrypting
-     *
-     * @see Common\SymmetricKey::cfb_init_len
-     * @var int
-     */
-    protected $cfb_init_len = 500;
-
-    /**
->>>>>>> 42a0603f
      * Switch for DES/3DES encryption
      *
      * Used only if $engine == self::ENGINE_INTERNAL
@@ -594,13 +572,7 @@
      *
      * This is mainly just a wrapper to set things up for \phpseclib3\Crypt\Common\SymmetricKey::isValidEngine()
      *
-<<<<<<< HEAD
-     * @see \phpseclib3\Crypt\Common\SymmetricKey::isValidEngine()
-=======
      * @see Common\SymmetricKey::isValidEngine()
-     * @param int $engine
-     * @return bool
->>>>>>> 42a0603f
      */
     protected function isValidEngineHelper(int $engine): bool
     {
@@ -627,12 +599,7 @@
      *
      * DES also requires that every eighth bit be a parity bit, however, we'll ignore that.
      *
-<<<<<<< HEAD
-     * @see \phpseclib3\Crypt\Common\SymmetricKey::setKey()
-=======
      * @see Common\SymmetricKey::setKey()
-     * @param string $key
->>>>>>> 42a0603f
      */
     public function setKey(string $key): void
     {
@@ -647,17 +614,9 @@
     /**
      * Encrypts a block
      *
-<<<<<<< HEAD
      * @see self::encrypt()
-     * @see \phpseclib3\Crypt\Common\SymmetricKey::encryptBlock()
-     * @see \phpseclib3\Crypt\Common\SymmetricKey::encrypt()
-=======
      * @see Common\SymmetricKey::encryptBlock()
      * @see Common\SymmetricKey::encrypt()
-     * @see self::encrypt()
-     * @param string $in
-     * @return string
->>>>>>> 42a0603f
      */
     protected function encryptBlock(string $in): string
     {
@@ -667,17 +626,9 @@
     /**
      * Decrypts a block
      *
-<<<<<<< HEAD
      * @see self::decrypt()
-     * @see \phpseclib3\Crypt\Common\SymmetricKey::decryptBlock()
-     * @see \phpseclib3\Crypt\Common\SymmetricKey::decrypt()
-=======
      * @see Common\SymmetricKey::decryptBlock()
      * @see Common\SymmetricKey::decrypt()
-     * @see self::decrypt()
-     * @param string $in
-     * @return string
->>>>>>> 42a0603f
      */
     protected function decryptBlock(string $in): string
     {
