--- conflicted
+++ resolved
@@ -2016,9 +2016,6 @@
         static $functions = array();
         return $functions;
     }
-<<<<<<< HEAD
-}
-=======
 
     /**
      * Generates a digest from $bytes
@@ -2056,5 +2053,4 @@
                 return $result . pack('H*', sha1($hash));
         }
     }
-}
->>>>>>> 50f46959
+}