<?php

/**
 * Base Class for all \phpseclib\Crypt\* cipher classes
 *
 * PHP version 5
 *
 * Internally for phpseclib developers:
 *  If you plan to add a new cipher class, please note following rules:
 *
 *  - The new \phpseclib\Crypt\* cipher class should extend \phpseclib\Crypt\Base
 *
 *  - Following methods are then required to be overridden/overloaded:
 *
 *    - _encryptBlock()
 *
 *    - _decryptBlock()
 *
 *    - _setupKey()
 *
 *  - All other methods are optional to be overridden/overloaded
 *
 *  - Look at the source code of the current ciphers how they extend \phpseclib\Crypt\Base
 *    and take one of them as a start up for the new cipher class.
 *
 *  - Please read all the other comments/notes/hints here also for each class var/method
 *
 * @category  Crypt
 * @package   Base
 * @author    Jim Wigginton <terrafrost@php.net>
 * @author    Hans-Juergen Petrich <petrich@tronic-media.com>
 * @copyright 2007 Jim Wigginton
 * @license   http://www.opensource.org/licenses/mit-license.html  MIT License
 * @link      http://phpseclib.sourceforge.net
 */

namespace phpseclib\Crypt;

/**
 * Base Class for all \phpseclib\Crypt\* cipher classes
 *
 * @package Base
 * @author  Jim Wigginton <terrafrost@php.net>
 * @author  Hans-Juergen Petrich <petrich@tronic-media.com>
 */
abstract class Base
{
    /**#@+
     * @access public
     * @see \phpseclib\Crypt\Base::encrypt()
     * @see \phpseclib\Crypt\Base::decrypt()
     */
    /**
     * Encrypt / decrypt using the Counter mode.
     *
     * Set to -1 since that's what Crypt/Random.php uses to index the CTR mode.
     *
     * @link http://en.wikipedia.org/wiki/Block_cipher_modes_of_operation#Counter_.28CTR.29
     */
    const MODE_CTR = -1;
    /**
     * Encrypt / decrypt using the Electronic Code Book mode.
     *
     * @link http://en.wikipedia.org/wiki/Block_cipher_modes_of_operation#Electronic_codebook_.28ECB.29
     */
    const MODE_ECB = 1;
    /**
     * Encrypt / decrypt using the Code Book Chaining mode.
     *
     * @link http://en.wikipedia.org/wiki/Block_cipher_modes_of_operation#Cipher-block_chaining_.28CBC.29
     */
    const MODE_CBC = 2;
    /**
     * Encrypt / decrypt using the Cipher Feedback mode.
     *
     * @link http://en.wikipedia.org/wiki/Block_cipher_modes_of_operation#Cipher_feedback_.28CFB.29
     */
    const MODE_CFB = 3;
    /**
     * Encrypt / decrypt using the Cipher Feedback mode (8bit)
     */
    const MODE_CFB8 = 6;
    /**
     * Encrypt / decrypt using the Output Feedback mode (8bit)
     */
    const MODE_OFB8 = 7;
    /**
     * Encrypt / decrypt using the Output Feedback mode.
     *
     * @link http://en.wikipedia.org/wiki/Block_cipher_modes_of_operation#Output_feedback_.28OFB.29
     */
    const MODE_OFB = 4;
    /**
     * Encrypt / decrypt using streaming mode.
     */
    const MODE_STREAM = 5;
    /**#@-*/

    /**
     * Whirlpool available flag
     *
     * @see \phpseclib\Crypt\Base::_hashInlineCryptFunction()
     * @var bool
     * @access private
     */
    static $WHIRLPOOL_AVAILABLE;

    /**#@+
     * @access private
     * @see \phpseclib\Crypt\Base::__construct()
     */
    /**
     * Base value for the internal implementation $engine switch
     */
    const ENGINE_INTERNAL = 1;
    /**
     * Base value for the mcrypt implementation $engine switch
     */
    const ENGINE_MCRYPT = 2;
    /**
     * Base value for the mcrypt implementation $engine switch
     */
    const ENGINE_OPENSSL = 3;
    /**#@-*/

    /**
     * The Encryption Mode
     *
     * @see self::__construct()
     * @var int
     * @access private
     */
    var $mode;

    /**
     * The Block Length of the block cipher
     *
     * @var int
     * @access private
     */
    var $block_size = 16;

    /**
     * The Key
     *
     * @see self::setKey()
     * @var string
     * @access private
     */
    var $key = "\0\0\0\0\0\0\0\0\0\0\0\0\0\0\0\0";

    /**
     * The Initialization Vector
     *
     * @see self::setIV()
     * @var string
     * @access private
     */
    var $iv = '';

    /**
     * A "sliding" Initialization Vector
     *
     * @see self::enableContinuousBuffer()
     * @see self::_clearBuffers()
     * @var string
     * @access private
     */
    var $encryptIV;

    /**
     * A "sliding" Initialization Vector
     *
     * @see self::enableContinuousBuffer()
     * @see self::_clearBuffers()
     * @var string
     * @access private
     */
    var $decryptIV;

    /**
     * Continuous Buffer status
     *
     * @see self::enableContinuousBuffer()
     * @var bool
     * @access private
     */
    var $continuousBuffer = false;

    /**
     * Encryption buffer for CTR, OFB and CFB modes
     *
     * @see self::encrypt()
     * @see self::_clearBuffers()
     * @var array
     * @access private
     */
    var $enbuffer;

    /**
     * Decryption buffer for CTR, OFB and CFB modes
     *
     * @see self::decrypt()
     * @see self::_clearBuffers()
     * @var array
     * @access private
     */
    var $debuffer;

    /**
     * mcrypt resource for encryption
     *
     * The mcrypt resource can be recreated every time something needs to be created or it can be created just once.
     * Since mcrypt operates in continuous mode, by default, it'll need to be recreated when in non-continuous mode.
     *
     * @see self::encrypt()
     * @var resource
     * @access private
     */
    var $enmcrypt;

    /**
     * mcrypt resource for decryption
     *
     * The mcrypt resource can be recreated every time something needs to be created or it can be created just once.
     * Since mcrypt operates in continuous mode, by default, it'll need to be recreated when in non-continuous mode.
     *
     * @see self::decrypt()
     * @var resource
     * @access private
     */
    var $demcrypt;

    /**
     * Does the enmcrypt resource need to be (re)initialized?
     *
     * @see \phpseclib\Crypt\Twofish::setKey()
     * @see \phpseclib\Crypt\Twofish::setIV()
     * @var bool
     * @access private
     */
    var $enchanged = true;

    /**
     * Does the demcrypt resource need to be (re)initialized?
     *
     * @see \phpseclib\Crypt\Twofish::setKey()
     * @see \phpseclib\Crypt\Twofish::setIV()
     * @var bool
     * @access private
     */
    var $dechanged = true;

    /**
     * mcrypt resource for CFB mode
     *
     * mcrypt's CFB mode, in (and only in) buffered context,
     * is broken, so phpseclib implements the CFB mode by it self,
     * even when the mcrypt php extension is available.
     *
     * In order to do the CFB-mode work (fast) phpseclib
     * use a separate ECB-mode mcrypt resource.
     *
     * @link http://phpseclib.sourceforge.net/cfb-demo.phps
     * @see self::encrypt()
     * @see self::decrypt()
     * @see self::_setupMcrypt()
     * @var resource
     * @access private
     */
    var $ecb;

    /**
     * Optimizing value while CFB-encrypting
     *
     * Only relevant if $continuousBuffer enabled
     * and $engine == self::ENGINE_MCRYPT
     *
     * It's faster to re-init $enmcrypt if
     * $buffer bytes > $cfb_init_len than
     * using the $ecb resource furthermore.
     *
     * This value depends of the chosen cipher
     * and the time it would be needed for it's
     * initialization [by mcrypt_generic_init()]
     * which, typically, depends on the complexity
     * on its internaly Key-expanding algorithm.
     *
     * @see self::encrypt()
     * @var int
     * @access private
     */
    var $cfb_init_len = 600;

    /**
     * Does internal cipher state need to be (re)initialized?
     *
     * @see self::setKey()
     * @see self::setIV()
     * @see self::disableContinuousBuffer()
     * @var bool
     * @access private
     */
    var $changed = true;

    /**
     * Padding status
     *
     * @see self::enablePadding()
     * @var bool
     * @access private
     */
    var $padding = true;

    /**
     * Is the mode one that is paddable?
     *
     * @see self::__construct()
     * @var bool
     * @access private
     */
    var $paddable = false;

    /**
     * Holds which crypt engine internaly should be use,
     * which will be determined automatically on __construct()
     *
     * Currently available $engines are:
     * - self::ENGINE_OPENSSL  (very fast, php-extension: openssl, extension_loaded('openssl') required)
     * - self::ENGINE_MCRYPT   (fast, php-extension: mcrypt, extension_loaded('mcrypt') required)
     * - self::ENGINE_INTERNAL (slower, pure php-engine, no php-extension required)
     *
     * @see self::_setEngine()
     * @see self::encrypt()
     * @see self::decrypt()
     * @var int
     * @access private
     */
    var $engine;

    /**
     * Holds the preferred crypt engine
     *
     * @see self::_setEngine()
     * @see self::setPreferredEngine()
     * @var int
     * @access private
     */
    var $preferredEngine;

    /**
     * The mcrypt specific name of the cipher
     *
     * Only used if $engine == self::ENGINE_MCRYPT
     *
     * @link http://www.php.net/mcrypt_module_open
     * @link http://www.php.net/mcrypt_list_algorithms
     * @see self::_setupMcrypt()
     * @var string
     * @access private
     */
    var $cipher_name_mcrypt;

    /**
     * The openssl specific name of the cipher
     *
     * Only used if $engine == self::ENGINE_OPENSSL
     *
     * @link http://www.php.net/openssl-get-cipher-methods
     * @var string
     * @access private
     */
    var $cipher_name_openssl;

    /**
     * The openssl specific name of the cipher in ECB mode
     *
     * If OpenSSL does not support the mode we're trying to use (CTR)
     * it can still be emulated with ECB mode.
     *
     * @link http://www.php.net/openssl-get-cipher-methods
     * @var string
     * @access private
     */
    var $cipher_name_openssl_ecb;

    /**
     * The default salt used by setPassword()
     *
     * @see self::setPassword()
     * @var string
     * @access private
     */
    var $password_default_salt = 'phpseclib/salt';

    /**
     * The name of the performance-optimized callback function
     *
     * Used by encrypt() / decrypt()
     * only if $engine == self::ENGINE_INTERNAL
     *
     * @see self::encrypt()
     * @see self::decrypt()
     * @see self::_setupInlineCrypt()
     * @see self::$use_inline_crypt
     * @var Callback
     * @access private
     */
    var $inline_crypt;

    /**
     * Holds whether performance-optimized $inline_crypt() can/should be used.
     *
     * @see self::encrypt()
     * @see self::decrypt()
     * @see self::inline_crypt
     * @var mixed
     * @access private
     */
    var $use_inline_crypt = true;

    /**
     * If OpenSSL can be used in ECB but not in CTR we can emulate CTR
     *
     * @see self::_openssl_ctr_process()
     * @var bool
     * @access private
     */
    var $openssl_emulate_ctr = false;

    /**
     * Determines what options are passed to openssl_encrypt/decrypt
     *
     * @see self::isValidEngine()
     * @var mixed
     * @access private
     */
    var $openssl_options;

    /**
     * Has the key length explicitly been set or should it be derived from the key, itself?
     *
     * @see self::setKeyLength()
     * @var bool
     * @access private
     */
    var $explicit_key_length = false;

    /**
     * Don't truncate / null pad key
     *
     * @see self::_clearBuffers()
     * @var bool
     * @access private
     */
    var $skip_key_adjustment = false;

    /**
     * Default Constructor.
     *
     * Determines whether or not the mcrypt extension should be used.
     *
     * $mode could be:
     *
     * - self::MODE_ECB
     *
     * - self::MODE_CBC
     *
     * - self::MODE_CTR
     *
     * - self::MODE_CFB
     *
     * - self::MODE_OFB
     *
     * If not explicitly set, self::MODE_CBC will be used.
     *
     * @param int $mode
     * @access public
     */
    function __construct($mode = self::MODE_CBC)
    {
        // $mode dependent settings
        switch ($mode) {
            case self::MODE_ECB:
                $this->paddable = true;
                $this->mode = self::MODE_ECB;
                break;
            case self::MODE_CTR:
            case self::MODE_CFB:
            case self::MODE_CFB8:
            case self::MODE_OFB8:
            case self::MODE_OFB:
            case self::MODE_STREAM:
                $this->mode = $mode;
                break;
            case self::MODE_CBC:
            default:
                $this->paddable = true;
                $this->mode = self::MODE_CBC;
        }

        $this->_setEngine();

        // Determining whether inline crypting can be used by the cipher
        if ($this->use_inline_crypt !== false) {
            $this->use_inline_crypt = version_compare(PHP_VERSION, '5.3.0') >= 0 || function_exists('create_function');
        }

        if (!defined('PHP_INT_SIZE')) {
            define('PHP_INT_SIZE', 4);
        }

        if (!defined('CRYPT_BASE_USE_REG_INTVAL')) {
            switch (true) {
<<<<<<< HEAD
=======
                // PHP 5.3, per http://php.net/releases/5_3_0.php, introduced "more consistent float rounding"
                case version_compare(PHP_VERSION, '5.3.0') >= 0 && !(is_string(php_uname('m')) && (php_uname('m') & "\xDF\xDF\xDF") == 'ARM'):
>>>>>>> 173bb38e
                // PHP_OS & "\xDF\xDF\xDF" == strtoupper(substr(PHP_OS, 0, 3)), but a lot faster
                case (PHP_OS & "\xDF\xDF\xDF") === 'WIN':
                case (php_uname('m') & "\xDF\xDF\xDF") != 'ARM':
                case PHP_INT_SIZE == 8:
                    define('CRYPT_BASE_USE_REG_INTVAL', true);
                    break;
                case is_string(php_uname('m')) && (php_uname('m') & "\xDF\xDF\xDF") == 'ARM':
                    switch (true) {
                        /* PHP 7.0.0 introduced a bug that affected 32-bit ARM processors:

                           https://github.com/php/php-src/commit/716da71446ebbd40fa6cf2cea8a4b70f504cc3cd

                           altho the changelogs make no mention of it, this bug was fixed with this commit:

                           https://github.com/php/php-src/commit/c1729272b17a1fe893d1a54e423d3b71470f3ee8

                           affected versions of PHP are: 7.0.x, 7.1.0 - 7.1.23 and 7.2.0 - 7.2.11 */
                        case PHP_VERSION_ID >= 70000 && PHP_VERSION_ID <= 70123:
                        case PHP_VERSION_ID >= 70200 && PHP_VERSION_ID <= 70211:
                            define('CRYPT_BASE_USE_REG_INTVAL', false);
                            break;
                        default:
                            define('CRYPT_BASE_USE_REG_INTVAL', true);
                    }
            }
        }
    }

    /**
     * Sets the initialization vector. (optional)
     *
     * SetIV is not required when self::MODE_ECB (or ie for AES: \phpseclib\Crypt\AES::MODE_ECB) is being used.  If not explicitly set, it'll be assumed
     * to be all zero's.
     *
     * @access public
     * @param string $iv
     * @internal Can be overwritten by a sub class, but does not have to be
     */
    function setIV($iv)
    {
        if ($this->mode == self::MODE_ECB) {
            return;
        }

        $this->iv = $iv;
        $this->changed = true;
    }

    /**
     * Sets the key length.
     *
     * Keys with explicitly set lengths need to be treated accordingly
     *
     * @access public
     * @param int $length
     */
    function setKeyLength($length)
    {
        $this->explicit_key_length = true;
        $this->changed = true;
        $this->_setEngine();
    }

    /**
     * Returns the current key length in bits
     *
     * @access public
     * @return int
     */
    function getKeyLength()
    {
        return $this->key_length << 3;
    }

    /**
     * Returns the current block length in bits
     *
     * @access public
     * @return int
     */
    function getBlockLength()
    {
        return $this->block_size << 3;
    }

    /**
     * Sets the key.
     *
     * The min/max length(s) of the key depends on the cipher which is used.
     * If the key not fits the length(s) of the cipher it will paded with null bytes
     * up to the closest valid key length.  If the key is more than max length,
     * we trim the excess bits.
     *
     * If the key is not explicitly set, it'll be assumed to be all null bytes.
     *
     * @access public
     * @param string $key
     * @internal Could, but not must, extend by the child Crypt_* class
     */
    function setKey($key)
    {
        if (!$this->explicit_key_length) {
            $this->setKeyLength(strlen($key) << 3);
            $this->explicit_key_length = false;
        }

        $this->key = $key;
        $this->changed = true;
        $this->_setEngine();
    }

    /**
     * Sets the password.
     *
     * Depending on what $method is set to, setPassword()'s (optional) parameters are as follows:
     *     {@link http://en.wikipedia.org/wiki/PBKDF2 pbkdf2} or pbkdf1:
     *         $hash, $salt, $count, $dkLen
     *
     *         Where $hash (default = sha1) currently supports the following hashes: see: Crypt/Hash.php
     *     {@link https://en.wikipedia.org/wiki/Bcrypt bcypt}:
     *         $salt, $rounds, $keylen
     *
     *         This is a modified version of bcrypt used by OpenSSH.
     *
     * @see Crypt/Hash.php
     * @param string $password
     * @param string $method
     * @return bool
     * @access public
     * @internal Could, but not must, extend by the child Crypt_* class
     */
    function setPassword($password, $method = 'pbkdf2')
    {
        $key = '';

        switch ($method) {
            case 'bcrypt':
                $func_args = func_get_args();

                if (!isset($func_args[2])) {
                    return false;
                }

                $salt = $func_args[2];

                $rounds = isset($func_args[3]) ? $func_args[3] : 16;
                $keylen = isset($func_args[4]) ? $func_args[4] : $this->key_length;

                $bf = new Blowfish();
                $key = $bf->bcrypt_pbkdf($password, $salt, $keylen + $this->block_size, $rounds);
                if (!$key) {
                    return false;
                }

                $this->setKey(substr($key, 0, $keylen));
                $this->setIV(substr($key, $keylen));

                return true;
            default: // 'pbkdf2' or 'pbkdf1'
                $func_args = func_get_args();

                // Hash function
                $hash = isset($func_args[2]) ? $func_args[2] : 'sha1';

                // WPA and WPA2 use the SSID as the salt
                $salt = isset($func_args[3]) ? $func_args[3] : $this->password_default_salt;

                // RFC2898#section-4.2 uses 1,000 iterations by default
                // WPA and WPA2 use 4,096.
                $count = isset($func_args[4]) ? $func_args[4] : 1000;

                // Keylength
                if (isset($func_args[5])) {
                    $dkLen = $func_args[5];
                } else {
                    $dkLen = $method == 'pbkdf1' ? 2 * $this->key_length : $this->key_length;
                }

                switch (true) {
                    case $method == 'pbkdf1':
                        $hashObj = new Hash();
                        $hashObj->setHash($hash);
                        if ($dkLen > $hashObj->getLength()) {
                            user_error('Derived key too long');
                            return false;
                        }
                        $t = $password . $salt;
                        for ($i = 0; $i < $count; ++$i) {
                            $t = $hashObj->hash($t);
                        }
                        $key = substr($t, 0, $dkLen);

                        $this->setKey(substr($key, 0, $dkLen >> 1));
                        $this->setIV(substr($key, $dkLen >> 1));

                        return true;
                    // Determining if php[>=5.5.0]'s hash_pbkdf2() function avail- and useable
                    case !function_exists('hash_pbkdf2'):
                    case !function_exists('hash_algos'):
                    case !in_array($hash, hash_algos()):
                        $i = 1;
                        $hmac = new Hash();
                        $hmac->setHash($hash);
                        $hmac->setKey($password);
                        while (strlen($key) < $dkLen) {
                            $f = $u = $hmac->hash($salt . pack('N', $i++));
                            for ($j = 2; $j <= $count; ++$j) {
                                $u = $hmac->hash($u);
                                $f^= $u;
                            }
                            $key.= $f;
                        }
                        $key = substr($key, 0, $dkLen);
                        break;
                    default:
                        $key = hash_pbkdf2($hash, $password, $salt, $count, $dkLen, true);
                }
        }

        $this->setKey($key);

        return true;
    }

    /**
     * Encrypts a message.
     *
     * $plaintext will be padded with additional bytes such that it's length is a multiple of the block size. Other cipher
     * implementations may or may not pad in the same manner.  Other common approaches to padding and the reasons why it's
     * necessary are discussed in the following
     * URL:
     *
     * {@link http://www.di-mgt.com.au/cryptopad.html http://www.di-mgt.com.au/cryptopad.html}
     *
     * An alternative to padding is to, separately, send the length of the file.  This is what SSH, in fact, does.
     * strlen($plaintext) will still need to be a multiple of the block size, however, arbitrary values can be added to make it that
     * length.
     *
     * @see self::decrypt()
     * @access public
     * @param string $plaintext
     * @return string $ciphertext
     * @internal Could, but not must, extend by the child Crypt_* class
     */
    function encrypt($plaintext)
    {
        if ($this->paddable) {
            $plaintext = $this->_pad($plaintext);
        }

        if ($this->engine === self::ENGINE_OPENSSL) {
            if ($this->changed) {
                $this->_clearBuffers();
                $this->changed = false;
            }
            switch ($this->mode) {
                case self::MODE_STREAM:
                    return openssl_encrypt($plaintext, $this->cipher_name_openssl, $this->key, $this->openssl_options);
                case self::MODE_ECB:
                    $result = @openssl_encrypt($plaintext, $this->cipher_name_openssl, $this->key, $this->openssl_options);
                    return !defined('OPENSSL_RAW_DATA') ? substr($result, 0, -$this->block_size) : $result;
                case self::MODE_CBC:
                    $result = openssl_encrypt($plaintext, $this->cipher_name_openssl, $this->key, $this->openssl_options, $this->encryptIV);
                    if (!defined('OPENSSL_RAW_DATA')) {
                        $result = substr($result, 0, -$this->block_size);
                    }
                    if ($this->continuousBuffer) {
                        $this->encryptIV = substr($result, -$this->block_size);
                    }
                    return $result;
                case self::MODE_CTR:
                    return $this->_openssl_ctr_process($plaintext, $this->encryptIV, $this->enbuffer);
                case self::MODE_CFB:
                    // cfb loosely routines inspired by openssl's:
                    // {@link http://cvs.openssl.org/fileview?f=openssl/crypto/modes/cfb128.c&v=1.3.2.2.2.1}
                    $ciphertext = '';
                    if ($this->continuousBuffer) {
                        $iv = &$this->encryptIV;
                        $pos = &$this->enbuffer['pos'];
                    } else {
                        $iv = $this->encryptIV;
                        $pos = 0;
                    }
                    $len = strlen($plaintext);
                    $i = 0;
                    if ($pos) {
                        $orig_pos = $pos;
                        $max = $this->block_size - $pos;
                        if ($len >= $max) {
                            $i = $max;
                            $len-= $max;
                            $pos = 0;
                        } else {
                            $i = $len;
                            $pos+= $len;
                            $len = 0;
                        }
                        // ie. $i = min($max, $len), $len-= $i, $pos+= $i, $pos%= $blocksize
                        $ciphertext = substr($iv, $orig_pos) ^ $plaintext;
                        $iv = substr_replace($iv, $ciphertext, $orig_pos, $i);
                        $plaintext = substr($plaintext, $i);
                    }

                    $overflow = $len % $this->block_size;

                    if ($overflow) {
                        $ciphertext.= openssl_encrypt(substr($plaintext, 0, -$overflow) . str_repeat("\0", $this->block_size), $this->cipher_name_openssl, $this->key, $this->openssl_options, $iv);
                        $iv = $this->_string_pop($ciphertext, $this->block_size);

                        $size = $len - $overflow;
                        $block = $iv ^ substr($plaintext, -$overflow);
                        $iv = substr_replace($iv, $block, 0, $overflow);
                        $ciphertext.= $block;
                        $pos = $overflow;
                    } elseif ($len) {
                        $ciphertext = openssl_encrypt($plaintext, $this->cipher_name_openssl, $this->key, $this->openssl_options, $iv);
                        $iv = substr($ciphertext, -$this->block_size);
                    }

                    return $ciphertext;
                case self::MODE_CFB8:
                    $ciphertext = openssl_encrypt($plaintext, $this->cipher_name_openssl, $this->key, $this->openssl_options, $this->encryptIV);
                    if ($this->continuousBuffer) {
                        if (($len = strlen($ciphertext)) >= $this->block_size) {
                            $this->encryptIV = substr($ciphertext, -$this->block_size);
                        } else {
                            $this->encryptIV = substr($this->encryptIV, $len - $this->block_size) . substr($ciphertext, -$len);
                        }
                    }
                    return $ciphertext;
                case self::MODE_OFB8:
                    // OpenSSL has built in support for cfb8 but not ofb8
                    $ciphertext = '';
                    $len = strlen($plaintext);
                    $iv = $this->encryptIV;

                    for ($i = 0; $i < $len; ++$i) {
                        $xor = openssl_encrypt($iv, $this->cipher_name_openssl_ecb, $this->key, $this->openssl_options, $this->decryptIV);
                        $ciphertext.= $plaintext[$i] ^ $xor;
                        $iv = substr($iv, 1) . $xor[0];
                    }

                    if ($this->continuousBuffer) {
                        $this->encryptIV = $iv;
                    }
                    break;
                case self::MODE_OFB:
                    return $this->_openssl_ofb_process($plaintext, $this->encryptIV, $this->enbuffer);
            }
        }

        if ($this->engine === self::ENGINE_MCRYPT) {
            set_error_handler(array($this, 'do_nothing'));

            if ($this->changed) {
                $this->_setupMcrypt();
                $this->changed = false;
            }
            if ($this->enchanged) {
                mcrypt_generic_init($this->enmcrypt, $this->key, $this->encryptIV);
                $this->enchanged = false;
            }

            // re: {@link http://phpseclib.sourceforge.net/cfb-demo.phps}
            // using mcrypt's default handing of CFB the above would output two different things.  using phpseclib's
            // rewritten CFB implementation the above outputs the same thing twice.
            if ($this->mode == self::MODE_CFB && $this->continuousBuffer) {
                $block_size = $this->block_size;
                $iv = &$this->encryptIV;
                $pos = &$this->enbuffer['pos'];
                $len = strlen($plaintext);
                $ciphertext = '';
                $i = 0;
                if ($pos) {
                    $orig_pos = $pos;
                    $max = $block_size - $pos;
                    if ($len >= $max) {
                        $i = $max;
                        $len-= $max;
                        $pos = 0;
                    } else {
                        $i = $len;
                        $pos+= $len;
                        $len = 0;
                    }
                    $ciphertext = substr($iv, $orig_pos) ^ $plaintext;
                    $iv = substr_replace($iv, $ciphertext, $orig_pos, $i);
                    $this->enbuffer['enmcrypt_init'] = true;
                }
                if ($len >= $block_size) {
                    if ($this->enbuffer['enmcrypt_init'] === false || $len > $this->cfb_init_len) {
                        if ($this->enbuffer['enmcrypt_init'] === true) {
                            mcrypt_generic_init($this->enmcrypt, $this->key, $iv);
                            $this->enbuffer['enmcrypt_init'] = false;
                        }
                        $ciphertext.= mcrypt_generic($this->enmcrypt, substr($plaintext, $i, $len - $len % $block_size));
                        $iv = substr($ciphertext, -$block_size);
                        $len%= $block_size;
                    } else {
                        while ($len >= $block_size) {
                            $iv = mcrypt_generic($this->ecb, $iv) ^ substr($plaintext, $i, $block_size);
                            $ciphertext.= $iv;
                            $len-= $block_size;
                            $i+= $block_size;
                        }
                    }
                }

                if ($len) {
                    $iv = mcrypt_generic($this->ecb, $iv);
                    $block = $iv ^ substr($plaintext, -$len);
                    $iv = substr_replace($iv, $block, 0, $len);
                    $ciphertext.= $block;
                    $pos = $len;
                }

                restore_error_handler();

                return $ciphertext;
            }

            $ciphertext = mcrypt_generic($this->enmcrypt, $plaintext);

            if (!$this->continuousBuffer) {
                mcrypt_generic_init($this->enmcrypt, $this->key, $this->encryptIV);
            }

            restore_error_handler();

            return $ciphertext;
        }

        if ($this->changed) {
            $this->_setup();
            $this->changed = false;
        }
        if ($this->use_inline_crypt) {
            $inline = $this->inline_crypt;
            return $inline('encrypt', $this, $plaintext);
        }

        $buffer = &$this->enbuffer;
        $block_size = $this->block_size;
        $ciphertext = '';
        switch ($this->mode) {
            case self::MODE_ECB:
                for ($i = 0; $i < strlen($plaintext); $i+=$block_size) {
                    $ciphertext.= $this->_encryptBlock(substr($plaintext, $i, $block_size));
                }
                break;
            case self::MODE_CBC:
                $xor = $this->encryptIV;
                for ($i = 0; $i < strlen($plaintext); $i+=$block_size) {
                    $block = substr($plaintext, $i, $block_size);
                    $block = $this->_encryptBlock($block ^ $xor);
                    $xor = $block;
                    $ciphertext.= $block;
                }
                if ($this->continuousBuffer) {
                    $this->encryptIV = $xor;
                }
                break;
            case self::MODE_CTR:
                $xor = $this->encryptIV;
                if (strlen($buffer['ciphertext'])) {
                    for ($i = 0; $i < strlen($plaintext); $i+=$block_size) {
                        $block = substr($plaintext, $i, $block_size);
                        if (strlen($block) > strlen($buffer['ciphertext'])) {
                            $buffer['ciphertext'].= $this->_encryptBlock($xor);
                            $this->_increment_str($xor);
                        }
                        $key = $this->_string_shift($buffer['ciphertext'], $block_size);
                        $ciphertext.= $block ^ $key;
                    }
                } else {
                    for ($i = 0; $i < strlen($plaintext); $i+=$block_size) {
                        $block = substr($plaintext, $i, $block_size);
                        $key = $this->_encryptBlock($xor);
                        $this->_increment_str($xor);
                        $ciphertext.= $block ^ $key;
                    }
                }
                if ($this->continuousBuffer) {
                    $this->encryptIV = $xor;
                    if ($start = strlen($plaintext) % $block_size) {
                        $buffer['ciphertext'] = substr($key, $start) . $buffer['ciphertext'];
                    }
                }
                break;
            case self::MODE_CFB:
                // cfb loosely routines inspired by openssl's:
                // {@link http://cvs.openssl.org/fileview?f=openssl/crypto/modes/cfb128.c&v=1.3.2.2.2.1}
                if ($this->continuousBuffer) {
                    $iv = &$this->encryptIV;
                    $pos = &$buffer['pos'];
                } else {
                    $iv = $this->encryptIV;
                    $pos = 0;
                }
                $len = strlen($plaintext);
                $i = 0;
                if ($pos) {
                    $orig_pos = $pos;
                    $max = $block_size - $pos;
                    if ($len >= $max) {
                        $i = $max;
                        $len-= $max;
                        $pos = 0;
                    } else {
                        $i = $len;
                        $pos+= $len;
                        $len = 0;
                    }
                    // ie. $i = min($max, $len), $len-= $i, $pos+= $i, $pos%= $blocksize
                    $ciphertext = substr($iv, $orig_pos) ^ $plaintext;
                    $iv = substr_replace($iv, $ciphertext, $orig_pos, $i);
                }
                while ($len >= $block_size) {
                    $iv = $this->_encryptBlock($iv) ^ substr($plaintext, $i, $block_size);
                    $ciphertext.= $iv;
                    $len-= $block_size;
                    $i+= $block_size;
                }
                if ($len) {
                    $iv = $this->_encryptBlock($iv);
                    $block = $iv ^ substr($plaintext, $i);
                    $iv = substr_replace($iv, $block, 0, $len);
                    $ciphertext.= $block;
                    $pos = $len;
                }
                break;
            case self::MODE_CFB8:
                // compared to regular CFB, which encrypts a block at a time,
                // here, we're encrypting a byte at a time
                $ciphertext = '';
                $len = strlen($plaintext);
                $iv = $this->encryptIV;

                for ($i = 0; $i < $len; ++$i) {
                    $ciphertext.= ($c = $plaintext[$i] ^ $this->_encryptBlock($iv));
                    $iv = substr($iv, 1) . $c;
                }

                if ($this->continuousBuffer) {
                    if ($len >= $block_size) {
                        $this->encryptIV = substr($ciphertext, -$block_size);
                    } else {
                        $this->encryptIV = substr($this->encryptIV, $len - $block_size) . substr($ciphertext, -$len);
                    }
                }
                break;
            case self::MODE_OFB8:
                $ciphertext = '';
                $len = strlen($plaintext);
                $iv = $this->encryptIV;

                for ($i = 0; $i < $len; ++$i) {
                    $xor = $this->_encryptBlock($iv);
                    $ciphertext.= $plaintext[$i] ^ $xor;
                    $iv = substr($iv, 1) . $xor[0];
                }

                if ($this->continuousBuffer) {
                    $this->encryptIV = $iv;
                }
                break;
            case self::MODE_OFB:
                $xor = $this->encryptIV;
                if (strlen($buffer['xor'])) {
                    for ($i = 0; $i < strlen($plaintext); $i+=$block_size) {
                        $block = substr($plaintext, $i, $block_size);
                        if (strlen($block) > strlen($buffer['xor'])) {
                            $xor = $this->_encryptBlock($xor);
                            $buffer['xor'].= $xor;
                        }
                        $key = $this->_string_shift($buffer['xor'], $block_size);
                        $ciphertext.= $block ^ $key;
                    }
                } else {
                    for ($i = 0; $i < strlen($plaintext); $i+=$block_size) {
                        $xor = $this->_encryptBlock($xor);
                        $ciphertext.= substr($plaintext, $i, $block_size) ^ $xor;
                    }
                    $key = $xor;
                }
                if ($this->continuousBuffer) {
                    $this->encryptIV = $xor;
                    if ($start = strlen($plaintext) % $block_size) {
                        $buffer['xor'] = substr($key, $start) . $buffer['xor'];
                    }
                }
                break;
            case self::MODE_STREAM:
                $ciphertext = $this->_encryptBlock($plaintext);
                break;
        }

        return $ciphertext;
    }

    /**
     * Decrypts a message.
     *
     * If strlen($ciphertext) is not a multiple of the block size, null bytes will be added to the end of the string until
     * it is.
     *
     * @see self::encrypt()
     * @access public
     * @param string $ciphertext
     * @return string $plaintext
     * @internal Could, but not must, extend by the child Crypt_* class
     */
    function decrypt($ciphertext)
    {
        if ($this->paddable) {
            // we pad with chr(0) since that's what mcrypt_generic does.  to quote from {@link http://www.php.net/function.mcrypt-generic}:
            // "The data is padded with "\0" to make sure the length of the data is n * blocksize."
            $ciphertext = str_pad($ciphertext, strlen($ciphertext) + ($this->block_size - strlen($ciphertext) % $this->block_size) % $this->block_size, chr(0));
        }

        if ($this->engine === self::ENGINE_OPENSSL) {
            if ($this->changed) {
                $this->_clearBuffers();
                $this->changed = false;
            }
            switch ($this->mode) {
                case self::MODE_STREAM:
                    $plaintext = openssl_decrypt($ciphertext, $this->cipher_name_openssl, $this->key, $this->openssl_options);
                    break;
                case self::MODE_ECB:
                    if (!defined('OPENSSL_RAW_DATA')) {
                        $ciphertext.= @openssl_encrypt('', $this->cipher_name_openssl_ecb, $this->key, true);
                    }
                    $plaintext = openssl_decrypt($ciphertext, $this->cipher_name_openssl, $this->key, $this->openssl_options);
                    break;
                case self::MODE_CBC:
                    if (!defined('OPENSSL_RAW_DATA')) {
                        $padding = str_repeat(chr($this->block_size), $this->block_size) ^ substr($ciphertext, -$this->block_size);
                        $ciphertext.= substr(@openssl_encrypt($padding, $this->cipher_name_openssl_ecb, $this->key, true), 0, $this->block_size);
                        $offset = 2 * $this->block_size;
                    } else {
                        $offset = $this->block_size;
                    }
                    $plaintext = openssl_decrypt($ciphertext, $this->cipher_name_openssl, $this->key, $this->openssl_options, $this->decryptIV);
                    if ($this->continuousBuffer) {
                        $this->decryptIV = substr($ciphertext, -$offset, $this->block_size);
                    }
                    break;
                case self::MODE_CTR:
                    $plaintext = $this->_openssl_ctr_process($ciphertext, $this->decryptIV, $this->debuffer);
                    break;
                case self::MODE_CFB:
                    // cfb loosely routines inspired by openssl's:
                    // {@link http://cvs.openssl.org/fileview?f=openssl/crypto/modes/cfb128.c&v=1.3.2.2.2.1}
                    $plaintext = '';
                    if ($this->continuousBuffer) {
                        $iv = &$this->decryptIV;
                        $pos = &$this->debuffer['pos'];
                    } else {
                        $iv = $this->decryptIV;
                        $pos = 0;
                    }
                    $len = strlen($ciphertext);
                    $i = 0;
                    if ($pos) {
                        $orig_pos = $pos;
                        $max = $this->block_size - $pos;
                        if ($len >= $max) {
                            $i = $max;
                            $len-= $max;
                            $pos = 0;
                        } else {
                            $i = $len;
                            $pos+= $len;
                            $len = 0;
                        }
                        // ie. $i = min($max, $len), $len-= $i, $pos+= $i, $pos%= $this->blocksize
                        $plaintext = substr($iv, $orig_pos) ^ $ciphertext;
                        $iv = substr_replace($iv, substr($ciphertext, 0, $i), $orig_pos, $i);
                        $ciphertext = substr($ciphertext, $i);
                    }
                    $overflow = $len % $this->block_size;
                    if ($overflow) {
                        $plaintext.= openssl_decrypt(substr($ciphertext, 0, -$overflow), $this->cipher_name_openssl, $this->key, $this->openssl_options, $iv);
                        if ($len - $overflow) {
                            $iv = substr($ciphertext, -$overflow - $this->block_size, -$overflow);
                        }
                        $iv = openssl_encrypt(str_repeat("\0", $this->block_size), $this->cipher_name_openssl, $this->key, $this->openssl_options, $iv);
                        $plaintext.= $iv ^ substr($ciphertext, -$overflow);
                        $iv = substr_replace($iv, substr($ciphertext, -$overflow), 0, $overflow);
                        $pos = $overflow;
                    } elseif ($len) {
                        $plaintext.= openssl_decrypt($ciphertext, $this->cipher_name_openssl, $this->key, $this->openssl_options, $iv);
                        $iv = substr($ciphertext, -$this->block_size);
                    }
                    break;
                case self::MODE_CFB8:
                    $plaintext = openssl_decrypt($ciphertext, $this->cipher_name_openssl, $this->key, $this->openssl_options, $this->decryptIV);
                    if ($this->continuousBuffer) {
                        if (($len = strlen($ciphertext)) >= $this->block_size) {
                            $this->decryptIV = substr($ciphertext, -$this->block_size);
                        } else {
                            $this->decryptIV = substr($this->decryptIV, $len - $this->block_size) . substr($ciphertext, -$len);
                        }
                    }
                    break;
                case self::MODE_OFB8:
                    $plaintext = '';
                    $len = strlen($ciphertext);
                    $iv = $this->decryptIV;

                    for ($i = 0; $i < $len; ++$i) {
                        $xor = openssl_encrypt($iv, $this->cipher_name_openssl_ecb, $this->key, $this->openssl_options, $this->decryptIV);
                        $plaintext.= $ciphertext[$i] ^ $xor;
                        $iv = substr($iv, 1) . $xor[0];
                    }

                    if ($this->continuousBuffer) {
                        $this->decryptIV = $iv;
                    }
                    break;
                case self::MODE_OFB:
                    $plaintext = $this->_openssl_ofb_process($ciphertext, $this->decryptIV, $this->debuffer);
            }

            return $this->paddable ? $this->_unpad($plaintext) : $plaintext;
        }

        if ($this->engine === self::ENGINE_MCRYPT) {
            set_error_handler(array($this, 'do_nothing'));
            $block_size = $this->block_size;
            if ($this->changed) {
                $this->_setupMcrypt();
                $this->changed = false;
            }
            if ($this->dechanged) {
                mcrypt_generic_init($this->demcrypt, $this->key, $this->decryptIV);
                $this->dechanged = false;
            }

            if ($this->mode == self::MODE_CFB && $this->continuousBuffer) {
                $iv = &$this->decryptIV;
                $pos = &$this->debuffer['pos'];
                $len = strlen($ciphertext);
                $plaintext = '';
                $i = 0;
                if ($pos) {
                    $orig_pos = $pos;
                    $max = $block_size - $pos;
                    if ($len >= $max) {
                        $i = $max;
                        $len-= $max;
                        $pos = 0;
                    } else {
                        $i = $len;
                        $pos+= $len;
                        $len = 0;
                    }
                    // ie. $i = min($max, $len), $len-= $i, $pos+= $i, $pos%= $blocksize
                    $plaintext = substr($iv, $orig_pos) ^ $ciphertext;
                    $iv = substr_replace($iv, substr($ciphertext, 0, $i), $orig_pos, $i);
                }
                if ($len >= $block_size) {
                    $cb = substr($ciphertext, $i, $len - $len % $block_size);
                    $plaintext.= mcrypt_generic($this->ecb, $iv . $cb) ^ $cb;
                    $iv = substr($cb, -$block_size);
                    $len%= $block_size;
                }
                if ($len) {
                    $iv = mcrypt_generic($this->ecb, $iv);
                    $plaintext.= $iv ^ substr($ciphertext, -$len);
                    $iv = substr_replace($iv, substr($ciphertext, -$len), 0, $len);
                    $pos = $len;
                }

                restore_error_handler();

                return $plaintext;
            }

            $plaintext = mdecrypt_generic($this->demcrypt, $ciphertext);

            if (!$this->continuousBuffer) {
                mcrypt_generic_init($this->demcrypt, $this->key, $this->decryptIV);
            }

            restore_error_handler();

            return $this->paddable ? $this->_unpad($plaintext) : $plaintext;
        }

        if ($this->changed) {
            $this->_setup();
            $this->changed = false;
        }
        if ($this->use_inline_crypt) {
            $inline = $this->inline_crypt;
            return $inline('decrypt', $this, $ciphertext);
        }

        $block_size = $this->block_size;

        $buffer = &$this->debuffer;
        $plaintext = '';
        switch ($this->mode) {
            case self::MODE_ECB:
                for ($i = 0; $i < strlen($ciphertext); $i+=$block_size) {
                    $plaintext.= $this->_decryptBlock(substr($ciphertext, $i, $block_size));
                }
                break;
            case self::MODE_CBC:
                $xor = $this->decryptIV;
                for ($i = 0; $i < strlen($ciphertext); $i+=$block_size) {
                    $block = substr($ciphertext, $i, $block_size);
                    $plaintext.= $this->_decryptBlock($block) ^ $xor;
                    $xor = $block;
                }
                if ($this->continuousBuffer) {
                    $this->decryptIV = $xor;
                }
                break;
            case self::MODE_CTR:
                $xor = $this->decryptIV;
                if (strlen($buffer['ciphertext'])) {
                    for ($i = 0; $i < strlen($ciphertext); $i+=$block_size) {
                        $block = substr($ciphertext, $i, $block_size);
                        if (strlen($block) > strlen($buffer['ciphertext'])) {
                            $buffer['ciphertext'].= $this->_encryptBlock($xor);
                            $this->_increment_str($xor);
                        }
                        $key = $this->_string_shift($buffer['ciphertext'], $block_size);
                        $plaintext.= $block ^ $key;
                    }
                } else {
                    for ($i = 0; $i < strlen($ciphertext); $i+=$block_size) {
                        $block = substr($ciphertext, $i, $block_size);
                        $key = $this->_encryptBlock($xor);
                        $this->_increment_str($xor);
                        $plaintext.= $block ^ $key;
                    }
                }
                if ($this->continuousBuffer) {
                    $this->decryptIV = $xor;
                    if ($start = strlen($ciphertext) % $block_size) {
                        $buffer['ciphertext'] = substr($key, $start) . $buffer['ciphertext'];
                    }
                }
                break;
            case self::MODE_CFB:
                if ($this->continuousBuffer) {
                    $iv = &$this->decryptIV;
                    $pos = &$buffer['pos'];
                } else {
                    $iv = $this->decryptIV;
                    $pos = 0;
                }
                $len = strlen($ciphertext);
                $i = 0;
                if ($pos) {
                    $orig_pos = $pos;
                    $max = $block_size - $pos;
                    if ($len >= $max) {
                        $i = $max;
                        $len-= $max;
                        $pos = 0;
                    } else {
                        $i = $len;
                        $pos+= $len;
                        $len = 0;
                    }
                    // ie. $i = min($max, $len), $len-= $i, $pos+= $i, $pos%= $blocksize
                    $plaintext = substr($iv, $orig_pos) ^ $ciphertext;
                    $iv = substr_replace($iv, substr($ciphertext, 0, $i), $orig_pos, $i);
                }
                while ($len >= $block_size) {
                    $iv = $this->_encryptBlock($iv);
                    $cb = substr($ciphertext, $i, $block_size);
                    $plaintext.= $iv ^ $cb;
                    $iv = $cb;
                    $len-= $block_size;
                    $i+= $block_size;
                }
                if ($len) {
                    $iv = $this->_encryptBlock($iv);
                    $plaintext.= $iv ^ substr($ciphertext, $i);
                    $iv = substr_replace($iv, substr($ciphertext, $i), 0, $len);
                    $pos = $len;
                }
                break;
            case self::MODE_CFB8:
                $plaintext = '';
                $len = strlen($ciphertext);
                $iv = $this->decryptIV;

                for ($i = 0; $i < $len; ++$i) {
                    $plaintext.= $ciphertext[$i] ^ $this->_encryptBlock($iv);
                    $iv = substr($iv, 1) . $ciphertext[$i];
                }

                if ($this->continuousBuffer) {
                    if ($len >= $block_size) {
                        $this->decryptIV = substr($ciphertext, -$block_size);
                    } else {
                        $this->decryptIV = substr($this->decryptIV, $len - $block_size) . substr($ciphertext, -$len);
                    }
                }
                break;
            case self::MODE_OFB8:
                $plaintext = '';
                $len = strlen($ciphertext);
                $iv = $this->decryptIV;

                for ($i = 0; $i < $len; ++$i) {
                    $xor = $this->_encryptBlock($iv);
                    $plaintext.= $ciphertext[$i] ^ $xor;
                    $iv = substr($iv, 1) . $xor[0];
                }

                if ($this->continuousBuffer) {
                    $this->decryptIV = $iv;
                }
                break;
            case self::MODE_OFB:
                $xor = $this->decryptIV;
                if (strlen($buffer['xor'])) {
                    for ($i = 0; $i < strlen($ciphertext); $i+=$block_size) {
                        $block = substr($ciphertext, $i, $block_size);
                        if (strlen($block) > strlen($buffer['xor'])) {
                            $xor = $this->_encryptBlock($xor);
                            $buffer['xor'].= $xor;
                        }
                        $key = $this->_string_shift($buffer['xor'], $block_size);
                        $plaintext.= $block ^ $key;
                    }
                } else {
                    for ($i = 0; $i < strlen($ciphertext); $i+=$block_size) {
                        $xor = $this->_encryptBlock($xor);
                        $plaintext.= substr($ciphertext, $i, $block_size) ^ $xor;
                    }
                    $key = $xor;
                }
                if ($this->continuousBuffer) {
                    $this->decryptIV = $xor;
                    if ($start = strlen($ciphertext) % $block_size) {
                        $buffer['xor'] = substr($key, $start) . $buffer['xor'];
                    }
                }
                break;
            case self::MODE_STREAM:
                $plaintext = $this->_decryptBlock($ciphertext);
                break;
        }
        return $this->paddable ? $this->_unpad($plaintext) : $plaintext;
    }

    /**
     * OpenSSL CTR Processor
     *
     * PHP's OpenSSL bindings do not operate in continuous mode so we'll wrap around it. Since the keystream
     * for CTR is the same for both encrypting and decrypting this function is re-used by both Base::encrypt()
     * and Base::decrypt(). Also, OpenSSL doesn't implement CTR for all of it's symmetric ciphers so this
     * function will emulate CTR with ECB when necessary.
     *
     * @see self::encrypt()
     * @see self::decrypt()
     * @param string $plaintext
     * @param string $encryptIV
     * @param array $buffer
     * @return string
     * @access private
     */
    function _openssl_ctr_process($plaintext, &$encryptIV, &$buffer)
    {
        $ciphertext = '';

        $block_size = $this->block_size;
        $key = $this->key;

        if ($this->openssl_emulate_ctr) {
            $xor = $encryptIV;
            if (strlen($buffer['ciphertext'])) {
                for ($i = 0; $i < strlen($plaintext); $i+=$block_size) {
                    $block = substr($plaintext, $i, $block_size);
                    if (strlen($block) > strlen($buffer['ciphertext'])) {
                        $result = @openssl_encrypt($xor, $this->cipher_name_openssl_ecb, $key, $this->openssl_options);
                        $result = !defined('OPENSSL_RAW_DATA') ? substr($result, 0, -$this->block_size) : $result;
                        $buffer['ciphertext'].= $result;
                    }
                    $this->_increment_str($xor);
                    $otp = $this->_string_shift($buffer['ciphertext'], $block_size);
                    $ciphertext.= $block ^ $otp;
                }
            } else {
                for ($i = 0; $i < strlen($plaintext); $i+=$block_size) {
                    $block = substr($plaintext, $i, $block_size);
                    $otp = @openssl_encrypt($xor, $this->cipher_name_openssl_ecb, $key, $this->openssl_options);
                    $otp = !defined('OPENSSL_RAW_DATA') ? substr($otp, 0, -$this->block_size) : $otp;
                    $this->_increment_str($xor);
                    $ciphertext.= $block ^ $otp;
                }
            }
            if ($this->continuousBuffer) {
                $encryptIV = $xor;
                if ($start = strlen($plaintext) % $block_size) {
                    $buffer['ciphertext'] = substr($key, $start) . $buffer['ciphertext'];
                }
            }

            return $ciphertext;
        }

        if (strlen($buffer['ciphertext'])) {
            $ciphertext = $plaintext ^ $this->_string_shift($buffer['ciphertext'], strlen($plaintext));
            $plaintext = substr($plaintext, strlen($ciphertext));

            if (!strlen($plaintext)) {
                return $ciphertext;
            }
        }

        $overflow = strlen($plaintext) % $block_size;
        if ($overflow) {
            $plaintext2 = $this->_string_pop($plaintext, $overflow); // ie. trim $plaintext to a multiple of $block_size and put rest of $plaintext in $plaintext2
            $encrypted = openssl_encrypt($plaintext . str_repeat("\0", $block_size), $this->cipher_name_openssl, $key, $this->openssl_options, $encryptIV);
            $temp = $this->_string_pop($encrypted, $block_size);
            $ciphertext.= $encrypted . ($plaintext2 ^ $temp);
            if ($this->continuousBuffer) {
                $buffer['ciphertext'] = substr($temp, $overflow);
                $encryptIV = $temp;
            }
        } elseif (!strlen($buffer['ciphertext'])) {
            $ciphertext.= openssl_encrypt($plaintext . str_repeat("\0", $block_size), $this->cipher_name_openssl, $key, $this->openssl_options, $encryptIV);
            $temp = $this->_string_pop($ciphertext, $block_size);
            if ($this->continuousBuffer) {
                $encryptIV = $temp;
            }
        }
        if ($this->continuousBuffer) {
            if (!defined('OPENSSL_RAW_DATA')) {
                $encryptIV.= @openssl_encrypt('', $this->cipher_name_openssl_ecb, $key, $this->openssl_options);
            }
            $encryptIV = openssl_decrypt($encryptIV, $this->cipher_name_openssl_ecb, $key, $this->openssl_options);
            if ($overflow) {
                $this->_increment_str($encryptIV);
            }
        }

        return $ciphertext;
    }

    /**
     * OpenSSL OFB Processor
     *
     * PHP's OpenSSL bindings do not operate in continuous mode so we'll wrap around it. Since the keystream
     * for OFB is the same for both encrypting and decrypting this function is re-used by both Base::encrypt()
     * and Base::decrypt().
     *
     * @see self::encrypt()
     * @see self::decrypt()
     * @param string $plaintext
     * @param string $encryptIV
     * @param array $buffer
     * @return string
     * @access private
     */
    function _openssl_ofb_process($plaintext, &$encryptIV, &$buffer)
    {
        if (strlen($buffer['xor'])) {
            $ciphertext = $plaintext ^ $buffer['xor'];
            $buffer['xor'] = substr($buffer['xor'], strlen($ciphertext));
            $plaintext = substr($plaintext, strlen($ciphertext));
        } else {
            $ciphertext = '';
        }

        $block_size = $this->block_size;

        $len = strlen($plaintext);
        $key = $this->key;
        $overflow = $len % $block_size;

        if (strlen($plaintext)) {
            if ($overflow) {
                $ciphertext.= openssl_encrypt(substr($plaintext, 0, -$overflow) . str_repeat("\0", $block_size), $this->cipher_name_openssl, $key, $this->openssl_options, $encryptIV);
                $xor = $this->_string_pop($ciphertext, $block_size);
                if ($this->continuousBuffer) {
                    $encryptIV = $xor;
                }
                $ciphertext.= $this->_string_shift($xor, $overflow) ^ substr($plaintext, -$overflow);
                if ($this->continuousBuffer) {
                    $buffer['xor'] = $xor;
                }
            } else {
                $ciphertext = openssl_encrypt($plaintext, $this->cipher_name_openssl, $key, $this->openssl_options, $encryptIV);
                if ($this->continuousBuffer) {
                    $encryptIV = substr($ciphertext, -$block_size) ^ substr($plaintext, -$block_size);
                }
            }
        }

        return $ciphertext;
    }

    /**
     * phpseclib <-> OpenSSL Mode Mapper
     *
     * May need to be overwritten by classes extending this one in some cases
     *
     * @return int
     * @access private
     */
    function _openssl_translate_mode()
    {
        switch ($this->mode) {
            case self::MODE_ECB:
                return 'ecb';
            case self::MODE_CBC:
                return 'cbc';
            case self::MODE_CTR:
                return 'ctr';
            case self::MODE_CFB:
                return 'cfb';
            case self::MODE_CFB8:
                return 'cfb8';
            case self::MODE_OFB:
                return 'ofb';
        }
    }

    /**
     * Pad "packets".
     *
     * Block ciphers working by encrypting between their specified [$this->]block_size at a time
     * If you ever need to encrypt or decrypt something that isn't of the proper length, it becomes necessary to
     * pad the input so that it is of the proper length.
     *
     * Padding is enabled by default.  Sometimes, however, it is undesirable to pad strings.  Such is the case in SSH,
     * where "packets" are padded with random bytes before being encrypted.  Unpad these packets and you risk stripping
     * away characters that shouldn't be stripped away. (SSH knows how many bytes are added because the length is
     * transmitted separately)
     *
     * @see self::disablePadding()
     * @access public
     */
    function enablePadding()
    {
        $this->padding = true;
    }

    /**
     * Do not pad packets.
     *
     * @see self::enablePadding()
     * @access public
     */
    function disablePadding()
    {
        $this->padding = false;
    }

    /**
     * Treat consecutive "packets" as if they are a continuous buffer.
     *
     * Say you have a 32-byte plaintext $plaintext.  Using the default behavior, the two following code snippets
     * will yield different outputs:
     *
     * <code>
     *    echo $rijndael->encrypt(substr($plaintext,  0, 16));
     *    echo $rijndael->encrypt(substr($plaintext, 16, 16));
     * </code>
     * <code>
     *    echo $rijndael->encrypt($plaintext);
     * </code>
     *
     * The solution is to enable the continuous buffer.  Although this will resolve the above discrepancy, it creates
     * another, as demonstrated with the following:
     *
     * <code>
     *    $rijndael->encrypt(substr($plaintext, 0, 16));
     *    echo $rijndael->decrypt($rijndael->encrypt(substr($plaintext, 16, 16)));
     * </code>
     * <code>
     *    echo $rijndael->decrypt($rijndael->encrypt(substr($plaintext, 16, 16)));
     * </code>
     *
     * With the continuous buffer disabled, these would yield the same output.  With it enabled, they yield different
     * outputs.  The reason is due to the fact that the initialization vector's change after every encryption /
     * decryption round when the continuous buffer is enabled.  When it's disabled, they remain constant.
     *
     * Put another way, when the continuous buffer is enabled, the state of the \phpseclib\Crypt\*() object changes after each
     * encryption / decryption round, whereas otherwise, it'd remain constant.  For this reason, it's recommended that
     * continuous buffers not be used.  They do offer better security and are, in fact, sometimes required (SSH uses them),
     * however, they are also less intuitive and more likely to cause you problems.
     *
     * @see self::disableContinuousBuffer()
     * @access public
     * @internal Could, but not must, extend by the child Crypt_* class
     */
    function enableContinuousBuffer()
    {
        if ($this->mode == self::MODE_ECB) {
            return;
        }

        $this->continuousBuffer = true;

        $this->_setEngine();
    }

    /**
     * Treat consecutive packets as if they are a discontinuous buffer.
     *
     * The default behavior.
     *
     * @see self::enableContinuousBuffer()
     * @access public
     * @internal Could, but not must, extend by the child Crypt_* class
     */
    function disableContinuousBuffer()
    {
        if ($this->mode == self::MODE_ECB) {
            return;
        }
        if (!$this->continuousBuffer) {
            return;
        }

        $this->continuousBuffer = false;
        $this->changed = true;

        $this->_setEngine();
    }

    /**
     * Test for engine validity
     *
     * @see self::__construct()
     * @param int $engine
     * @access public
     * @return bool
     */
    function isValidEngine($engine)
    {
        switch ($engine) {
            case self::ENGINE_OPENSSL:
                if ($this->mode == self::MODE_STREAM && $this->continuousBuffer) {
                    return false;
                }
                $this->openssl_emulate_ctr = false;
                $result = $this->cipher_name_openssl &&
                          extension_loaded('openssl') &&
                          // PHP 5.3.0 - 5.3.2 did not let you set IV's
                          version_compare(PHP_VERSION, '5.3.3', '>=');
                if (!$result) {
                    return false;
                }

                // prior to PHP 5.4.0 OPENSSL_RAW_DATA and OPENSSL_ZERO_PADDING were not defined. instead of expecting an integer
                // $options openssl_encrypt expected a boolean $raw_data.
                if (!defined('OPENSSL_RAW_DATA')) {
                    $this->openssl_options = true;
                } else {
                    $this->openssl_options = OPENSSL_RAW_DATA | OPENSSL_ZERO_PADDING;
                }

                $methods = openssl_get_cipher_methods();
                if (in_array($this->cipher_name_openssl, $methods)) {
                    return true;
                }
                // not all of openssl's symmetric cipher's support ctr. for those
                // that don't we'll emulate it
                switch ($this->mode) {
                    case self::MODE_CTR:
                        if (in_array($this->cipher_name_openssl_ecb, $methods)) {
                            $this->openssl_emulate_ctr = true;
                            return true;
                        }
                }
                return false;
            case self::ENGINE_MCRYPT:
                set_error_handler(array($this, 'do_nothing'));
                $result = $this->cipher_name_mcrypt &&
                       extension_loaded('mcrypt') &&
                       in_array($this->cipher_name_mcrypt, mcrypt_list_algorithms());
                restore_error_handler();
                return $result;
            case self::ENGINE_INTERNAL:
                return true;
        }

        return false;
    }

    /**
     * Sets the preferred crypt engine
     *
     * Currently, $engine could be:
     *
     * - \phpseclib\Crypt\Base::ENGINE_OPENSSL  [very fast]
     *
     * - \phpseclib\Crypt\Base::ENGINE_MCRYPT   [fast]
     *
     * - \phpseclib\Crypt\Base::ENGINE_INTERNAL [slow]
     *
     * If the preferred crypt engine is not available the fastest available one will be used
     *
     * @see self::__construct()
     * @param int $engine
     * @access public
     */
    function setPreferredEngine($engine)
    {
        switch ($engine) {
            //case self::ENGINE_OPENSSL;
            case self::ENGINE_MCRYPT:
            case self::ENGINE_INTERNAL:
                $this->preferredEngine = $engine;
                break;
            default:
                $this->preferredEngine = self::ENGINE_OPENSSL;
        }

        $this->_setEngine();
    }

    /**
     * Returns the engine currently being utilized
     *
     * @see self::_setEngine()
     * @access public
     */
    function getEngine()
    {
        return $this->engine;
    }

    /**
     * Sets the engine as appropriate
     *
     * @see self::__construct()
     * @access private
     */
    function _setEngine()
    {
        $this->engine = null;

        $candidateEngines = array(
            $this->preferredEngine,
            self::ENGINE_OPENSSL,
            self::ENGINE_MCRYPT
        );
        foreach ($candidateEngines as $engine) {
            if ($this->isValidEngine($engine)) {
                $this->engine = $engine;
                break;
            }
        }
        if (!$this->engine) {
            $this->engine = self::ENGINE_INTERNAL;
        }

        if ($this->engine != self::ENGINE_MCRYPT && $this->enmcrypt) {
            set_error_handler(array($this, 'do_nothing'));
            // Closing the current mcrypt resource(s). _mcryptSetup() will, if needed,
            // (re)open them with the module named in $this->cipher_name_mcrypt
            mcrypt_module_close($this->enmcrypt);
            mcrypt_module_close($this->demcrypt);
            $this->enmcrypt = null;
            $this->demcrypt = null;

            if ($this->ecb) {
                mcrypt_module_close($this->ecb);
                $this->ecb = null;
            }
            restore_error_handler();
        }

        $this->changed = true;
    }

    /**
     * Encrypts a block
     *
     * Note: Must be extended by the child \phpseclib\Crypt\* class
     *
     * @access private
     * @param string $in
     * @return string
     */
    abstract function _encryptBlock($in);

    /**
     * Decrypts a block
     *
     * Note: Must be extended by the child \phpseclib\Crypt\* class
     *
     * @access private
     * @param string $in
     * @return string
     */
    abstract function _decryptBlock($in);

    /**
     * Setup the key (expansion)
     *
     * Only used if $engine == self::ENGINE_INTERNAL
     *
     * Note: Must extend by the child \phpseclib\Crypt\* class
     *
     * @see self::_setup()
     * @access private
     */
    abstract function _setupKey();

    /**
     * Setup the self::ENGINE_INTERNAL $engine
     *
     * (re)init, if necessary, the internal cipher $engine and flush all $buffers
     * Used (only) if $engine == self::ENGINE_INTERNAL
     *
     * _setup() will be called each time if $changed === true
     * typically this happens when using one or more of following public methods:
     *
     * - setKey()
     *
     * - setIV()
     *
     * - disableContinuousBuffer()
     *
     * - First run of encrypt() / decrypt() with no init-settings
     *
     * @see self::setKey()
     * @see self::setIV()
     * @see self::disableContinuousBuffer()
     * @access private
     * @internal _setup() is always called before en/decryption.
     * @internal Could, but not must, extend by the child Crypt_* class
     */
    function _setup()
    {
        $this->_clearBuffers();
        $this->_setupKey();

        if ($this->use_inline_crypt) {
            $this->_setupInlineCrypt();
        }
    }

    /**
     * Setup the self::ENGINE_MCRYPT $engine
     *
     * (re)init, if necessary, the (ext)mcrypt resources and flush all $buffers
     * Used (only) if $engine = self::ENGINE_MCRYPT
     *
     * _setupMcrypt() will be called each time if $changed === true
     * typically this happens when using one or more of following public methods:
     *
     * - setKey()
     *
     * - setIV()
     *
     * - disableContinuousBuffer()
     *
     * - First run of encrypt() / decrypt()
     *
     * @see self::setKey()
     * @see self::setIV()
     * @see self::disableContinuousBuffer()
     * @access private
     * @internal Could, but not must, extend by the child Crypt_* class
     */
    function _setupMcrypt()
    {
        $this->_clearBuffers();
        $this->enchanged = $this->dechanged = true;

        if (!isset($this->enmcrypt)) {
            static $mcrypt_modes = array(
                self::MODE_CTR    => 'ctr',
                self::MODE_ECB    => MCRYPT_MODE_ECB,
                self::MODE_CBC    => MCRYPT_MODE_CBC,
                self::MODE_CFB    => 'ncfb',
                self::MODE_CFB8   => MCRYPT_MODE_CFB,
                self::MODE_OFB    => MCRYPT_MODE_NOFB,
                self::MODE_OFB8   => MCRYPT_MODE_OFB,
                self::MODE_STREAM => MCRYPT_MODE_STREAM,
            );

            $this->demcrypt = mcrypt_module_open($this->cipher_name_mcrypt, '', $mcrypt_modes[$this->mode], '');
            $this->enmcrypt = mcrypt_module_open($this->cipher_name_mcrypt, '', $mcrypt_modes[$this->mode], '');

            // we need the $ecb mcrypt resource (only) in MODE_CFB with enableContinuousBuffer()
            // to workaround mcrypt's broken ncfb implementation in buffered mode
            // see: {@link http://phpseclib.sourceforge.net/cfb-demo.phps}
            if ($this->mode == self::MODE_CFB) {
                $this->ecb = mcrypt_module_open($this->cipher_name_mcrypt, '', MCRYPT_MODE_ECB, '');
            }
        } // else should mcrypt_generic_deinit be called?

        if ($this->mode == self::MODE_CFB) {
            mcrypt_generic_init($this->ecb, $this->key, str_repeat("\0", $this->block_size));
        }
    }

    /**
     * Pads a string
     *
     * Pads a string using the RSA PKCS padding standards so that its length is a multiple of the blocksize.
     * $this->block_size - (strlen($text) % $this->block_size) bytes are added, each of which is equal to
     * chr($this->block_size - (strlen($text) % $this->block_size)
     *
     * If padding is disabled and $text is not a multiple of the blocksize, the string will be padded regardless
     * and padding will, hence forth, be enabled.
     *
     * @see self::_unpad()
     * @param string $text
     * @access private
     * @return string
     */
    function _pad($text)
    {
        $length = strlen($text);

        if (!$this->padding) {
            if ($length % $this->block_size == 0) {
                return $text;
            } else {
                user_error("The plaintext's length ($length) is not a multiple of the block size ({$this->block_size})");
                $this->padding = true;
            }
        }

        $pad = $this->block_size - ($length % $this->block_size);

        return str_pad($text, $length + $pad, chr($pad));
    }

    /**
     * Unpads a string.
     *
     * If padding is enabled and the reported padding length is invalid the encryption key will be assumed to be wrong
     * and false will be returned.
     *
     * @see self::_pad()
     * @param string $text
     * @access private
     * @return string
     */
    function _unpad($text)
    {
        if (!$this->padding) {
            return $text;
        }

        $length = ord($text[strlen($text) - 1]);

        if (!$length || $length > $this->block_size) {
            return false;
        }

        return substr($text, 0, -$length);
    }

    /**
     * Clears internal buffers
     *
     * Clearing/resetting the internal buffers is done everytime
     * after disableContinuousBuffer() or on cipher $engine (re)init
     * ie after setKey() or setIV()
     *
     * @access public
     * @internal Could, but not must, extend by the child Crypt_* class
     */
    function _clearBuffers()
    {
        $this->enbuffer = $this->debuffer = array('ciphertext' => '', 'xor' => '', 'pos' => 0, 'enmcrypt_init' => true);

        // mcrypt's handling of invalid's $iv:
        // $this->encryptIV = $this->decryptIV = strlen($this->iv) == $this->block_size ? $this->iv : str_repeat("\0", $this->block_size);
        $this->encryptIV = $this->decryptIV = str_pad(substr($this->iv, 0, $this->block_size), $this->block_size, "\0");

        if (!$this->skip_key_adjustment) {
            $this->key = str_pad(substr($this->key, 0, $this->key_length), $this->key_length, "\0");
        }
    }

    /**
     * String Shift
     *
     * Inspired by array_shift
     *
     * @param string $string
     * @param int $index
     * @access private
     * @return string
     */
    function _string_shift(&$string, $index = 1)
    {
        $substr = substr($string, 0, $index);
        $string = substr($string, $index);
        return $substr;
    }

    /**
     * String Pop
     *
     * Inspired by array_pop
     *
     * @param string $string
     * @param int $index
     * @access private
     * @return string
     */
    function _string_pop(&$string, $index = 1)
    {
        $substr = substr($string, -$index);
        $string = substr($string, 0, -$index);
        return $substr;
    }

    /**
     * Increment the current string
     *
     * @see self::decrypt()
     * @see self::encrypt()
     * @param string $var
     * @access private
     */
    function _increment_str(&$var)
    {
        if (function_exists('sodium_increment')) {
            $var = strrev($var);
            sodium_increment($var);
            $var = strrev($var);
            return;
        }

        for ($i = 4; $i <= strlen($var); $i+= 4) {
            $temp = substr($var, -$i, 4);
            switch ($temp) {
                case "\xFF\xFF\xFF\xFF":
                    $var = substr_replace($var, "\x00\x00\x00\x00", -$i, 4);
                    break;
                case "\x7F\xFF\xFF\xFF":
                    $var = substr_replace($var, "\x80\x00\x00\x00", -$i, 4);
                    return;
                default:
                    $temp = unpack('Nnum', $temp);
                    $var = substr_replace($var, pack('N', $temp['num'] + 1), -$i, 4);
                    return;
            }
        }

        $remainder = strlen($var) % 4;

        if ($remainder == 0) {
            return;
        }

        $temp = unpack('Nnum', str_pad(substr($var, 0, $remainder), 4, "\0", STR_PAD_LEFT));
        $temp = substr(pack('N', $temp['num'] + 1), -$remainder);
        $var = substr_replace($var, $temp, 0, $remainder);
    }

    /**
     * Setup the performance-optimized function for de/encrypt()
     *
     * Stores the created (or existing) callback function-name
     * in $this->inline_crypt
     *
     * Internally for phpseclib developers:
     *
     *     _setupInlineCrypt() would be called only if:
     *
     *     - $engine == self::ENGINE_INTERNAL and
     *
     *     - $use_inline_crypt === true
     *
     *     - each time on _setup(), after(!) _setupKey()
     *
     *
     *     This ensures that _setupInlineCrypt() has always a
     *     full ready2go initializated internal cipher $engine state
     *     where, for example, the keys allready expanded,
     *     keys/block_size calculated and such.
     *
     *     It is, each time if called, the responsibility of _setupInlineCrypt():
     *
     *     - to set $this->inline_crypt to a valid and fully working callback function
     *       as a (faster) replacement for encrypt() / decrypt()
     *
     *     - NOT to create unlimited callback functions (for memory reasons!)
     *       no matter how often _setupInlineCrypt() would be called. At some
     *       point of amount they must be generic re-useable.
     *
     *     - the code of _setupInlineCrypt() it self,
     *       and the generated callback code,
     *       must be, in following order:
     *       - 100% safe
     *       - 100% compatible to encrypt()/decrypt()
     *       - using only php5+ features/lang-constructs/php-extensions if
     *         compatibility (down to php4) or fallback is provided
     *       - readable/maintainable/understandable/commented and... not-cryptic-styled-code :-)
     *       - >= 10% faster than encrypt()/decrypt() [which is, by the way,
     *         the reason for the existence of _setupInlineCrypt() :-)]
     *       - memory-nice
     *       - short (as good as possible)
     *
     * Note: - _setupInlineCrypt() is using _createInlineCryptFunction() to create the full callback function code.
     *       - In case of using inline crypting, _setupInlineCrypt() must extend by the child \phpseclib\Crypt\* class.
     *       - The following variable names are reserved:
     *         - $_*  (all variable names prefixed with an underscore)
     *         - $self (object reference to it self. Do not use $this, but $self instead)
     *         - $in (the content of $in has to en/decrypt by the generated code)
     *       - The callback function should not use the 'return' statement, but en/decrypt'ing the content of $in only
     *
     *
     * @see self::_setup()
     * @see self::_createInlineCryptFunction()
     * @see self::encrypt()
     * @see self::decrypt()
     * @access private
     * @internal If a Crypt_* class providing inline crypting it must extend _setupInlineCrypt()
     */
    function _setupInlineCrypt()
    {
        // If, for any reason, an extending \phpseclib\Crypt\Base() \phpseclib\Crypt\* class
        // not using inline crypting then it must be ensured that: $this->use_inline_crypt = false
        // ie in the class var declaration of $use_inline_crypt in general for the \phpseclib\Crypt\* class,
        // in the constructor at object instance-time
        // or, if it's runtime-specific, at runtime

        $this->use_inline_crypt = false;
    }

    /**
     * Creates the performance-optimized function for en/decrypt()
     *
     * Internally for phpseclib developers:
     *
     *    _createInlineCryptFunction():
     *
     *    - merge the $cipher_code [setup'ed by _setupInlineCrypt()]
     *      with the current [$this->]mode of operation code
     *
     *    - create the $inline function, which called by encrypt() / decrypt()
     *      as its replacement to speed up the en/decryption operations.
     *
     *    - return the name of the created $inline callback function
     *
     *    - used to speed up en/decryption
     *
     *
     *
     *    The main reason why can speed up things [up to 50%] this way are:
     *
     *    - using variables more effective then regular.
     *      (ie no use of expensive arrays but integers $k_0, $k_1 ...
     *      or even, for example, the pure $key[] values hardcoded)
     *
     *    - avoiding 1000's of function calls of ie _encryptBlock()
     *      but inlining the crypt operations.
     *      in the mode of operation for() loop.
     *
     *    - full loop unroll the (sometimes key-dependent) rounds
     *      avoiding this way ++$i counters and runtime-if's etc...
     *
     *    The basic code architectur of the generated $inline en/decrypt()
     *    lambda function, in pseudo php, is:
     *
     *    <code>
     *    +----------------------------------------------------------------------------------------------+
     *    | callback $inline = create_function:                                                          |
     *    | lambda_function_0001_crypt_ECB($action, $text)                                               |
     *    | {                                                                                            |
     *    |     INSERT PHP CODE OF:                                                                      |
     *    |     $cipher_code['init_crypt'];                  // general init code.                       |
     *    |                                                  // ie: $sbox'es declarations used for       |
     *    |                                                  //     encrypt and decrypt'ing.             |
     *    |                                                                                              |
     *    |     switch ($action) {                                                                       |
     *    |         case 'encrypt':                                                                      |
     *    |             INSERT PHP CODE OF:                                                              |
     *    |             $cipher_code['init_encrypt'];       // encrypt sepcific init code.               |
     *    |                                                    ie: specified $key or $box                |
     *    |                                                        declarations for encrypt'ing.         |
     *    |                                                                                              |
     *    |             foreach ($ciphertext) {                                                          |
     *    |                 $in = $block_size of $ciphertext;                                            |
     *    |                                                                                              |
     *    |                 INSERT PHP CODE OF:                                                          |
     *    |                 $cipher_code['encrypt_block'];  // encrypt's (string) $in, which is always:  |
     *    |                                                 // strlen($in) == $this->block_size          |
     *    |                                                 // here comes the cipher algorithm in action |
     *    |                                                 // for encryption.                           |
     *    |                                                 // $cipher_code['encrypt_block'] has to      |
     *    |                                                 // encrypt the content of the $in variable   |
     *    |                                                                                              |
     *    |                 $plaintext .= $in;                                                           |
     *    |             }                                                                                |
     *    |             return $plaintext;                                                               |
     *    |                                                                                              |
     *    |         case 'decrypt':                                                                      |
     *    |             INSERT PHP CODE OF:                                                              |
     *    |             $cipher_code['init_decrypt'];       // decrypt sepcific init code                |
     *    |                                                    ie: specified $key or $box                |
     *    |                                                        declarations for decrypt'ing.         |
     *    |             foreach ($plaintext) {                                                           |
     *    |                 $in = $block_size of $plaintext;                                             |
     *    |                                                                                              |
     *    |                 INSERT PHP CODE OF:                                                          |
     *    |                 $cipher_code['decrypt_block'];  // decrypt's (string) $in, which is always   |
     *    |                                                 // strlen($in) == $this->block_size          |
     *    |                                                 // here comes the cipher algorithm in action |
     *    |                                                 // for decryption.                           |
     *    |                                                 // $cipher_code['decrypt_block'] has to      |
     *    |                                                 // decrypt the content of the $in variable   |
     *    |                 $ciphertext .= $in;                                                          |
     *    |             }                                                                                |
     *    |             return $ciphertext;                                                              |
     *    |     }                                                                                        |
     *    | }                                                                                            |
     *    +----------------------------------------------------------------------------------------------+
     *    </code>
     *
     *    See also the \phpseclib\Crypt\*::_setupInlineCrypt()'s for
     *    productive inline $cipher_code's how they works.
     *
     *    Structure of:
     *    <code>
     *    $cipher_code = array(
     *        'init_crypt'    => (string) '', // optional
     *        'init_encrypt'  => (string) '', // optional
     *        'init_decrypt'  => (string) '', // optional
     *        'encrypt_block' => (string) '', // required
     *        'decrypt_block' => (string) ''  // required
     *    );
     *    </code>
     *
     * @see self::_setupInlineCrypt()
     * @see self::encrypt()
     * @see self::decrypt()
     * @param array $cipher_code
     * @access private
     * @return string (the name of the created callback function)
     */
    function _createInlineCryptFunction($cipher_code)
    {
        $block_size = $this->block_size;

        // optional
        $init_crypt    = isset($cipher_code['init_crypt'])    ? $cipher_code['init_crypt']    : '';
        $init_encrypt  = isset($cipher_code['init_encrypt'])  ? $cipher_code['init_encrypt']  : '';
        $init_decrypt  = isset($cipher_code['init_decrypt'])  ? $cipher_code['init_decrypt']  : '';
        // required
        $encrypt_block = $cipher_code['encrypt_block'];
        $decrypt_block = $cipher_code['decrypt_block'];

        // Generating mode of operation inline code,
        // merged with the $cipher_code algorithm
        // for encrypt- and decryption.
        switch ($this->mode) {
            case self::MODE_ECB:
                $encrypt = $init_encrypt . '
                    $_ciphertext = "";
                    $_plaintext_len = strlen($_text);

                    for ($_i = 0; $_i < $_plaintext_len; $_i+= '.$block_size.') {
                        $in = substr($_text, $_i, '.$block_size.');
                        '.$encrypt_block.'
                        $_ciphertext.= $in;
                    }

                    return $_ciphertext;
                    ';

                $decrypt = $init_decrypt . '
                    $_plaintext = "";
                    $_text = str_pad($_text, strlen($_text) + ('.$block_size.' - strlen($_text) % '.$block_size.') % '.$block_size.', chr(0));
                    $_ciphertext_len = strlen($_text);

                    for ($_i = 0; $_i < $_ciphertext_len; $_i+= '.$block_size.') {
                        $in = substr($_text, $_i, '.$block_size.');
                        '.$decrypt_block.'
                        $_plaintext.= $in;
                    }

                    return $self->_unpad($_plaintext);
                    ';
                break;
            case self::MODE_CTR:
                $encrypt = $init_encrypt . '
                    $_ciphertext = "";
                    $_plaintext_len = strlen($_text);
                    $_xor = $self->encryptIV;
                    $_buffer = &$self->enbuffer;
                    if (strlen($_buffer["ciphertext"])) {
                        for ($_i = 0; $_i < $_plaintext_len; $_i+= '.$block_size.') {
                            $_block = substr($_text, $_i, '.$block_size.');
                            if (strlen($_block) > strlen($_buffer["ciphertext"])) {
                                $in = $_xor;
                                '.$encrypt_block.'
                                $self->_increment_str($_xor);
                                $_buffer["ciphertext"].= $in;
                            }
                            $_key = $self->_string_shift($_buffer["ciphertext"], '.$block_size.');
                            $_ciphertext.= $_block ^ $_key;
                        }
                    } else {
                        for ($_i = 0; $_i < $_plaintext_len; $_i+= '.$block_size.') {
                            $_block = substr($_text, $_i, '.$block_size.');
                            $in = $_xor;
                            '.$encrypt_block.'
                            $self->_increment_str($_xor);
                            $_key = $in;
                            $_ciphertext.= $_block ^ $_key;
                        }
                    }
                    if ($self->continuousBuffer) {
                        $self->encryptIV = $_xor;
                        if ($_start = $_plaintext_len % '.$block_size.') {
                            $_buffer["ciphertext"] = substr($_key, $_start) . $_buffer["ciphertext"];
                        }
                    }

                    return $_ciphertext;
                ';

                $decrypt = $init_encrypt . '
                    $_plaintext = "";
                    $_ciphertext_len = strlen($_text);
                    $_xor = $self->decryptIV;
                    $_buffer = &$self->debuffer;

                    if (strlen($_buffer["ciphertext"])) {
                        for ($_i = 0; $_i < $_ciphertext_len; $_i+= '.$block_size.') {
                            $_block = substr($_text, $_i, '.$block_size.');
                            if (strlen($_block) > strlen($_buffer["ciphertext"])) {
                                $in = $_xor;
                                '.$encrypt_block.'
                                $self->_increment_str($_xor);
                                $_buffer["ciphertext"].= $in;
                            }
                            $_key = $self->_string_shift($_buffer["ciphertext"], '.$block_size.');
                            $_plaintext.= $_block ^ $_key;
                        }
                    } else {
                        for ($_i = 0; $_i < $_ciphertext_len; $_i+= '.$block_size.') {
                            $_block = substr($_text, $_i, '.$block_size.');
                            $in = $_xor;
                            '.$encrypt_block.'
                            $self->_increment_str($_xor);
                            $_key = $in;
                            $_plaintext.= $_block ^ $_key;
                        }
                    }
                    if ($self->continuousBuffer) {
                        $self->decryptIV = $_xor;
                        if ($_start = $_ciphertext_len % '.$block_size.') {
                            $_buffer["ciphertext"] = substr($_key, $_start) . $_buffer["ciphertext"];
                        }
                    }

                    return $_plaintext;
                    ';
                break;
            case self::MODE_CFB:
                $encrypt = $init_encrypt . '
                    $_ciphertext = "";
                    $_buffer = &$self->enbuffer;

                    if ($self->continuousBuffer) {
                        $_iv = &$self->encryptIV;
                        $_pos = &$_buffer["pos"];
                    } else {
                        $_iv = $self->encryptIV;
                        $_pos = 0;
                    }
                    $_len = strlen($_text);
                    $_i = 0;
                    if ($_pos) {
                        $_orig_pos = $_pos;
                        $_max = '.$block_size.' - $_pos;
                        if ($_len >= $_max) {
                            $_i = $_max;
                            $_len-= $_max;
                            $_pos = 0;
                        } else {
                            $_i = $_len;
                            $_pos+= $_len;
                            $_len = 0;
                        }
                        $_ciphertext = substr($_iv, $_orig_pos) ^ $_text;
                        $_iv = substr_replace($_iv, $_ciphertext, $_orig_pos, $_i);
                    }
                    while ($_len >= '.$block_size.') {
                        $in = $_iv;
                        '.$encrypt_block.';
                        $_iv = $in ^ substr($_text, $_i, '.$block_size.');
                        $_ciphertext.= $_iv;
                        $_len-= '.$block_size.';
                        $_i+= '.$block_size.';
                    }
                    if ($_len) {
                        $in = $_iv;
                        '.$encrypt_block.'
                        $_iv = $in;
                        $_block = $_iv ^ substr($_text, $_i);
                        $_iv = substr_replace($_iv, $_block, 0, $_len);
                        $_ciphertext.= $_block;
                        $_pos = $_len;
                    }
                    return $_ciphertext;
                ';

                $decrypt = $init_encrypt . '
                    $_plaintext = "";
                    $_buffer = &$self->debuffer;

                    if ($self->continuousBuffer) {
                        $_iv = &$self->decryptIV;
                        $_pos = &$_buffer["pos"];
                    } else {
                        $_iv = $self->decryptIV;
                        $_pos = 0;
                    }
                    $_len = strlen($_text);
                    $_i = 0;
                    if ($_pos) {
                        $_orig_pos = $_pos;
                        $_max = '.$block_size.' - $_pos;
                        if ($_len >= $_max) {
                            $_i = $_max;
                            $_len-= $_max;
                            $_pos = 0;
                        } else {
                            $_i = $_len;
                            $_pos+= $_len;
                            $_len = 0;
                        }
                        $_plaintext = substr($_iv, $_orig_pos) ^ $_text;
                        $_iv = substr_replace($_iv, substr($_text, 0, $_i), $_orig_pos, $_i);
                    }
                    while ($_len >= '.$block_size.') {
                        $in = $_iv;
                        '.$encrypt_block.'
                        $_iv = $in;
                        $cb = substr($_text, $_i, '.$block_size.');
                        $_plaintext.= $_iv ^ $cb;
                        $_iv = $cb;
                        $_len-= '.$block_size.';
                        $_i+= '.$block_size.';
                    }
                    if ($_len) {
                        $in = $_iv;
                        '.$encrypt_block.'
                        $_iv = $in;
                        $_plaintext.= $_iv ^ substr($_text, $_i);
                        $_iv = substr_replace($_iv, substr($_text, $_i), 0, $_len);
                        $_pos = $_len;
                    }

                    return $_plaintext;
                    ';
                break;
            case self::MODE_CFB8:
                $encrypt = $init_encrypt . '
                    $_ciphertext = "";
                    $_len = strlen($_text);
                    $_iv = $self->encryptIV;

                    for ($_i = 0; $_i < $_len; ++$_i) {
                        $in = $_iv;
                        '.$encrypt_block.'
                        $_ciphertext.= ($_c = $_text[$_i] ^ $in);
                        $_iv = substr($_iv, 1) . $_c;
                    }

                    if ($self->continuousBuffer) {
                        if ($_len >= '.$block_size.') {
                            $self->encryptIV = substr($_ciphertext, -'.$block_size.');
                        } else {
                            $self->encryptIV = substr($self->encryptIV, $_len - '.$block_size.') . substr($_ciphertext, -$_len);
                        }
                    }

                    return $_ciphertext;
                    ';
                $decrypt = $init_encrypt . '
                    $_plaintext = "";
                    $_len = strlen($_text);
                    $_iv = $self->decryptIV;

                    for ($_i = 0; $_i < $_len; ++$_i) {
                        $in = $_iv;
                        '.$encrypt_block.'
                        $_plaintext.= $_text[$_i] ^ $in;
                        $_iv = substr($_iv, 1) . $_text[$_i];
                    }

                    if ($self->continuousBuffer) {
                        if ($_len >= '.$block_size.') {
                            $self->decryptIV = substr($_text, -'.$block_size.');
                        } else {
                            $self->decryptIV = substr($self->decryptIV, $_len - '.$block_size.') . substr($_text, -$_len);
                        }
                    }

                    return $_plaintext;
                    ';
                break;
            case self::MODE_OFB8:
                $encrypt = $init_encrypt . '
                    $_ciphertext = "";
                    $_len = strlen($_text);
                    $_iv = $self->encryptIV;

                    for ($_i = 0; $_i < $_len; ++$_i) {
                        $in = $_iv;
                        '.$encrypt_block.'
                        $_ciphertext.= $_text[$_i] ^ $in;
                        $_iv = substr($_iv, 1) . $in[0];
                    }

                    if ($self->continuousBuffer) {
                        $self->encryptIV = $_iv;
                    }

                    return $_ciphertext;
                    ';
                $decrypt = $init_encrypt . '
                    $_plaintext = "";
                    $_len = strlen($_text);
                    $_iv = $self->decryptIV;

                    for ($_i = 0; $_i < $_len; ++$_i) {
                        $in = $_iv;
                        '.$encrypt_block.'
                        $_plaintext.= $_text[$_i] ^ $in;
                        $_iv = substr($_iv, 1) . $in[0];
                    }

                    if ($self->continuousBuffer) {
                        $self->decryptIV = $_iv;
                    }

                    return $_plaintext;
                    ';
                break;
            case self::MODE_OFB:
                $encrypt = $init_encrypt . '
                    $_ciphertext = "";
                    $_plaintext_len = strlen($_text);
                    $_xor = $self->encryptIV;
                    $_buffer = &$self->enbuffer;

                    if (strlen($_buffer["xor"])) {
                        for ($_i = 0; $_i < $_plaintext_len; $_i+= '.$block_size.') {
                            $_block = substr($_text, $_i, '.$block_size.');
                            if (strlen($_block) > strlen($_buffer["xor"])) {
                                $in = $_xor;
                                '.$encrypt_block.'
                                $_xor = $in;
                                $_buffer["xor"].= $_xor;
                            }
                            $_key = $self->_string_shift($_buffer["xor"], '.$block_size.');
                            $_ciphertext.= $_block ^ $_key;
                        }
                    } else {
                        for ($_i = 0; $_i < $_plaintext_len; $_i+= '.$block_size.') {
                            $in = $_xor;
                            '.$encrypt_block.'
                            $_xor = $in;
                            $_ciphertext.= substr($_text, $_i, '.$block_size.') ^ $_xor;
                        }
                        $_key = $_xor;
                    }
                    if ($self->continuousBuffer) {
                        $self->encryptIV = $_xor;
                        if ($_start = $_plaintext_len % '.$block_size.') {
                             $_buffer["xor"] = substr($_key, $_start) . $_buffer["xor"];
                        }
                    }
                    return $_ciphertext;
                    ';

                $decrypt = $init_encrypt . '
                    $_plaintext = "";
                    $_ciphertext_len = strlen($_text);
                    $_xor = $self->decryptIV;
                    $_buffer = &$self->debuffer;

                    if (strlen($_buffer["xor"])) {
                        for ($_i = 0; $_i < $_ciphertext_len; $_i+= '.$block_size.') {
                            $_block = substr($_text, $_i, '.$block_size.');
                            if (strlen($_block) > strlen($_buffer["xor"])) {
                                $in = $_xor;
                                '.$encrypt_block.'
                                $_xor = $in;
                                $_buffer["xor"].= $_xor;
                            }
                            $_key = $self->_string_shift($_buffer["xor"], '.$block_size.');
                            $_plaintext.= $_block ^ $_key;
                        }
                    } else {
                        for ($_i = 0; $_i < $_ciphertext_len; $_i+= '.$block_size.') {
                            $in = $_xor;
                            '.$encrypt_block.'
                            $_xor = $in;
                            $_plaintext.= substr($_text, $_i, '.$block_size.') ^ $_xor;
                        }
                        $_key = $_xor;
                    }
                    if ($self->continuousBuffer) {
                        $self->decryptIV = $_xor;
                        if ($_start = $_ciphertext_len % '.$block_size.') {
                             $_buffer["xor"] = substr($_key, $_start) . $_buffer["xor"];
                        }
                    }
                    return $_plaintext;
                    ';
                break;
            case self::MODE_STREAM:
                $encrypt = $init_encrypt . '
                    $_ciphertext = "";
                    '.$encrypt_block.'
                    return $_ciphertext;
                    ';
                $decrypt = $init_decrypt . '
                    $_plaintext = "";
                    '.$decrypt_block.'
                    return $_plaintext;
                    ';
                break;
            // case self::MODE_CBC:
            default:
                $encrypt = $init_encrypt . '
                    $_ciphertext = "";
                    $_plaintext_len = strlen($_text);

                    $in = $self->encryptIV;

                    for ($_i = 0; $_i < $_plaintext_len; $_i+= '.$block_size.') {
                        $in = substr($_text, $_i, '.$block_size.') ^ $in;
                        '.$encrypt_block.'
                        $_ciphertext.= $in;
                    }

                    if ($self->continuousBuffer) {
                        $self->encryptIV = $in;
                    }

                    return $_ciphertext;
                    ';

                $decrypt = $init_decrypt . '
                    $_plaintext = "";
                    $_text = str_pad($_text, strlen($_text) + ('.$block_size.' - strlen($_text) % '.$block_size.') % '.$block_size.', chr(0));
                    $_ciphertext_len = strlen($_text);

                    $_iv = $self->decryptIV;

                    for ($_i = 0; $_i < $_ciphertext_len; $_i+= '.$block_size.') {
                        $in = $_block = substr($_text, $_i, '.$block_size.');
                        '.$decrypt_block.'
                        $_plaintext.= $in ^ $_iv;
                        $_iv = $_block;
                    }

                    if ($self->continuousBuffer) {
                        $self->decryptIV = $_iv;
                    }

                    return $self->_unpad($_plaintext);
                    ';
                break;
        }

        // Create the $inline function and return its name as string. Ready to run!
        eval('$func = function ($_action, &$self, $_text) { ' . $init_crypt . 'if ($_action == "encrypt") { ' . $encrypt . ' } else { ' . $decrypt . ' } };');
        return $func;
    }

    /**
     * Holds the lambda_functions table (classwide)
     *
     * Each name of the lambda function, created from
     * _setupInlineCrypt() && _createInlineCryptFunction()
     * is stored, classwide (!), here for reusing.
     *
     * The string-based index of $function is a classwide
     * unique value representing, at least, the $mode of
     * operation (or more... depends of the optimizing level)
     * for which $mode the lambda function was created.
     *
     * @access private
     * @return array &$functions
     */
    function &_getLambdaFunctions()
    {
        static $functions = array();
        return $functions;
    }

    /**
     * Generates a digest from $bytes
     *
     * @see self::_setupInlineCrypt()
     * @access private
     * @param string $bytes
     * @return string
     */
    function _hashInlineCryptFunction($bytes)
    {
        if (!isset(self::$WHIRLPOOL_AVAILABLE)) {
            self::$WHIRLPOOL_AVAILABLE = extension_loaded('hash') && in_array('whirlpool', hash_algos());
        }

        $result = '';
        $hash = $bytes;

        switch (true) {
            case self::$WHIRLPOOL_AVAILABLE:
                foreach (str_split($bytes, 64) as $t) {
                    $hash = hash('whirlpool', $hash, true);
                    $result .= $t ^ $hash;
                }
                return $result . hash('whirlpool', $hash, true);
            default:
                $len = strlen($bytes);
                for ($i = 0; $i < $len; $i+=20) {
                    $t = substr($bytes, $i, 20);
                    $hash = pack('H*', sha1($hash));
                    $result .= $t ^ $hash;
                }
                return $result . pack('H*', sha1($hash));
        }
    }

    /**
     * Convert float to int
     *
     * On ARM CPUs converting floats to ints doesn't always work
     *
     * @access private
     * @param string $x
     * @return int
     */
    function safe_intval($x)
    {
        if (is_int($x)) {
            return $x;
        }
        return (fmod($x, 0x80000000) & 0x7FFFFFFF) |
            ((fmod(floor($x / 0x80000000), 2) & 1) << 31);
    }

    /**
     * eval()'able string for in-line float to int
     *
     * @access private
     * @return string
     */
    function safe_intval_inline()
    {
        if (CRYPT_BASE_USE_REG_INTVAL) {
            return PHP_INT_SIZE == 4 ? 'intval(%s)' : '%s';
        }

        $safeint = '(is_int($temp = %s) ? $temp : (fmod($temp, 0x80000000) & 0x7FFFFFFF) | ';
        return $safeint . '((fmod(floor($temp / 0x80000000), 2) & 1) << 31))';
    }

    /**
     * Dummy error handler to suppress mcrypt errors
     *
     * @access private
     */
    function do_nothing()
    {
    }

    /**
     * Is the continuous buffer enabled?
     *
     * @access public
     * @return boolean
     */
    function continuousBufferEnabled()
    {
        return $this->continuousBuffer;
    }
}<|MERGE_RESOLUTION|>--- conflicted
+++ resolved
@@ -512,14 +512,9 @@
 
         if (!defined('CRYPT_BASE_USE_REG_INTVAL')) {
             switch (true) {
-<<<<<<< HEAD
-=======
-                // PHP 5.3, per http://php.net/releases/5_3_0.php, introduced "more consistent float rounding"
-                case version_compare(PHP_VERSION, '5.3.0') >= 0 && !(is_string(php_uname('m')) && (php_uname('m') & "\xDF\xDF\xDF") == 'ARM'):
->>>>>>> 173bb38e
                 // PHP_OS & "\xDF\xDF\xDF" == strtoupper(substr(PHP_OS, 0, 3)), but a lot faster
                 case (PHP_OS & "\xDF\xDF\xDF") === 'WIN':
-                case (php_uname('m') & "\xDF\xDF\xDF") != 'ARM':
+                case !(is_string(php_uname('m')) && (php_uname('m') & "\xDF\xDF\xDF") == 'ARM'):
                 case PHP_INT_SIZE == 8:
                     define('CRYPT_BASE_USE_REG_INTVAL', true);
                     break;
