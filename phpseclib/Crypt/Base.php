<?php

/**
 * Base Class for all Crypt_* cipher classes
 *
 * PHP versions 4 and 5
 *
 * Internally for phpseclib developers:
 *  If you plan to add a new cipher class, please note following rules:
 *
 *  - The new Crypt_* cipher class should extend Crypt_Base
 *
 *  - Following methods are then required to be overridden/overloaded:
 *
 *    - _encryptBlock()
 *
 *    - _decryptBlock()
 *
 *    - _setupKey()
 *
 *  - All other methods are optional to be overridden/overloaded
 *
 *  - Look at the source code of the current ciphers how they extend Crypt_Base
 *    and take one of them as a start up for the new cipher class.
 *
 *  - Please read all the other comments/notes/hints here also for each class var/method
 *
 * LICENSE: Permission is hereby granted, free of charge, to any person obtaining a copy
 * of this software and associated documentation files (the "Software"), to deal
 * in the Software without restriction, including without limitation the rights
 * to use, copy, modify, merge, publish, distribute, sublicense, and/or sell
 * copies of the Software, and to permit persons to whom the Software is
 * furnished to do so, subject to the following conditions:
 *
 * The above copyright notice and this permission notice shall be included in
 * all copies or substantial portions of the Software.
 *
 * THE SOFTWARE IS PROVIDED "AS IS", WITHOUT WARRANTY OF ANY KIND, EXPRESS OR
 * IMPLIED, INCLUDING BUT NOT LIMITED TO THE WARRANTIES OF MERCHANTABILITY,
 * FITNESS FOR A PARTICULAR PURPOSE AND NONINFRINGEMENT. IN NO EVENT SHALL THE
 * AUTHORS OR COPYRIGHT HOLDERS BE LIABLE FOR ANY CLAIM, DAMAGES OR OTHER
 * LIABILITY, WHETHER IN AN ACTION OF CONTRACT, TORT OR OTHERWISE, ARISING FROM,
 * OUT OF OR IN CONNECTION WITH THE SOFTWARE OR THE USE OR OTHER DEALINGS IN
 * THE SOFTWARE.
 *
 * @category  Crypt
 * @package   Crypt_Base
 * @author    Jim Wigginton <terrafrost@php.net>
 * @author    Hans-Juergen Petrich <petrich@tronic-media.com>
 * @copyright 2007 Jim Wigginton
 * @license   http://www.opensource.org/licenses/mit-license.html  MIT License
 * @link      http://phpseclib.sourceforge.net
 */

/**#@+
 * @access public
 * @see self::encrypt()
 * @see self::decrypt()
 */
/**
 * Encrypt / decrypt using the Counter mode.
 *
 * Set to -1 since that's what Crypt/Random.php uses to index the CTR mode.
 *
 * @link http://en.wikipedia.org/wiki/Block_cipher_modes_of_operation#Counter_.28CTR.29
 */
define('CRYPT_MODE_CTR', -1);
/**
 * Encrypt / decrypt using the Electronic Code Book mode.
 *
 * @link http://en.wikipedia.org/wiki/Block_cipher_modes_of_operation#Electronic_codebook_.28ECB.29
 */
define('CRYPT_MODE_ECB', 1);
/**
 * Encrypt / decrypt using the Code Book Chaining mode.
 *
 * @link http://en.wikipedia.org/wiki/Block_cipher_modes_of_operation#Cipher-block_chaining_.28CBC.29
 */
define('CRYPT_MODE_CBC', 2);
/**
 * Encrypt / decrypt using the Cipher Feedback mode.
 *
 * @link http://en.wikipedia.org/wiki/Block_cipher_modes_of_operation#Cipher_feedback_.28CFB.29
 */
define('CRYPT_MODE_CFB', 3);
/**
 * Encrypt / decrypt using the Output Feedback mode.
 *
 * @link http://en.wikipedia.org/wiki/Block_cipher_modes_of_operation#Output_feedback_.28OFB.29
 */
define('CRYPT_MODE_OFB', 4);
/**
 * Encrypt / decrypt using streaming mode.
 */
define('CRYPT_MODE_STREAM', 5);
/**#@-*/

/**#@+
 * @access private
 * @see self::Crypt_Base()
 * @internal These constants are for internal use only
 */
/**
 * Base value for the internal implementation $engine switch
 */
define('CRYPT_ENGINE_INTERNAL', 1);
/**
 * Base value for the mcrypt implementation $engine switch
 */
define('CRYPT_ENGINE_MCRYPT', 2);
/**
 * Base value for the OpenSSL implementation $engine switch
 */
define('CRYPT_ENGINE_OPENSSL', 3);
/**#@-*/

/**
 * Base Class for all Crypt_* cipher classes
 *
 * @package Crypt_Base
 * @author  Jim Wigginton <terrafrost@php.net>
 * @author  Hans-Juergen Petrich <petrich@tronic-media.com>
 * @access  public
 */
class Crypt_Base
{
    /**
     * The Encryption Mode
     *
     * @see self::Crypt_Base()
     * @var int
     * @access private
     */
    var $mode;

    /**
     * The Block Length of the block cipher
     *
     * @var int
     * @access private
     */
    var $block_size = 16;

    /**
     * The Key
     *
     * @see self::setKey()
     * @var string
     * @access private
     */
    var $key = "\0\0\0\0\0\0\0\0\0\0\0\0\0\0\0\0";

    /**
     * The Initialization Vector
     *
     * @see self::setIV()
     * @var string
     * @access private
     */
    var $iv;

    /**
     * A "sliding" Initialization Vector
     *
     * @see self::enableContinuousBuffer()
     * @see self::_clearBuffers()
     * @var string
     * @access private
     */
    var $encryptIV;

    /**
     * A "sliding" Initialization Vector
     *
     * @see self::enableContinuousBuffer()
     * @see self::_clearBuffers()
     * @var string
     * @access private
     */
    var $decryptIV;

    /**
     * Continuous Buffer status
     *
     * @see self::enableContinuousBuffer()
     * @var bool
     * @access private
     */
    var $continuousBuffer = false;

    /**
     * Encryption buffer for CTR, OFB and CFB modes
     *
     * @see self::encrypt()
     * @see self::_clearBuffers()
     * @var array
     * @access private
     */
    var $enbuffer;

    /**
     * Decryption buffer for CTR, OFB and CFB modes
     *
     * @see self::decrypt()
     * @see self::_clearBuffers()
     * @var array
     * @access private
     */
    var $debuffer;

    /**
     * mcrypt resource for encryption
     *
     * The mcrypt resource can be recreated every time something needs to be created or it can be created just once.
     * Since mcrypt operates in continuous mode, by default, it'll need to be recreated when in non-continuous mode.
     *
     * @see self::encrypt()
     * @var resource
     * @access private
     */
    var $enmcrypt;

    /**
     * mcrypt resource for decryption
     *
     * The mcrypt resource can be recreated every time something needs to be created or it can be created just once.
     * Since mcrypt operates in continuous mode, by default, it'll need to be recreated when in non-continuous mode.
     *
     * @see self::decrypt()
     * @var resource
     * @access private
     */
    var $demcrypt;

    /**
     * Does the enmcrypt resource need to be (re)initialized?
     *
     * @see Crypt_Twofish::setKey()
     * @see Crypt_Twofish::setIV()
     * @var bool
     * @access private
     */
    var $enchanged = true;

    /**
     * Does the demcrypt resource need to be (re)initialized?
     *
     * @see Crypt_Twofish::setKey()
     * @see Crypt_Twofish::setIV()
     * @var bool
     * @access private
     */
    var $dechanged = true;

    /**
     * mcrypt resource for CFB mode
     *
     * mcrypt's CFB mode, in (and only in) buffered context,
     * is broken, so phpseclib implements the CFB mode by it self,
     * even when the mcrypt php extension is available.
     *
     * In order to do the CFB-mode work (fast) phpseclib
     * use a separate ECB-mode mcrypt resource.
     *
     * @link http://phpseclib.sourceforge.net/cfb-demo.phps
     * @see self::encrypt()
     * @see self::decrypt()
     * @see self::_setupMcrypt()
     * @var resource
     * @access private
     */
    var $ecb;

    /**
     * Optimizing value while CFB-encrypting
     *
     * Only relevant if $continuousBuffer enabled
     * and $engine == CRYPT_ENGINE_MCRYPT
     *
     * It's faster to re-init $enmcrypt if
     * $buffer bytes > $cfb_init_len than
     * using the $ecb resource furthermore.
     *
     * This value depends of the chosen cipher
     * and the time it would be needed for it's
     * initialization [by mcrypt_generic_init()]
     * which, typically, depends on the complexity
     * on its internaly Key-expanding algorithm.
     *
     * @see self::encrypt()
     * @var int
     * @access private
     */
    var $cfb_init_len = 600;

    /**
     * Does internal cipher state need to be (re)initialized?
     *
     * @see self::setKey()
     * @see self::setIV()
     * @see self::disableContinuousBuffer()
     * @var bool
     * @access private
     */
    var $changed = true;

    /**
     * Padding status
     *
     * @see self::enablePadding()
     * @var bool
     * @access private
     */
    var $padding = true;

    /**
     * Is the mode one that is paddable?
     *
     * @see self::Crypt_Base()
     * @var bool
     * @access private
     */
    var $paddable = false;

    /**
     * Holds which crypt engine internaly should be use,
     * which will be determined automatically on __construct()
     *
     * Currently available $engines are:
     * - CRYPT_ENGINE_OPENSSL  (very fast, php-extension: openssl, extension_loaded('openssl') required)
     * - CRYPT_ENGINE_MCRYPT   (fast, php-extension: mcrypt, extension_loaded('mcrypt') required)
     * - CRYPT_ENGINE_INTERNAL (slower, pure php-engine, no php-extension required)
     *
     * @see self::_setEngine()
     * @see self::encrypt()
     * @see self::decrypt()
     * @var int
     * @access private
     */
    var $engine;

    /**
     * Holds the preferred crypt engine
     *
     * @see self::_setEngine()
     * @see self::setPreferredEngine()
     * @var int
     * @access private
     */
    var $preferredEngine;

    /**
     * The mcrypt specific name of the cipher
     *
     * Only used if $engine == CRYPT_ENGINE_MCRYPT
     *
     * @link http://www.php.net/mcrypt_module_open
     * @link http://www.php.net/mcrypt_list_algorithms
     * @see self::_setupMcrypt()
     * @var string
     * @access private
     */
    var $cipher_name_mcrypt;

    /**
     * The openssl specific name of the cipher
     *
     * Only used if $engine == CRYPT_ENGINE_OPENSSL
     *
     * @link http://www.php.net/openssl-get-cipher-methods
     * @var string
     * @access private
     */
    var $cipher_name_openssl;

    /**
     * The openssl specific name of the cipher in ECB mode
     *
     * If OpenSSL does not support the mode we're trying to use (CTR)
     * it can still be emulated with ECB mode.
     *
     * @link http://www.php.net/openssl-get-cipher-methods
     * @var string
     * @access private
     */
    var $cipher_name_openssl_ecb;

    /**
<<<<<<< HEAD
=======
     * The default password key_size used by setPassword()
     *
     * @see self::setPassword()
     * @var int
     * @access private
     */
    var $password_key_size = 32;

    /**
>>>>>>> 2048a49a
     * The default salt used by setPassword()
     *
     * @see self::setPassword()
     * @var string
     * @access private
     */
    var $password_default_salt = 'phpseclib/salt';

    /**
     * The namespace used by the cipher for its constants.
     *
     * ie: AES.php is using CRYPT_AES_MODE_* for its constants
     *     so $const_namespace is AES
     *
     *     DES.php is using CRYPT_DES_MODE_* for its constants
     *     so $const_namespace is DES... and so on
     *
     * All CRYPT_<$const_namespace>_MODE_* are aliases of
     * the generic CRYPT_MODE_* constants, so both could be used
     * for each cipher.
     *
     * Example:
     * $aes = new Crypt_AES(CRYPT_AES_MODE_CFB); // $aes will operate in cfb mode
     * $aes = new Crypt_AES(CRYPT_MODE_CFB);     // identical
     *
     * @see self::Crypt_Base()
     * @var string
     * @access private
     */
    var $const_namespace;

    /**
     * The name of the performance-optimized callback function
     *
     * Used by encrypt() / decrypt()
     * only if $engine == CRYPT_ENGINE_INTERNAL
     *
     * @see self::encrypt()
     * @see self::decrypt()
     * @see self::_setupInlineCrypt()
     * @see self::$use_inline_crypt
     * @var Callback
     * @access private
     */
    var $inline_crypt;

    /**
     * Holds whether performance-optimized $inline_crypt() can/should be used.
     *
     * @see self::encrypt()
     * @see self::decrypt()
     * @see self::inline_crypt
     * @var mixed
     * @access private
     */
    var $use_inline_crypt;

    /**
     * If OpenSSL can be used in ECB but not in CTR we can emulate CTR
     *
     * @see self::_openssl_ctr_process()
     * @var bool
     * @access private
     */
    var $openssl_emulate_ctr = false;

    /**
     * Determines what options are passed to openssl_encrypt/decrypt
     *
     * @see self::isValidEngine()
     * @var mixed
     * @access private
     */
    var $openssl_options;

    /**
     * Has the key length explicitly been set or should it be derived from the key, itself?
     *
     * @see self::setKeyLength()
     * @var bool
     * @access private
     */
    var $explicit_key_length = false;

    /**
     * Don't truncate / null pad key
     *
     * @see self::_clearBuffers()
     * @var bool
     * @access private
     */
    var $skip_key_adjustment = false;

    /**
     * Default Constructor.
     *
     * Determines whether or not the mcrypt extension should be used.
     *
     * $mode could be:
     *
     * - CRYPT_MODE_ECB
     *
     * - CRYPT_MODE_CBC
     *
     * - CRYPT_MODE_CTR
     *
     * - CRYPT_MODE_CFB
     *
     * - CRYPT_MODE_OFB
     *
     * (or the alias constants of the chosen cipher, for example for AES: CRYPT_AES_MODE_ECB or CRYPT_AES_MODE_CBC ...)
     *
     * If not explicitly set, CRYPT_MODE_CBC will be used.
     *
     * @param int $mode
     * @access public
     */
    function Crypt_Base($mode = CRYPT_MODE_CBC)
    {
        // $mode dependent settings
        switch ($mode) {
            case CRYPT_MODE_ECB:
                $this->paddable = true;
                $this->mode = CRYPT_MODE_ECB;
                break;
            case CRYPT_MODE_CTR:
            case CRYPT_MODE_CFB:
            case CRYPT_MODE_OFB:
            case CRYPT_MODE_STREAM:
                $this->mode = $mode;
                break;
            case CRYPT_MODE_CBC:
            default:
                $this->paddable = true;
                $this->mode = CRYPT_MODE_CBC;
        }

        $this->_setEngine();

        // Determining whether inline crypting can be used by the cipher
        if ($this->use_inline_crypt !== false && function_exists('create_function')) {
            $this->use_inline_crypt = true;
        }
    }

    /**
     * Sets the initialization vector. (optional)
     *
     * SetIV is not required when CRYPT_MODE_ECB (or ie for AES: CRYPT_AES_MODE_ECB) is being used.  If not explicitly set, it'll be assumed
     * to be all zero's.
     *
     * @access public
     * @param string $iv
     * @internal Can be overwritten by a sub class, but does not have to be
     */
    function setIV($iv)
    {
        if ($this->mode == CRYPT_MODE_ECB) {
            return;
        }

        $this->iv = $iv;
        $this->changed = true;
    }

    /**
     * Sets the key length.
     *
     * Keys with explicitly set lengths need to be treated accordingly
     *
     * @access public
     * @param int $length
     */
    function setKeyLength($length)
    {
        $this->explicit_key_length = true;
        $this->changed = true;
        $this->_setEngine();
    }

    /**
     * Returns the current key length in bits
     *
     * @access public
     * @return int
     */
    function getKeyLength()
    {
        return $this->key_length << 3;
    }

    /**
     * Returns the current block length in bits
     *
     * @access public
     * @return int
     */
    function getBlockLength()
    {
        return $this->block_size << 3;
    }

    /**
     * Sets the key.
     *
     * The min/max length(s) of the key depends on the cipher which is used.
     * If the key not fits the length(s) of the cipher it will paded with null bytes
     * up to the closest valid key length.  If the key is more than max length,
     * we trim the excess bits.
     *
     * If the key is not explicitly set, it'll be assumed to be all null bytes.
     *
     * @access public
     * @param string $key
     * @internal Could, but not must, extend by the child Crypt_* class
     */
    function setKey($key)
    {
        if (!$this->explicit_key_length) {
            $this->setKeyLength(strlen($key) << 3);
            $this->explicit_key_length = false;
        }

        $this->key = $key;
        $this->changed = true;
        $this->_setEngine();
    }

    /**
     * Sets the password.
     *
     * Depending on what $method is set to, setPassword()'s (optional) parameters are as follows:
     *     {@link http://en.wikipedia.org/wiki/PBKDF2 pbkdf2} or pbkdf1:
     *         $hash, $salt, $count, $dkLen
     *
     *         Where $hash (default = sha1) currently supports the following hashes: see: Crypt/Hash.php
     *
     * @see Crypt/Hash.php
     * @param string $password
     * @param string $method
     * @return bool
     * @access public
     * @internal Could, but not must, extend by the child Crypt_* class
     */
    function setPassword($password, $method = 'pbkdf2')
    {
        $key = '';

        switch ($method) {
            default: // 'pbkdf2' or 'pbkdf1'
                $func_args = func_get_args();

                // Hash function
                $hash = isset($func_args[2]) ? $func_args[2] : 'sha1';

                // WPA and WPA2 use the SSID as the salt
                $salt = isset($func_args[3]) ? $func_args[3] : $this->password_default_salt;

                // RFC2898#section-4.2 uses 1,000 iterations by default
                // WPA and WPA2 use 4,096.
                $count = isset($func_args[4]) ? $func_args[4] : 1000;

                // Keylength
                if (isset($func_args[5])) {
                    $dkLen = $func_args[5];
                } else {
                    $dkLen = $method == 'pbkdf1' ? 2 * $this->key_length : $this->key_length;
                }

                switch (true) {
                    case $method == 'pbkdf1':
                        if (!class_exists('Crypt_Hash')) {
                            include_once 'Crypt/Hash.php';
                        }
                        $hashObj = new Crypt_Hash();
                        $hashObj->setHash($hash);
                        if ($dkLen > $hashObj->getLength()) {
                            user_error('Derived key too long');
                            return false;
                        }
                        $t = $password . $salt;
                        for ($i = 0; $i < $count; ++$i) {
                            $t = $hashObj->hash($t);
                        }
                        $key = substr($t, 0, $dkLen);

                        $this->setKey(substr($key, 0, $dkLen >> 1));
                        $this->setIV(substr($key, $dkLen >> 1));

                        return true;
                    // Determining if php[>=5.5.0]'s hash_pbkdf2() function avail- and useable
                    case !function_exists('hash_pbkdf2'):
                    case !function_exists('hash_algos'):
                    case !in_array($hash, hash_algos()):
                        if (!class_exists('Crypt_Hash')) {
                            include_once 'Crypt/Hash.php';
                        }
                        $i = 1;
                        while (strlen($key) < $dkLen) {
                            $hmac = new Crypt_Hash();
                            $hmac->setHash($hash);
                            $hmac->setKey($password);
                            $f = $u = $hmac->hash($salt . pack('N', $i++));
                            for ($j = 2; $j <= $count; ++$j) {
                                $u = $hmac->hash($u);
                                $f^= $u;
                            }
                            $key.= $f;
                        }
                        $key = substr($key, 0, $dkLen);
                        break;
                    default:
                        $key = hash_pbkdf2($hash, $password, $salt, $count, $dkLen, true);
                }
        }

        $this->setKey($key);

        return true;
    }

    /**
     * Encrypts a message.
     *
     * $plaintext will be padded with additional bytes such that it's length is a multiple of the block size. Other cipher
     * implementations may or may not pad in the same manner.  Other common approaches to padding and the reasons why it's
     * necessary are discussed in the following
     * URL:
     *
     * {@link http://www.di-mgt.com.au/cryptopad.html http://www.di-mgt.com.au/cryptopad.html}
     *
     * An alternative to padding is to, separately, send the length of the file.  This is what SSH, in fact, does.
     * strlen($plaintext) will still need to be a multiple of the block size, however, arbitrary values can be added to make it that
     * length.
     *
     * @see self::decrypt()
     * @access public
     * @param string $plaintext
     * @return string $ciphertext
     * @internal Could, but not must, extend by the child Crypt_* class
     */
    function encrypt($plaintext)
    {
        if ($this->paddable) {
            $plaintext = $this->_pad($plaintext);
        }

        if ($this->engine === CRYPT_ENGINE_OPENSSL) {
            if ($this->changed) {
                $this->_clearBuffers();
                $this->changed = false;
            }
            switch ($this->mode) {
                case CRYPT_MODE_STREAM:
                    return openssl_encrypt($plaintext, $this->cipher_name_openssl, $this->key, $this->openssl_options);
                case CRYPT_MODE_ECB:
                    $result = openssl_encrypt($plaintext, $this->cipher_name_openssl, $this->key, $this->openssl_options);
                    return !defined('OPENSSL_RAW_DATA') ? substr($result, 0, -$this->block_size) : $result;
                case CRYPT_MODE_CBC:
                    $result = openssl_encrypt($plaintext, $this->cipher_name_openssl, $this->key, $this->openssl_options, $this->encryptIV);
                    if ($this->continuousBuffer) {
                        $this->encryptIV = substr($result, -$this->block_size);
                    }
                    return !defined('OPENSSL_RAW_DATA') ? substr($result, 0, -$this->block_size) : $result;
                case CRYPT_MODE_CTR:
                    return $this->_openssl_ctr_process($plaintext, $this->encryptIV, $this->enbuffer);
                case CRYPT_MODE_CFB:
                    // cfb loosely routines inspired by openssl's:
                    // {@link http://cvs.openssl.org/fileview?f=openssl/crypto/modes/cfb128.c&v=1.3.2.2.2.1}
                    $ciphertext = '';
                    if ($this->continuousBuffer) {
                        $iv = &$this->encryptIV;
                        $pos = &$this->enbuffer['pos'];
                    } else {
                        $iv = $this->encryptIV;
                        $pos = 0;
                    }
                    $len = strlen($plaintext);
                    $i = 0;
                    if ($pos) {
                        $orig_pos = $pos;
                        $max = $this->block_size - $pos;
                        if ($len >= $max) {
                            $i = $max;
                            $len-= $max;
                            $pos = 0;
                        } else {
                            $i = $len;
                            $pos+= $len;
                            $len = 0;
                        }
                        // ie. $i = min($max, $len), $len-= $i, $pos+= $i, $pos%= $blocksize
                        $ciphertext = substr($iv, $orig_pos) ^ $plaintext;
                        $iv = substr_replace($iv, $ciphertext, $orig_pos, $i);
                        $plaintext = substr($plaintext, $i);
                    }

                    $overflow = $len % $this->block_size;

                    if ($overflow) {
                        $ciphertext.= openssl_encrypt(substr($plaintext, 0, -$overflow) . str_repeat("\0", $this->block_size), $this->cipher_name_openssl, $this->key, $this->openssl_options, $iv);
                        $iv = $this->_string_pop($ciphertext, $this->block_size);

                        $size = $len - $overflow;
                        $block = $iv ^ substr($plaintext, -$overflow);
                        $iv = substr_replace($iv, $block, 0, $overflow);
                        $ciphertext.= $block;
                        $pos = $overflow;
                    } elseif ($len) {
                        $ciphertext = openssl_encrypt($plaintext, $this->cipher_name_openssl, $this->key, $this->openssl_options, $iv);
                        $iv = substr($ciphertext, -$this->block_size);
                    }

                    return $ciphertext;
                case CRYPT_MODE_OFB:
                    return $this->_openssl_ofb_process($plaintext, $this->encryptIV, $this->enbuffer);
            }
        }

        if ($this->engine === CRYPT_ENGINE_MCRYPT) {
            if ($this->changed) {
                $this->_setupMcrypt();
                $this->changed = false;
            }
            if ($this->enchanged) {
                mcrypt_generic_init($this->enmcrypt, $this->key, $this->encryptIV);
                $this->enchanged = false;
            }

            // re: {@link http://phpseclib.sourceforge.net/cfb-demo.phps}
            // using mcrypt's default handing of CFB the above would output two different things.  using phpseclib's
            // rewritten CFB implementation the above outputs the same thing twice.
            if ($this->mode == CRYPT_MODE_CFB && $this->continuousBuffer) {
                $block_size = $this->block_size;
                $iv = &$this->encryptIV;
                $pos = &$this->enbuffer['pos'];
                $len = strlen($plaintext);
                $ciphertext = '';
                $i = 0;
                if ($pos) {
                    $orig_pos = $pos;
                    $max = $block_size - $pos;
                    if ($len >= $max) {
                        $i = $max;
                        $len-= $max;
                        $pos = 0;
                    } else {
                        $i = $len;
                        $pos+= $len;
                        $len = 0;
                    }
                    $ciphertext = substr($iv, $orig_pos) ^ $plaintext;
                    $iv = substr_replace($iv, $ciphertext, $orig_pos, $i);
                    $this->enbuffer['enmcrypt_init'] = true;
                }
                if ($len >= $block_size) {
                    if ($this->enbuffer['enmcrypt_init'] === false || $len > $this->cfb_init_len) {
                        if ($this->enbuffer['enmcrypt_init'] === true) {
                            mcrypt_generic_init($this->enmcrypt, $this->key, $iv);
                            $this->enbuffer['enmcrypt_init'] = false;
                        }
                        $ciphertext.= mcrypt_generic($this->enmcrypt, substr($plaintext, $i, $len - $len % $block_size));
                        $iv = substr($ciphertext, -$block_size);
                        $len%= $block_size;
                    } else {
                        while ($len >= $block_size) {
                            $iv = mcrypt_generic($this->ecb, $iv) ^ substr($plaintext, $i, $block_size);
                            $ciphertext.= $iv;
                            $len-= $block_size;
                            $i+= $block_size;
                        }
                    }
                }

                if ($len) {
                    $iv = mcrypt_generic($this->ecb, $iv);
                    $block = $iv ^ substr($plaintext, -$len);
                    $iv = substr_replace($iv, $block, 0, $len);
                    $ciphertext.= $block;
                    $pos = $len;
                }

                return $ciphertext;
            }

            $ciphertext = mcrypt_generic($this->enmcrypt, $plaintext);

            if (!$this->continuousBuffer) {
                mcrypt_generic_init($this->enmcrypt, $this->key, $this->encryptIV);
            }

            return $ciphertext;
        }

        if ($this->changed) {
            $this->_setup();
            $this->changed = false;
        }
        if ($this->use_inline_crypt) {
            $inline = $this->inline_crypt;
            return $inline('encrypt', $this, $plaintext);
        }

        $buffer = &$this->enbuffer;
        $block_size = $this->block_size;
        $ciphertext = '';
        switch ($this->mode) {
            case CRYPT_MODE_ECB:
                for ($i = 0; $i < strlen($plaintext); $i+=$block_size) {
                    $ciphertext.= $this->_encryptBlock(substr($plaintext, $i, $block_size));
                }
                break;
            case CRYPT_MODE_CBC:
                $xor = $this->encryptIV;
                for ($i = 0; $i < strlen($plaintext); $i+=$block_size) {
                    $block = substr($plaintext, $i, $block_size);
                    $block = $this->_encryptBlock($block ^ $xor);
                    $xor = $block;
                    $ciphertext.= $block;
                }
                if ($this->continuousBuffer) {
                    $this->encryptIV = $xor;
                }
                break;
            case CRYPT_MODE_CTR:
                $xor = $this->encryptIV;
                if (strlen($buffer['ciphertext'])) {
                    for ($i = 0; $i < strlen($plaintext); $i+=$block_size) {
                        $block = substr($plaintext, $i, $block_size);
                        if (strlen($block) > strlen($buffer['ciphertext'])) {
                            $buffer['ciphertext'].= $this->_encryptBlock($xor);
                        }
                        $this->_increment_str($xor);
                        $key = $this->_string_shift($buffer['ciphertext'], $block_size);
                        $ciphertext.= $block ^ $key;
                    }
                } else {
                    for ($i = 0; $i < strlen($plaintext); $i+=$block_size) {
                        $block = substr($plaintext, $i, $block_size);
                        $key = $this->_encryptBlock($xor);
                        $this->_increment_str($xor);
                        $ciphertext.= $block ^ $key;
                    }
                }
                if ($this->continuousBuffer) {
                    $this->encryptIV = $xor;
                    if ($start = strlen($plaintext) % $block_size) {
                        $buffer['ciphertext'] = substr($key, $start) . $buffer['ciphertext'];
                    }
                }
                break;
            case CRYPT_MODE_CFB:
                // cfb loosely routines inspired by openssl's:
                // {@link http://cvs.openssl.org/fileview?f=openssl/crypto/modes/cfb128.c&v=1.3.2.2.2.1}
                if ($this->continuousBuffer) {
                    $iv = &$this->encryptIV;
                    $pos = &$buffer['pos'];
                } else {
                    $iv = $this->encryptIV;
                    $pos = 0;
                }
                $len = strlen($plaintext);
                $i = 0;
                if ($pos) {
                    $orig_pos = $pos;
                    $max = $block_size - $pos;
                    if ($len >= $max) {
                        $i = $max;
                        $len-= $max;
                        $pos = 0;
                    } else {
                        $i = $len;
                        $pos+= $len;
                        $len = 0;
                    }
                    // ie. $i = min($max, $len), $len-= $i, $pos+= $i, $pos%= $blocksize
                    $ciphertext = substr($iv, $orig_pos) ^ $plaintext;
                    $iv = substr_replace($iv, $ciphertext, $orig_pos, $i);
                }
                while ($len >= $block_size) {
                    $iv = $this->_encryptBlock($iv) ^ substr($plaintext, $i, $block_size);
                    $ciphertext.= $iv;
                    $len-= $block_size;
                    $i+= $block_size;
                }
                if ($len) {
                    $iv = $this->_encryptBlock($iv);
                    $block = $iv ^ substr($plaintext, $i);
                    $iv = substr_replace($iv, $block, 0, $len);
                    $ciphertext.= $block;
                    $pos = $len;
                }
                break;
            case CRYPT_MODE_OFB:
                $xor = $this->encryptIV;
                if (strlen($buffer['xor'])) {
                    for ($i = 0; $i < strlen($plaintext); $i+=$block_size) {
                        $block = substr($plaintext, $i, $block_size);
                        if (strlen($block) > strlen($buffer['xor'])) {
                            $xor = $this->_encryptBlock($xor);
                            $buffer['xor'].= $xor;
                        }
                        $key = $this->_string_shift($buffer['xor'], $block_size);
                        $ciphertext.= $block ^ $key;
                    }
                } else {
                    for ($i = 0; $i < strlen($plaintext); $i+=$block_size) {
                        $xor = $this->_encryptBlock($xor);
                        $ciphertext.= substr($plaintext, $i, $block_size) ^ $xor;
                    }
                    $key = $xor;
                }
                if ($this->continuousBuffer) {
                    $this->encryptIV = $xor;
                    if ($start = strlen($plaintext) % $block_size) {
                        $buffer['xor'] = substr($key, $start) . $buffer['xor'];
                    }
                }
                break;
            case CRYPT_MODE_STREAM:
                $ciphertext = $this->_encryptBlock($plaintext);
                break;
        }

        return $ciphertext;
    }

    /**
     * Decrypts a message.
     *
     * If strlen($ciphertext) is not a multiple of the block size, null bytes will be added to the end of the string until
     * it is.
     *
     * @see self::encrypt()
     * @access public
     * @param string $ciphertext
     * @return string $plaintext
     * @internal Could, but not must, extend by the child Crypt_* class
     */
    function decrypt($ciphertext)
    {
        if ($this->paddable) {
            // we pad with chr(0) since that's what mcrypt_generic does.  to quote from {@link http://www.php.net/function.mcrypt-generic}:
            // "The data is padded with "\0" to make sure the length of the data is n * blocksize."
            $ciphertext = str_pad($ciphertext, strlen($ciphertext) + ($this->block_size - strlen($ciphertext) % $this->block_size) % $this->block_size, chr(0));
        }

        if ($this->engine === CRYPT_ENGINE_OPENSSL) {
            if ($this->changed) {
                $this->_clearBuffers();
                $this->changed = false;
            }
            switch ($this->mode) {
                case CRYPT_MODE_STREAM:
                    $plaintext = openssl_decrypt($ciphertext, $this->cipher_name_openssl, $this->key, $this->openssl_options);
                    break;
                case CRYPT_MODE_ECB:
                    if (!defined('OPENSSL_RAW_DATA')) {
                        $ciphertext.= openssl_encrypt('', $this->cipher_name_openssl_ecb, $this->key, true);
                    }
                    $plaintext = openssl_decrypt($ciphertext, $this->cipher_name_openssl, $this->key, $this->openssl_options);
                    break;
                case CRYPT_MODE_CBC:
                    if (!defined('OPENSSL_RAW_DATA')) {
                        $padding = str_repeat(chr($this->block_size), $this->block_size) ^ substr($ciphertext, -$this->block_size);
                        $ciphertext.= substr(openssl_encrypt($padding, $this->cipher_name_openssl_ecb, $this->key, true), 0, $this->block_size);
                    }
                    $plaintext = openssl_decrypt($ciphertext, $this->cipher_name_openssl, $this->key, $this->openssl_options, $this->decryptIV);
                    if ($this->continuousBuffer) {
                        $this->decryptIV = substr($ciphertext, -$this->block_size);
                    }
                    break;
                case CRYPT_MODE_CTR:
                    $plaintext = $this->_openssl_ctr_process($ciphertext, $this->decryptIV, $this->debuffer);
                    break;
                case CRYPT_MODE_CFB:
                    // cfb loosely routines inspired by openssl's:
                    // {@link http://cvs.openssl.org/fileview?f=openssl/crypto/modes/cfb128.c&v=1.3.2.2.2.1}
                    $plaintext = '';
                    if ($this->continuousBuffer) {
                        $iv = &$this->decryptIV;
                        $pos = &$this->buffer['pos'];
                    } else {
                        $iv = $this->decryptIV;
                        $pos = 0;
                    }
                    $len = strlen($ciphertext);
                    $i = 0;
                    if ($pos) {
                        $orig_pos = $pos;
                        $max = $this->block_size - $pos;
                        if ($len >= $max) {
                            $i = $max;
                            $len-= $max;
                            $pos = 0;
                        } else {
                            $i = $len;
                            $pos+= $len;
                            $len = 0;
                        }
                        // ie. $i = min($max, $len), $len-= $i, $pos+= $i, $pos%= $this->blocksize
                        $plaintext = substr($iv, $orig_pos) ^ $ciphertext;
                        $iv = substr_replace($iv, substr($ciphertext, 0, $i), $orig_pos, $i);
                        $ciphertext = substr($ciphertext, $i);
                    }
                    $overflow = $len % $this->block_size;
                    if ($overflow) {
                        $plaintext.= openssl_decrypt(substr($ciphertext, 0, -$overflow), $this->cipher_name_openssl, $this->key, $this->openssl_options, $iv);
                        if ($len - $overflow) {
                            $iv = substr($ciphertext, -$overflow - $this->block_size, -$overflow);
                        }
                        $iv = openssl_encrypt(str_repeat("\0", $this->block_size), $this->cipher_name_openssl, $this->key, $this->openssl_options, $iv);
                        $plaintext.= $iv ^ substr($ciphertext, -$overflow);
                        $iv = substr_replace($iv, substr($ciphertext, -$overflow), 0, $overflow);
                        $pos = $overflow;
                    } elseif ($len) {
                        $plaintext.= openssl_decrypt($ciphertext, $this->cipher_name_openssl, $this->key, $this->openssl_options, $iv);
                        $iv = substr($ciphertext, -$this->block_size);
                    }
                    break;
                case CRYPT_MODE_OFB:
                    $plaintext = $this->_openssl_ofb_process($ciphertext, $this->decryptIV, $this->debuffer);
            }

            return $this->paddable ? $this->_unpad($plaintext) : $plaintext;
        }

        if ($this->engine === CRYPT_ENGINE_MCRYPT) {
            $block_size = $this->block_size;
            if ($this->changed) {
                $this->_setupMcrypt();
                $this->changed = false;
            }
            if ($this->dechanged) {
                mcrypt_generic_init($this->demcrypt, $this->key, $this->decryptIV);
                $this->dechanged = false;
            }

            if ($this->mode == CRYPT_MODE_CFB && $this->continuousBuffer) {
                $iv = &$this->decryptIV;
                $pos = &$this->debuffer['pos'];
                $len = strlen($ciphertext);
                $plaintext = '';
                $i = 0;
                if ($pos) {
                    $orig_pos = $pos;
                    $max = $block_size - $pos;
                    if ($len >= $max) {
                        $i = $max;
                        $len-= $max;
                        $pos = 0;
                    } else {
                        $i = $len;
                        $pos+= $len;
                        $len = 0;
                    }
                    // ie. $i = min($max, $len), $len-= $i, $pos+= $i, $pos%= $blocksize
                    $plaintext = substr($iv, $orig_pos) ^ $ciphertext;
                    $iv = substr_replace($iv, substr($ciphertext, 0, $i), $orig_pos, $i);
                }
                if ($len >= $block_size) {
                    $cb = substr($ciphertext, $i, $len - $len % $block_size);
                    $plaintext.= mcrypt_generic($this->ecb, $iv . $cb) ^ $cb;
                    $iv = substr($cb, -$block_size);
                    $len%= $block_size;
                }
                if ($len) {
                    $iv = mcrypt_generic($this->ecb, $iv);
                    $plaintext.= $iv ^ substr($ciphertext, -$len);
                    $iv = substr_replace($iv, substr($ciphertext, -$len), 0, $len);
                    $pos = $len;
                }

                return $plaintext;
            }

            $plaintext = mdecrypt_generic($this->demcrypt, $ciphertext);

            if (!$this->continuousBuffer) {
                mcrypt_generic_init($this->demcrypt, $this->key, $this->decryptIV);
            }

            return $this->paddable ? $this->_unpad($plaintext) : $plaintext;
        }

        if ($this->changed) {
            $this->_setup();
            $this->changed = false;
        }
        if ($this->use_inline_crypt) {
            $inline = $this->inline_crypt;
            return $inline('decrypt', $this, $ciphertext);
        }

        $block_size = $this->block_size;

        $buffer = &$this->debuffer;
        $plaintext = '';
        switch ($this->mode) {
            case CRYPT_MODE_ECB:
                for ($i = 0; $i < strlen($ciphertext); $i+=$block_size) {
                    $plaintext.= $this->_decryptBlock(substr($ciphertext, $i, $block_size));
                }
                break;
            case CRYPT_MODE_CBC:
                $xor = $this->decryptIV;
                for ($i = 0; $i < strlen($ciphertext); $i+=$block_size) {
                    $block = substr($ciphertext, $i, $block_size);
                    $plaintext.= $this->_decryptBlock($block) ^ $xor;
                    $xor = $block;
                }
                if ($this->continuousBuffer) {
                    $this->decryptIV = $xor;
                }
                break;
            case CRYPT_MODE_CTR:
                $xor = $this->decryptIV;
                if (strlen($buffer['ciphertext'])) {
                    for ($i = 0; $i < strlen($ciphertext); $i+=$block_size) {
                        $block = substr($ciphertext, $i, $block_size);
                        if (strlen($block) > strlen($buffer['ciphertext'])) {
                            $buffer['ciphertext'].= $this->_encryptBlock($xor);
                            $this->_increment_str($xor);
                        }
                        $key = $this->_string_shift($buffer['ciphertext'], $block_size);
                        $plaintext.= $block ^ $key;
                    }
                } else {
                    for ($i = 0; $i < strlen($ciphertext); $i+=$block_size) {
                        $block = substr($ciphertext, $i, $block_size);
                        $key = $this->_encryptBlock($xor);
                        $this->_increment_str($xor);
                        $plaintext.= $block ^ $key;
                    }
                }
                if ($this->continuousBuffer) {
                    $this->decryptIV = $xor;
                    if ($start = strlen($ciphertext) % $block_size) {
                        $buffer['ciphertext'] = substr($key, $start) . $buffer['ciphertext'];
                    }
                }
                break;
            case CRYPT_MODE_CFB:
                if ($this->continuousBuffer) {
                    $iv = &$this->decryptIV;
                    $pos = &$buffer['pos'];
                } else {
                    $iv = $this->decryptIV;
                    $pos = 0;
                }
                $len = strlen($ciphertext);
                $i = 0;
                if ($pos) {
                    $orig_pos = $pos;
                    $max = $block_size - $pos;
                    if ($len >= $max) {
                        $i = $max;
                        $len-= $max;
                        $pos = 0;
                    } else {
                        $i = $len;
                        $pos+= $len;
                        $len = 0;
                    }
                    // ie. $i = min($max, $len), $len-= $i, $pos+= $i, $pos%= $blocksize
                    $plaintext = substr($iv, $orig_pos) ^ $ciphertext;
                    $iv = substr_replace($iv, substr($ciphertext, 0, $i), $orig_pos, $i);
                }
                while ($len >= $block_size) {
                    $iv = $this->_encryptBlock($iv);
                    $cb = substr($ciphertext, $i, $block_size);
                    $plaintext.= $iv ^ $cb;
                    $iv = $cb;
                    $len-= $block_size;
                    $i+= $block_size;
                }
                if ($len) {
                    $iv = $this->_encryptBlock($iv);
                    $plaintext.= $iv ^ substr($ciphertext, $i);
                    $iv = substr_replace($iv, substr($ciphertext, $i), 0, $len);
                    $pos = $len;
                }
                break;
            case CRYPT_MODE_OFB:
                $xor = $this->decryptIV;
                if (strlen($buffer['xor'])) {
                    for ($i = 0; $i < strlen($ciphertext); $i+=$block_size) {
                        $block = substr($ciphertext, $i, $block_size);
                        if (strlen($block) > strlen($buffer['xor'])) {
                            $xor = $this->_encryptBlock($xor);
                            $buffer['xor'].= $xor;
                        }
                        $key = $this->_string_shift($buffer['xor'], $block_size);
                        $plaintext.= $block ^ $key;
                    }
                } else {
                    for ($i = 0; $i < strlen($ciphertext); $i+=$block_size) {
                        $xor = $this->_encryptBlock($xor);
                        $plaintext.= substr($ciphertext, $i, $block_size) ^ $xor;
                    }
                    $key = $xor;
                }
                if ($this->continuousBuffer) {
                    $this->decryptIV = $xor;
                    if ($start = strlen($ciphertext) % $block_size) {
                        $buffer['xor'] = substr($key, $start) . $buffer['xor'];
                    }
                }
                break;
            case CRYPT_MODE_STREAM:
                $plaintext = $this->_decryptBlock($ciphertext);
                break;
        }
        return $this->paddable ? $this->_unpad($plaintext) : $plaintext;
    }

    /**
     * OpenSSL CTR Processor
     *
     * PHP's OpenSSL bindings do not operate in continuous mode so we'll wrap around it. Since the keystream
     * for CTR is the same for both encrypting and decrypting this function is re-used by both Crypt_Base::encrypt()
     * and Crypt_Base::decrypt(). Also, OpenSSL doesn't implement CTR for all of it's symmetric ciphers so this
     * function will emulate CTR with ECB when necesary.
     *
     * @see self::encrypt()
     * @see self::decrypt()
     * @param string $plaintext
     * @param string $encryptIV
     * @param array $buffer
     * @return string
     * @access private
     */
    function _openssl_ctr_process($plaintext, &$encryptIV, &$buffer)
    {
        $ciphertext = '';

        $block_size = $this->block_size;
        $key = $this->key;

        if ($this->openssl_emulate_ctr) {
            $xor = $encryptIV;
            if (strlen($buffer['ciphertext'])) {
                for ($i = 0; $i < strlen($plaintext); $i+=$block_size) {
                    $block = substr($plaintext, $i, $block_size);
                    if (strlen($block) > strlen($buffer['ciphertext'])) {
                        $result = openssl_encrypt($xor, $this->cipher_name_openssl_ecb, $key, $this->openssl_options);
                        $result = !defined('OPENSSL_RAW_DATA') ? substr($result, 0, -$this->block_size) : $result;
                        $buffer['ciphertext'].= $result;
                    }
                    $this->_increment_str($xor);
                    $otp = $this->_string_shift($buffer['ciphertext'], $block_size);
                    $ciphertext.= $block ^ $otp;
                }
            } else {
                for ($i = 0; $i < strlen($plaintext); $i+=$block_size) {
                    $block = substr($plaintext, $i, $block_size);
                    $otp = openssl_encrypt($xor, $this->cipher_name_openssl_ecb, $key, $this->openssl_options);
                    $otp = !defined('OPENSSL_RAW_DATA') ? substr($otp, 0, -$this->block_size) : $otp;
                    $this->_increment_str($xor);
                    $ciphertext.= $block ^ $otp;
                }
            }
            if ($this->continuousBuffer) {
                $encryptIV = $xor;
                if ($start = strlen($plaintext) % $block_size) {
                    $buffer['ciphertext'] = substr($key, $start) . $buffer['ciphertext'];
                }
            }

            return $ciphertext;
        }

        if (strlen($buffer['ciphertext'])) {
            $ciphertext = $plaintext ^ $this->_string_shift($buffer['ciphertext'], strlen($plaintext));
            $plaintext = substr($plaintext, strlen($ciphertext));

            if (!strlen($plaintext)) {
                return $ciphertext;
            }
        }

        $overflow = strlen($plaintext) % $block_size;
        if ($overflow) {
            $plaintext2 = $this->_string_pop($plaintext, $overflow); // ie. trim $plaintext to a multiple of $block_size and put rest of $plaintext in $plaintext2
            $encrypted = openssl_encrypt($plaintext . str_repeat("\0", $block_size), $this->cipher_name_openssl, $key, $this->openssl_options, $encryptIV);
            $temp = $this->_string_pop($encrypted, $block_size);
            $ciphertext.= $encrypted . ($plaintext2 ^ $temp);
            if ($this->continuousBuffer) {
                $buffer['ciphertext'] = substr($temp, $overflow);
                $encryptIV = $temp;
            }
        } elseif (!strlen($buffer['ciphertext'])) {
            $ciphertext.= openssl_encrypt($plaintext . str_repeat("\0", $block_size), $this->cipher_name_openssl, $key, $this->openssl_options, $encryptIV);
            $temp = $this->_string_pop($ciphertext, $block_size);
            if ($this->continuousBuffer) {
                $encryptIV = $temp;
            }
        }
        if ($this->continuousBuffer) {
            if (!defined('OPENSSL_RAW_DATA')) {
                $encryptIV.= openssl_encrypt('', $this->cipher_name_openssl_ecb, $key, $this->openssl_options);
            }
            $encryptIV = openssl_decrypt($encryptIV, $this->cipher_name_openssl_ecb, $key, $this->openssl_options);
            if ($overflow) {
                $this->_increment_str($encryptIV);
            }
        }

        return $ciphertext;
    }

    /**
     * OpenSSL OFB Processor
     *
     * PHP's OpenSSL bindings do not operate in continuous mode so we'll wrap around it. Since the keystream
     * for OFB is the same for both encrypting and decrypting this function is re-used by both Crypt_Base::encrypt()
     * and Crypt_Base::decrypt().
     *
     * @see self::encrypt()
     * @see self::decrypt()
     * @param string $plaintext
     * @param string $encryptIV
     * @param array $buffer
     * @return string
     * @access private
     */
    function _openssl_ofb_process($plaintext, &$encryptIV, &$buffer)
    {
        if (strlen($buffer['xor'])) {
            $ciphertext = $plaintext ^ $buffer['xor'];
            $buffer['xor'] = substr($buffer['xor'], strlen($ciphertext));
            $plaintext = substr($plaintext, strlen($ciphertext));
        } else {
            $ciphertext = '';
        }

        $block_size = $this->block_size;

        $len = strlen($plaintext);
        $key = $this->key;
        $overflow = $len % $block_size;

        if (strlen($plaintext)) {
            if ($overflow) {
                $ciphertext.= openssl_encrypt(substr($plaintext, 0, -$overflow) . str_repeat("\0", $block_size), $this->cipher_name_openssl, $key, $this->openssl_options, $encryptIV);
                $xor = $this->_string_pop($ciphertext, $block_size);
                if ($this->continuousBuffer) {
                    $encryptIV = $xor;
                }
                $ciphertext.= $this->_string_shift($xor, $overflow) ^ substr($plaintext, -$overflow);
                if ($this->continuousBuffer) {
                    $buffer['xor'] = $xor;
                }
            } else {
                $ciphertext = openssl_encrypt($plaintext, $this->cipher_name_openssl, $key, $this->openssl_options, $encryptIV);
                if ($this->continuousBuffer) {
                    $encryptIV = substr($ciphertext, -$block_size) ^ substr($plaintext, -$block_size);
                }
            }
        }

        return $ciphertext;
    }

    /**
     * phpseclib <-> OpenSSL Mode Mapper
     *
     * May need to be overwritten by classes extending this one in some cases
     *
     * @return int
     * @access private
     */
    function _openssl_translate_mode()
    {
        switch ($this->mode) {
            case CRYPT_MODE_ECB:
                return 'ecb';
            case CRYPT_MODE_CBC:
                return 'cbc';
            case CRYPT_MODE_CTR:
                return 'ctr';
            case CRYPT_MODE_CFB:
                return 'cfb';
            case CRYPT_MODE_OFB:
                return 'ofb';
        }
    }

    /**
     * Pad "packets".
     *
     * Block ciphers working by encrypting between their specified [$this->]block_size at a time
     * If you ever need to encrypt or decrypt something that isn't of the proper length, it becomes necessary to
     * pad the input so that it is of the proper length.
     *
     * Padding is enabled by default.  Sometimes, however, it is undesirable to pad strings.  Such is the case in SSH,
     * where "packets" are padded with random bytes before being encrypted.  Unpad these packets and you risk stripping
     * away characters that shouldn't be stripped away. (SSH knows how many bytes are added because the length is
     * transmitted separately)
     *
     * @see self::disablePadding()
     * @access public
     */
    function enablePadding()
    {
        $this->padding = true;
    }

    /**
     * Do not pad packets.
     *
     * @see self::enablePadding()
     * @access public
     */
    function disablePadding()
    {
        $this->padding = false;
    }

    /**
     * Treat consecutive "packets" as if they are a continuous buffer.
     *
     * Say you have a 32-byte plaintext $plaintext.  Using the default behavior, the two following code snippets
     * will yield different outputs:
     *
     * <code>
     *    echo $rijndael->encrypt(substr($plaintext,  0, 16));
     *    echo $rijndael->encrypt(substr($plaintext, 16, 16));
     * </code>
     * <code>
     *    echo $rijndael->encrypt($plaintext);
     * </code>
     *
     * The solution is to enable the continuous buffer.  Although this will resolve the above discrepancy, it creates
     * another, as demonstrated with the following:
     *
     * <code>
     *    $rijndael->encrypt(substr($plaintext, 0, 16));
     *    echo $rijndael->decrypt($rijndael->encrypt(substr($plaintext, 16, 16)));
     * </code>
     * <code>
     *    echo $rijndael->decrypt($rijndael->encrypt(substr($plaintext, 16, 16)));
     * </code>
     *
     * With the continuous buffer disabled, these would yield the same output.  With it enabled, they yield different
     * outputs.  The reason is due to the fact that the initialization vector's change after every encryption /
     * decryption round when the continuous buffer is enabled.  When it's disabled, they remain constant.
     *
     * Put another way, when the continuous buffer is enabled, the state of the Crypt_*() object changes after each
     * encryption / decryption round, whereas otherwise, it'd remain constant.  For this reason, it's recommended that
     * continuous buffers not be used.  They do offer better security and are, in fact, sometimes required (SSH uses them),
     * however, they are also less intuitive and more likely to cause you problems.
     *
     * @see self::disableContinuousBuffer()
     * @access public
     * @internal Could, but not must, extend by the child Crypt_* class
     */
    function enableContinuousBuffer()
    {
        if ($this->mode == CRYPT_MODE_ECB) {
            return;
        }

        $this->continuousBuffer = true;

        $this->_setEngine();
    }

    /**
     * Treat consecutive packets as if they are a discontinuous buffer.
     *
     * The default behavior.
     *
     * @see self::enableContinuousBuffer()
     * @access public
     * @internal Could, but not must, extend by the child Crypt_* class
     */
    function disableContinuousBuffer()
    {
        if ($this->mode == CRYPT_MODE_ECB) {
            return;
        }
        if (!$this->continuousBuffer) {
            return;
        }

        $this->continuousBuffer = false;
        $this->changed = true;

        $this->_setEngine();
    }

    /**
     * Test for engine validity
     *
     * @see self::Crypt_Base()
     * @param int $engine
     * @access public
     * @return bool
     */
    function isValidEngine($engine)
    {
        switch ($engine) {
            case CRYPT_ENGINE_OPENSSL:
                if ($this->mode == CRYPT_MODE_STREAM && $this->continuousBuffer) {
                    return false;
                }
                $this->openssl_emulate_ctr = false;
                $result = $this->cipher_name_openssl &&
                          extension_loaded('openssl') &&
                          // PHP 5.3.0 - 5.3.2 did not let you set IV's
                          version_compare(PHP_VERSION, '5.3.3', '>=');
                if (!$result) {
                    return false;
                }

                // prior to PHP 5.4.0 OPENSSL_RAW_DATA and OPENSSL_ZERO_PADDING were not defined. instead of expecting an integer
                // $options openssl_encrypt expected a boolean $raw_data.
                if (!defined('OPENSSL_RAW_DATA')) {
                    $this->openssl_options = true;
                } else {
                    $this->openssl_options = OPENSSL_RAW_DATA | OPENSSL_ZERO_PADDING;
                }

                $methods = openssl_get_cipher_methods();
                if (in_array($this->cipher_name_openssl, $methods)) {
                    return true;
                }
                // not all of openssl's symmetric cipher's support ctr. for those
                // that don't we'll emulate it
                switch ($this->mode) {
                    case CRYPT_MODE_CTR:
                        if (in_array($this->cipher_name_openssl_ecb, $methods)) {
                            $this->openssl_emulate_ctr = true;
                            return true;
                        }
                }
                return false;
            case CRYPT_ENGINE_MCRYPT:
                return $this->cipher_name_mcrypt &&
                       extension_loaded('mcrypt') &&
                       in_array($this->cipher_name_mcrypt, mcrypt_list_algorithms());
            case CRYPT_ENGINE_INTERNAL:
                return true;
        }

        return false;
    }

    /**
     * Sets the preferred crypt engine
     *
     * Currently, $engine could be:
     *
     * - CRYPT_ENGINE_OPENSSL  [very fast]
     *
     * - CRYPT_ENGINE_MCRYPT   [fast]
     *
     * - CRYPT_ENGINE_INTERNAL [slow]
     *
     * If the preferred crypt engine is not available the fastest available one will be used
     *
     * @see self::Crypt_Base()
     * @param int $engine
     * @access public
     */
    function setPreferredEngine($engine)
    {
        switch ($engine) {
            //case CRYPT_ENGINE_OPENSSL:
            case CRYPT_ENGINE_MCRYPT:
            case CRYPT_ENGINE_INTERNAL:
                $this->preferredEngine = $engine;
                break;
            default:
                $this->preferredEngine = CRYPT_ENGINE_OPENSSL;
        }

        $this->_setEngine();
    }

    /**
     * Returns the engine currently being utilized
     *
     * @see self::_setEngine()
     * @access public
     */
    function getEngine()
    {
        return $this->engine;
    }

    /**
     * Sets the engine as appropriate
     *
     * @see self::Crypt_Base()
     * @access private
     */
    function _setEngine()
    {
        $this->engine = null;

        $candidateEngines = array(
            $this->preferredEngine,
            CRYPT_ENGINE_OPENSSL,
            CRYPT_ENGINE_MCRYPT
        );
        foreach ($candidateEngines as $engine) {
            if ($this->isValidEngine($engine)) {
                $this->engine = $engine;
                break;
            }
        }
        if (!$this->engine) {
            $this->engine = CRYPT_ENGINE_INTERNAL;
        }

        if ($this->engine != CRYPT_ENGINE_MCRYPT && $this->enmcrypt) {
            // Closing the current mcrypt resource(s). _mcryptSetup() will, if needed,
            // (re)open them with the module named in $this->cipher_name_mcrypt
            mcrypt_module_close($this->enmcrypt);
            mcrypt_module_close($this->demcrypt);
            $this->enmcrypt = null;
            $this->demcrypt = null;

            if ($this->ecb) {
                mcrypt_module_close($this->ecb);
                $this->ecb = null;
            }
        }

        $this->changed = true;
    }

    /**
     * Encrypts a block
     *
     * @access private
     * @param string $in
     * @return string
     * @internal Must be extended by the child Crypt_* class
     */
    function _encryptBlock($in)
    {
        user_error((version_compare(PHP_VERSION, '5.0.0', '>=')  ? __METHOD__ : __FUNCTION__)  . '() must extend by class ' . get_class($this), E_USER_ERROR);
    }

    /**
     * Decrypts a block
     *
     * @access private
     * @param string $in
     * @return string
     * @internal Must be extended by the child Crypt_* class
     */
    function _decryptBlock($in)
    {
        user_error((version_compare(PHP_VERSION, '5.0.0', '>=')  ? __METHOD__ : __FUNCTION__)  . '() must extend by class ' . get_class($this), E_USER_ERROR);
    }

    /**
     * Setup the key (expansion)
     *
     * Only used if $engine == CRYPT_ENGINE_INTERNAL
     *
     * @see self::_setup()
     * @access private
     * @internal Must be extended by the child Crypt_* class
     */
    function _setupKey()
    {
        user_error((version_compare(PHP_VERSION, '5.0.0', '>=')  ? __METHOD__ : __FUNCTION__)  . '() must extend by class ' . get_class($this), E_USER_ERROR);
    }

    /**
     * Setup the CRYPT_ENGINE_INTERNAL $engine
     *
     * (re)init, if necessary, the internal cipher $engine and flush all $buffers
     * Used (only) if $engine == CRYPT_ENGINE_INTERNAL
     *
     * _setup() will be called each time if $changed === true
     * typically this happens when using one or more of following public methods:
     *
     * - setKey()
     *
     * - setIV()
     *
     * - disableContinuousBuffer()
     *
     * - First run of encrypt() / decrypt() with no init-settings
     *
     * @see self::setKey()
     * @see self::setIV()
     * @see self::disableContinuousBuffer()
     * @access private
     * @internal _setup() is always called before en/decryption.
     * @internal Could, but not must, extend by the child Crypt_* class
     */
    function _setup()
    {
        $this->_clearBuffers();
        $this->_setupKey();

        if ($this->use_inline_crypt) {
            $this->_setupInlineCrypt();
        }
    }

    /**
     * Setup the CRYPT_ENGINE_MCRYPT $engine
     *
     * (re)init, if necessary, the (ext)mcrypt resources and flush all $buffers
     * Used (only) if $engine = CRYPT_ENGINE_MCRYPT
     *
     * _setupMcrypt() will be called each time if $changed === true
     * typically this happens when using one or more of following public methods:
     *
     * - setKey()
     *
     * - setIV()
     *
     * - disableContinuousBuffer()
     *
     * - First run of encrypt() / decrypt()
     *
     * @see self::setKey()
     * @see self::setIV()
     * @see self::disableContinuousBuffer()
     * @access private
     * @internal Could, but not must, extend by the child Crypt_* class
     */
    function _setupMcrypt()
    {
        $this->_clearBuffers();
        $this->enchanged = $this->dechanged = true;

        if (!isset($this->enmcrypt)) {
            static $mcrypt_modes = array(
                CRYPT_MODE_CTR    => 'ctr',
                CRYPT_MODE_ECB    => MCRYPT_MODE_ECB,
                CRYPT_MODE_CBC    => MCRYPT_MODE_CBC,
                CRYPT_MODE_CFB    => 'ncfb',
                CRYPT_MODE_OFB    => MCRYPT_MODE_NOFB,
                CRYPT_MODE_STREAM => MCRYPT_MODE_STREAM,
            );

            $this->demcrypt = mcrypt_module_open($this->cipher_name_mcrypt, '', $mcrypt_modes[$this->mode], '');
            $this->enmcrypt = mcrypt_module_open($this->cipher_name_mcrypt, '', $mcrypt_modes[$this->mode], '');

            // we need the $ecb mcrypt resource (only) in MODE_CFB with enableContinuousBuffer()
            // to workaround mcrypt's broken ncfb implementation in buffered mode
            // see: {@link http://phpseclib.sourceforge.net/cfb-demo.phps}
            if ($this->mode == CRYPT_MODE_CFB) {
                $this->ecb = mcrypt_module_open($this->cipher_name_mcrypt, '', MCRYPT_MODE_ECB, '');
            }
        } // else should mcrypt_generic_deinit be called?

        if ($this->mode == CRYPT_MODE_CFB) {
            mcrypt_generic_init($this->ecb, $this->key, str_repeat("\0", $this->block_size));
        }
    }

    /**
     * Pads a string
     *
     * Pads a string using the RSA PKCS padding standards so that its length is a multiple of the blocksize.
     * $this->block_size - (strlen($text) % $this->block_size) bytes are added, each of which is equal to
     * chr($this->block_size - (strlen($text) % $this->block_size)
     *
     * If padding is disabled and $text is not a multiple of the blocksize, the string will be padded regardless
     * and padding will, hence forth, be enabled.
     *
     * @see self::_unpad()
     * @param string $text
     * @access private
     * @return string
     */
    function _pad($text)
    {
        $length = strlen($text);

        if (!$this->padding) {
            if ($length % $this->block_size == 0) {
                return $text;
            } else {
                user_error("The plaintext's length ($length) is not a multiple of the block size ({$this->block_size})");
                $this->padding = true;
            }
        }

        $pad = $this->block_size - ($length % $this->block_size);

        return str_pad($text, $length + $pad, chr($pad));
    }

    /**
     * Unpads a string.
     *
     * If padding is enabled and the reported padding length is invalid the encryption key will be assumed to be wrong
     * and false will be returned.
     *
     * @see self::_pad()
     * @param string $text
     * @access private
     * @return string
     */
    function _unpad($text)
    {
        if (!$this->padding) {
            return $text;
        }

        $length = ord($text[strlen($text) - 1]);

        if (!$length || $length > $this->block_size) {
            return false;
        }

        return substr($text, 0, -$length);
    }

    /**
     * Clears internal buffers
     *
     * Clearing/resetting the internal buffers is done everytime
     * after disableContinuousBuffer() or on cipher $engine (re)init
     * ie after setKey() or setIV()
     *
     * @access public
     * @internal Could, but not must, extend by the child Crypt_* class
     */
    function _clearBuffers()
    {
        $this->enbuffer = $this->debuffer = array('ciphertext' => '', 'xor' => '', 'pos' => 0, 'enmcrypt_init' => true);

        // mcrypt's handling of invalid's $iv:
        // $this->encryptIV = $this->decryptIV = strlen($this->iv) == $this->block_size ? $this->iv : str_repeat("\0", $this->block_size);
        $this->encryptIV = $this->decryptIV = str_pad(substr($this->iv, 0, $this->block_size), $this->block_size, "\0");

        if (!$this->skip_key_adjustment) {
            $this->key = str_pad(substr($this->key, 0, $this->key_length), $this->key_length, "\0");
        }
    }

    /**
     * String Shift
     *
     * Inspired by array_shift
     *
     * @param string $string
     * @param int $index
     * @access private
     * @return string
     */
    function _string_shift(&$string, $index = 1)
    {
        $substr = substr($string, 0, $index);
        $string = substr($string, $index);
        return $substr;
    }

    /**
     * String Pop
     *
     * Inspired by array_pop
     *
     * @param string $string
     * @param int $index
     * @access private
     * @return string
     */
    function _string_pop(&$string, $index = 1)
    {
        $substr = substr($string, -$index);
        $string = substr($string, 0, -$index);
        return $substr;
    }

    /**
     * Increment the current string
     *
     * @see self::decrypt()
     * @see self::encrypt()
     * @param string $var
     * @access private
     */
    function _increment_str(&$var)
    {
        for ($i = 4; $i <= strlen($var); $i+= 4) {
            $temp = substr($var, -$i, 4);
            switch ($temp) {
                case "\xFF\xFF\xFF\xFF":
                    $var = substr_replace($var, "\x00\x00\x00\x00", -$i, 4);
                    break;
                case "\x7F\xFF\xFF\xFF":
                    $var = substr_replace($var, "\x80\x00\x00\x00", -$i, 4);
                    return;
                default:
                    $temp = unpack('Nnum', $temp);
                    $var = substr_replace($var, pack('N', $temp['num'] + 1), -$i, 4);
                    return;
            }
        }

        $remainder = strlen($var) % 4;

        if ($remainder == 0) {
            return;
        }

        $temp = unpack('Nnum', str_pad(substr($var, 0, $remainder), 4, "\0", STR_PAD_LEFT));
        $temp = substr(pack('N', $temp['num'] + 1), -$remainder);
        $var = substr_replace($var, $temp, 0, $remainder);
    }

    /**
     * Setup the performance-optimized function for de/encrypt()
     *
     * Stores the created (or existing) callback function-name
     * in $this->inline_crypt
     *
     * Internally for phpseclib developers:
     *
     *     _setupInlineCrypt() would be called only if:
     *
     *     - $engine == CRYPT_ENGINE_INTERNAL and
     *
     *     - $use_inline_crypt === true
     *
     *     - each time on _setup(), after(!) _setupKey()
     *
     *
     *     This ensures that _setupInlineCrypt() has always a
     *     full ready2go initializated internal cipher $engine state
     *     where, for example, the keys allready expanded,
     *     keys/block_size calculated and such.
     *
     *     It is, each time if called, the responsibility of _setupInlineCrypt():
     *
     *     - to set $this->inline_crypt to a valid and fully working callback function
     *       as a (faster) replacement for encrypt() / decrypt()
     *
     *     - NOT to create unlimited callback functions (for memory reasons!)
     *       no matter how often _setupInlineCrypt() would be called. At some
     *       point of amount they must be generic re-useable.
     *
     *     - the code of _setupInlineCrypt() it self,
     *       and the generated callback code,
     *       must be, in following order:
     *       - 100% safe
     *       - 100% compatible to encrypt()/decrypt()
     *       - using only php5+ features/lang-constructs/php-extensions if
     *         compatibility (down to php4) or fallback is provided
     *       - readable/maintainable/understandable/commented and... not-cryptic-styled-code :-)
     *       - >= 10% faster than encrypt()/decrypt() [which is, by the way,
     *         the reason for the existence of _setupInlineCrypt() :-)]
     *       - memory-nice
     *       - short (as good as possible)
     *
     * Note: - _setupInlineCrypt() is using _createInlineCryptFunction() to create the full callback function code.
     *       - In case of using inline crypting, _setupInlineCrypt() must extend by the child Crypt_* class.
     *       - The following variable names are reserved:
     *         - $_*  (all variable names prefixed with an underscore)
     *         - $self (object reference to it self. Do not use $this, but $self instead)
     *         - $in (the content of $in has to en/decrypt by the generated code)
     *       - The callback function should not use the 'return' statement, but en/decrypt'ing the content of $in only
     *
     *
     * @see self::_setup()
     * @see self::_createInlineCryptFunction()
     * @see self::encrypt()
     * @see self::decrypt()
     * @access private
     * @internal If a Crypt_* class providing inline crypting it must extend _setupInlineCrypt()
     */
    function _setupInlineCrypt()
    {
        // If, for any reason, an extending Crypt_Base() Crypt_* class
        // not using inline crypting then it must be ensured that: $this->use_inline_crypt = false
        // ie in the class var declaration of $use_inline_crypt in general for the Crypt_* class,
        // in the constructor at object instance-time
        // or, if it's runtime-specific, at runtime

        $this->use_inline_crypt = false;
    }

    /**
     * Creates the performance-optimized function for en/decrypt()
     *
     * Internally for phpseclib developers:
     *
     *    _createInlineCryptFunction():
     *
     *    - merge the $cipher_code [setup'ed by _setupInlineCrypt()]
     *      with the current [$this->]mode of operation code
     *
     *    - create the $inline function, which called by encrypt() / decrypt()
     *      as its replacement to speed up the en/decryption operations.
     *
     *    - return the name of the created $inline callback function
     *
     *    - used to speed up en/decryption
     *
     *
     *
     *    The main reason why can speed up things [up to 50%] this way are:
     *
     *    - using variables more effective then regular.
     *      (ie no use of expensive arrays but integers $k_0, $k_1 ...
     *      or even, for example, the pure $key[] values hardcoded)
     *
     *    - avoiding 1000's of function calls of ie _encryptBlock()
     *      but inlining the crypt operations.
     *      in the mode of operation for() loop.
     *
     *    - full loop unroll the (sometimes key-dependent) rounds
     *      avoiding this way ++$i counters and runtime-if's etc...
     *
     *    The basic code architectur of the generated $inline en/decrypt()
     *    lambda function, in pseudo php, is:
     *
     *    <code>
     *    +----------------------------------------------------------------------------------------------+
     *    | callback $inline = create_function:                                                          |
     *    | lambda_function_0001_crypt_ECB($action, $text)                                               |
     *    | {                                                                                            |
     *    |     INSERT PHP CODE OF:                                                                      |
     *    |     $cipher_code['init_crypt'];                  // general init code.                       |
     *    |                                                  // ie: $sbox'es declarations used for       |
     *    |                                                  //     encrypt and decrypt'ing.             |
     *    |                                                                                              |
     *    |     switch ($action) {                                                                       |
     *    |         case 'encrypt':                                                                      |
     *    |             INSERT PHP CODE OF:                                                              |
     *    |             $cipher_code['init_encrypt'];       // encrypt sepcific init code.               |
     *    |                                                    ie: specified $key or $box                |
     *    |                                                        declarations for encrypt'ing.         |
     *    |                                                                                              |
     *    |             foreach ($ciphertext) {                                                          |
     *    |                 $in = $block_size of $ciphertext;                                            |
     *    |                                                                                              |
     *    |                 INSERT PHP CODE OF:                                                          |
     *    |                 $cipher_code['encrypt_block'];  // encrypt's (string) $in, which is always:  |
     *    |                                                 // strlen($in) == $this->block_size          |
     *    |                                                 // here comes the cipher algorithm in action |
     *    |                                                 // for encryption.                           |
     *    |                                                 // $cipher_code['encrypt_block'] has to      |
     *    |                                                 // encrypt the content of the $in variable   |
     *    |                                                                                              |
     *    |                 $plaintext .= $in;                                                           |
     *    |             }                                                                                |
     *    |             return $plaintext;                                                               |
     *    |                                                                                              |
     *    |         case 'decrypt':                                                                      |
     *    |             INSERT PHP CODE OF:                                                              |
     *    |             $cipher_code['init_decrypt'];       // decrypt sepcific init code                |
     *    |                                                    ie: specified $key or $box                |
     *    |                                                        declarations for decrypt'ing.         |
     *    |             foreach ($plaintext) {                                                           |
     *    |                 $in = $block_size of $plaintext;                                             |
     *    |                                                                                              |
     *    |                 INSERT PHP CODE OF:                                                          |
     *    |                 $cipher_code['decrypt_block'];  // decrypt's (string) $in, which is always   |
     *    |                                                 // strlen($in) == $this->block_size          |
     *    |                                                 // here comes the cipher algorithm in action |
     *    |                                                 // for decryption.                           |
     *    |                                                 // $cipher_code['decrypt_block'] has to      |
     *    |                                                 // decrypt the content of the $in variable   |
     *    |                 $ciphertext .= $in;                                                          |
     *    |             }                                                                                |
     *    |             return $ciphertext;                                                              |
     *    |     }                                                                                        |
     *    | }                                                                                            |
     *    +----------------------------------------------------------------------------------------------+
     *    </code>
     *
     *    See also the Crypt_*::_setupInlineCrypt()'s for
     *    productive inline $cipher_code's how they works.
     *
     *    Structure of:
     *    <code>
     *    $cipher_code = array(
     *        'init_crypt'    => (string) '', // optional
     *        'init_encrypt'  => (string) '', // optional
     *        'init_decrypt'  => (string) '', // optional
     *        'encrypt_block' => (string) '', // required
     *        'decrypt_block' => (string) ''  // required
     *    );
     *    </code>
     *
     * @see self::_setupInlineCrypt()
     * @see self::encrypt()
     * @see self::decrypt()
     * @param array $cipher_code
     * @access private
     * @return string (the name of the created callback function)
     */
    function _createInlineCryptFunction($cipher_code)
    {
        $block_size = $this->block_size;

        // optional
        $init_crypt    = isset($cipher_code['init_crypt'])    ? $cipher_code['init_crypt']    : '';
        $init_encrypt  = isset($cipher_code['init_encrypt'])  ? $cipher_code['init_encrypt']  : '';
        $init_decrypt  = isset($cipher_code['init_decrypt'])  ? $cipher_code['init_decrypt']  : '';
        // required
        $encrypt_block = $cipher_code['encrypt_block'];
        $decrypt_block = $cipher_code['decrypt_block'];

        // Generating mode of operation inline code,
        // merged with the $cipher_code algorithm
        // for encrypt- and decryption.
        switch ($this->mode) {
            case CRYPT_MODE_ECB:
                $encrypt = $init_encrypt . '
                    $_ciphertext = "";
                    $_plaintext_len = strlen($_text);

                    for ($_i = 0; $_i < $_plaintext_len; $_i+= '.$block_size.') {
                        $in = substr($_text, $_i, '.$block_size.');
                        '.$encrypt_block.'
                        $_ciphertext.= $in;
                    }

                    return $_ciphertext;
                    ';

                $decrypt = $init_decrypt . '
                    $_plaintext = "";
                    $_text = str_pad($_text, strlen($_text) + ('.$block_size.' - strlen($_text) % '.$block_size.') % '.$block_size.', chr(0));
                    $_ciphertext_len = strlen($_text);

                    for ($_i = 0; $_i < $_ciphertext_len; $_i+= '.$block_size.') {
                        $in = substr($_text, $_i, '.$block_size.');
                        '.$decrypt_block.'
                        $_plaintext.= $in;
                    }

                    return $self->_unpad($_plaintext);
                    ';
                break;
            case CRYPT_MODE_CTR:
                $encrypt = $init_encrypt . '
                    $_ciphertext = "";
                    $_plaintext_len = strlen($_text);
                    $_xor = $self->encryptIV;
                    $_buffer = &$self->enbuffer;
                    if (strlen($_buffer["ciphertext"])) {
                        for ($_i = 0; $_i < $_plaintext_len; $_i+= '.$block_size.') {
                            $_block = substr($_text, $_i, '.$block_size.');
                            if (strlen($_block) > strlen($_buffer["ciphertext"])) {
                                $in = $_xor;
                                '.$encrypt_block.'
                                $self->_increment_str($_xor);
                                $_buffer["ciphertext"].= $in;
                            }
                            $_key = $self->_string_shift($_buffer["ciphertext"], '.$block_size.');
                            $_ciphertext.= $_block ^ $_key;
                        }
                    } else {
                        for ($_i = 0; $_i < $_plaintext_len; $_i+= '.$block_size.') {
                            $_block = substr($_text, $_i, '.$block_size.');
                            $in = $_xor;
                            '.$encrypt_block.'
                            $self->_increment_str($_xor);
                            $_key = $in;
                            $_ciphertext.= $_block ^ $_key;
                        }
                    }
                    if ($self->continuousBuffer) {
                        $self->encryptIV = $_xor;
                        if ($_start = $_plaintext_len % '.$block_size.') {
                            $_buffer["ciphertext"] = substr($_key, $_start) . $_buffer["ciphertext"];
                        }
                    }

                    return $_ciphertext;
                ';

                $decrypt = $init_encrypt . '
                    $_plaintext = "";
                    $_ciphertext_len = strlen($_text);
                    $_xor = $self->decryptIV;
                    $_buffer = &$self->debuffer;

                    if (strlen($_buffer["ciphertext"])) {
                        for ($_i = 0; $_i < $_ciphertext_len; $_i+= '.$block_size.') {
                            $_block = substr($_text, $_i, '.$block_size.');
                            if (strlen($_block) > strlen($_buffer["ciphertext"])) {
                                $in = $_xor;
                                '.$encrypt_block.'
                                $self->_increment_str($_xor);
                                $_buffer["ciphertext"].= $in;
                            }
                            $_key = $self->_string_shift($_buffer["ciphertext"], '.$block_size.');
                            $_plaintext.= $_block ^ $_key;
                        }
                    } else {
                        for ($_i = 0; $_i < $_ciphertext_len; $_i+= '.$block_size.') {
                            $_block = substr($_text, $_i, '.$block_size.');
                            $in = $_xor;
                            '.$encrypt_block.'
                            $self->_increment_str($_xor);
                            $_key = $in;
                            $_plaintext.= $_block ^ $_key;
                        }
                    }
                    if ($self->continuousBuffer) {
                        $self->decryptIV = $_xor;
                        if ($_start = $_ciphertext_len % '.$block_size.') {
                            $_buffer["ciphertext"] = substr($_key, $_start) . $_buffer["ciphertext"];
                        }
                    }

                    return $_plaintext;
                    ';
                break;
            case CRYPT_MODE_CFB:
                $encrypt = $init_encrypt . '
                    $_ciphertext = "";
                    $_buffer = &$self->enbuffer;

                    if ($self->continuousBuffer) {
                        $_iv = &$self->encryptIV;
                        $_pos = &$_buffer["pos"];
                    } else {
                        $_iv = $self->encryptIV;
                        $_pos = 0;
                    }
                    $_len = strlen($_text);
                    $_i = 0;
                    if ($_pos) {
                        $_orig_pos = $_pos;
                        $_max = '.$block_size.' - $_pos;
                        if ($_len >= $_max) {
                            $_i = $_max;
                            $_len-= $_max;
                            $_pos = 0;
                        } else {
                            $_i = $_len;
                            $_pos+= $_len;
                            $_len = 0;
                        }
                        $_ciphertext = substr($_iv, $_orig_pos) ^ $_text;
                        $_iv = substr_replace($_iv, $_ciphertext, $_orig_pos, $_i);
                    }
                    while ($_len >= '.$block_size.') {
                        $in = $_iv;
                        '.$encrypt_block.';
                        $_iv = $in ^ substr($_text, $_i, '.$block_size.');
                        $_ciphertext.= $_iv;
                        $_len-= '.$block_size.';
                        $_i+= '.$block_size.';
                    }
                    if ($_len) {
                        $in = $_iv;
                        '.$encrypt_block.'
                        $_iv = $in;
                        $_block = $_iv ^ substr($_text, $_i);
                        $_iv = substr_replace($_iv, $_block, 0, $_len);
                        $_ciphertext.= $_block;
                        $_pos = $_len;
                    }
                    return $_ciphertext;
                ';

                $decrypt = $init_encrypt . '
                    $_plaintext = "";
                    $_buffer = &$self->debuffer;

                    if ($self->continuousBuffer) {
                        $_iv = &$self->decryptIV;
                        $_pos = &$_buffer["pos"];
                    } else {
                        $_iv = $self->decryptIV;
                        $_pos = 0;
                    }
                    $_len = strlen($_text);
                    $_i = 0;
                    if ($_pos) {
                        $_orig_pos = $_pos;
                        $_max = '.$block_size.' - $_pos;
                        if ($_len >= $_max) {
                            $_i = $_max;
                            $_len-= $_max;
                            $_pos = 0;
                        } else {
                            $_i = $_len;
                            $_pos+= $_len;
                            $_len = 0;
                        }
                        $_plaintext = substr($_iv, $_orig_pos) ^ $_text;
                        $_iv = substr_replace($_iv, substr($_text, 0, $_i), $_orig_pos, $_i);
                    }
                    while ($_len >= '.$block_size.') {
                        $in = $_iv;
                        '.$encrypt_block.'
                        $_iv = $in;
                        $cb = substr($_text, $_i, '.$block_size.');
                        $_plaintext.= $_iv ^ $cb;
                        $_iv = $cb;
                        $_len-= '.$block_size.';
                        $_i+= '.$block_size.';
                    }
                    if ($_len) {
                        $in = $_iv;
                        '.$encrypt_block.'
                        $_iv = $in;
                        $_plaintext.= $_iv ^ substr($_text, $_i);
                        $_iv = substr_replace($_iv, substr($_text, $_i), 0, $_len);
                        $_pos = $_len;
                    }

                    return $_plaintext;
                    ';
                break;
            case CRYPT_MODE_OFB:
                $encrypt = $init_encrypt . '
                    $_ciphertext = "";
                    $_plaintext_len = strlen($_text);
                    $_xor = $self->encryptIV;
                    $_buffer = &$self->enbuffer;

                    if (strlen($_buffer["xor"])) {
                        for ($_i = 0; $_i < $_plaintext_len; $_i+= '.$block_size.') {
                            $_block = substr($_text, $_i, '.$block_size.');
                            if (strlen($_block) > strlen($_buffer["xor"])) {
                                $in = $_xor;
                                '.$encrypt_block.'
                                $_xor = $in;
                                $_buffer["xor"].= $_xor;
                            }
                            $_key = $self->_string_shift($_buffer["xor"], '.$block_size.');
                            $_ciphertext.= $_block ^ $_key;
                        }
                    } else {
                        for ($_i = 0; $_i < $_plaintext_len; $_i+= '.$block_size.') {
                            $in = $_xor;
                            '.$encrypt_block.'
                            $_xor = $in;
                            $_ciphertext.= substr($_text, $_i, '.$block_size.') ^ $_xor;
                        }
                        $_key = $_xor;
                    }
                    if ($self->continuousBuffer) {
                        $self->encryptIV = $_xor;
                        if ($_start = $_plaintext_len % '.$block_size.') {
                             $_buffer["xor"] = substr($_key, $_start) . $_buffer["xor"];
                        }
                    }
                    return $_ciphertext;
                    ';

                $decrypt = $init_encrypt . '
                    $_plaintext = "";
                    $_ciphertext_len = strlen($_text);
                    $_xor = $self->decryptIV;
                    $_buffer = &$self->debuffer;

                    if (strlen($_buffer["xor"])) {
                        for ($_i = 0; $_i < $_ciphertext_len; $_i+= '.$block_size.') {
                            $_block = substr($_text, $_i, '.$block_size.');
                            if (strlen($_block) > strlen($_buffer["xor"])) {
                                $in = $_xor;
                                '.$encrypt_block.'
                                $_xor = $in;
                                $_buffer["xor"].= $_xor;
                            }
                            $_key = $self->_string_shift($_buffer["xor"], '.$block_size.');
                            $_plaintext.= $_block ^ $_key;
                        }
                    } else {
                        for ($_i = 0; $_i < $_ciphertext_len; $_i+= '.$block_size.') {
                            $in = $_xor;
                            '.$encrypt_block.'
                            $_xor = $in;
                            $_plaintext.= substr($_text, $_i, '.$block_size.') ^ $_xor;
                        }
                        $_key = $_xor;
                    }
                    if ($self->continuousBuffer) {
                        $self->decryptIV = $_xor;
                        if ($_start = $_ciphertext_len % '.$block_size.') {
                             $_buffer["xor"] = substr($_key, $_start) . $_buffer["xor"];
                        }
                    }
                    return $_plaintext;
                    ';
                break;
            case CRYPT_MODE_STREAM:
                $encrypt = $init_encrypt . '
                    $_ciphertext = "";
                    '.$encrypt_block.'
                    return $_ciphertext;
                    ';
                $decrypt = $init_decrypt . '
                    $_plaintext = "";
                    '.$decrypt_block.'
                    return $_plaintext;
                    ';
                break;
            // case CRYPT_MODE_CBC:
            default:
                $encrypt = $init_encrypt . '
                    $_ciphertext = "";
                    $_plaintext_len = strlen($_text);

                    $in = $self->encryptIV;

                    for ($_i = 0; $_i < $_plaintext_len; $_i+= '.$block_size.') {
                        $in = substr($_text, $_i, '.$block_size.') ^ $in;
                        '.$encrypt_block.'
                        $_ciphertext.= $in;
                    }

                    if ($self->continuousBuffer) {
                        $self->encryptIV = $in;
                    }

                    return $_ciphertext;
                    ';

                $decrypt = $init_decrypt . '
                    $_plaintext = "";
                    $_text = str_pad($_text, strlen($_text) + ('.$block_size.' - strlen($_text) % '.$block_size.') % '.$block_size.', chr(0));
                    $_ciphertext_len = strlen($_text);

                    $_iv = $self->decryptIV;

                    for ($_i = 0; $_i < $_ciphertext_len; $_i+= '.$block_size.') {
                        $in = $_block = substr($_text, $_i, '.$block_size.');
                        '.$decrypt_block.'
                        $_plaintext.= $in ^ $_iv;
                        $_iv = $_block;
                    }

                    if ($self->continuousBuffer) {
                        $self->decryptIV = $_iv;
                    }

                    return $self->_unpad($_plaintext);
                    ';
                break;
        }

        // Create the $inline function and return its name as string. Ready to run!
        return create_function('$_action, &$self, $_text', $init_crypt . 'if ($_action == "encrypt") { ' . $encrypt . ' } else { ' . $decrypt . ' }');
    }

    /**
     * Holds the lambda_functions table (classwide)
     *
     * Each name of the lambda function, created from
     * _setupInlineCrypt() && _createInlineCryptFunction()
     * is stored, classwide (!), here for reusing.
     *
     * The string-based index of $function is a classwide
     * uniqe value representing, at least, the $mode of
     * operation (or more... depends of the optimizing level)
     * for which $mode the lambda function was created.
     *
     * @access private
     * @return array &$functions
     */
    function &_getLambdaFunctions()
    {
        static $functions = array();
        return $functions;
    }

    /**
     * Generates a digest from $bytes
     *
     * @see self::_setupInlineCrypt()
     * @access private
     * @param $bytes
     * @return string
     */
    function _hashInlineCryptFunction($bytes)
    {
        if (!defined('CRYPT_BASE_WHIRLPOOL_AVAILABLE')) {
            define('CRYPT_BASE_WHIRLPOOL_AVAILABLE', (bool)(extension_loaded('hash') && in_array('whirlpool', hash_algos())));
        }

        $result = '';
        $hash = $bytes;

        switch (true) {
            case CRYPT_BASE_WHIRLPOOL_AVAILABLE:
                foreach (str_split($bytes, 64) as $t) {
                    $hash = hash('whirlpool', $hash, true);
                    $result .= $t ^ $hash;
                }
                return $result . hash('whirlpool', $hash, true);
            default:
                $len = strlen($bytes);
                for ($i = 0; $i < $len; $i+=20) {
                    $t = substr($bytes, $i, 20);
                    $hash = pack('H*', sha1($hash));
                    $result .= $t ^ $hash;
                }
                return $result . pack('H*', sha1($hash));
        }
    }
}<|MERGE_RESOLUTION|>--- conflicted
+++ resolved
@@ -386,18 +386,6 @@
     var $cipher_name_openssl_ecb;
 
     /**
-<<<<<<< HEAD
-=======
-     * The default password key_size used by setPassword()
-     *
-     * @see self::setPassword()
-     * @var int
-     * @access private
-     */
-    var $password_key_size = 32;
-
-    /**
->>>>>>> 2048a49a
      * The default salt used by setPassword()
      *
      * @see self::setPassword()
