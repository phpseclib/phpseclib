--- conflicted
+++ resolved
@@ -34,45 +34,10 @@
  * @link      http://phpseclib.sourceforge.net
  */
 
-<<<<<<< HEAD
 namespace phpseclib\Crypt;
 
 use phpseclib\Crypt\Base;
 use phpseclib\Crypt\DES;
-=======
-/**
- * Include Crypt_DES
- */
-if (!class_exists('Crypt_DES')) {
-    include_once 'DES.php';
-}
-
-/**#@+
- * @access public
- * @see Crypt_TripleDES::Crypt_TripleDES()
- */
-/**
- * Encrypt / decrypt using inner chaining
- *
- * Inner chaining is used by SSH-1 and is generally considered to be less secure then outer chaining (CRYPT_DES_MODE_CBC3).
- */
-define('CRYPT_MODE_3CBC', -2);
-/**
- * BC version of the above.
- */
-define('CRYPT_DES_MODE_3CBC', -2);
-/**
- * Encrypt / decrypt using outer chaining
- *
- * Outer chaining is used by SSH-2 and when the mode is set to CRYPT_DES_MODE_CBC.
- */
-define('CRYPT_MODE_CBC3', CRYPT_MODE_CBC);
-/**
- * BC version of the above.
- */
-define('CRYPT_DES_MODE_CBC3', CRYPT_MODE_CBC3);
-/**#@-*/
->>>>>>> eb0055fc
 
 /**
  * Pure-PHP implementation of Triple DES.
@@ -202,35 +167,20 @@
      * @param optional Integer $mode
      * @access public
      */
-<<<<<<< HEAD
     function __construct($mode = Base::MODE_CBC)
-=======
-    function Crypt_TripleDES($mode = CRYPT_MODE_CBC)
->>>>>>> eb0055fc
     {
         switch ($mode) {
             // In case of self::MODE_3CBC, we init as CRYPT_DES_MODE_CBC
             // and additional flag us internally as 3CBC
-<<<<<<< HEAD
             case self::MODE_3CBC:
                 parent::__construct(Base::MODE_CBC);
-=======
-            case CRYPT_DES_MODE_3CBC:
-                parent::Crypt_Base(CRYPT_MODE_CBC);
->>>>>>> eb0055fc
                 $this->mode_3cbc = true;
 
                 // This three $des'es will do the 3CBC work (if $key > 64bits)
                 $this->des = array(
-<<<<<<< HEAD
                     new DES(Base::MODE_CBC),
                     new DES(Base::MODE_CBC),
                     new DES(Base::MODE_CBC),
-=======
-                    new Crypt_DES(CRYPT_MODE_CBC),
-                    new Crypt_DES(CRYPT_MODE_CBC),
-                    new Crypt_DES(CRYPT_MODE_CBC),
->>>>>>> eb0055fc
                 );
 
                 // we're going to be doing the padding, ourselves, so disable it in the \phpseclib\Crypt\DES objects
@@ -292,11 +242,7 @@
         }
         parent::setKey($key);
 
-<<<<<<< HEAD
         // And in case of self::MODE_3CBC:
-=======
-        // And in case of CRYPT_MODE_3CBC:
->>>>>>> eb0055fc
         // if key <= 64bits we not need the 3 $des to work,
         // because we will then act as regular DES-CBC with just a <= 64bit key.
         // So only if the key > 64bits (> 8 bytes) we will call setKey() for the 3 $des.
