--- conflicted
+++ resolved
@@ -420,9 +420,6 @@
         // setup our key
         parent::_setupKey();
     }
-<<<<<<< HEAD
-}
-=======
 
     /**
      * Sets the internal crypt engine
@@ -443,5 +440,4 @@
 
         return parent::setEngine($engine);
     }
-}
->>>>>>> 50f46959
+}