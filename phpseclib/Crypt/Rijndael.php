<?php

/**
 * Pure-PHP implementation of Rijndael.
 *
 * Uses mcrypt, if available/possible, and an internal implementation, otherwise.
 *
 * PHP version 5
 *
 * If {@link self::setBlockLength() setBlockLength()} isn't called, it'll be assumed to be 128 bits.  If
 * {@link self::setKeyLength() setKeyLength()} isn't called, it'll be calculated from
 * {@link self::setKey() setKey()}.  ie. if the key is 128-bits, the key length will be 128-bits.  If it's
 * 136-bits it'll be null-padded to 192-bits and 192 bits will be the key length until
 * {@link self::setKey() setKey()} is called, again, at which point, it'll be recalculated.
 *
 * Not all Rijndael implementations may support 160-bits or 224-bits as the block length / key length.  mcrypt, for example,
 * does not.  AES, itself, only supports block lengths of 128 and key lengths of 128, 192, and 256.
 * {@link http://csrc.nist.gov/archive/aes/rijndael/Rijndael-ammended.pdf#page=10 Rijndael-ammended.pdf#page=10} defines the
 * algorithm for block lengths of 192 and 256 but not for block lengths / key lengths of 160 and 224.  Indeed, 160 and 224
 * are first defined as valid key / block lengths in
 * {@link http://csrc.nist.gov/archive/aes/rijndael/Rijndael-ammended.pdf#page=44 Rijndael-ammended.pdf#page=44}:
 * Extensions: Other block and Cipher Key lengths.
 * Note: Use of 160/224-bit Keys must be explicitly set by setKeyLength(160) respectively setKeyLength(224).
 *
 * {@internal The variable names are the same as those in
 * {@link http://www.csrc.nist.gov/publications/fips/fips197/fips-197.pdf#page=10 fips-197.pdf#page=10}.}}
 *
 * Here's a short example of how to use this library:
 * <code>
 * <?php
 *    include 'vendor/autoload.php';
 *
 *    $rijndael = new \phpseclib\Crypt\Rijndael();
 *
 *    $rijndael->setKey('abcdefghijklmnop');
 *
 *    $size = 10 * 1024;
 *    $plaintext = '';
 *    for ($i = 0; $i < $size; $i++) {
 *        $plaintext.= 'a';
 *    }
 *
 *    echo $rijndael->decrypt($rijndael->encrypt($plaintext));
 * ?>
 * </code>
 *
 * @category  Crypt
 * @package   Rijndael
 * @author    Jim Wigginton <terrafrost@php.net>
 * @copyright 2008 Jim Wigginton
 * @license   http://www.opensource.org/licenses/mit-license.html  MIT License
 * @link      http://phpseclib.sourceforge.net
 */

namespace phpseclib\Crypt;

use phpseclib\Crypt\Common\BlockCipher;

use phpseclib\Common\Functions\Strings;
use phpseclib\Exception\BadModeException;
use phpseclib\Exception\InsufficientSetupException;
use phpseclib\Exception\BadDecryptionException;

/**
 * Pure-PHP implementation of Rijndael.
 *
 * @package Rijndael
 * @author  Jim Wigginton <terrafrost@php.net>
 * @access  public
 */
class Rijndael extends BlockCipher
{
    /**
     * The mcrypt specific name of the cipher
     *
     * Mcrypt is useable for 128/192/256-bit $block_size/$key_length. For 160/224 not.
     * \phpseclib\Crypt\Rijndael determines automatically whether mcrypt is useable
     * or not for the current $block_size/$key_length.
     * In case of, $cipher_name_mcrypt will be set dynamically at run time accordingly.
     *
     * @see \phpseclib\Crypt\Common\SymmetricKey::cipher_name_mcrypt
     * @see \phpseclib\Crypt\Common\SymmetricKey::engine
     * @see self::isValidEngine()
     * @var string
     * @access private
     */
    protected $cipher_name_mcrypt = 'rijndael-128';

    /**
     * The Key Schedule
     *
     * @see self::setup()
     * @var array
     * @access private
     */
    private $w;

    /**
     * The Inverse Key Schedule
     *
     * @see self::setup()
     * @var array
     * @access private
     */
    private $dw;

    /**
     * The Block Length divided by 32
     *
     * @see self::setBlockLength()
     * @var int
     * @access private
     * @internal The max value is 256 / 32 = 8, the min value is 128 / 32 = 4.  Exists in conjunction with $block_size
     *    because the encryption / decryption / key schedule creation requires this number and not $block_size.  We could
     *    derive this from $block_size or vice versa, but that'd mean we'd have to do multiple shift operations, so in lieu
     *    of that, we'll just precompute it once.
     */
    private $Nb = 4;

    /**
     * The Key Length (in bytes)
     *
     * @see self::setKeyLength()
     * @var int
     * @access private
     * @internal The max value is 256 / 8 = 32, the min value is 128 / 8 = 16.  Exists in conjunction with $Nk
     *    because the encryption / decryption / key schedule creation requires this number and not $key_length.  We could
     *    derive this from $key_length or vice versa, but that'd mean we'd have to do multiple shift operations, so in lieu
     *    of that, we'll just precompute it once.
     */
    protected $key_length = 16;

    /**
     * The Key Length divided by 32
     *
     * @see self::setKeyLength()
     * @var int
     * @access private
     * @internal The max value is 256 / 32 = 8, the min value is 128 / 32 = 4
     */
    private $Nk = 4;

    /**
     * The Number of Rounds
     *
     * @var int
     * @access private
     * @internal The max value is 14, the min value is 10.
     */
    private $Nr;

    /**
     * Shift offsets
     *
     * @var array
     * @access private
     */
    private $c;

    /**
     * Holds the last used key- and block_size information
     *
     * @var array
     * @access private
     */
    private $kl;

    /**
     * Default Constructor.
     *
     * @param int $mode
     * @access public
     * @throws \InvalidArgumentException if an invalid / unsupported mode is provided
     */
    public function __construct($mode)
    {
        if ($mode == self::MODE_STREAM) {
            throw new BadModeException('Block ciphers cannot be ran in stream mode');
        }

        parent::__construct($mode);
    }

    /**
     * Sets the key length.
     *
     * Valid key lengths are 128, 160, 192, 224, and 256.
     *
     * Note: phpseclib extends Rijndael (and AES) for using 160- and 224-bit keys but they are officially not defined
     *       and the most (if not all) implementations are not able using 160/224-bit keys but round/pad them up to
     *       192/256 bits as, for example, mcrypt will do.
     *
     *       That said, if you want be compatible with other Rijndael and AES implementations,
     *       you should not setKeyLength(160) or setKeyLength(224).
     *
     * Additional: In case of 160- and 224-bit keys, phpseclib will/can, for that reason, not use
     *             the mcrypt php extension, even if available.
     *             This results then in slower encryption.
     *
     * @access public
     * @throws \LengthException if the key length is invalid
     * @param int $length
     */
    public function setKeyLength($length)
    {
        switch ($length) {
            case 128:
            case 160:
            case 192:
            case 224:
            case 256:
                $this->key_length = $length >> 3;
                break;
            default:
                throw new \LengthException('Key size of ' . $length . ' bits is not supported by this algorithm. Only keys of sizes 128, 160, 192, 224 or 256 bits are supported');
        }

        parent::setKeyLength($length);
    }

    /**
     * Sets the key.
     *
     * Rijndael supports five different key lengths
     *
     * @see setKeyLength()
     * @access public
     * @param string $key
     * @throws \LengthException if the key length isn't supported
     */
    public function setKey($key)
    {
        switch (strlen($key)) {
            case 16:
            case 20:
            case 24:
            case 28:
            case 32:
                break;
            default:
                throw new \LengthException('Key of size ' . strlen($key) . ' not supported by this algorithm. Only keys of sizes 16, 20, 24, 28 or 32 are supported');
        }

        parent::setKey($key);
    }

    /**
     * Sets the block length
     *
     * Valid block lengths are 128, 160, 192, 224, and 256.
     *
     * @access public
     * @param int $length
     */
    public function setBlockLength($length)
    {
        switch ($length) {
            case 128:
            case 160:
            case 192:
            case 224:
            case 256:
                break;
            default:
                throw new \LengthException('Key size of ' . $length . ' bits is not supported by this algorithm. Only keys of sizes 128, 160, 192, 224 or 256 bits are supported');
        }

        $this->Nb = $length >> 5;
        $this->block_size = $length >> 3;
        $this->changed = true;
        $this->setEngine();
    }

    /**
     * Test for engine validity
     *
     * This is mainly just a wrapper to set things up for \phpseclib\Crypt\Common\SymmetricKey::isValidEngine()
     *
     * @see \phpseclib\Crypt\Common\SymmetricKey::__construct()
     * @param int $engine
     * @access protected
     * @return bool
     */
    protected function isValidEngineHelper($engine)
    {
        switch ($engine) {
            case self::ENGINE_LIBSODIUM:
                return function_exists('sodium_crypto_aead_aes256gcm_is_available') &&
                       sodium_crypto_aead_aes256gcm_is_available() &&
                       $this->mode == self::MODE_GCM &&
                       $this->key_length == 32 &&
                       $this->nonce && strlen($this->nonce) == 12 &&
                       $this->block_size == 16;
            case self::ENGINE_OPENSSL_GCM:
                if (!extension_loaded('openssl')) {
                    return false;
                }
                $methods = openssl_get_cipher_methods();
                return $this->mode == self::MODE_GCM &&
                       version_compare(PHP_VERSION, '7.1.0', '>=') &&
                       in_array('aes-' . $this->getKeyLength() . '-gcm', $methods) &&
                       $this->block_size == 16;
            case self::ENGINE_OPENSSL:
                if ($this->block_size != 16) {
                    return false;
                }
                self::$cipher_name_openssl_ecb = 'aes-' . ($this->key_length << 3) . '-ecb';
                $this->cipher_name_openssl = 'aes-' . ($this->key_length << 3) . '-' . $this->openssl_translate_mode();
                break;
            case self::ENGINE_MCRYPT:
                $this->cipher_name_mcrypt = 'rijndael-' . ($this->block_size << 3);
                if ($this->key_length % 8) { // is it a 160/224-bit key?
                    // mcrypt is not usable for them, only for 128/192/256-bit keys
                    return false;
                }
        }

        return parent::isValidEngineHelper($engine);
    }

    /**
     * Encrypts a block
     *
     * @access private
     * @param string $in
     * @return string
     */
    protected function encryptBlock($in)
    {
        static $tables;
        if (empty($tables)) {
            $tables = &$this->getTables();
        }
        $t0   = $tables[0];
        $t1   = $tables[1];
        $t2   = $tables[2];
        $t3   = $tables[3];
        $sbox = $tables[4];

        $state = [];
        $words = unpack('N*', $in);

        $c = $this->c;
        $w = $this->w;
        $Nb = $this->Nb;
        $Nr = $this->Nr;

        // addRoundKey
        $wc = $Nb - 1;
        foreach ($words as $word) {
            $state[] = $word ^ $w[++$wc];
        }

        // fips-197.pdf#page=19, "Figure 5. Pseudo Code for the Cipher", states that this loop has four components -
        // subBytes, shiftRows, mixColumns, and addRoundKey. fips-197.pdf#page=30, "Implementation Suggestions Regarding
        // Various Platforms" suggests that performs enhanced implementations are described in Rijndael-ammended.pdf.
        // Rijndael-ammended.pdf#page=20, "Implementation aspects / 32-bit processor", discusses such an optimization.
        // Unfortunately, the description given there is not quite correct.  Per aes.spec.v316.pdf#page=19 [1],
        // equation (7.4.7) is supposed to use addition instead of subtraction, so we'll do that here, as well.

        // [1] http://fp.gladman.plus.com/cryptography_technology/rijndael/aes.spec.v316.pdf
        $temp = [];
        for ($round = 1; $round < $Nr; ++$round) {
            $i = 0; // $c[0] == 0
            $j = $c[1];
            $k = $c[2];
            $l = $c[3];

            while ($i < $Nb) {
                $temp[$i] = $t0[$state[$i] >> 24 & 0x000000FF] ^
                            $t1[$state[$j] >> 16 & 0x000000FF] ^
                            $t2[$state[$k] >>  8 & 0x000000FF] ^
                            $t3[$state[$l]       & 0x000000FF] ^
                            $w[++$wc];
                ++$i;
                $j = ($j + 1) % $Nb;
                $k = ($k + 1) % $Nb;
                $l = ($l + 1) % $Nb;
            }
            $state = $temp;
        }

        // subWord
        for ($i = 0; $i < $Nb; ++$i) {
            $state[$i] =   $sbox[$state[$i]       & 0x000000FF]        |
                          ($sbox[$state[$i] >>  8 & 0x000000FF] <<  8) |
                          ($sbox[$state[$i] >> 16 & 0x000000FF] << 16) |
                          ($sbox[$state[$i] >> 24 & 0x000000FF] << 24);
        }

        // shiftRows + addRoundKey
        $i = 0; // $c[0] == 0
        $j = $c[1];
        $k = $c[2];
        $l = $c[3];
        while ($i < $Nb) {
            $temp[$i] = ($state[$i] & 0xFF000000) ^
                        ($state[$j] & 0x00FF0000) ^
                        ($state[$k] & 0x0000FF00) ^
                        ($state[$l] & 0x000000FF) ^
                         $w[$i];
            ++$i;
            $j = ($j + 1) % $Nb;
            $k = ($k + 1) % $Nb;
            $l = ($l + 1) % $Nb;
        }

        return pack('N*', ...$temp);
    }

    /**
     * Decrypts a block
     *
     * @access private
     * @param string $in
     * @return string
     */
    protected function decryptBlock($in)
    {
        static $invtables;
        if (empty($invtables)) {
            $invtables = &$this->getInvTables();
        }
        $dt0   = $invtables[0];
        $dt1   = $invtables[1];
        $dt2   = $invtables[2];
        $dt3   = $invtables[3];
        $isbox = $invtables[4];

        $state = [];
        $words = unpack('N*', $in);

        $c  = $this->c;
        $dw = $this->dw;
        $Nb = $this->Nb;
        $Nr = $this->Nr;

        // addRoundKey
        $wc = $Nb - 1;
        foreach ($words as $word) {
            $state[] = $word ^ $dw[++$wc];
        }

        $temp = [];
        for ($round = $Nr - 1; $round > 0; --$round) {
            $i = 0; // $c[0] == 0
            $j = $Nb - $c[1];
            $k = $Nb - $c[2];
            $l = $Nb - $c[3];

            while ($i < $Nb) {
                $temp[$i] = $dt0[$state[$i] >> 24 & 0x000000FF] ^
                            $dt1[$state[$j] >> 16 & 0x000000FF] ^
                            $dt2[$state[$k] >>  8 & 0x000000FF] ^
                            $dt3[$state[$l]       & 0x000000FF] ^
                            $dw[++$wc];
                ++$i;
                $j = ($j + 1) % $Nb;
                $k = ($k + 1) % $Nb;
                $l = ($l + 1) % $Nb;
            }
            $state = $temp;
        }

        // invShiftRows + invSubWord + addRoundKey
        $i = 0; // $c[0] == 0
        $j = $Nb - $c[1];
        $k = $Nb - $c[2];
        $l = $Nb - $c[3];

        while ($i < $Nb) {
            $word = ($state[$i] & 0xFF000000) |
                    ($state[$j] & 0x00FF0000) |
                    ($state[$k] & 0x0000FF00) |
                    ($state[$l] & 0x000000FF);

            $temp[$i] = $dw[$i] ^ ($isbox[$word       & 0x000000FF]        |
                                  ($isbox[$word >>  8 & 0x000000FF] <<  8) |
                                  ($isbox[$word >> 16 & 0x000000FF] << 16) |
                                  ($isbox[$word >> 24 & 0x000000FF] << 24));
            ++$i;
            $j = ($j + 1) % $Nb;
            $k = ($k + 1) % $Nb;
            $l = ($l + 1) % $Nb;
        }

        return pack('N*', ...$temp);
    }

    /**
     * Setup the key (expansion)
     *
     * @see \phpseclib\Crypt\Common\SymmetricKey::setupKey()
     * @access private
     */
    protected function setupKey()
    {
        // Each number in $rcon is equal to the previous number multiplied by two in Rijndael's finite field.
        // See http://en.wikipedia.org/wiki/Finite_field_arithmetic#Multiplicative_inverse
        static $rcon = [0,
            0x01000000, 0x02000000, 0x04000000, 0x08000000, 0x10000000,
            0x20000000, 0x40000000, 0x80000000, 0x1B000000, 0x36000000,
            0x6C000000, 0xD8000000, 0xAB000000, 0x4D000000, 0x9A000000,
            0x2F000000, 0x5E000000, 0xBC000000, 0x63000000, 0xC6000000,
            0x97000000, 0x35000000, 0x6A000000, 0xD4000000, 0xB3000000,
            0x7D000000, 0xFA000000, 0xEF000000, 0xC5000000, 0x91000000
        ];

        if (isset($this->kl['key']) && $this->key === $this->kl['key'] && $this->key_length === $this->kl['key_length'] && $this->block_size === $this->kl['block_size']) {
            // already expanded
            return;
        }
        $this->kl = ['key' => $this->key, 'key_length' => $this->key_length, 'block_size' => $this->block_size];

        $this->Nk = $this->key_length >> 2;
        // see Rijndael-ammended.pdf#page=44
        $this->Nr = max($this->Nk, $this->Nb) + 6;

        // shift offsets for Nb = 5, 7 are defined in Rijndael-ammended.pdf#page=44,
        //     "Table 8: Shift offsets in Shiftrow for the alternative block lengths"
        // shift offsets for Nb = 4, 6, 8 are defined in Rijndael-ammended.pdf#page=14,
        //     "Table 2: Shift offsets for different block lengths"
        switch ($this->Nb) {
            case 4:
            case 5:
            case 6:
                $this->c = [0, 1, 2, 3];
                break;
            case 7:
                $this->c = [0, 1, 2, 4];
                break;
            case 8:
                $this->c = [0, 1, 3, 4];
        }

        $w = array_values(unpack('N*words', $this->key));

        $length = $this->Nb * ($this->Nr + 1);
        for ($i = $this->Nk; $i < $length; $i++) {
            $temp = $w[$i - 1];
            if ($i % $this->Nk == 0) {
                // according to <http://php.net/language.types.integer>, "the size of an integer is platform-dependent".
                // on a 32-bit machine, it's 32-bits, and on a 64-bit machine, it's 64-bits. on a 32-bit machine,
                // 0xFFFFFFFF << 8 == 0xFFFFFF00, but on a 64-bit machine, it equals 0xFFFFFFFF00. as such, doing 'and'
                // with 0xFFFFFFFF (or 0xFFFFFF00) on a 32-bit machine is unnecessary, but on a 64-bit machine, it is.
                $temp = (($temp << 8) & 0xFFFFFF00) | (($temp >> 24) & 0x000000FF); // rotWord
                $temp = $this->subWord($temp) ^ $rcon[$i / $this->Nk];
            } elseif ($this->Nk > 6 && $i % $this->Nk == 4) {
                $temp = $this->subWord($temp);
            }
            $w[$i] = $w[$i - $this->Nk] ^ $temp;
        }

        // convert the key schedule from a vector of $Nb * ($Nr + 1) length to a matrix with $Nr + 1 rows and $Nb columns
        // and generate the inverse key schedule.  more specifically,
        // according to <http://csrc.nist.gov/archive/aes/rijndael/Rijndael-ammended.pdf#page=23> (section 5.3.3),
        // "The key expansion for the Inverse Cipher is defined as follows:
        //        1. Apply the Key Expansion.
        //        2. Apply InvMixColumn to all Round Keys except the first and the last one."
        // also, see fips-197.pdf#page=27, "5.3.5 Equivalent Inverse Cipher"
        list($dt0, $dt1, $dt2, $dt3) = $this->getInvTables();
        $temp = $this->w = $this->dw = [];
        for ($i = $row = $col = 0; $i < $length; $i++, $col++) {
            if ($col == $this->Nb) {
                if ($row == 0) {
                    $this->dw[0] = $this->w[0];
                } else {
                    // subWord + invMixColumn + invSubWord = invMixColumn
                    $j = 0;
                    while ($j < $this->Nb) {
                        $dw = $this->subWord($this->w[$row][$j]);
                        $temp[$j] = $dt0[$dw >> 24 & 0x000000FF] ^
                                    $dt1[$dw >> 16 & 0x000000FF] ^
                                    $dt2[$dw >>  8 & 0x000000FF] ^
                                    $dt3[$dw       & 0x000000FF];
                        $j++;
                    }
                    $this->dw[$row] = $temp;
                }

                $col = 0;
                $row++;
            }
            $this->w[$row][$col] = $w[$i];
        }

        $this->dw[$row] = $this->w[$row];

        // Converting to 1-dim key arrays (both ascending)
        $this->dw = array_reverse($this->dw);
        $w  = array_pop($this->w);
        $dw = array_pop($this->dw);
        foreach ($this->w as $r => $wr) {
            foreach ($wr as $c => $wc) {
                $w[]  = $wc;
                $dw[] = $this->dw[$r][$c];
            }
        }
        $this->w  = $w;
        $this->dw = $dw;
    }

    /**
     * Performs S-Box substitutions
     *
     * @return array
     * @access private
     * @param int $word
     */
    private function subWord($word)
    {
        static $sbox;
        if (empty($sbox)) {
            list(, , , , $sbox) = self::getTables();
        }

        return  $sbox[$word       & 0x000000FF]        |
               ($sbox[$word >>  8 & 0x000000FF] <<  8) |
               ($sbox[$word >> 16 & 0x000000FF] << 16) |
               ($sbox[$word >> 24 & 0x000000FF] << 24);
    }

    /**
     * Provides the mixColumns and sboxes tables
     *
     * @see self::encryptBlock()
     * @see self::setupInlineCrypt()
     * @see self::subWord()
     * @access private
     * @return array &$tables
     */
    protected function &getTables()
    {
        static $tables;
        if (empty($tables)) {
            // according to <http://csrc.nist.gov/archive/aes/rijndael/Rijndael-ammended.pdf#page=19> (section 5.2.1),
            // precomputed tables can be used in the mixColumns phase. in that example, they're assigned t0...t3, so
            // those are the names we'll use.
            $t3 = array_map('intval', [
                // with array_map('intval', ...) we ensure we have only int's and not
                // some slower floats converted by php automatically on high values
                0x6363A5C6, 0x7C7C84F8, 0x777799EE, 0x7B7B8DF6, 0xF2F20DFF, 0x6B6BBDD6, 0x6F6FB1DE, 0xC5C55491,
                0x30305060, 0x01010302, 0x6767A9CE, 0x2B2B7D56, 0xFEFE19E7, 0xD7D762B5, 0xABABE64D, 0x76769AEC,
                0xCACA458F, 0x82829D1F, 0xC9C94089, 0x7D7D87FA, 0xFAFA15EF, 0x5959EBB2, 0x4747C98E, 0xF0F00BFB,
                0xADADEC41, 0xD4D467B3, 0xA2A2FD5F, 0xAFAFEA45, 0x9C9CBF23, 0xA4A4F753, 0x727296E4, 0xC0C05B9B,
                0xB7B7C275, 0xFDFD1CE1, 0x9393AE3D, 0x26266A4C, 0x36365A6C, 0x3F3F417E, 0xF7F702F5, 0xCCCC4F83,
                0x34345C68, 0xA5A5F451, 0xE5E534D1, 0xF1F108F9, 0x717193E2, 0xD8D873AB, 0x31315362, 0x15153F2A,
                0x04040C08, 0xC7C75295, 0x23236546, 0xC3C35E9D, 0x18182830, 0x9696A137, 0x05050F0A, 0x9A9AB52F,
                0x0707090E, 0x12123624, 0x80809B1B, 0xE2E23DDF, 0xEBEB26CD, 0x2727694E, 0xB2B2CD7F, 0x75759FEA,
                0x09091B12, 0x83839E1D, 0x2C2C7458, 0x1A1A2E34, 0x1B1B2D36, 0x6E6EB2DC, 0x5A5AEEB4, 0xA0A0FB5B,
                0x5252F6A4, 0x3B3B4D76, 0xD6D661B7, 0xB3B3CE7D, 0x29297B52, 0xE3E33EDD, 0x2F2F715E, 0x84849713,
                0x5353F5A6, 0xD1D168B9, 0x00000000, 0xEDED2CC1, 0x20206040, 0xFCFC1FE3, 0xB1B1C879, 0x5B5BEDB6,
                0x6A6ABED4, 0xCBCB468D, 0xBEBED967, 0x39394B72, 0x4A4ADE94, 0x4C4CD498, 0x5858E8B0, 0xCFCF4A85,
                0xD0D06BBB, 0xEFEF2AC5, 0xAAAAE54F, 0xFBFB16ED, 0x4343C586, 0x4D4DD79A, 0x33335566, 0x85859411,
                0x4545CF8A, 0xF9F910E9, 0x02020604, 0x7F7F81FE, 0x5050F0A0, 0x3C3C4478, 0x9F9FBA25, 0xA8A8E34B,
                0x5151F3A2, 0xA3A3FE5D, 0x4040C080, 0x8F8F8A05, 0x9292AD3F, 0x9D9DBC21, 0x38384870, 0xF5F504F1,
                0xBCBCDF63, 0xB6B6C177, 0xDADA75AF, 0x21216342, 0x10103020, 0xFFFF1AE5, 0xF3F30EFD, 0xD2D26DBF,
                0xCDCD4C81, 0x0C0C1418, 0x13133526, 0xECEC2FC3, 0x5F5FE1BE, 0x9797A235, 0x4444CC88, 0x1717392E,
                0xC4C45793, 0xA7A7F255, 0x7E7E82FC, 0x3D3D477A, 0x6464ACC8, 0x5D5DE7BA, 0x19192B32, 0x737395E6,
                0x6060A0C0, 0x81819819, 0x4F4FD19E, 0xDCDC7FA3, 0x22226644, 0x2A2A7E54, 0x9090AB3B, 0x8888830B,
                0x4646CA8C, 0xEEEE29C7, 0xB8B8D36B, 0x14143C28, 0xDEDE79A7, 0x5E5EE2BC, 0x0B0B1D16, 0xDBDB76AD,
                0xE0E03BDB, 0x32325664, 0x3A3A4E74, 0x0A0A1E14, 0x4949DB92, 0x06060A0C, 0x24246C48, 0x5C5CE4B8,
                0xC2C25D9F, 0xD3D36EBD, 0xACACEF43, 0x6262A6C4, 0x9191A839, 0x9595A431, 0xE4E437D3, 0x79798BF2,
                0xE7E732D5, 0xC8C8438B, 0x3737596E, 0x6D6DB7DA, 0x8D8D8C01, 0xD5D564B1, 0x4E4ED29C, 0xA9A9E049,
                0x6C6CB4D8, 0x5656FAAC, 0xF4F407F3, 0xEAEA25CF, 0x6565AFCA, 0x7A7A8EF4, 0xAEAEE947, 0x08081810,
                0xBABAD56F, 0x787888F0, 0x25256F4A, 0x2E2E725C, 0x1C1C2438, 0xA6A6F157, 0xB4B4C773, 0xC6C65197,
                0xE8E823CB, 0xDDDD7CA1, 0x74749CE8, 0x1F1F213E, 0x4B4BDD96, 0xBDBDDC61, 0x8B8B860D, 0x8A8A850F,
                0x707090E0, 0x3E3E427C, 0xB5B5C471, 0x6666AACC, 0x4848D890, 0x03030506, 0xF6F601F7, 0x0E0E121C,
                0x6161A3C2, 0x35355F6A, 0x5757F9AE, 0xB9B9D069, 0x86869117, 0xC1C15899, 0x1D1D273A, 0x9E9EB927,
                0xE1E138D9, 0xF8F813EB, 0x9898B32B, 0x11113322, 0x6969BBD2, 0xD9D970A9, 0x8E8E8907, 0x9494A733,
                0x9B9BB62D, 0x1E1E223C, 0x87879215, 0xE9E920C9, 0xCECE4987, 0x5555FFAA, 0x28287850, 0xDFDF7AA5,
                0x8C8C8F03, 0xA1A1F859, 0x89898009, 0x0D0D171A, 0xBFBFDA65, 0xE6E631D7, 0x4242C684, 0x6868B8D0,
                0x4141C382, 0x9999B029, 0x2D2D775A, 0x0F0F111E, 0xB0B0CB7B, 0x5454FCA8, 0xBBBBD66D, 0x16163A2C
            ]);

            foreach ($t3 as $t3i) {
                $t0[] = (($t3i << 24) & 0xFF000000) | (($t3i >>  8) & 0x00FFFFFF);
                $t1[] = (($t3i << 16) & 0xFFFF0000) | (($t3i >> 16) & 0x0000FFFF);
                $t2[] = (($t3i <<  8) & 0xFFFFFF00) | (($t3i >> 24) & 0x000000FF);
            }

            $tables = [
                // The Precomputed mixColumns tables t0 - t3
                $t0,
                $t1,
                $t2,
                $t3,
                // The SubByte S-Box
                [
                    0x63, 0x7C, 0x77, 0x7B, 0xF2, 0x6B, 0x6F, 0xC5, 0x30, 0x01, 0x67, 0x2B, 0xFE, 0xD7, 0xAB, 0x76,
                    0xCA, 0x82, 0xC9, 0x7D, 0xFA, 0x59, 0x47, 0xF0, 0xAD, 0xD4, 0xA2, 0xAF, 0x9C, 0xA4, 0x72, 0xC0,
                    0xB7, 0xFD, 0x93, 0x26, 0x36, 0x3F, 0xF7, 0xCC, 0x34, 0xA5, 0xE5, 0xF1, 0x71, 0xD8, 0x31, 0x15,
                    0x04, 0xC7, 0x23, 0xC3, 0x18, 0x96, 0x05, 0x9A, 0x07, 0x12, 0x80, 0xE2, 0xEB, 0x27, 0xB2, 0x75,
                    0x09, 0x83, 0x2C, 0x1A, 0x1B, 0x6E, 0x5A, 0xA0, 0x52, 0x3B, 0xD6, 0xB3, 0x29, 0xE3, 0x2F, 0x84,
                    0x53, 0xD1, 0x00, 0xED, 0x20, 0xFC, 0xB1, 0x5B, 0x6A, 0xCB, 0xBE, 0x39, 0x4A, 0x4C, 0x58, 0xCF,
                    0xD0, 0xEF, 0xAA, 0xFB, 0x43, 0x4D, 0x33, 0x85, 0x45, 0xF9, 0x02, 0x7F, 0x50, 0x3C, 0x9F, 0xA8,
                    0x51, 0xA3, 0x40, 0x8F, 0x92, 0x9D, 0x38, 0xF5, 0xBC, 0xB6, 0xDA, 0x21, 0x10, 0xFF, 0xF3, 0xD2,
                    0xCD, 0x0C, 0x13, 0xEC, 0x5F, 0x97, 0x44, 0x17, 0xC4, 0xA7, 0x7E, 0x3D, 0x64, 0x5D, 0x19, 0x73,
                    0x60, 0x81, 0x4F, 0xDC, 0x22, 0x2A, 0x90, 0x88, 0x46, 0xEE, 0xB8, 0x14, 0xDE, 0x5E, 0x0B, 0xDB,
                    0xE0, 0x32, 0x3A, 0x0A, 0x49, 0x06, 0x24, 0x5C, 0xC2, 0xD3, 0xAC, 0x62, 0x91, 0x95, 0xE4, 0x79,
                    0xE7, 0xC8, 0x37, 0x6D, 0x8D, 0xD5, 0x4E, 0xA9, 0x6C, 0x56, 0xF4, 0xEA, 0x65, 0x7A, 0xAE, 0x08,
                    0xBA, 0x78, 0x25, 0x2E, 0x1C, 0xA6, 0xB4, 0xC6, 0xE8, 0xDD, 0x74, 0x1F, 0x4B, 0xBD, 0x8B, 0x8A,
                    0x70, 0x3E, 0xB5, 0x66, 0x48, 0x03, 0xF6, 0x0E, 0x61, 0x35, 0x57, 0xB9, 0x86, 0xC1, 0x1D, 0x9E,
                    0xE1, 0xF8, 0x98, 0x11, 0x69, 0xD9, 0x8E, 0x94, 0x9B, 0x1E, 0x87, 0xE9, 0xCE, 0x55, 0x28, 0xDF,
                    0x8C, 0xA1, 0x89, 0x0D, 0xBF, 0xE6, 0x42, 0x68, 0x41, 0x99, 0x2D, 0x0F, 0xB0, 0x54, 0xBB, 0x16
                ]
            ];
        }
        return $tables;
    }

    /**
     * Provides the inverse mixColumns and inverse sboxes tables
     *
     * @see self::decryptBlock()
     * @see self::setupInlineCrypt()
     * @see self::setupKey()
     * @access private
     * @return array &$tables
     */
<<<<<<< HEAD
    public function &getInvTables()
=======
    protected function &getInvTables()
>>>>>>> 39eda40e
    {
        static $tables;
        if (empty($tables)) {
            $dt3 = array_map('intval', [
                0xF4A75051, 0x4165537E, 0x17A4C31A, 0x275E963A, 0xAB6BCB3B, 0x9D45F11F, 0xFA58ABAC, 0xE303934B,
                0x30FA5520, 0x766DF6AD, 0xCC769188, 0x024C25F5, 0xE5D7FC4F, 0x2ACBD7C5, 0x35448026, 0x62A38FB5,
                0xB15A49DE, 0xBA1B6725, 0xEA0E9845, 0xFEC0E15D, 0x2F7502C3, 0x4CF01281, 0x4697A38D, 0xD3F9C66B,
                0x8F5FE703, 0x929C9515, 0x6D7AEBBF, 0x5259DA95, 0xBE832DD4, 0x7421D358, 0xE0692949, 0xC9C8448E,
                0xC2896A75, 0x8E7978F4, 0x583E6B99, 0xB971DD27, 0xE14FB6BE, 0x88AD17F0, 0x20AC66C9, 0xCE3AB47D,
                0xDF4A1863, 0x1A3182E5, 0x51336097, 0x537F4562, 0x6477E0B1, 0x6BAE84BB, 0x81A01CFE, 0x082B94F9,
                0x48685870, 0x45FD198F, 0xDE6C8794, 0x7BF8B752, 0x73D323AB, 0x4B02E272, 0x1F8F57E3, 0x55AB2A66,
                0xEB2807B2, 0xB5C2032F, 0xC57B9A86, 0x3708A5D3, 0x2887F230, 0xBFA5B223, 0x036ABA02, 0x16825CED,
                0xCF1C2B8A, 0x79B492A7, 0x07F2F0F3, 0x69E2A14E, 0xDAF4CD65, 0x05BED506, 0x34621FD1, 0xA6FE8AC4,
                0x2E539D34, 0xF355A0A2, 0x8AE13205, 0xF6EB75A4, 0x83EC390B, 0x60EFAA40, 0x719F065E, 0x6E1051BD,
                0x218AF93E, 0xDD063D96, 0x3E05AEDD, 0xE6BD464D, 0x548DB591, 0xC45D0571, 0x06D46F04, 0x5015FF60,
                0x98FB2419, 0xBDE997D6, 0x4043CC89, 0xD99E7767, 0xE842BDB0, 0x898B8807, 0x195B38E7, 0xC8EEDB79,
                0x7C0A47A1, 0x420FE97C, 0x841EC9F8, 0x00000000, 0x80868309, 0x2BED4832, 0x1170AC1E, 0x5A724E6C,
                0x0EFFFBFD, 0x8538560F, 0xAED51E3D, 0x2D392736, 0x0FD9640A, 0x5CA62168, 0x5B54D19B, 0x362E3A24,
                0x0A67B10C, 0x57E70F93, 0xEE96D2B4, 0x9B919E1B, 0xC0C54F80, 0xDC20A261, 0x774B695A, 0x121A161C,
                0x93BA0AE2, 0xA02AE5C0, 0x22E0433C, 0x1B171D12, 0x090D0B0E, 0x8BC7ADF2, 0xB6A8B92D, 0x1EA9C814,
                0xF1198557, 0x75074CAF, 0x99DDBBEE, 0x7F60FDA3, 0x01269FF7, 0x72F5BC5C, 0x663BC544, 0xFB7E345B,
                0x4329768B, 0x23C6DCCB, 0xEDFC68B6, 0xE4F163B8, 0x31DCCAD7, 0x63851042, 0x97224013, 0xC6112084,
                0x4A247D85, 0xBB3DF8D2, 0xF93211AE, 0x29A16DC7, 0x9E2F4B1D, 0xB230F3DC, 0x8652EC0D, 0xC1E3D077,
                0xB3166C2B, 0x70B999A9, 0x9448FA11, 0xE9642247, 0xFC8CC4A8, 0xF03F1AA0, 0x7D2CD856, 0x3390EF22,
                0x494EC787, 0x38D1C1D9, 0xCAA2FE8C, 0xD40B3698, 0xF581CFA6, 0x7ADE28A5, 0xB78E26DA, 0xADBFA43F,
                0x3A9DE42C, 0x78920D50, 0x5FCC9B6A, 0x7E466254, 0x8D13C2F6, 0xD8B8E890, 0x39F75E2E, 0xC3AFF582,
                0x5D80BE9F, 0xD0937C69, 0xD52DA96F, 0x2512B3CF, 0xAC993BC8, 0x187DA710, 0x9C636EE8, 0x3BBB7BDB,
                0x267809CD, 0x5918F46E, 0x9AB701EC, 0x4F9AA883, 0x956E65E6, 0xFFE67EAA, 0xBCCF0821, 0x15E8E6EF,
                0xE79BD9BA, 0x6F36CE4A, 0x9F09D4EA, 0xB07CD629, 0xA4B2AF31, 0x3F23312A, 0xA59430C6, 0xA266C035,
                0x4EBC3774, 0x82CAA6FC, 0x90D0B0E0, 0xA7D81533, 0x04984AF1, 0xECDAF741, 0xCD500E7F, 0x91F62F17,
                0x4DD68D76, 0xEFB04D43, 0xAA4D54CC, 0x9604DFE4, 0xD1B5E39E, 0x6A881B4C, 0x2C1FB8C1, 0x65517F46,
                0x5EEA049D, 0x8C355D01, 0x877473FA, 0x0B412EFB, 0x671D5AB3, 0xDBD25292, 0x105633E9, 0xD647136D,
                0xD7618C9A, 0xA10C7A37, 0xF8148E59, 0x133C89EB, 0xA927EECE, 0x61C935B7, 0x1CE5EDE1, 0x47B13C7A,
                0xD2DF599C, 0xF2733F55, 0x14CE7918, 0xC737BF73, 0xF7CDEA53, 0xFDAA5B5F, 0x3D6F14DF, 0x44DB8678,
                0xAFF381CA, 0x68C43EB9, 0x24342C38, 0xA3405FC2, 0x1DC37216, 0xE2250CBC, 0x3C498B28, 0x0D9541FF,
                0xA8017139, 0x0CB3DE08, 0xB4E49CD8, 0x56C19064, 0xCB84617B, 0x32B670D5, 0x6C5C7448, 0xB85742D0
            ]);

            foreach ($dt3 as $dt3i) {
                $dt0[] = (($dt3i << 24) & 0xFF000000) | (($dt3i >>  8) & 0x00FFFFFF);
                $dt1[] = (($dt3i << 16) & 0xFFFF0000) | (($dt3i >> 16) & 0x0000FFFF);
                $dt2[] = (($dt3i <<  8) & 0xFFFFFF00) | (($dt3i >> 24) & 0x000000FF);
            };

            $tables = [
                // The Precomputed inverse mixColumns tables dt0 - dt3
                $dt0,
                $dt1,
                $dt2,
                $dt3,
                // The inverse SubByte S-Box
                [
                    0x52, 0x09, 0x6A, 0xD5, 0x30, 0x36, 0xA5, 0x38, 0xBF, 0x40, 0xA3, 0x9E, 0x81, 0xF3, 0xD7, 0xFB,
                    0x7C, 0xE3, 0x39, 0x82, 0x9B, 0x2F, 0xFF, 0x87, 0x34, 0x8E, 0x43, 0x44, 0xC4, 0xDE, 0xE9, 0xCB,
                    0x54, 0x7B, 0x94, 0x32, 0xA6, 0xC2, 0x23, 0x3D, 0xEE, 0x4C, 0x95, 0x0B, 0x42, 0xFA, 0xC3, 0x4E,
                    0x08, 0x2E, 0xA1, 0x66, 0x28, 0xD9, 0x24, 0xB2, 0x76, 0x5B, 0xA2, 0x49, 0x6D, 0x8B, 0xD1, 0x25,
                    0x72, 0xF8, 0xF6, 0x64, 0x86, 0x68, 0x98, 0x16, 0xD4, 0xA4, 0x5C, 0xCC, 0x5D, 0x65, 0xB6, 0x92,
                    0x6C, 0x70, 0x48, 0x50, 0xFD, 0xED, 0xB9, 0xDA, 0x5E, 0x15, 0x46, 0x57, 0xA7, 0x8D, 0x9D, 0x84,
                    0x90, 0xD8, 0xAB, 0x00, 0x8C, 0xBC, 0xD3, 0x0A, 0xF7, 0xE4, 0x58, 0x05, 0xB8, 0xB3, 0x45, 0x06,
                    0xD0, 0x2C, 0x1E, 0x8F, 0xCA, 0x3F, 0x0F, 0x02, 0xC1, 0xAF, 0xBD, 0x03, 0x01, 0x13, 0x8A, 0x6B,
                    0x3A, 0x91, 0x11, 0x41, 0x4F, 0x67, 0xDC, 0xEA, 0x97, 0xF2, 0xCF, 0xCE, 0xF0, 0xB4, 0xE6, 0x73,
                    0x96, 0xAC, 0x74, 0x22, 0xE7, 0xAD, 0x35, 0x85, 0xE2, 0xF9, 0x37, 0xE8, 0x1C, 0x75, 0xDF, 0x6E,
                    0x47, 0xF1, 0x1A, 0x71, 0x1D, 0x29, 0xC5, 0x89, 0x6F, 0xB7, 0x62, 0x0E, 0xAA, 0x18, 0xBE, 0x1B,
                    0xFC, 0x56, 0x3E, 0x4B, 0xC6, 0xD2, 0x79, 0x20, 0x9A, 0xDB, 0xC0, 0xFE, 0x78, 0xCD, 0x5A, 0xF4,
                    0x1F, 0xDD, 0xA8, 0x33, 0x88, 0x07, 0xC7, 0x31, 0xB1, 0x12, 0x10, 0x59, 0x27, 0x80, 0xEC, 0x5F,
                    0x60, 0x51, 0x7F, 0xA9, 0x19, 0xB5, 0x4A, 0x0D, 0x2D, 0xE5, 0x7A, 0x9F, 0x93, 0xC9, 0x9C, 0xEF,
                    0xA0, 0xE0, 0x3B, 0x4D, 0xAE, 0x2A, 0xF5, 0xB0, 0xC8, 0xEB, 0xBB, 0x3C, 0x83, 0x53, 0x99, 0x61,
                    0x17, 0x2B, 0x04, 0x7E, 0xBA, 0x77, 0xD6, 0x26, 0xE1, 0x69, 0x14, 0x63, 0x55, 0x21, 0x0C, 0x7D
                ]
            ];
        }
        return $tables;
    }

    /**
     * Setup the performance-optimized function for de/encrypt()
     *
     * @see \phpseclib\Crypt\Common\SymmetricKey::setupInlineCrypt()
     * @access private
     */
    protected function setupInlineCrypt()
    {
        $w  = $this->w;
        $dw = $this->dw;
        $init_encrypt = '';
        $init_decrypt = '';

        $Nr = $this->Nr;
        $Nb = $this->Nb;
        $c  = $this->c;

        // Generating encrypt code:
        $init_encrypt.= '
            static $tables;
            if (empty($tables)) {
                $tables = &$this->getTables();
            }
            $t0   = $tables[0];
            $t1   = $tables[1];
            $t2   = $tables[2];
            $t3   = $tables[3];
            $sbox = $tables[4];
        ';

        $s  = 'e';
        $e  = 's';
        $wc = $Nb - 1;

        // Preround: addRoundKey
        $encrypt_block = '$in = unpack("N*", $in);'."\n";
        for ($i = 0; $i < $Nb; ++$i) {
            $encrypt_block .= '$s'.$i.' = $in['.($i + 1).'] ^ '.$w[++$wc].";\n";
        }

        // Mainrounds: shiftRows + subWord + mixColumns + addRoundKey
        for ($round = 1; $round < $Nr; ++$round) {
            list($s, $e) = [$e, $s];
            for ($i = 0; $i < $Nb; ++$i) {
                $encrypt_block.=
                    '$'.$e.$i.' =
                    $t0[($'.$s.$i                  .' >> 24) & 0xff] ^
                    $t1[($'.$s.(($i + $c[1]) % $Nb).' >> 16) & 0xff] ^
                    $t2[($'.$s.(($i + $c[2]) % $Nb).' >>  8) & 0xff] ^
                    $t3[ $'.$s.(($i + $c[3]) % $Nb).'        & 0xff] ^
                    '.$w[++$wc].";\n";
            }
        }

        // Finalround: subWord + shiftRows + addRoundKey
        for ($i = 0; $i < $Nb; ++$i) {
            $encrypt_block.=
                '$'.$e.$i.' =
                 $sbox[ $'.$e.$i.'        & 0xff]        |
                ($sbox[($'.$e.$i.' >>  8) & 0xff] <<  8) |
                ($sbox[($'.$e.$i.' >> 16) & 0xff] << 16) |
                ($sbox[($'.$e.$i.' >> 24) & 0xff] << 24);'."\n";
        }
        $encrypt_block .= '$in = pack("N*"'."\n";
        for ($i = 0; $i < $Nb; ++$i) {
            $encrypt_block.= ',
                ($'.$e.$i                  .' & '.((int)0xFF000000).') ^
                ($'.$e.(($i + $c[1]) % $Nb).' &         0x00FF0000   ) ^
                ($'.$e.(($i + $c[2]) % $Nb).' &         0x0000FF00   ) ^
                ($'.$e.(($i + $c[3]) % $Nb).' &         0x000000FF   ) ^
                '.$w[$i]."\n";
        }
        $encrypt_block .= ');';

        // Generating decrypt code:
        $init_decrypt.= '
            static $invtables;
            if (empty($invtables)) {
                $invtables = &$this->getInvTables();
            }
            $dt0   = $invtables[0];
            $dt1   = $invtables[1];
            $dt2   = $invtables[2];
            $dt3   = $invtables[3];
            $isbox = $invtables[4];
        ';

        $s  = 'e';
        $e  = 's';
        $wc = $Nb - 1;

        // Preround: addRoundKey
        $decrypt_block = '$in = unpack("N*", $in);'."\n";
        for ($i = 0; $i < $Nb; ++$i) {
            $decrypt_block .= '$s'.$i.' = $in['.($i + 1).'] ^ '.$dw[++$wc].';'."\n";
        }

        // Mainrounds: shiftRows + subWord + mixColumns + addRoundKey
        for ($round = 1; $round < $Nr; ++$round) {
            list($s, $e) = [$e, $s];
            for ($i = 0; $i < $Nb; ++$i) {
                $decrypt_block.=
                    '$'.$e.$i.' =
                    $dt0[($'.$s.$i                        .' >> 24) & 0xff] ^
                    $dt1[($'.$s.(($Nb + $i - $c[1]) % $Nb).' >> 16) & 0xff] ^
                    $dt2[($'.$s.(($Nb + $i - $c[2]) % $Nb).' >>  8) & 0xff] ^
                    $dt3[ $'.$s.(($Nb + $i - $c[3]) % $Nb).'        & 0xff] ^
                    '.$dw[++$wc].";\n";
            }
        }

        // Finalround: subWord + shiftRows + addRoundKey
        for ($i = 0; $i < $Nb; ++$i) {
            $decrypt_block.=
                '$'.$e.$i.' =
                 $isbox[ $'.$e.$i.'        & 0xff]        |
                ($isbox[($'.$e.$i.' >>  8) & 0xff] <<  8) |
                ($isbox[($'.$e.$i.' >> 16) & 0xff] << 16) |
                ($isbox[($'.$e.$i.' >> 24) & 0xff] << 24);'."\n";
        }
        $decrypt_block .= '$in = pack("N*"'."\n";
        for ($i = 0; $i < $Nb; ++$i) {
            $decrypt_block.= ',
                ($'.$e.$i.                        ' & '.((int)0xFF000000).') ^
                ($'.$e.(($Nb + $i - $c[1]) % $Nb).' &         0x00FF0000   ) ^
                ($'.$e.(($Nb + $i - $c[2]) % $Nb).' &         0x0000FF00   ) ^
                ($'.$e.(($Nb + $i - $c[3]) % $Nb).' &         0x000000FF   ) ^
                '.$dw[$i]."\n";
        }
        $decrypt_block .= ');';

        $this->inline_crypt = $this->createInlineCryptFunction(
            [
               'init_crypt'    => '',
               'init_encrypt'  => $init_encrypt,
               'init_decrypt'  => $init_decrypt,
               'encrypt_block' => $encrypt_block,
               'decrypt_block' => $decrypt_block
            ]
        );
    }

    /**
     * Encrypts a message.
     *
     * @see self::decrypt()
     * @see parent::encrypt()
     * @access public
     * @param string $plaintext
     * @return string
     */
    public function encrypt($plaintext)
    {
        $this->setup();

        switch ($this->engine) {
            case self::ENGINE_LIBSODIUM:
                $this->newtag = sodium_crypto_aead_aes256gcm_encrypt($plaintext, $this->aad, $this->nonce, $this->key);
                return Strings::shift($this->newtag, strlen($plaintext));
            case self::ENGINE_OPENSSL_GCM:
                return openssl_encrypt(
                    $plaintext,
                    'aes-' . $this->getKeyLength() . '-gcm',
                    $this->key,
                    OPENSSL_RAW_DATA,
                    $this->nonce,
                    $this->newtag,
                    $this->aad
                );
        }

        return parent::encrypt($plaintext);
    }

    /**
     * Decrypts a message.
     *
     * @see self::encrypt()
     * @see parent::decrypt()
     * @access public
     * @param string $ciphertext
     * @return string
     */
    public function decrypt($ciphertext)
    {
        $this->setup();

        switch ($this->engine) {
            case self::ENGINE_LIBSODIUM:
                if ($this->oldtag === false) {
                    throw new InsufficientSetupException('Authentication Tag has not been set');
                }
                if (strlen($this->oldtag) != 16) {
                    break;
                }
                $plaintext = sodium_crypto_aead_aes256gcm_decrypt($ciphertext . $this->oldtag, $this->aad, $this->nonce, $this->key);
                if ($plaintext === false) {
                    $this->oldtag = false;
                    throw new BadDecryptionException('Error decrypting ciphertext with libsodium');
                }
                return $plaintext;
            case self::ENGINE_OPENSSL_GCM:
                if ($this->oldtag === false) {
                    throw new InsufficientSetupException('Authentication Tag has not been set');
                }
                $plaintext = openssl_decrypt(
                    $ciphertext,
                    'aes-' . $this->getKeyLength() . '-gcm',
                    $this->key,
                    OPENSSL_RAW_DATA,
                    $this->nonce,
                    $this->oldtag,
                    $this->aad
                );
                if ($plaintext === false) {
                    $this->oldtag = false;
                    throw new BadDecryptionException('Error decrypting ciphertext with OpenSSL');
                }
                return $plaintext;
        }

        return parent::decrypt($ciphertext);
    }
}<|MERGE_RESOLUTION|>--- conflicted
+++ resolved
@@ -54,12 +54,11 @@
 
 namespace phpseclib\Crypt;
 
+use phpseclib\Common\Functions\Strings;
 use phpseclib\Crypt\Common\BlockCipher;
-
-use phpseclib\Common\Functions\Strings;
+use phpseclib\Exception\BadDecryptionException;
 use phpseclib\Exception\BadModeException;
 use phpseclib\Exception\InsufficientSetupException;
-use phpseclib\Exception\BadDecryptionException;
 
 /**
  * Pure-PHP implementation of Rijndael.
@@ -212,7 +211,7 @@
                 $this->key_length = $length >> 3;
                 break;
             default:
-                throw new \LengthException('Key size of ' . $length . ' bits is not supported by this algorithm. Only keys of sizes 128, 160, 192, 224 or 256 bits are supported');
+                throw new \LengthException('Key size of '.$length.' bits is not supported by this algorithm. Only keys of sizes 128, 160, 192, 224 or 256 bits are supported');
         }
 
         parent::setKeyLength($length);
@@ -238,7 +237,7 @@
             case 32:
                 break;
             default:
-                throw new \LengthException('Key of size ' . strlen($key) . ' not supported by this algorithm. Only keys of sizes 16, 20, 24, 28 or 32 are supported');
+                throw new \LengthException('Key of size '.strlen($key).' not supported by this algorithm. Only keys of sizes 16, 20, 24, 28 or 32 are supported');
         }
 
         parent::setKey($key);
@@ -262,7 +261,7 @@
             case 256:
                 break;
             default:
-                throw new \LengthException('Key size of ' . $length . ' bits is not supported by this algorithm. Only keys of sizes 128, 160, 192, 224 or 256 bits are supported');
+                throw new \LengthException('Key size of '.$length.' bits is not supported by this algorithm. Only keys of sizes 128, 160, 192, 224 or 256 bits are supported');
         }
 
         $this->Nb = $length >> 5;
@@ -286,29 +285,29 @@
         switch ($engine) {
             case self::ENGINE_LIBSODIUM:
                 return function_exists('sodium_crypto_aead_aes256gcm_is_available') &&
-                       sodium_crypto_aead_aes256gcm_is_available() &&
-                       $this->mode == self::MODE_GCM &&
-                       $this->key_length == 32 &&
-                       $this->nonce && strlen($this->nonce) == 12 &&
-                       $this->block_size == 16;
+                sodium_crypto_aead_aes256gcm_is_available() &&
+                $this->mode == self::MODE_GCM &&
+                $this->key_length == 32 &&
+                $this->nonce && strlen($this->nonce) == 12 &&
+                $this->block_size == 16;
             case self::ENGINE_OPENSSL_GCM:
                 if (!extension_loaded('openssl')) {
                     return false;
                 }
                 $methods = openssl_get_cipher_methods();
                 return $this->mode == self::MODE_GCM &&
-                       version_compare(PHP_VERSION, '7.1.0', '>=') &&
-                       in_array('aes-' . $this->getKeyLength() . '-gcm', $methods) &&
-                       $this->block_size == 16;
+                version_compare(PHP_VERSION, '7.1.0', '>=') &&
+                in_array('aes-'.$this->getKeyLength().'-gcm', $methods) &&
+                $this->block_size == 16;
             case self::ENGINE_OPENSSL:
                 if ($this->block_size != 16) {
                     return false;
                 }
-                self::$cipher_name_openssl_ecb = 'aes-' . ($this->key_length << 3) . '-ecb';
-                $this->cipher_name_openssl = 'aes-' . ($this->key_length << 3) . '-' . $this->openssl_translate_mode();
+                self::$cipher_name_openssl_ecb = 'aes-'.($this->key_length << 3).'-ecb';
+                $this->cipher_name_openssl = 'aes-'.($this->key_length << 3).'-'.$this->openssl_translate_mode();
                 break;
             case self::ENGINE_MCRYPT:
-                $this->cipher_name_mcrypt = 'rijndael-' . ($this->block_size << 3);
+                $this->cipher_name_mcrypt = 'rijndael-'.($this->block_size << 3);
                 if ($this->key_length % 8) { // is it a 160/224-bit key?
                     // mcrypt is not usable for them, only for 128/192/256-bit keys
                     return false;
@@ -331,10 +330,10 @@
         if (empty($tables)) {
             $tables = &$this->getTables();
         }
-        $t0   = $tables[0];
-        $t1   = $tables[1];
-        $t2   = $tables[2];
-        $t3   = $tables[3];
+        $t0 = $tables[0];
+        $t1 = $tables[1];
+        $t2 = $tables[2];
+        $t3 = $tables[3];
         $sbox = $tables[4];
 
         $state = [];
@@ -368,10 +367,10 @@
 
             while ($i < $Nb) {
                 $temp[$i] = $t0[$state[$i] >> 24 & 0x000000FF] ^
-                            $t1[$state[$j] >> 16 & 0x000000FF] ^
-                            $t2[$state[$k] >>  8 & 0x000000FF] ^
-                            $t3[$state[$l]       & 0x000000FF] ^
-                            $w[++$wc];
+                $t1[$state[$j] >> 16 & 0x000000FF] ^
+                $t2[$state[$k] >> 8 & 0x000000FF] ^
+                $t3[$state[$l] & 0x000000FF] ^
+                    $w[++$wc];
                 ++$i;
                 $j = ($j + 1) % $Nb;
                 $k = ($k + 1) % $Nb;
@@ -382,10 +381,10 @@
 
         // subWord
         for ($i = 0; $i < $Nb; ++$i) {
-            $state[$i] =   $sbox[$state[$i]       & 0x000000FF]        |
-                          ($sbox[$state[$i] >>  8 & 0x000000FF] <<  8) |
-                          ($sbox[$state[$i] >> 16 & 0x000000FF] << 16) |
-                          ($sbox[$state[$i] >> 24 & 0x000000FF] << 24);
+            $state[$i] = $sbox[$state[$i] & 0x000000FF] |
+            ($sbox[$state[$i] >> 8 & 0x000000FF] << 8) |
+            ($sbox[$state[$i] >> 16 & 0x000000FF] << 16) |
+                ($sbox[$state[$i] >> 24 & 0x000000FF] << 24);
         }
 
         // shiftRows + addRoundKey
@@ -395,10 +394,10 @@
         $l = $c[3];
         while ($i < $Nb) {
             $temp[$i] = ($state[$i] & 0xFF000000) ^
-                        ($state[$j] & 0x00FF0000) ^
-                        ($state[$k] & 0x0000FF00) ^
-                        ($state[$l] & 0x000000FF) ^
-                         $w[$i];
+            ($state[$j] & 0x00FF0000) ^
+            ($state[$k] & 0x0000FF00) ^
+            ($state[$l] & 0x000000FF) ^
+                $w[$i];
             ++$i;
             $j = ($j + 1) % $Nb;
             $k = ($k + 1) % $Nb;
@@ -421,16 +420,16 @@
         if (empty($invtables)) {
             $invtables = &$this->getInvTables();
         }
-        $dt0   = $invtables[0];
-        $dt1   = $invtables[1];
-        $dt2   = $invtables[2];
-        $dt3   = $invtables[3];
+        $dt0 = $invtables[0];
+        $dt1 = $invtables[1];
+        $dt2 = $invtables[2];
+        $dt3 = $invtables[3];
         $isbox = $invtables[4];
 
         $state = [];
         $words = unpack('N*', $in);
 
-        $c  = $this->c;
+        $c = $this->c;
         $dw = $this->dw;
         $Nb = $this->Nb;
         $Nr = $this->Nr;
@@ -450,10 +449,10 @@
 
             while ($i < $Nb) {
                 $temp[$i] = $dt0[$state[$i] >> 24 & 0x000000FF] ^
-                            $dt1[$state[$j] >> 16 & 0x000000FF] ^
-                            $dt2[$state[$k] >>  8 & 0x000000FF] ^
-                            $dt3[$state[$l]       & 0x000000FF] ^
-                            $dw[++$wc];
+                $dt1[$state[$j] >> 16 & 0x000000FF] ^
+                $dt2[$state[$k] >> 8 & 0x000000FF] ^
+                $dt3[$state[$l] & 0x000000FF] ^
+                    $dw[++$wc];
                 ++$i;
                 $j = ($j + 1) % $Nb;
                 $k = ($k + 1) % $Nb;
@@ -470,14 +469,14 @@
 
         while ($i < $Nb) {
             $word = ($state[$i] & 0xFF000000) |
-                    ($state[$j] & 0x00FF0000) |
-                    ($state[$k] & 0x0000FF00) |
-                    ($state[$l] & 0x000000FF);
-
-            $temp[$i] = $dw[$i] ^ ($isbox[$word       & 0x000000FF]        |
-                                  ($isbox[$word >>  8 & 0x000000FF] <<  8) |
-                                  ($isbox[$word >> 16 & 0x000000FF] << 16) |
-                                  ($isbox[$word >> 24 & 0x000000FF] << 24));
+            ($state[$j] & 0x00FF0000) |
+            ($state[$k] & 0x0000FF00) |
+                ($state[$l] & 0x000000FF);
+
+            $temp[$i] = $dw[$i] ^ ($isbox[$word & 0x000000FF] |
+                ($isbox[$word >> 8 & 0x000000FF] << 8) |
+                ($isbox[$word >> 16 & 0x000000FF] << 16) |
+                ($isbox[$word >> 24 & 0x000000FF] << 24));
             ++$i;
             $j = ($j + 1) % $Nb;
             $k = ($k + 1) % $Nb;
@@ -503,7 +502,7 @@
             0x6C000000, 0xD8000000, 0xAB000000, 0x4D000000, 0x9A000000,
             0x2F000000, 0x5E000000, 0xBC000000, 0x63000000, 0xC6000000,
             0x97000000, 0x35000000, 0x6A000000, 0xD4000000, 0xB3000000,
-            0x7D000000, 0xFA000000, 0xEF000000, 0xC5000000, 0x91000000
+            0x7D000000, 0xFA000000, 0xEF000000, 0xC5000000, 0x91000000,
         ];
 
         if (isset($this->kl['key']) && $this->key === $this->kl['key'] && $this->key_length === $this->kl['key_length'] && $this->block_size === $this->kl['block_size']) {
@@ -570,9 +569,9 @@
                     while ($j < $this->Nb) {
                         $dw = $this->subWord($this->w[$row][$j]);
                         $temp[$j] = $dt0[$dw >> 24 & 0x000000FF] ^
-                                    $dt1[$dw >> 16 & 0x000000FF] ^
-                                    $dt2[$dw >>  8 & 0x000000FF] ^
-                                    $dt3[$dw       & 0x000000FF];
+                        $dt1[$dw >> 16 & 0x000000FF] ^
+                        $dt2[$dw >> 8 & 0x000000FF] ^
+                            $dt3[$dw & 0x000000FF];
                         $j++;
                     }
                     $this->dw[$row] = $temp;
@@ -588,15 +587,15 @@
 
         // Converting to 1-dim key arrays (both ascending)
         $this->dw = array_reverse($this->dw);
-        $w  = array_pop($this->w);
+        $w = array_pop($this->w);
         $dw = array_pop($this->dw);
         foreach ($this->w as $r => $wr) {
             foreach ($wr as $c => $wc) {
-                $w[]  = $wc;
+                $w[] = $wc;
                 $dw[] = $this->dw[$r][$c];
             }
         }
-        $this->w  = $w;
+        $this->w = $w;
         $this->dw = $dw;
     }
 
@@ -614,10 +613,10 @@
             list(, , , , $sbox) = self::getTables();
         }
 
-        return  $sbox[$word       & 0x000000FF]        |
-               ($sbox[$word >>  8 & 0x000000FF] <<  8) |
-               ($sbox[$word >> 16 & 0x000000FF] << 16) |
-               ($sbox[$word >> 24 & 0x000000FF] << 24);
+        return $sbox[$word & 0x000000FF] |
+        ($sbox[$word >> 8 & 0x000000FF] << 8) |
+        ($sbox[$word >> 16 & 0x000000FF] << 16) |
+            ($sbox[$word >> 24 & 0x000000FF] << 24);
     }
 
     /**
@@ -670,13 +669,13 @@
                 0xE1E138D9, 0xF8F813EB, 0x9898B32B, 0x11113322, 0x6969BBD2, 0xD9D970A9, 0x8E8E8907, 0x9494A733,
                 0x9B9BB62D, 0x1E1E223C, 0x87879215, 0xE9E920C9, 0xCECE4987, 0x5555FFAA, 0x28287850, 0xDFDF7AA5,
                 0x8C8C8F03, 0xA1A1F859, 0x89898009, 0x0D0D171A, 0xBFBFDA65, 0xE6E631D7, 0x4242C684, 0x6868B8D0,
-                0x4141C382, 0x9999B029, 0x2D2D775A, 0x0F0F111E, 0xB0B0CB7B, 0x5454FCA8, 0xBBBBD66D, 0x16163A2C
+                0x4141C382, 0x9999B029, 0x2D2D775A, 0x0F0F111E, 0xB0B0CB7B, 0x5454FCA8, 0xBBBBD66D, 0x16163A2C,
             ]);
 
             foreach ($t3 as $t3i) {
-                $t0[] = (($t3i << 24) & 0xFF000000) | (($t3i >>  8) & 0x00FFFFFF);
+                $t0[] = (($t3i << 24) & 0xFF000000) | (($t3i >> 8) & 0x00FFFFFF);
                 $t1[] = (($t3i << 16) & 0xFFFF0000) | (($t3i >> 16) & 0x0000FFFF);
-                $t2[] = (($t3i <<  8) & 0xFFFFFF00) | (($t3i >> 24) & 0x000000FF);
+                $t2[] = (($t3i << 8) & 0xFFFFFF00) | (($t3i >> 24) & 0x000000FF);
             }
 
             $tables = [
@@ -702,8 +701,8 @@
                     0xBA, 0x78, 0x25, 0x2E, 0x1C, 0xA6, 0xB4, 0xC6, 0xE8, 0xDD, 0x74, 0x1F, 0x4B, 0xBD, 0x8B, 0x8A,
                     0x70, 0x3E, 0xB5, 0x66, 0x48, 0x03, 0xF6, 0x0E, 0x61, 0x35, 0x57, 0xB9, 0x86, 0xC1, 0x1D, 0x9E,
                     0xE1, 0xF8, 0x98, 0x11, 0x69, 0xD9, 0x8E, 0x94, 0x9B, 0x1E, 0x87, 0xE9, 0xCE, 0x55, 0x28, 0xDF,
-                    0x8C, 0xA1, 0x89, 0x0D, 0xBF, 0xE6, 0x42, 0x68, 0x41, 0x99, 0x2D, 0x0F, 0xB0, 0x54, 0xBB, 0x16
-                ]
+                    0x8C, 0xA1, 0x89, 0x0D, 0xBF, 0xE6, 0x42, 0x68, 0x41, 0x99, 0x2D, 0x0F, 0xB0, 0x54, 0xBB, 0x16,
+                ],
             ];
         }
         return $tables;
@@ -718,11 +717,7 @@
      * @access private
      * @return array &$tables
      */
-<<<<<<< HEAD
-    public function &getInvTables()
-=======
     protected function &getInvTables()
->>>>>>> 39eda40e
     {
         static $tables;
         if (empty($tables)) {
@@ -758,13 +753,13 @@
                 0xD7618C9A, 0xA10C7A37, 0xF8148E59, 0x133C89EB, 0xA927EECE, 0x61C935B7, 0x1CE5EDE1, 0x47B13C7A,
                 0xD2DF599C, 0xF2733F55, 0x14CE7918, 0xC737BF73, 0xF7CDEA53, 0xFDAA5B5F, 0x3D6F14DF, 0x44DB8678,
                 0xAFF381CA, 0x68C43EB9, 0x24342C38, 0xA3405FC2, 0x1DC37216, 0xE2250CBC, 0x3C498B28, 0x0D9541FF,
-                0xA8017139, 0x0CB3DE08, 0xB4E49CD8, 0x56C19064, 0xCB84617B, 0x32B670D5, 0x6C5C7448, 0xB85742D0
+                0xA8017139, 0x0CB3DE08, 0xB4E49CD8, 0x56C19064, 0xCB84617B, 0x32B670D5, 0x6C5C7448, 0xB85742D0,
             ]);
 
             foreach ($dt3 as $dt3i) {
-                $dt0[] = (($dt3i << 24) & 0xFF000000) | (($dt3i >>  8) & 0x00FFFFFF);
+                $dt0[] = (($dt3i << 24) & 0xFF000000) | (($dt3i >> 8) & 0x00FFFFFF);
                 $dt1[] = (($dt3i << 16) & 0xFFFF0000) | (($dt3i >> 16) & 0x0000FFFF);
-                $dt2[] = (($dt3i <<  8) & 0xFFFFFF00) | (($dt3i >> 24) & 0x000000FF);
+                $dt2[] = (($dt3i << 8) & 0xFFFFFF00) | (($dt3i >> 24) & 0x000000FF);
             };
 
             $tables = [
@@ -790,8 +785,8 @@
                     0x1F, 0xDD, 0xA8, 0x33, 0x88, 0x07, 0xC7, 0x31, 0xB1, 0x12, 0x10, 0x59, 0x27, 0x80, 0xEC, 0x5F,
                     0x60, 0x51, 0x7F, 0xA9, 0x19, 0xB5, 0x4A, 0x0D, 0x2D, 0xE5, 0x7A, 0x9F, 0x93, 0xC9, 0x9C, 0xEF,
                     0xA0, 0xE0, 0x3B, 0x4D, 0xAE, 0x2A, 0xF5, 0xB0, 0xC8, 0xEB, 0xBB, 0x3C, 0x83, 0x53, 0x99, 0x61,
-                    0x17, 0x2B, 0x04, 0x7E, 0xBA, 0x77, 0xD6, 0x26, 0xE1, 0x69, 0x14, 0x63, 0x55, 0x21, 0x0C, 0x7D
-                ]
+                    0x17, 0x2B, 0x04, 0x7E, 0xBA, 0x77, 0xD6, 0x26, 0xE1, 0x69, 0x14, 0x63, 0x55, 0x21, 0x0C, 0x7D,
+                ],
             ];
         }
         return $tables;
@@ -805,17 +800,17 @@
      */
     protected function setupInlineCrypt()
     {
-        $w  = $this->w;
+        $w = $this->w;
         $dw = $this->dw;
         $init_encrypt = '';
         $init_decrypt = '';
 
         $Nr = $this->Nr;
         $Nb = $this->Nb;
-        $c  = $this->c;
+        $c = $this->c;
 
         // Generating encrypt code:
-        $init_encrypt.= '
+        $init_encrypt .= '
             static $tables;
             if (empty($tables)) {
                 $tables = &$this->getTables();
@@ -827,8 +822,8 @@
             $sbox = $tables[4];
         ';
 
-        $s  = 'e';
-        $e  = 's';
+        $s = 'e';
+        $e = 's';
         $wc = $Nb - 1;
 
         // Preround: addRoundKey
@@ -841,9 +836,9 @@
         for ($round = 1; $round < $Nr; ++$round) {
             list($s, $e) = [$e, $s];
             for ($i = 0; $i < $Nb; ++$i) {
-                $encrypt_block.=
+                $encrypt_block .=
                     '$'.$e.$i.' =
-                    $t0[($'.$s.$i                  .' >> 24) & 0xff] ^
+                    $t0[($'.$s.$i.' >> 24) & 0xff] ^
                     $t1[($'.$s.(($i + $c[1]) % $Nb).' >> 16) & 0xff] ^
                     $t2[($'.$s.(($i + $c[2]) % $Nb).' >>  8) & 0xff] ^
                     $t3[ $'.$s.(($i + $c[3]) % $Nb).'        & 0xff] ^
@@ -853,7 +848,7 @@
 
         // Finalround: subWord + shiftRows + addRoundKey
         for ($i = 0; $i < $Nb; ++$i) {
-            $encrypt_block.=
+            $encrypt_block .=
                 '$'.$e.$i.' =
                  $sbox[ $'.$e.$i.'        & 0xff]        |
                 ($sbox[($'.$e.$i.' >>  8) & 0xff] <<  8) |
@@ -862,8 +857,8 @@
         }
         $encrypt_block .= '$in = pack("N*"'."\n";
         for ($i = 0; $i < $Nb; ++$i) {
-            $encrypt_block.= ',
-                ($'.$e.$i                  .' & '.((int)0xFF000000).') ^
+            $encrypt_block .= ',
+                ($'.$e.$i.' & '.((int) 0xFF000000).') ^
                 ($'.$e.(($i + $c[1]) % $Nb).' &         0x00FF0000   ) ^
                 ($'.$e.(($i + $c[2]) % $Nb).' &         0x0000FF00   ) ^
                 ($'.$e.(($i + $c[3]) % $Nb).' &         0x000000FF   ) ^
@@ -872,7 +867,7 @@
         $encrypt_block .= ');';
 
         // Generating decrypt code:
-        $init_decrypt.= '
+        $init_decrypt .= '
             static $invtables;
             if (empty($invtables)) {
                 $invtables = &$this->getInvTables();
@@ -884,8 +879,8 @@
             $isbox = $invtables[4];
         ';
 
-        $s  = 'e';
-        $e  = 's';
+        $s = 'e';
+        $e = 's';
         $wc = $Nb - 1;
 
         // Preround: addRoundKey
@@ -898,9 +893,9 @@
         for ($round = 1; $round < $Nr; ++$round) {
             list($s, $e) = [$e, $s];
             for ($i = 0; $i < $Nb; ++$i) {
-                $decrypt_block.=
+                $decrypt_block .=
                     '$'.$e.$i.' =
-                    $dt0[($'.$s.$i                        .' >> 24) & 0xff] ^
+                    $dt0[($'.$s.$i.' >> 24) & 0xff] ^
                     $dt1[($'.$s.(($Nb + $i - $c[1]) % $Nb).' >> 16) & 0xff] ^
                     $dt2[($'.$s.(($Nb + $i - $c[2]) % $Nb).' >>  8) & 0xff] ^
                     $dt3[ $'.$s.(($Nb + $i - $c[3]) % $Nb).'        & 0xff] ^
@@ -910,7 +905,7 @@
 
         // Finalround: subWord + shiftRows + addRoundKey
         for ($i = 0; $i < $Nb; ++$i) {
-            $decrypt_block.=
+            $decrypt_block .=
                 '$'.$e.$i.' =
                  $isbox[ $'.$e.$i.'        & 0xff]        |
                 ($isbox[($'.$e.$i.' >>  8) & 0xff] <<  8) |
@@ -919,8 +914,8 @@
         }
         $decrypt_block .= '$in = pack("N*"'."\n";
         for ($i = 0; $i < $Nb; ++$i) {
-            $decrypt_block.= ',
-                ($'.$e.$i.                        ' & '.((int)0xFF000000).') ^
+            $decrypt_block .= ',
+                ($'.$e.$i.' & '.((int) 0xFF000000).') ^
                 ($'.$e.(($Nb + $i - $c[1]) % $Nb).' &         0x00FF0000   ) ^
                 ($'.$e.(($Nb + $i - $c[2]) % $Nb).' &         0x0000FF00   ) ^
                 ($'.$e.(($Nb + $i - $c[3]) % $Nb).' &         0x000000FF   ) ^
@@ -930,11 +925,11 @@
 
         $this->inline_crypt = $this->createInlineCryptFunction(
             [
-               'init_crypt'    => '',
-               'init_encrypt'  => $init_encrypt,
-               'init_decrypt'  => $init_decrypt,
-               'encrypt_block' => $encrypt_block,
-               'decrypt_block' => $decrypt_block
+                'init_crypt' => '',
+                'init_encrypt' => $init_encrypt,
+                'init_decrypt' => $init_decrypt,
+                'encrypt_block' => $encrypt_block,
+                'decrypt_block' => $decrypt_block,
             ]
         );
     }
@@ -959,7 +954,7 @@
             case self::ENGINE_OPENSSL_GCM:
                 return openssl_encrypt(
                     $plaintext,
-                    'aes-' . $this->getKeyLength() . '-gcm',
+                    'aes-'.$this->getKeyLength().'-gcm',
                     $this->key,
                     OPENSSL_RAW_DATA,
                     $this->nonce,
@@ -992,7 +987,7 @@
                 if (strlen($this->oldtag) != 16) {
                     break;
                 }
-                $plaintext = sodium_crypto_aead_aes256gcm_decrypt($ciphertext . $this->oldtag, $this->aad, $this->nonce, $this->key);
+                $plaintext = sodium_crypto_aead_aes256gcm_decrypt($ciphertext.$this->oldtag, $this->aad, $this->nonce, $this->key);
                 if ($plaintext === false) {
                     $this->oldtag = false;
                     throw new BadDecryptionException('Error decrypting ciphertext with libsodium');
@@ -1004,7 +999,7 @@
                 }
                 $plaintext = openssl_decrypt(
                     $ciphertext,
-                    'aes-' . $this->getKeyLength() . '-gcm',
+                    'aes-'.$this->getKeyLength().'-gcm',
                     $this->key,
                     OPENSSL_RAW_DATA,
                     $this->nonce,
