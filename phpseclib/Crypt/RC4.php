--- conflicted
+++ resolved
@@ -42,28 +42,9 @@
  * @link      http://phpseclib.sourceforge.net
  */
 
-<<<<<<< HEAD
 namespace phpseclib\Crypt;
 
 use phpseclib\Crypt\Base;
-=======
-/**
- * Include Crypt_Base
- *
- * Base cipher class
- */
-if (!class_exists('Crypt_Base')) {
-    include_once 'Base.php';
-}
-
-/**#@+
- * @access private
- * @see Crypt_RC4::_crypt()
- */
-define('CRYPT_RC4_ENCRYPT', 0);
-define('CRYPT_RC4_DECRYPT', 1);
-/**#@-*/
->>>>>>> eb0055fc
 
 /**
  * Pure-PHP implementation of RC4.
@@ -212,11 +193,7 @@
      */
     function encrypt($plaintext)
     {
-<<<<<<< HEAD
-        if ($this->engine == Base::ENGINE_MCRYPT) {
-=======
-        if ($this->engine != CRYPT_ENGINE_INTERNAL) {
->>>>>>> eb0055fc
+        if ($this->engine != Base::ENGINE_INTERNAL) {
             return parent::encrypt($plaintext);
         }
         return $this->_crypt($plaintext, self::ENCRYPT);
@@ -236,11 +213,7 @@
      */
     function decrypt($ciphertext)
     {
-<<<<<<< HEAD
-        if ($this->engine == Base::ENGINE_MCRYPT) {
-=======
-        if ($this->engine != CRYPT_ENGINE_INTERNAL) {
->>>>>>> eb0055fc
+        if ($this->engine != Base::ENGINE_INTERNAL) {
             return parent::decrypt($ciphertext);
         }
         return $this->_crypt($ciphertext, self::DECRYPT);
