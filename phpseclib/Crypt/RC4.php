<?php

/**
 * Pure-PHP implementation of RC4.
 *
 * Uses mcrypt, if available, and an internal implementation, otherwise.
 *
 * PHP version 5
 *
 * Useful resources are as follows:
 *
 *  - {@link http://www.mozilla.org/projects/security/pki/nss/draft-kaukonen-cipher-arcfour-03.txt ARCFOUR Algorithm}
 *  - {@link http://en.wikipedia.org/wiki/RC4 - Wikipedia: RC4}
 *
 * RC4 is also known as ARCFOUR or ARC4.  The reason is elaborated upon at Wikipedia.  This class is named RC4 and not
 * ARCFOUR or ARC4 because RC4 is how it is referred to in the SSH1 specification.
 *
 * Here's a short example of how to use this library:
 * <code>
 * <?php
 *    include 'vendor/autoload.php';
 *
 *    $rc4 = new \phpseclib\Crypt\RC4();
 *
 *    $rc4->setKey('abcdefgh');
 *
 *    $size = 10 * 1024;
 *    $plaintext = '';
 *    for ($i = 0; $i < $size; $i++) {
 *        $plaintext.= 'a';
 *    }
 *
 *    echo $rc4->decrypt($rc4->encrypt($plaintext));
 * ?>
 * </code>
 *
 * @category  Crypt
 * @package   RC4
 * @author    Jim Wigginton <terrafrost@php.net>
 * @copyright 2007 Jim Wigginton
 * @license   http://www.opensource.org/licenses/mit-license.html  MIT License
 * @link      http://phpseclib.sourceforge.net
 */

namespace phpseclib\Crypt;

<<<<<<< HEAD
use phpseclib\Crypt\Base;
=======
/**#@+
 * @access private
 * @see self::_crypt()
 */
define('CRYPT_RC4_ENCRYPT', 0);
define('CRYPT_RC4_DECRYPT', 1);
/**#@-*/
>>>>>>> 2048a49a

/**
 * Pure-PHP implementation of RC4.
 *
 * @package RC4
 * @author  Jim Wigginton <terrafrost@php.net>
 * @access  public
 */
class RC4 extends Base
{
    /**#@+
     * @access private
     * @see \phpseclib\Crypt\RC4::_crypt()
    */
    const ENCRYPT = 0;
    const DECRYPT = 1;
    /**#@-*/

    /**
     * Block Length of the cipher
     *
     * RC4 is a stream cipher
     * so we the block_size to 0
     *
     * @see \phpseclib\Crypt\Base::block_size
     * @var int
     * @access private
     */
    var $block_size = 0;

    /**
     * The default password key_size used by setPassword()
     *
     * @see \phpseclib\Crypt\Base::password_key_size
     * @see \phpseclib\Crypt\Base::setPassword()
     * @var int
     * @access private
     */
    var $password_key_size = 128; // = 1024 bits

    /**
     * The mcrypt specific name of the cipher
     *
     * @see \phpseclib\Crypt\Base::cipher_name_mcrypt
     * @var string
     * @access private
     */
    var $cipher_name_mcrypt = 'arcfour';

    /**
     * Holds whether performance-optimized $inline_crypt() can/should be used.
     *
     * @see \phpseclib\Crypt\Base::inline_crypt
     * @var mixed
     * @access private
     */
    var $use_inline_crypt = false; // currently not available

    /**
     * The Key
     *
<<<<<<< HEAD
     * @see \phpseclib\Crypt\RC4::setKey()
=======
     * @see self::setKey()
>>>>>>> 2048a49a
     * @var string
     * @access private
     */
    var $key = "\0";

    /**
     * The Key Stream for decryption and encryption
     *
<<<<<<< HEAD
     * @see \phpseclib\Crypt\RC4::setKey()
=======
     * @see self::setKey()
>>>>>>> 2048a49a
     * @var array
     * @access private
     */
    var $stream;

    /**
     * Default Constructor.
     *
     * Determines whether or not the mcrypt extension should be used.
     *
     * @see \phpseclib\Crypt\Base::__construct()
     * @return \phpseclib\Crypt\RC4
     * @access public
     */
    function __construct()
    {
        parent::__construct(Base::MODE_STREAM);
    }

    /**
     * Test for engine validity
     *
     * This is mainly just a wrapper to set things up for Crypt_Base::isValidEngine()
     *
     * @see Crypt_Base::Crypt_Base()
     * @param int $engine
     * @access public
     * @return bool
     */
    function isValidEngine($engine)
    {
        switch ($engine) {
            case Base::ENGINE_OPENSSL:
                switch (strlen($this->key)) {
                    case 5:
                        $this->cipher_name_openssl = 'rc4-40';
                        break;
                    case 8:
                        $this->cipher_name_openssl = 'rc4-64';
                        break;
                    case 16:
                        $this->cipher_name_openssl = 'rc4';
                        break;
                    default:
                        return false;
                }
        }

        return parent::isValidEngine($engine);
    }

    /**
     * Dummy function.
     *
     * Some protocols, such as WEP, prepend an "initialization vector" to the key, effectively creating a new key [1].
     * If you need to use an initialization vector in this manner, feel free to prepend it to the key, yourself, before
     * calling setKey().
     *
     * [1] WEP's initialization vectors (IV's) are used in a somewhat insecure way.  Since, in that protocol,
     * the IV's are relatively easy to predict, an attack described by
     * {@link http://www.drizzle.com/~aboba/IEEE/rc4_ksaproc.pdf Scott Fluhrer, Itsik Mantin, and Adi Shamir}
     * can be used to quickly guess at the rest of the key.  The following links elaborate:
     *
     * {@link http://www.rsa.com/rsalabs/node.asp?id=2009 http://www.rsa.com/rsalabs/node.asp?id=2009}
     * {@link http://en.wikipedia.org/wiki/Related_key_attack http://en.wikipedia.org/wiki/Related_key_attack}
     *
     * @param string $iv
<<<<<<< HEAD
     * @see \phpseclib\Crypt\RC4::setKey()
=======
     * @see self::setKey()
>>>>>>> 2048a49a
     * @access public
     */
    function setIV($iv)
    {
    }

    /**
     * Sets the key.
     *
     * Keys can be between 1 and 256 bytes long.  If they are longer then 256 bytes, the first 256 bytes will
     * be used.  If no key is explicitly set, it'll be assumed to be a single null byte.
     *
     * @access public
     * @see \phpseclib\Crypt\Base::setKey()
     * @param string $key
     */
    function setKey($key)
    {
        parent::setKey(substr($key, 0, 256));
    }

    /**
     * Encrypts a message.
     *
<<<<<<< HEAD
     * @see \phpseclib\Crypt\Base::decrypt()
     * @see \phpseclib\Crypt\RC4::_crypt()
=======
     * @see Crypt_Base::decrypt()
     * @see self::_crypt()
>>>>>>> 2048a49a
     * @access public
     * @param string $plaintext
     * @return string $ciphertext
     */
    function encrypt($plaintext)
    {
        if ($this->engine != Base::ENGINE_INTERNAL) {
            return parent::encrypt($plaintext);
        }
        return $this->_crypt($plaintext, self::ENCRYPT);
    }

    /**
     * Decrypts a message.
     *
     * $this->decrypt($this->encrypt($plaintext)) == $this->encrypt($this->encrypt($plaintext)).
     * At least if the continuous buffer is disabled.
     *
<<<<<<< HEAD
     * @see \phpseclib\Crypt\Base::encrypt()
     * @see \phpseclib\Crypt\RC4::_crypt()
=======
     * @see Crypt_Base::encrypt()
     * @see self::_crypt()
>>>>>>> 2048a49a
     * @access public
     * @param string $ciphertext
     * @return string $plaintext
     */
    function decrypt($ciphertext)
    {
        if ($this->engine != Base::ENGINE_INTERNAL) {
            return parent::decrypt($ciphertext);
        }
        return $this->_crypt($ciphertext, self::DECRYPT);
    }

    /**
     * Encrypts a block
     *
     * @access private
     * @param string $in
     */
    function _encryptBlock($in)
    {
        // RC4 does not utilize this method
    }

    /**
     * Decrypts a block
     *
     * @access private
     * @param string $in
     */
    function _decryptBlock($in)
    {
        // RC4 does not utilize this method
    }

    /**
     * Setup the key (expansion)
     *
     * @see \phpseclib\Crypt\Base::_setupKey()
     * @access private
     */
    function _setupKey()
    {
        $key = $this->key;
        $keyLength = strlen($key);
        $keyStream = range(0, 255);
        $j = 0;
        for ($i = 0; $i < 256; $i++) {
            $j = ($j + $keyStream[$i] + ord($key[$i % $keyLength])) & 255;
            $temp = $keyStream[$i];
            $keyStream[$i] = $keyStream[$j];
            $keyStream[$j] = $temp;
        }

        $this->stream = array();
        $this->stream[self::DECRYPT] = $this->stream[self::ENCRYPT] = array(
            0, // index $i
            0, // index $j
            $keyStream
        );
    }

    /**
     * Encrypts or decrypts a message.
     *
<<<<<<< HEAD
     * @see \phpseclib\Crypt\RC4::encrypt()
     * @see \phpseclib\Crypt\RC4::decrypt()
=======
     * @see self::encrypt()
     * @see self::decrypt()
>>>>>>> 2048a49a
     * @access private
     * @param string $text
     * @param int $mode
     * @return string $text
     */
    function _crypt($text, $mode)
    {
        if ($this->changed) {
            $this->_setup();
            $this->changed = false;
        }

        $stream = &$this->stream[$mode];
        if ($this->continuousBuffer) {
            $i = &$stream[0];
            $j = &$stream[1];
            $keyStream = &$stream[2];
        } else {
            $i = $stream[0];
            $j = $stream[1];
            $keyStream = $stream[2];
        }

        $len = strlen($text);
        for ($k = 0; $k < $len; ++$k) {
            $i = ($i + 1) & 255;
            $ksi = $keyStream[$i];
            $j = ($j + $ksi) & 255;
            $ksj = $keyStream[$j];

            $keyStream[$i] = $ksj;
            $keyStream[$j] = $ksi;
            $text[$k] = $text[$k] ^ chr($keyStream[($ksj + $ksi) & 255]);
        }

        return $text;
    }
}<|MERGE_RESOLUTION|>--- conflicted
+++ resolved
@@ -44,17 +44,7 @@
 
 namespace phpseclib\Crypt;
 
-<<<<<<< HEAD
 use phpseclib\Crypt\Base;
-=======
-/**#@+
- * @access private
- * @see self::_crypt()
- */
-define('CRYPT_RC4_ENCRYPT', 0);
-define('CRYPT_RC4_DECRYPT', 1);
-/**#@-*/
->>>>>>> 2048a49a
 
 /**
  * Pure-PHP implementation of RC4.
@@ -116,11 +106,7 @@
     /**
      * The Key
      *
-<<<<<<< HEAD
-     * @see \phpseclib\Crypt\RC4::setKey()
-=======
      * @see self::setKey()
->>>>>>> 2048a49a
      * @var string
      * @access private
      */
@@ -129,11 +115,7 @@
     /**
      * The Key Stream for decryption and encryption
      *
-<<<<<<< HEAD
-     * @see \phpseclib\Crypt\RC4::setKey()
-=======
      * @see self::setKey()
->>>>>>> 2048a49a
      * @var array
      * @access private
      */
@@ -156,9 +138,9 @@
     /**
      * Test for engine validity
      *
-     * This is mainly just a wrapper to set things up for Crypt_Base::isValidEngine()
-     *
-     * @see Crypt_Base::Crypt_Base()
+     * This is mainly just a wrapper to set things up for \phpseclib\Crypt\Base::isValidEngine()
+     *
+     * @see \phpseclib\Crypt\Base::__construct()
      * @param int $engine
      * @access public
      * @return bool
@@ -201,11 +183,7 @@
      * {@link http://en.wikipedia.org/wiki/Related_key_attack http://en.wikipedia.org/wiki/Related_key_attack}
      *
      * @param string $iv
-<<<<<<< HEAD
-     * @see \phpseclib\Crypt\RC4::setKey()
-=======
      * @see self::setKey()
->>>>>>> 2048a49a
      * @access public
      */
     function setIV($iv)
@@ -230,13 +208,8 @@
     /**
      * Encrypts a message.
      *
-<<<<<<< HEAD
      * @see \phpseclib\Crypt\Base::decrypt()
-     * @see \phpseclib\Crypt\RC4::_crypt()
-=======
-     * @see Crypt_Base::decrypt()
      * @see self::_crypt()
->>>>>>> 2048a49a
      * @access public
      * @param string $plaintext
      * @return string $ciphertext
@@ -255,13 +228,8 @@
      * $this->decrypt($this->encrypt($plaintext)) == $this->encrypt($this->encrypt($plaintext)).
      * At least if the continuous buffer is disabled.
      *
-<<<<<<< HEAD
      * @see \phpseclib\Crypt\Base::encrypt()
-     * @see \phpseclib\Crypt\RC4::_crypt()
-=======
-     * @see Crypt_Base::encrypt()
      * @see self::_crypt()
->>>>>>> 2048a49a
      * @access public
      * @param string $ciphertext
      * @return string $plaintext
@@ -326,13 +294,8 @@
     /**
      * Encrypts or decrypts a message.
      *
-<<<<<<< HEAD
-     * @see \phpseclib\Crypt\RC4::encrypt()
-     * @see \phpseclib\Crypt\RC4::decrypt()
-=======
      * @see self::encrypt()
      * @see self::decrypt()
->>>>>>> 2048a49a
      * @access private
      * @param string $text
      * @param int $mode
