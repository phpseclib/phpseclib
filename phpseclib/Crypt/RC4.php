--- conflicted
+++ resolved
@@ -144,26 +144,8 @@
      */
     function isValidEngine($engine)
     {
-<<<<<<< HEAD
-        switch ($engine) {
-            case self::ENGINE_OPENSSL:
-                switch (strlen($this->key)) {
-                    case 5:
-                        $this->cipher_name_openssl = 'rc4-40';
-                        break;
-                    case 8:
-                        $this->cipher_name_openssl = 'rc4-64';
-                        break;
-                    case 16:
-                        $this->cipher_name_openssl = 'rc4';
-                        break;
-                    default:
-                        return false;
-                }
-=======
-        if ($engine == Base::ENGINE_OPENSSL) {
+        if ($engine == self::ENGINE_OPENSSL) {
             $this->cipher_name_openssl = 'rc4-40';
->>>>>>> 062ee6b5
         }
 
         return parent::isValidEngine($engine);
