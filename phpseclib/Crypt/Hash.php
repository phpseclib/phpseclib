<?php

/**
 * Pure-PHP implementations of keyed-hash message authentication codes (HMACs) and various cryptographic hashing functions.
 *
 * Uses hash() or mhash() if available and an internal implementation, otherwise.  Currently supports the following:
 *
 * md2, md5, md5-96, sha1, sha1-96, sha256, sha256-96, sha384, and sha512, sha512-96
 *
 * If {@link self::setKey() setKey()} is called, {@link self::hash() hash()} will return the HMAC as opposed to
 * the hash.  If no valid algorithm is provided, sha1 will be used.
 *
 * PHP version 5
 *
 * {@internal The variable names are the same as those in
 * {@link http://tools.ietf.org/html/rfc2104#section-2 RFC2104}.}}
 *
 * Here's a short example of how to use this library:
 * <code>
 * <?php
 *    include 'vendor/autoload.php';
 *
 *    $hash = new \phpseclib\Crypt\Hash('sha1');
 *
 *    $hash->setKey('abcdefg');
 *
 *    echo base64_encode($hash->hash('abcdefg'));
 * ?>
 * </code>
 *
 * @category  Crypt
 * @package   Hash
 * @author    Jim Wigginton <terrafrost@php.net>
 * @copyright 2007 Jim Wigginton
 * @license   http://www.opensource.org/licenses/mit-license.html  MIT License
 * @link      http://phpseclib.sourceforge.net
 */

namespace phpseclib\Crypt;

use phpseclib\Math\BigInteger;

/**
 * Pure-PHP implementations of keyed-hash message authentication codes (HMACs) and various cryptographic hashing functions.
 *
 * @package Hash
 * @author  Jim Wigginton <terrafrost@php.net>
 * @access  public
 */
class Hash
{
    /**#@+
     * @access private
     * @see \phpseclib\Crypt\Hash::__construct()
     */
    /**
     * Toggles the internal implementation
     */
    const MODE_INTERNAL = 1;
    /**
     * Toggles the mhash() implementation, which has been deprecated on PHP 5.3.0+.
     */
    const MODE_MHASH = 2;
    /**
     * Toggles the hash() implementation, which works on PHP 5.1.2+.
     */
    const MODE_HASH = 3;
    /**#@-*/

    /**
     * Hash Parameter
     *
     * @see self::setHash()
     * @var int
     * @access private
     */
    var $hashParam;

    /**
     * Byte-length of compression blocks / key (Internal HMAC)
     *
     * @see self::setAlgorithm()
     * @var int
     * @access private
     */
    var $b;

    /**
     * Byte-length of hash output (Internal HMAC)
     *
     * @see self::setHash()
     * @var int
     * @access private
     */
    var $l = false;

    /**
     * Hash Algorithm
     *
     * @see self::setHash()
     * @var string
     * @access private
     */
    var $hash;

    /**
     * Key
     *
     * @see self::setKey()
     * @var string
     * @access private
     */
    var $key = false;

    /**
     * Outer XOR (Internal HMAC)
     *
     * @see self::setKey()
     * @var string
     * @access private
     */
    var $opad;

    /**
     * Inner XOR (Internal HMAC)
     *
     * @see self::setKey()
     * @var string
     * @access private
     */
    var $ipad;

    /**
     * Default Constructor.
     *
     * @param string $hash
     * @return \phpseclib\Crypt\Hash
     * @access public
     */
    function __construct($hash = 'sha1')
    {
        if (!defined('CRYPT_HASH_MODE')) {
            switch (true) {
                case extension_loaded('hash'):
                    define('CRYPT_HASH_MODE', self::MODE_HASH);
                    break;
                case extension_loaded('mhash'):
                    define('CRYPT_HASH_MODE', self::MODE_MHASH);
                    break;
                default:
                    define('CRYPT_HASH_MODE', self::MODE_INTERNAL);
            }
        }

        $this->setHash($hash);
    }

    /**
     * Sets the key for HMACs
     *
     * Keys can be of any length.
     *
     * @access public
     * @param string $key
     */
    function setKey($key = false)
    {
        $this->key = $key;
        $this->_computeKey();
    }

    /**
     * Pre-compute the key used by the HMAC
     *
     * Quoting http://tools.ietf.org/html/rfc2104#section-2, "Applications that use keys longer than B bytes
     * will first hash the key using H and then use the resultant L byte string as the actual key to HMAC."
     *
     * As documented in https://www.reddit.com/r/PHP/comments/9nct2l/symfonypolyfill_hash_pbkdf2_correct_fix_for/
     * when doing an HMAC multiple times it's faster to compute the hash once instead of computing it during
     * every call
     *
     * @access private
     */
    function _computeKey()
    {
        if (strlen($this->key) <= $this->b) {
            $this->computedKey = $this->key;
            return;
        }

        switch ($mode) {
            case CRYPT_HASH_MODE_MHASH:
                $this->computedKey = mhash($this->hash, $this->key);
                break;
            case CRYPT_HASH_MODE_HASH:
                $this->computedKey = hash($this->hash, $this->key, true);
                break;
            case CRYPT_HASH_MODE_INTERNAL:
                $this->computedKey = call_user_func($this->hash, $this->key);
        }
    }

    /**
     * Gets the hash function.
     *
     * As set by the constructor or by the setHash() method.
     *
     * @access public
     * @return string
     */
    function getHash()
    {
        return $this->hashParam;
    }

    /**
     * Sets the hash function.
     *
     * @access public
     * @param string $hash
     */
    function setHash($hash)
    {
        $this->hashParam = $hash = strtolower($hash);
        switch ($hash) {
            case 'md5-96':
            case 'sha1-96':
            case 'sha256-96':
            case 'sha512-96':
                $hash = substr($hash, 0, -3);
                $this->l = 12; // 96 / 8 = 12
                break;
            case 'md2':
            case 'md5':
                $this->l = 16;
                break;
            case 'sha1':
                $this->l = 20;
                break;
            case 'sha256':
                $this->l = 32;
                break;
            case 'sha384':
                $this->l = 48;
                break;
            case 'sha512':
                $this->l = 64;
        }

        switch ($hash) {
            case 'md2-96':
            case 'md2':
                $this->b = 16;
            case 'md5-96':
            case 'sha1-96':
            case 'sha224-96':
            case 'sha256-96':
            case 'md2':
            case 'md5':
            case 'sha1':
            case 'sha224':
            case 'sha256':
                $this->b = 64;
                break;
            default:
                $this->b = 128;
        }

        switch ($hash) {
            case 'md2':
                $mode = CRYPT_HASH_MODE == self::MODE_HASH && in_array('md2', hash_algos()) ?
                    self::MODE_HASH : self::MODE_INTERNAL;
                break;
            case 'sha384':
            case 'sha512':
                $mode = CRYPT_HASH_MODE == self::MODE_MHASH ? self::MODE_INTERNAL : CRYPT_HASH_MODE;
                break;
            default:
                $mode = CRYPT_HASH_MODE;
        }

        switch ($mode) {
            case self::MODE_MHASH:
                switch ($hash) {
                    case 'md5':
                        $this->hash = MHASH_MD5;
                        break;
                    case 'sha256':
                        $this->hash = MHASH_SHA256;
                        break;
                    case 'sha1':
                    default:
                        $this->hash = MHASH_SHA1;
                }
                $this->_computeKey();
                return;
            case self::MODE_HASH:
                switch ($hash) {
                    case 'md5':
                        $this->hash = 'md5';
                        return;
                    case 'md2':
                    case 'sha256':
                    case 'sha384':
                    case 'sha512':
                        $this->hash = $hash;
                        return;
                    case 'sha1':
                    default:
                        $this->hash = 'sha1';
                }
                $this->_computeKey();
                return;
        }

        switch ($hash) {
            case 'md2':
                $this->hash = array($this, '_md2');
                break;
            case 'md5':
                $this->hash = array($this, '_md5');
                break;
            case 'sha256':
                $this->hash = array($this, '_sha256');
                break;
            case 'sha384':
            case 'sha512':
                $this->hash = array($this, '_sha512');
                break;
            case 'sha1':
            default:
                $this->hash = array($this, '_sha1');
        }

        $this->ipad = str_repeat(chr(0x36), $this->b);
        $this->opad = str_repeat(chr(0x5C), $this->b);

        $this->_computeKey();
    }

    /**
     * Compute the HMAC.
     *
     * @access public
     * @param string $text
     * @return string
     */
    function hash($text)
    {
        $mode = is_array($this->hash) ? self::MODE_INTERNAL : CRYPT_HASH_MODE;

        if (!empty($this->key) || is_string($this->key)) {
            switch ($mode) {
<<<<<<< HEAD
                case self::MODE_MHASH:
                    $output = mhash($this->hash, $text, $this->key);
                    break;
                case self::MODE_HASH:
                    $output = hash_hmac($this->hash, $text, $this->key, true);
                    break;
                case self::MODE_INTERNAL:
                    /* "Applications that use keys longer than B bytes will first hash the key using H and then use the
                        resultant L byte string as the actual key to HMAC."

                        -- http://tools.ietf.org/html/rfc2104#section-2 */
                    $key = strlen($this->key) > $this->b ? call_user_func($this->hash, $this->key) : $this->key;

                    $key    = str_pad($key, $this->b, chr(0));      // step 1
                    $temp   = $this->ipad ^ $key;                   // step 2
                    $temp  .= $text;                                // step 3
                    $temp   = call_user_func($this->hash, $temp);   // step 4
                    $output = $this->opad ^ $key;                   // step 5
                    $output.= $temp;                                // step 6
                    $output = call_user_func($this->hash, $output); // step 7
=======
                case CRYPT_HASH_MODE_MHASH:
                    $output = mhash($this->hash, $text, $this->computedKey);
                    break;
                case CRYPT_HASH_MODE_HASH:
                    $output = hash_hmac($this->hash, $text, $this->computedKey, true);
                    break;
                case CRYPT_HASH_MODE_INTERNAL:
                    $key    = str_pad($this->computedKey, $this->b, chr(0)); // step 1
                    $temp   = $this->ipad ^ $key;                            // step 2
                    $temp  .= $text;                                         // step 3
                    $temp   = call_user_func($this->hash, $temp);            // step 4
                    $output = $this->opad ^ $key;                            // step 5
                    $output.= $temp;                                         // step 6
                    $output = call_user_func($this->hash, $output);          // step 7
>>>>>>> 685e0abc
            }
        } else {
            switch ($mode) {
                case self::MODE_MHASH:
                    $output = mhash($this->hash, $text);
                    break;
                case self::MODE_HASH:
                    $output = hash($this->hash, $text, true);
                    break;
                case self::MODE_INTERNAL:
                    $output = call_user_func($this->hash, $text);
            }
        }

        return substr($output, 0, $this->l);
    }

    /**
     * Returns the hash length (in bytes)
     *
     * @access public
     * @return int
     */
    function getLength()
    {
        return $this->l;
    }

    /**
     * Wrapper for MD5
     *
     * @access private
     * @param string $m
     */
    function _md5($m)
    {
        return pack('H*', md5($m));
    }

    /**
     * Wrapper for SHA1
     *
     * @access private
     * @param string $m
     */
    function _sha1($m)
    {
        return pack('H*', sha1($m));
    }

    /**
     * Pure-PHP implementation of MD2
     *
     * See {@link http://tools.ietf.org/html/rfc1319 RFC1319}.
     *
     * @access private
     * @param string $m
     */
    function _md2($m)
    {
        static $s = array(
             41,  46,  67, 201, 162, 216, 124,   1,  61,  54,  84, 161, 236, 240, 6,
             19,  98, 167,   5, 243, 192, 199, 115, 140, 152, 147,  43, 217, 188,
             76, 130, 202,  30, 155,  87,  60, 253, 212, 224,  22, 103,  66, 111, 24,
            138,  23, 229,  18, 190,  78, 196, 214, 218, 158, 222,  73, 160, 251,
            245, 142, 187,  47, 238, 122, 169, 104, 121, 145,  21, 178,   7,  63,
            148, 194,  16, 137,  11,  34,  95,  33, 128, 127,  93, 154,  90, 144, 50,
             39,  53,  62, 204, 231, 191, 247, 151,   3, 255,  25,  48, 179,  72, 165,
            181, 209, 215,  94, 146,  42, 172,  86, 170, 198,  79, 184,  56, 210,
            150, 164, 125, 182, 118, 252, 107, 226, 156, 116,   4, 241,  69, 157,
            112,  89, 100, 113, 135,  32, 134,  91, 207, 101, 230,  45, 168,   2, 27,
             96,  37, 173, 174, 176, 185, 246,  28,  70,  97, 105,  52,  64, 126, 15,
             85,  71, 163,  35, 221,  81, 175,  58, 195,  92, 249, 206, 186, 197,
            234,  38,  44,  83,  13, 110, 133,  40, 132,   9, 211, 223, 205, 244, 65,
            129,  77,  82, 106, 220,  55, 200, 108, 193, 171, 250,  36, 225, 123,
              8,  12, 189, 177,  74, 120, 136, 149, 139, 227,  99, 232, 109, 233,
            203, 213, 254,  59,   0,  29,  57, 242, 239, 183,  14, 102,  88, 208, 228,
            166, 119, 114, 248, 235, 117,  75,  10,  49,  68,  80, 180, 143, 237,
             31,  26, 219, 153, 141,  51, 159,  17, 131, 20
        );

        // Step 1. Append Padding Bytes
        $pad = 16 - (strlen($m) & 0xF);
        $m.= str_repeat(chr($pad), $pad);

        $length = strlen($m);

        // Step 2. Append Checksum
        $c = str_repeat(chr(0), 16);
        $l = chr(0);
        for ($i = 0; $i < $length; $i+= 16) {
            for ($j = 0; $j < 16; $j++) {
                // RFC1319 incorrectly states that C[j] should be set to S[c xor L]
                //$c[$j] = chr($s[ord($m[$i + $j] ^ $l)]);
                // per <http://www.rfc-editor.org/errata_search.php?rfc=1319>, however, C[j] should be set to S[c xor L] xor C[j]
                $c[$j] = chr($s[ord($m[$i + $j] ^ $l)] ^ ord($c[$j]));
                $l = $c[$j];
            }
        }
        $m.= $c;

        $length+= 16;

        // Step 3. Initialize MD Buffer
        $x = str_repeat(chr(0), 48);

        // Step 4. Process Message in 16-Byte Blocks
        for ($i = 0; $i < $length; $i+= 16) {
            for ($j = 0; $j < 16; $j++) {
                $x[$j + 16] = $m[$i + $j];
                $x[$j + 32] = $x[$j + 16] ^ $x[$j];
            }
            $t = chr(0);
            for ($j = 0; $j < 18; $j++) {
                for ($k = 0; $k < 48; $k++) {
                    $x[$k] = $t = $x[$k] ^ chr($s[ord($t)]);
                    //$t = $x[$k] = $x[$k] ^ chr($s[ord($t)]);
                }
                $t = chr(ord($t) + $j);
            }
        }

        // Step 5. Output
        return substr($x, 0, 16);
    }

    /**
     * Pure-PHP implementation of SHA256
     *
     * See {@link http://en.wikipedia.org/wiki/SHA_hash_functions#SHA-256_.28a_SHA-2_variant.29_pseudocode SHA-256 (a SHA-2 variant) pseudocode - Wikipedia}.
     *
     * @access private
     * @param string $m
     */
    function _sha256($m)
    {
        if (extension_loaded('suhosin')) {
            return pack('H*', sha256($m));
        }

        // Initialize variables
        $hash = array(
            0x6a09e667, 0xbb67ae85, 0x3c6ef372, 0xa54ff53a, 0x510e527f, 0x9b05688c, 0x1f83d9ab, 0x5be0cd19
        );
        // Initialize table of round constants
        // (first 32 bits of the fractional parts of the cube roots of the first 64 primes 2..311)
        static $k = array(
            0x428a2f98, 0x71374491, 0xb5c0fbcf, 0xe9b5dba5, 0x3956c25b, 0x59f111f1, 0x923f82a4, 0xab1c5ed5,
            0xd807aa98, 0x12835b01, 0x243185be, 0x550c7dc3, 0x72be5d74, 0x80deb1fe, 0x9bdc06a7, 0xc19bf174,
            0xe49b69c1, 0xefbe4786, 0x0fc19dc6, 0x240ca1cc, 0x2de92c6f, 0x4a7484aa, 0x5cb0a9dc, 0x76f988da,
            0x983e5152, 0xa831c66d, 0xb00327c8, 0xbf597fc7, 0xc6e00bf3, 0xd5a79147, 0x06ca6351, 0x14292967,
            0x27b70a85, 0x2e1b2138, 0x4d2c6dfc, 0x53380d13, 0x650a7354, 0x766a0abb, 0x81c2c92e, 0x92722c85,
            0xa2bfe8a1, 0xa81a664b, 0xc24b8b70, 0xc76c51a3, 0xd192e819, 0xd6990624, 0xf40e3585, 0x106aa070,
            0x19a4c116, 0x1e376c08, 0x2748774c, 0x34b0bcb5, 0x391c0cb3, 0x4ed8aa4a, 0x5b9cca4f, 0x682e6ff3,
            0x748f82ee, 0x78a5636f, 0x84c87814, 0x8cc70208, 0x90befffa, 0xa4506ceb, 0xbef9a3f7, 0xc67178f2
        );

        // Pre-processing
        $length = strlen($m);
        // to round to nearest 56 mod 64, we'll add 64 - (length + (64 - 56)) % 64
        $m.= str_repeat(chr(0), 64 - (($length + 8) & 0x3F));
        $m[$length] = chr(0x80);
        // we don't support hashing strings 512MB long
        $m.= pack('N2', 0, $length << 3);

        // Process the message in successive 512-bit chunks
        $chunks = str_split($m, 64);
        foreach ($chunks as $chunk) {
            $w = array();
            for ($i = 0; $i < 16; $i++) {
                extract(unpack('Ntemp', $this->_string_shift($chunk, 4)));
                $w[] = $temp;
            }

            // Extend the sixteen 32-bit words into sixty-four 32-bit words
            for ($i = 16; $i < 64; $i++) {
                // @codingStandardsIgnoreStart
                $s0 = $this->_rightRotate($w[$i - 15],  7) ^
                      $this->_rightRotate($w[$i - 15], 18) ^
                      $this->_rightShift( $w[$i - 15],  3);
                $s1 = $this->_rightRotate($w[$i - 2], 17) ^
                      $this->_rightRotate($w[$i - 2], 19) ^
                      $this->_rightShift( $w[$i - 2], 10);
                // @codingStandardsIgnoreEnd
                $w[$i] = $this->_add($w[$i - 16], $s0, $w[$i - 7], $s1);
            }

            // Initialize hash value for this chunk
            list($a, $b, $c, $d, $e, $f, $g, $h) = $hash;

            // Main loop
            for ($i = 0; $i < 64; $i++) {
                $s0 = $this->_rightRotate($a,  2) ^
                      $this->_rightRotate($a, 13) ^
                      $this->_rightRotate($a, 22);
                $maj = ($a & $b) ^
                       ($a & $c) ^
                       ($b & $c);
                $t2 = $this->_add($s0, $maj);

                $s1 = $this->_rightRotate($e,  6) ^
                      $this->_rightRotate($e, 11) ^
                      $this->_rightRotate($e, 25);
                $ch = ($e & $f) ^
                      ($this->_not($e) & $g);
                $t1 = $this->_add($h, $s1, $ch, $k[$i], $w[$i]);

                $h = $g;
                $g = $f;
                $f = $e;
                $e = $this->_add($d, $t1);
                $d = $c;
                $c = $b;
                $b = $a;
                $a = $this->_add($t1, $t2);
            }

            // Add this chunk's hash to result so far
            $hash = array(
                $this->_add($hash[0], $a),
                $this->_add($hash[1], $b),
                $this->_add($hash[2], $c),
                $this->_add($hash[3], $d),
                $this->_add($hash[4], $e),
                $this->_add($hash[5], $f),
                $this->_add($hash[6], $g),
                $this->_add($hash[7], $h)
            );
        }

        // Produce the final hash value (big-endian)
        return pack('N8', $hash[0], $hash[1], $hash[2], $hash[3], $hash[4], $hash[5], $hash[6], $hash[7]);
    }

    /**
     * Pure-PHP implementation of SHA384 and SHA512
     *
     * @access private
     * @param string $m
     */
    function _sha512($m)
    {
        static $init384, $init512, $k;

        if (!isset($k)) {
            // Initialize variables
            $init384 = array( // initial values for SHA384
                'cbbb9d5dc1059ed8', '629a292a367cd507', '9159015a3070dd17', '152fecd8f70e5939',
                '67332667ffc00b31', '8eb44a8768581511', 'db0c2e0d64f98fa7', '47b5481dbefa4fa4'
            );
            $init512 = array( // initial values for SHA512
                '6a09e667f3bcc908', 'bb67ae8584caa73b', '3c6ef372fe94f82b', 'a54ff53a5f1d36f1',
                '510e527fade682d1', '9b05688c2b3e6c1f', '1f83d9abfb41bd6b', '5be0cd19137e2179'
            );

            for ($i = 0; $i < 8; $i++) {
                $init384[$i] = new BigInteger($init384[$i], 16);
                $init384[$i]->setPrecision(64);
                $init512[$i] = new BigInteger($init512[$i], 16);
                $init512[$i]->setPrecision(64);
            }

            // Initialize table of round constants
            // (first 64 bits of the fractional parts of the cube roots of the first 80 primes 2..409)
            $k = array(
                '428a2f98d728ae22', '7137449123ef65cd', 'b5c0fbcfec4d3b2f', 'e9b5dba58189dbbc',
                '3956c25bf348b538', '59f111f1b605d019', '923f82a4af194f9b', 'ab1c5ed5da6d8118',
                'd807aa98a3030242', '12835b0145706fbe', '243185be4ee4b28c', '550c7dc3d5ffb4e2',
                '72be5d74f27b896f', '80deb1fe3b1696b1', '9bdc06a725c71235', 'c19bf174cf692694',
                'e49b69c19ef14ad2', 'efbe4786384f25e3', '0fc19dc68b8cd5b5', '240ca1cc77ac9c65',
                '2de92c6f592b0275', '4a7484aa6ea6e483', '5cb0a9dcbd41fbd4', '76f988da831153b5',
                '983e5152ee66dfab', 'a831c66d2db43210', 'b00327c898fb213f', 'bf597fc7beef0ee4',
                'c6e00bf33da88fc2', 'd5a79147930aa725', '06ca6351e003826f', '142929670a0e6e70',
                '27b70a8546d22ffc', '2e1b21385c26c926', '4d2c6dfc5ac42aed', '53380d139d95b3df',
                '650a73548baf63de', '766a0abb3c77b2a8', '81c2c92e47edaee6', '92722c851482353b',
                'a2bfe8a14cf10364', 'a81a664bbc423001', 'c24b8b70d0f89791', 'c76c51a30654be30',
                'd192e819d6ef5218', 'd69906245565a910', 'f40e35855771202a', '106aa07032bbd1b8',
                '19a4c116b8d2d0c8', '1e376c085141ab53', '2748774cdf8eeb99', '34b0bcb5e19b48a8',
                '391c0cb3c5c95a63', '4ed8aa4ae3418acb', '5b9cca4f7763e373', '682e6ff3d6b2b8a3',
                '748f82ee5defb2fc', '78a5636f43172f60', '84c87814a1f0ab72', '8cc702081a6439ec',
                '90befffa23631e28', 'a4506cebde82bde9', 'bef9a3f7b2c67915', 'c67178f2e372532b',
                'ca273eceea26619c', 'd186b8c721c0c207', 'eada7dd6cde0eb1e', 'f57d4f7fee6ed178',
                '06f067aa72176fba', '0a637dc5a2c898a6', '113f9804bef90dae', '1b710b35131c471b',
                '28db77f523047d84', '32caab7b40c72493', '3c9ebe0a15c9bebc', '431d67c49c100d4c',
                '4cc5d4becb3e42b6', '597f299cfc657e2a', '5fcb6fab3ad6faec', '6c44198c4a475817'
            );

            for ($i = 0; $i < 80; $i++) {
                $k[$i] = new BigInteger($k[$i], 16);
            }
        }

        $hash = $this->l == 48 ? $init384 : $init512;

        // Pre-processing
        $length = strlen($m);
        // to round to nearest 112 mod 128, we'll add 128 - (length + (128 - 112)) % 128
        $m.= str_repeat(chr(0), 128 - (($length + 16) & 0x7F));
        $m[$length] = chr(0x80);
        // we don't support hashing strings 512MB long
        $m.= pack('N4', 0, 0, 0, $length << 3);

        // Process the message in successive 1024-bit chunks
        $chunks = str_split($m, 128);
        foreach ($chunks as $chunk) {
            $w = array();
            for ($i = 0; $i < 16; $i++) {
                $temp = new BigInteger($this->_string_shift($chunk, 8), 256);
                $temp->setPrecision(64);
                $w[] = $temp;
            }

            // Extend the sixteen 32-bit words into eighty 32-bit words
            for ($i = 16; $i < 80; $i++) {
                $temp = array(
                          $w[$i - 15]->bitwise_rightRotate(1),
                          $w[$i - 15]->bitwise_rightRotate(8),
                          $w[$i - 15]->bitwise_rightShift(7)
                );
                $s0 = $temp[0]->bitwise_xor($temp[1]);
                $s0 = $s0->bitwise_xor($temp[2]);
                $temp = array(
                          $w[$i - 2]->bitwise_rightRotate(19),
                          $w[$i - 2]->bitwise_rightRotate(61),
                          $w[$i - 2]->bitwise_rightShift(6)
                );
                $s1 = $temp[0]->bitwise_xor($temp[1]);
                $s1 = $s1->bitwise_xor($temp[2]);
                $w[$i] = $w[$i - 16]->copy();
                $w[$i] = $w[$i]->add($s0);
                $w[$i] = $w[$i]->add($w[$i - 7]);
                $w[$i] = $w[$i]->add($s1);
            }

            // Initialize hash value for this chunk
            $a = $hash[0]->copy();
            $b = $hash[1]->copy();
            $c = $hash[2]->copy();
            $d = $hash[3]->copy();
            $e = $hash[4]->copy();
            $f = $hash[5]->copy();
            $g = $hash[6]->copy();
            $h = $hash[7]->copy();

            // Main loop
            for ($i = 0; $i < 80; $i++) {
                $temp = array(
                    $a->bitwise_rightRotate(28),
                    $a->bitwise_rightRotate(34),
                    $a->bitwise_rightRotate(39)
                );
                $s0 = $temp[0]->bitwise_xor($temp[1]);
                $s0 = $s0->bitwise_xor($temp[2]);
                $temp = array(
                    $a->bitwise_and($b),
                    $a->bitwise_and($c),
                    $b->bitwise_and($c)
                );
                $maj = $temp[0]->bitwise_xor($temp[1]);
                $maj = $maj->bitwise_xor($temp[2]);
                $t2 = $s0->add($maj);

                $temp = array(
                    $e->bitwise_rightRotate(14),
                    $e->bitwise_rightRotate(18),
                    $e->bitwise_rightRotate(41)
                );
                $s1 = $temp[0]->bitwise_xor($temp[1]);
                $s1 = $s1->bitwise_xor($temp[2]);
                $temp = array(
                    $e->bitwise_and($f),
                    $g->bitwise_and($e->bitwise_not())
                );
                $ch = $temp[0]->bitwise_xor($temp[1]);
                $t1 = $h->add($s1);
                $t1 = $t1->add($ch);
                $t1 = $t1->add($k[$i]);
                $t1 = $t1->add($w[$i]);

                $h = $g->copy();
                $g = $f->copy();
                $f = $e->copy();
                $e = $d->add($t1);
                $d = $c->copy();
                $c = $b->copy();
                $b = $a->copy();
                $a = $t1->add($t2);
            }

            // Add this chunk's hash to result so far
            $hash = array(
                $hash[0]->add($a),
                $hash[1]->add($b),
                $hash[2]->add($c),
                $hash[3]->add($d),
                $hash[4]->add($e),
                $hash[5]->add($f),
                $hash[6]->add($g),
                $hash[7]->add($h)
            );
        }

        // Produce the final hash value (big-endian)
        // (\phpseclib\Crypt\Hash::hash() trims the output for hashes but not for HMACs.  as such, we trim the output here)
        $temp = $hash[0]->toBytes() . $hash[1]->toBytes() . $hash[2]->toBytes() . $hash[3]->toBytes() .
                $hash[4]->toBytes() . $hash[5]->toBytes();
        if ($this->l != 48) {
            $temp.= $hash[6]->toBytes() . $hash[7]->toBytes();
        }

        return $temp;
    }

    /**
     * Right Rotate
     *
     * @access private
     * @param int $int
     * @param int $amt
     * @see self::_sha256()
     * @return int
     */
    function _rightRotate($int, $amt)
    {
        $invamt = 32 - $amt;
        $mask = (1 << $invamt) - 1;
        return (($int << $invamt) & 0xFFFFFFFF) | (($int >> $amt) & $mask);
    }

    /**
     * Right Shift
     *
     * @access private
     * @param int $int
     * @param int $amt
     * @see self::_sha256()
     * @return int
     */
    function _rightShift($int, $amt)
    {
        $mask = (1 << (32 - $amt)) - 1;
        return ($int >> $amt) & $mask;
    }

    /**
     * Not
     *
     * @access private
     * @param int $int
     * @see self::_sha256()
     * @return int
     */
    function _not($int)
    {
        return ~$int & 0xFFFFFFFF;
    }

    /**
     * Add
     *
     * _sha256() adds multiple unsigned 32-bit integers.  Since PHP doesn't support unsigned integers and since the
     * possibility of overflow exists, care has to be taken.  BigInteger could be used but this should be faster.
     *
     * @param int $...
     * @return int
     * @see self::_sha256()
     * @access private
     */
    function _add()
    {
        static $mod;
        if (!isset($mod)) {
            $mod = pow(2, 32);
        }

        $result = 0;
        $arguments = func_get_args();
        foreach ($arguments as $argument) {
            $result+= $argument < 0 ? ($argument & 0x7FFFFFFF) + 0x80000000 : $argument;
        }

        if ((php_uname('m') & "\xDF\xDF\xDF") != 'ARM') {
            return fmod($result, $mod);
        }

        return (fmod($result, 0x80000000) & 0x7FFFFFFF) |
            ((fmod(floor($result / 0x80000000), 2) & 1) << 31);
    }

    /**
     * String Shift
     *
     * Inspired by array_shift
     *
     * @param string $string
     * @param int $index
     * @return string
     * @access private
     */
    function _string_shift(&$string, $index = 1)
    {
        $substr = substr($string, 0, $index);
        $string = substr($string, $index);
        return $substr;
    }
}<|MERGE_RESOLUTION|>--- conflicted
+++ resolved
@@ -351,35 +351,13 @@
 
         if (!empty($this->key) || is_string($this->key)) {
             switch ($mode) {
-<<<<<<< HEAD
                 case self::MODE_MHASH:
-                    $output = mhash($this->hash, $text, $this->key);
+                    $output = mhash($this->hash, $text, $this->computedKey);
                     break;
                 case self::MODE_HASH:
-                    $output = hash_hmac($this->hash, $text, $this->key, true);
+                    $output = hash_hmac($this->hash, $text, $this->computedKey, true);
                     break;
                 case self::MODE_INTERNAL:
-                    /* "Applications that use keys longer than B bytes will first hash the key using H and then use the
-                        resultant L byte string as the actual key to HMAC."
-
-                        -- http://tools.ietf.org/html/rfc2104#section-2 */
-                    $key = strlen($this->key) > $this->b ? call_user_func($this->hash, $this->key) : $this->key;
-
-                    $key    = str_pad($key, $this->b, chr(0));      // step 1
-                    $temp   = $this->ipad ^ $key;                   // step 2
-                    $temp  .= $text;                                // step 3
-                    $temp   = call_user_func($this->hash, $temp);   // step 4
-                    $output = $this->opad ^ $key;                   // step 5
-                    $output.= $temp;                                // step 6
-                    $output = call_user_func($this->hash, $output); // step 7
-=======
-                case CRYPT_HASH_MODE_MHASH:
-                    $output = mhash($this->hash, $text, $this->computedKey);
-                    break;
-                case CRYPT_HASH_MODE_HASH:
-                    $output = hash_hmac($this->hash, $text, $this->computedKey, true);
-                    break;
-                case CRYPT_HASH_MODE_INTERNAL:
                     $key    = str_pad($this->computedKey, $this->b, chr(0)); // step 1
                     $temp   = $this->ipad ^ $key;                            // step 2
                     $temp  .= $text;                                         // step 3
@@ -387,7 +365,6 @@
                     $output = $this->opad ^ $key;                            // step 5
                     $output.= $temp;                                         // step 6
                     $output = call_user_func($this->hash, $output);          // step 7
->>>>>>> 685e0abc
             }
         } else {
             switch ($mode) {
