--- conflicted
+++ resolved
@@ -7,11 +7,7 @@
  *
  * md2, md5, md5-96, sha1, sha1-96, sha256, sha256-96, sha384, and sha512, sha512-96
  *
-<<<<<<< HEAD
- * If {@link \phpseclib\Crypt\Hash::setKey() setKey()} is called, {@link \phpseclib\Crypt\Hash::hash() hash()} will return the HMAC as opposed to
-=======
  * If {@link self::setKey() setKey()} is called, {@link self::hash() hash()} will return the HMAC as opposed to
->>>>>>> 2048a49a
  * the hash.  If no valid algorithm is provided, sha1 will be used.
  *
  * PHP version 5
@@ -40,29 +36,9 @@
  * @link      http://phpseclib.sourceforge.net
  */
 
-<<<<<<< HEAD
 namespace phpseclib\Crypt;
 
 use phpseclib\Math\BigInteger;
-=======
-/**#@+
- * @access private
- * @see self::Crypt_Hash()
- */
-/**
- * Toggles the internal implementation
- */
-define('CRYPT_HASH_MODE_INTERNAL', 1);
-/**
- * Toggles the mhash() implementation, which has been deprecated on PHP 5.3.0+.
- */
-define('CRYPT_HASH_MODE_MHASH',    2);
-/**
- * Toggles the hash() implementation, which works on PHP 5.1.2+.
- */
-define('CRYPT_HASH_MODE_HASH',     3);
-/**#@-*/
->>>>>>> 2048a49a
 
 /**
  * Pure-PHP implementations of keyed-hash message authentication codes (HMACs) and various cryptographic hashing functions.
@@ -94,11 +70,7 @@
     /**
      * Hash Parameter
      *
-<<<<<<< HEAD
-     * @see \phpseclib\Crypt\Hash::setHash()
-=======
      * @see self::setHash()
->>>>>>> 2048a49a
      * @var int
      * @access private
      */
@@ -107,11 +79,7 @@
     /**
      * Byte-length of compression blocks / key (Internal HMAC)
      *
-<<<<<<< HEAD
-     * @see \phpseclib\Crypt\Hash::setAlgorithm()
-=======
      * @see self::setAlgorithm()
->>>>>>> 2048a49a
      * @var int
      * @access private
      */
@@ -120,11 +88,7 @@
     /**
      * Byte-length of hash output (Internal HMAC)
      *
-<<<<<<< HEAD
-     * @see \phpseclib\Crypt\Hash::setHash()
-=======
      * @see self::setHash()
->>>>>>> 2048a49a
      * @var int
      * @access private
      */
@@ -133,11 +97,7 @@
     /**
      * Hash Algorithm
      *
-<<<<<<< HEAD
-     * @see \phpseclib\Crypt\Hash::setHash()
-=======
      * @see self::setHash()
->>>>>>> 2048a49a
      * @var string
      * @access private
      */
@@ -146,11 +106,7 @@
     /**
      * Key
      *
-<<<<<<< HEAD
-     * @see \phpseclib\Crypt\Hash::setKey()
-=======
      * @see self::setKey()
->>>>>>> 2048a49a
      * @var string
      * @access private
      */
@@ -159,11 +115,7 @@
     /**
      * Outer XOR (Internal HMAC)
      *
-<<<<<<< HEAD
-     * @see \phpseclib\Crypt\Hash::setKey()
-=======
      * @see self::setKey()
->>>>>>> 2048a49a
      * @var string
      * @access private
      */
@@ -172,11 +124,7 @@
     /**
      * Inner XOR (Internal HMAC)
      *
-<<<<<<< HEAD
-     * @see \phpseclib\Crypt\Hash::setKey()
-=======
      * @see self::setKey()
->>>>>>> 2048a49a
      * @var string
      * @access private
      */
