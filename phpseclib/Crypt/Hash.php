<?php

/**
 * Wrapper around hash() and hash_hmac() functions supporting truncated hashes
 * such as sha256-96.  Any hash algorithm returned by hash_algos() (and
 * truncated versions thereof) are supported.
 *
 * If {@link self::setKey() setKey()} is called, {@link self::hash() hash()} will
 * return the HMAC as opposed to the hash.
 *
 * Here's a short example of how to use this library:
 * <code>
 * <?php
 *    include 'vendor/autoload.php';
 *
 *    $hash = new \phpseclib\Crypt\Hash('sha512');
 *
 *    $hash->setKey('abcdefg');
 *
 *    echo base64_encode($hash->hash('abcdefg'));
 * ?>
 * </code>
 *
 * @category  Crypt
 * @package   Hash
 * @author    Jim Wigginton <terrafrost@php.net>
 * @copyright 2015 Jim Wigginton
 * @author    Andreas Fischer <bantu@phpbb.com>
 * @copyright 2015 Andreas Fischer
 * @license   http://www.opensource.org/licenses/mit-license.html  MIT License
 * @link      http://phpseclib.sourceforge.net
 */

namespace phpseclib\Crypt;

use phpseclib\Math\BigInteger;
use phpseclib\Exception\UnsupportedAlgorithmException;
use phpseclib\Common\Functions\Strings;

/**
 * @package Hash
 * @author  Jim Wigginton <terrafrost@php.net>
 * @author  Andreas Fischer <bantu@phpbb.com>
 * @access  public
 */
class Hash
{
    /**#@+
     * Padding Types
     *
     * @access private
     */
    //const PADDING_KECCAK = 1;
    const PADDING_SHA3 = 2;
    const PADDING_SHAKE = 3;
    /**#@-*/

    /**
     * Padding Type
     *
     * Only used by SHA3
     *
     * @var int
     * @access private
     */
    private $paddingType = 0;

    /**
     * Hash Parameter
     *
     * @see self::setHash()
     * @var int
     * @access private
     */
    private $hashParam;

    /**
     * Byte-length of hash output (Internal HMAC)
     *
     * @see self::setHash()
     * @var int
     * @access private
     */
    private $length;

    /**
     * Hash Algorithm
     *
     * @see self::setHash()
     * @var string
     * @access private
     */
    private $hash;

    /**
     * Key
     *
     * @see self::setKey()
     * @var string
     * @access private
     */
    private $key = false;

    /**
     * Hash Parameters
     *
     * @var array
     * @access private
     */
    private $parameters = [];

    /**
     * Outer XOR (Internal HMAC)
     *
     * Used only for sha512/*
     *
     * @see self::hash()
     * @var string
     * @access private
     */
    private $opad;

    /**
     * Inner XOR (Internal HMAC)
     *
     * Used only for sha512/*
     *
     * @see self::hash()
     * @var string
     * @access private
     */
    private $ipad;

    /**
     * Default Constructor.
     *
     * @param string $hash
     * @access public
     */
    public function __construct($hash = 'sha256')
    {
        $this->setHash($hash);
    }

    /**
     * Sets the key for HMACs
     *
     * Keys can be of any length.
     *
     * @access public
     * @param string $key
     */
    public function setKey($key = false)
    {
        $this->key = $key;
        $this->_computeKey();
    }

    /**
     * Pre-compute the key used by the HMAC
     *
     * Quoting http://tools.ietf.org/html/rfc2104#section-2, "Applications that use keys longer than B bytes
     * will first hash the key using H and then use the resultant L byte string as the actual key to HMAC."
     *
     * As documented in https://www.reddit.com/r/PHP/comments/9nct2l/symfonypolyfill_hash_pbkdf2_correct_fix_for/
     * when doing an HMAC multiple times it's faster to compute the hash once instead of computing it during
     * every call
     *
     * @access private
     */
    function _computeKey()
    {
        if (strlen($this->key) <= $this->b) {
            $this->computedKey = $this->key;
            return;
        }

        switch ($mode) {
            case CRYPT_HASH_MODE_MHASH:
                $this->computedKey = mhash($this->hash, $this->key);
                break;
            case CRYPT_HASH_MODE_HASH:
                $this->computedKey = hash($this->hash, $this->key, true);
                break;
            case CRYPT_HASH_MODE_INTERNAL:
                $this->computedKey = call_user_func($this->hash, $this->key);
        }
    }

    /**
     * Gets the hash function.
     *
     * As set by the constructor or by the setHash() method.
     *
     * @access public
     * @return string
     */
    public function getHash()
    {
        return $this->hashParam;
    }

    /**
     * Sets the hash function.
     *
     * @access public
     * @param string $hash
     */
    public function setHash($hash)
    {
        $this->hashParam = $hash = strtolower($hash);
        switch ($hash) {
            case 'md2-96':
            case 'md5-96':
            case 'sha1-96':
            case 'sha224-96':
            case 'sha256-96':
            case 'sha384-96':
            case 'sha512-96':
            case 'sha512/224-96':
            case 'sha512/256-96':
                $hash = substr($hash, 0, -3);
                $this->length = 12; // 96 / 8 = 12
                break;
            case 'md2':
            case 'md5':
                $this->length = 16;
                break;
            case 'sha1':
                $this->length = 20;
                break;
            case 'sha224':
            case 'sha512/224':
            case 'sha3-224':
                $this->length = 28;
                break;
            case 'sha256':
            case 'sha512/256':
            case 'sha3-256':
                $this->length = 32;
                break;
            case 'sha384':
<<<<<<< HEAD
            case 'sha3-384':
                $this->length = 48;
=======
                $this->l = 48;
                break;
            case 'sha512':
                $this->l = 64;
        }

        switch ($hash) {
            case 'md2-96':
            case 'md2':
                $this->b = 16;
            case 'md5-96':
            case 'sha1-96':
            case 'sha224-96':
            case 'sha256-96':
            case 'md2':
            case 'md5':
            case 'sha1':
            case 'sha224':
            case 'sha256':
                $this->b = 64;
                break;
            default:
                $this->b = 128;
        }

        switch ($hash) {
            case 'md2':
                $mode = CRYPT_HASH_MODE == self::MODE_HASH && in_array('md2', hash_algos()) ?
                    self::MODE_HASH : self::MODE_INTERNAL;
>>>>>>> f5a9c080
                break;
            case 'sha512':
            case 'sha3-512':
                $this->length = 64;
                break;
            default:
<<<<<<< HEAD
                if (preg_match('#^(shake(?:128|256))-(\d+)$#', $hash, $matches)) {
                    $this->paddingType = self::PADDING_SHAKE;
                    $hash = $matches[1];
                    $this->length = $matches[2] >> 3;
                } else {
                    throw new UnsupportedAlgorithmException(
                        "$hash is not a supported algorithm"
                    );
                }
=======
                $mode = CRYPT_HASH_MODE;
        }

        switch ($mode) {
            case self::MODE_MHASH:
                switch ($hash) {
                    case 'md5':
                        $this->hash = MHASH_MD5;
                        break;
                    case 'sha256':
                        $this->hash = MHASH_SHA256;
                        break;
                    case 'sha1':
                    default:
                        $this->hash = MHASH_SHA1;
                }
                $this->_computeKey();
                return;
            case self::MODE_HASH:
                switch ($hash) {
                    case 'md5':
                        $this->hash = 'md5';
                        return;
                    case 'md2':
                    case 'sha256':
                    case 'sha384':
                    case 'sha512':
                        $this->hash = $hash;
                        return;
                    case 'sha1':
                    default:
                        $this->hash = 'sha1';
                }
                $this->_computeKey();
                return;
>>>>>>> f5a9c080
        }

        switch ($hash) {
            case 'md2-96':
            case 'md5-96':
            case 'sha1-96':
            case 'sha224-96':
            case 'sha256-96':
            case 'md2':
<<<<<<< HEAD
            case 'md5':
            case 'sha1':
            case 'sha224':
            case 'sha256':
                $this->blockSize = 512;
                break;
            case 'sha3-224':
                $this->blockSize = 1152; // 1600 - 2*224
                break;
            case 'sha3-256':
            case 'shake256':
                $this->blockSize = 1088; // 1600 - 2*256
                break;
            case 'sha3-384':
                $this->blockSize = 832; // 1600 - 2*384
                break;
            case 'sha3-512':
                $this->blockSize = 576; // 1600 - 2*512
                break;
            case 'shake128':
                $this->blockSize = 1344; // 1600 - 2*128
=======
                $this->hash = array($this, '_md2');
                break;
            case 'md5':
                $this->hash = array($this, '_md5');
                break;
            case 'sha256':
                $this->hash = array($this, '_sha256');
                break;
            case 'sha384':
            case 'sha512':
                $this->hash = array($this, '_sha512');
>>>>>>> f5a9c080
                break;
            default:
<<<<<<< HEAD
                $this->blockSize = 1024;
        }

        if (in_array(substr($hash, 0, 5), ['sha3-', 'shake'])) {
            //preg_match('#(\d+)$#', $hash, $matches);
            //$this->parameters['capacity'] = 2 * $matches[1]; // 1600 - $this->blockSize
            //$this->parameters['rate'] = 1600 - $this->parameters['capacity']; // == $this->blockSize
            if (!$this->paddingType) {
                $this->paddingType = self::PADDING_SHA3;
            }
            $this->parameters = [
                'capacity' => 1600 - $this->blockSize,
                'rate' => $this->blockSize,
                'length' => $this->length,
                'padding' => $this->paddingType
            ];
            $hash = ['phpseclib\Crypt\Hash', PHP_INT_SIZE == 8 ? 'sha3_64' : 'sha3_32'];
        }

        if ($hash == 'sha512/224' || $hash == 'sha512/256') {
            // PHP 7.1.0 introduced sha512/224 and sha512/256 support:
            // http://php.net/ChangeLog-7.php#7.1.0
            if (version_compare(PHP_VERSION, '7.1.0') < 0) {
                // from http://csrc.nist.gov/publications/fips/fips180-4/fips-180-4.pdf#page=24
                $initial = $hash == 'sha512/256' ?
                    [
                        '22312194FC2BF72C', '9F555FA3C84C64C2', '2393B86B6F53B151', '963877195940EABD',
                        '96283EE2A88EFFE3', 'BE5E1E2553863992', '2B0199FC2C85B8AA', '0EB72DDC81C52CA2'
                    ] :
                    [
                        '8C3D37C819544DA2', '73E1996689DCD4D6', '1DFAB7AE32FF9C82', '679DD514582F9FCF',
                        '0F6D2B697BD44DA8', '77E36F7304C48942', '3F9D85A86A1D36C8', '1112E6AD91D692A1'
                    ];
                for ($i = 0; $i < 8; $i++) {
                    $initial[$i] = new BigInteger($initial[$i], 16);
                    $initial[$i]->setPrecision(64);
                }

                $this->parameters = compact('initial');

                $hash = ['phpseclib\Crypt\Hash', 'sha512'];
            }
        }

        if (is_array($hash)) {
            $b = $this->blockSize >> 3;
            $this->ipad = str_repeat(chr(0x36), $b);
            $this->opad = str_repeat(chr(0x5C), $b);
        }

        $this->hash = $hash;
=======
                $this->hash = array($this, '_sha1');
        }

        $this->ipad = str_repeat(chr(0x36), $this->b);
        $this->opad = str_repeat(chr(0x5C), $this->b);

        $this->_computeKey();
>>>>>>> f5a9c080
    }

    /**
     * Compute the HMAC.
     *
     * @access public
     * @param string $text
     * @return string
     */
    public function hash($text)
    {
<<<<<<< HEAD
        if (is_array($this->hash)) {
            if (empty($this->key) || !is_string($this->key)) {
                return substr(call_user_func($this->hash, $text, ...array_values($this->parameters)), 0, $this->length);
=======
        $mode = is_array($this->hash) ? self::MODE_INTERNAL : CRYPT_HASH_MODE;

        if (!empty($this->key) || is_string($this->key)) {
            switch ($mode) {
                case self::MODE_MHASH:
                    $output = mhash($this->hash, $text, $this->computedKey);
                    break;
                case self::MODE_HASH:
                    $output = hash_hmac($this->hash, $text, $this->computedKey, true);
                    break;
                case self::MODE_INTERNAL:
                    $key    = str_pad($this->computedKey, $this->b, chr(0)); // step 1
                    $temp   = $this->ipad ^ $key;                            // step 2
                    $temp  .= $text;                                         // step 3
                    $temp   = call_user_func($this->hash, $temp);            // step 4
                    $output = $this->opad ^ $key;                            // step 5
                    $output.= $temp;                                         // step 6
                    $output = call_user_func($this->hash, $output);          // step 7
            }
        } else {
            switch ($mode) {
                case self::MODE_MHASH:
                    $output = mhash($this->hash, $text);
                    break;
                case self::MODE_HASH:
                    $output = hash($this->hash, $text, true);
                    break;
                case self::MODE_INTERNAL:
                    $output = call_user_func($this->hash, $text);
>>>>>>> f5a9c080
            }

            // SHA3 HMACs are discussed at https://nvlpubs.nist.gov/nistpubs/FIPS/NIST.FIPS.202.pdf#page=30

            /* "Applications that use keys longer than B bytes will first hash the key using H and then use the
                resultant L byte string as the actual key to HMAC."

            $b = $this->blockSize >> 3;

                -- http://tools.ietf.org/html/rfc2104#section-2 */
            $key = strlen($this->key) > $b ?
                substr(call_user_func($this->hash, $this->key, ...array_values($this->parameters)), 0, $this->length) :
                $this->key;

            $key    = str_pad($key, $b, chr(0));
            $temp   = $this->ipad ^ $key;
            $temp  .= $text;
            $temp   = substr(call_user_func($this->hash, $temp, ...array_values($this->parameters)), 0, $this->length);
            $output = $this->opad ^ $key;
            $output.= $temp;
            $output = call_user_func($this->hash, $output, ...array_values($this->parameters));

            return substr($output, 0, $this->length);
        }

        $output = !empty($this->key) || is_string($this->key) ?
            hash_hmac($this->hash, $text, $this->key, true) :
            hash($this->hash, $text, true);

        return strlen($output) > $this->length
            ? substr($output, 0, $this->length)
            : $output;
    }

    /**
     * Returns the hash length (in bits)
     *
     * @access public
     * @return int
     */
    public function getLength()
    {
        return $this->length << 3;
    }

    /**
     * Returns the hash length (in bytes)
     *
     * @access public
     * @return int
     */
    public function getLengthInBytes()
    {
        return $this->length;
    }

    /**
     * Returns the block length (in bits)
     *
     * @access public
     * @return int
     */
    public function getBlockLength()
    {
        return $this->blockSize;
    }

    /**
     * Returns the block length (in bytes)
     *
     * @access public
     * @return int
     */
    public function getBlockLengthInBytes()
    {
        return $this->blockSize >> 3;
    }

    /**
     * Pads SHA3 based on the mode
     *
     * @access private
     * @param int $padLength
     * @param int $padType
     * @return string
     */
    private static function sha3_pad($padLength, $padType)
    {
        switch ($padType) {
            //case self::PADDING_KECCAK:
            //    $temp = chr(0x06) . str_repeat("\0", $padLength - 1);
            //    $temp[$padLength - 1] = $temp[$padLength - 1] | chr(0x80);
            //    return $temp
            case self::PADDING_SHAKE:
                $temp = chr(0x1F) . str_repeat("\0", $padLength - 1);
                $temp[$padLength - 1] = $temp[$padLength - 1] | chr(0x80);
                return $temp;
            //case self::PADDING_SHA3:
            default:
                // from https://nvlpubs.nist.gov/nistpubs/FIPS/NIST.FIPS.202.pdf#page=36
                return $padLength == 1 ? chr(0x86) : chr(0x06) . str_repeat("\0", $padLength - 2) . chr(0x80);
        }
    }

    /**
     * Pure-PHP 32-bit implementation of SHA3
     *
     * Whereas BigInteger.php's 32-bit engine works on PHP 64-bit this 32-bit implementation
     * of SHA3 will *not* work on PHP 64-bit. This is because of because this implementation
     * employees bitwise NOTs and bitwise left shifts. And the round constants only work
     * on 32-bit PHP. eg. dechex(-2147483648) returns 80000000 on 32-bit PHP and
     * FFFFFFFF80000000 on 64-bit PHP. Sure, we could do bitwise ANDs but that would slow
     * things down.
     *
     * SHA512 requires BigInteger to simulate 64-bit unsigned integers because SHA2 employees
     * addition whereas SHA3 just employees bitwise operators. PHP64 only supports signed
     * 64-bit integers, which complicates addition, whereas that limitation isn't an issue
     * for SHA3.
     *
     * In https://ws680.nist.gov/publication/get_pdf.cfm?pub_id=919061#page=16 KECCAK[C] is
     * defined as "the KECCAK instance with KECCAK-f[1600] as the underlying permutation and
     * capacity c". This is relevant because, altho the KECCAK standard defines a mode
     * (KECCAK-f[800]) designed for 32-bit machines that mode is incompatible with SHA3
     *
     * @access private
     * @param string $p
     * @param int $c
     * @param int $r
     * @param int $d
     * @param int $padType
     */
    private static function sha3_32($p, $c, $r, $d, $padType)
    {
        $block_size = $r >> 3;
        $padLength = $block_size - (strlen($p) % $block_size);
        $num_ints = $block_size >> 2;

        $p.= static::sha3_pad($padLength, $padType);

        $n = strlen($p) / $r; // number of blocks

        $s = [
            [[0, 0], [0, 0], [0, 0], [0, 0], [0, 0]],
            [[0, 0], [0, 0], [0, 0], [0, 0], [0, 0]],
            [[0, 0], [0, 0], [0, 0], [0, 0], [0, 0]],
            [[0, 0], [0, 0], [0, 0], [0, 0], [0, 0]],
            [[0, 0], [0, 0], [0, 0], [0, 0], [0, 0]]
        ];

        $p = str_split($p, $block_size);

        foreach ($p as $pi) {
            $pi = unpack('V*', $pi);
            $x = $y = 0;
            for ($i = 1; $i <= $num_ints; $i+=2) {
                $s[$x][$y][0]^= $pi[$i + 1];
                $s[$x][$y][1]^= $pi[$i];
                if (++$y == 5) {
                    $y = 0;
                    $x++;
                }
            }
            static::processSHA3Block32($s);
        }

        $z = '';
        $i = $j = 0;
        while (strlen($z) < $d) {
            $z.= pack('V2', $s[$i][$j][1], $s[$i][$j++][0]);
            if ($j == 5) {
                $j = 0;
                $i++;
                if ($i == 5) {
                    $i = 0;
                    static::processSHA3Block32($s);
                }
            }
        }

        return $z;
    }

    /**
     * 32-bit block processing method for SHA3
     *
     * @access private
     * @param array $s
     */
    private static function processSHA3Block32(&$s)
    {
        static $rotationOffsets = [
            [ 0,  1, 62, 28, 27],
            [36, 44,  6, 55, 20],
            [ 3, 10, 43, 25, 39],
            [41, 45, 15, 21,  8],
            [18,  2, 61, 56, 14]
        ];

        // the standards give these constants in hexadecimal notation. it's tempting to want to use
        // that same notation, here, however, we can't, because 0x80000000, on PHP32, is a positive
        // float - not the negative int that we need to be in PHP32. so we use -2147483648 instead
        static $roundConstants = [
            [0, 1],
            [0, 32898],
            [-2147483648, 32906],
            [-2147483648, -2147450880],
            [0, 32907],
            [0, -2147483647],
            [-2147483648, -2147450751],
            [-2147483648, 32777],
            [0, 138],
            [0, 136],
            [0, -2147450871],
            [0, -2147483638],
            [0, -2147450741],
            [-2147483648, 139],
            [-2147483648, 32905],
            [-2147483648, 32771],
            [-2147483648, 32770],
            [-2147483648, 128],
            [0, 32778],
            [-2147483648, -2147483638],
            [-2147483648, -2147450751],
            [-2147483648, 32896],
            [0, -2147483647],
            [-2147483648, -2147450872]
        ];

        for ($round = 0; $round < 24; $round++) {
            // theta step
            $parity = $rotated = [];
            for ($i = 0; $i < 5; $i++) {
                $parity[] = [
                    $s[0][$i][0] ^ $s[1][$i][0] ^ $s[2][$i][0] ^ $s[3][$i][0] ^ $s[4][$i][0],
                    $s[0][$i][1] ^ $s[1][$i][1] ^ $s[2][$i][1] ^ $s[3][$i][1] ^ $s[4][$i][1]
                ];
                $rotated[] = static::rotateLeft32($parity[$i], 1);
            }

            $temp = [
                [$parity[4][0] ^ $rotated[1][0], $parity[4][1] ^ $rotated[1][1]],
                [$parity[0][0] ^ $rotated[2][0], $parity[0][1] ^ $rotated[2][1]],
                [$parity[1][0] ^ $rotated[3][0], $parity[1][1] ^ $rotated[3][1]],
                [$parity[2][0] ^ $rotated[4][0], $parity[2][1] ^ $rotated[4][1]],
                [$parity[3][0] ^ $rotated[0][0], $parity[3][1] ^ $rotated[0][1]]
            ];
            for ($i = 0; $i < 5; $i++) {
                for ($j = 0; $j < 5; $j++) {
                    $s[$i][$j][0]^= $temp[$j][0];
                    $s[$i][$j][1]^= $temp[$j][1];
                }
            }

            $st = $s;

            // rho and pi steps
            for ($i = 0; $i < 5; $i++) {
                for ($j = 0; $j < 5; $j++) {
                    $st[(2 * $i + 3 * $j) % 5][$j] = static::rotateLeft32($s[$j][$i], $rotationOffsets[$j][$i]);
                }
            }

            // chi step
            for ($i = 0; $i < 5; $i++) {
                $s[$i][0] = [
                    $st[$i][0][0] ^ (~$st[$i][1][0] & $st[$i][2][0]),
                    $st[$i][0][1] ^ (~$st[$i][1][1] & $st[$i][2][1])
                ];
                $s[$i][1] = [
                    $st[$i][1][0] ^ (~$st[$i][2][0] & $st[$i][3][0]),
                    $st[$i][1][1] ^ (~$st[$i][2][1] & $st[$i][3][1])
                ];
                $s[$i][2] = [
                    $st[$i][2][0] ^ (~$st[$i][3][0] & $st[$i][4][0]),
                    $st[$i][2][1] ^ (~$st[$i][3][1] & $st[$i][4][1])
                ];
                $s[$i][3] = [
                    $st[$i][3][0] ^ (~$st[$i][4][0] & $st[$i][0][0]),
                    $st[$i][3][1] ^ (~$st[$i][4][1] & $st[$i][0][1])
                ];
                $s[$i][4] = [
                    $st[$i][4][0] ^ (~$st[$i][0][0] & $st[$i][1][0]),
                    $st[$i][4][1] ^ (~$st[$i][0][1] & $st[$i][1][1])
                ];
            }

            // iota step
            $s[0][0][0]^= $roundConstants[$round][0];
            $s[0][0][1]^= $roundConstants[$round][1];
        }
    }

    /**
     * Rotate 32-bit int
     *
     * @access private
     * @param array $x
     * @param int $shift
     */
    private static function rotateLeft32($x, $shift)
    {
        if ($shift < 32) {
            list($hi, $lo) = $x;
        } else {
            $shift-= 32;
            list($lo, $hi) = $x;
        }

        return [
            ($hi << $shift) | (($lo >> (32 - $shift)) & (1 << $shift) - 1),
            ($lo << $shift) | (($hi >> (32 - $shift)) & (1 << $shift) - 1)
        ];
    }

    /**
     * Pure-PHP 64-bit implementation of SHA3
     *
     * @access private
     * @param string $p
     * @param int $c
     * @param int $r
     * @param int $d
     * @param int $padType
     */
    private static function sha3_64($p, $c, $r, $d, $padType)
    {
        $block_size = $r >> 3;
        $padLength = $block_size - (strlen($p) % $block_size);
        $num_ints = $block_size >> 2;

        $p.= static::sha3_pad($padLength, $padType);

        $n = strlen($p) / $r; // number of blocks

        $s = [
            [0, 0, 0, 0, 0],
            [0, 0, 0, 0, 0],
            [0, 0, 0, 0, 0],
            [0, 0, 0, 0, 0],
            [0, 0, 0, 0, 0]
        ];

        $p = str_split($p, $block_size);

        foreach ($p as $pi) {
            $pi = unpack('P*', $pi);
            $x = $y = 0;
            foreach ($pi as $subpi) {
                $s[$x][$y++]^= $subpi;
                if ($y == 5) {
                    $y = 0;
                    $x++;
                }
            }
            static::processSHA3Block64($s);
        }

        $z = '';
        $i = $j = 0;
        while (strlen($z) < $d) {
            $z.= pack('P', $s[$i][$j++]);
            if ($j == 5) {
                $j = 0;
                $i++;
                if ($i == 5) {
                    $i = 0;
                    static::processSHA3Block64($s);
                }
            }
        }

        return $z;
    }

    /**
     * 64-bit block processing method for SHA3
     *
     * @access private
     * @param array $s
     */
    private static function processSHA3Block64(&$s)
    {
        static $rotationOffsets = [
            [ 0,  1, 62, 28, 27],
            [36, 44,  6, 55, 20],
            [ 3, 10, 43, 25, 39],
            [41, 45, 15, 21,  8],
            [18,  2, 61, 56, 14]
        ];

        static $roundConstants = [
            1,
            32898,
            -9223372036854742902,
            -9223372034707259392,
            32907,
            2147483649,
            -9223372034707259263,
            -9223372036854743031,
            138,
            136,
            2147516425,
            2147483658,
            2147516555,
            -9223372036854775669,
            -9223372036854742903,
            -9223372036854743037,
            -9223372036854743038,
            -9223372036854775680,
            32778,
            -9223372034707292150,
            -9223372034707259263,
            -9223372036854742912,
            2147483649,
            -9223372034707259384
        ];

        for ($round = 0; $round < 24; $round++) {
            // theta step
            $parity = [];
            for ($i = 0; $i < 5; $i++) {
                $parity[] = $s[0][$i] ^ $s[1][$i] ^ $s[2][$i] ^ $s[3][$i] ^ $s[4][$i];
            }
            $temp = [
                $parity[4] ^ static::rotateLeft64($parity[1], 1),
                $parity[0] ^ static::rotateLeft64($parity[2], 1),
                $parity[1] ^ static::rotateLeft64($parity[3], 1),
                $parity[2] ^ static::rotateLeft64($parity[4], 1),
                $parity[3] ^ static::rotateLeft64($parity[0], 1)
            ];
            for ($i = 0; $i < 5; $i++) {
                for ($j = 0; $j < 5; $j++) {
                    $s[$i][$j]^= $temp[$j];
                }
            }

            $st = $s;

            // rho and pi steps
            for ($i = 0; $i < 5; $i++) {
                for ($j = 0; $j < 5; $j++) {
                    $st[(2 * $i + 3 * $j) % 5][$j] = static::rotateLeft64($s[$j][$i], $rotationOffsets[$j][$i]);
                }
            }

            // chi step
            for ($i = 0; $i < 5; $i++) {
                $s[$i] = [
                    $st[$i][0] ^ (~$st[$i][1] & $st[$i][2]),
                    $st[$i][1] ^ (~$st[$i][2] & $st[$i][3]),
                    $st[$i][2] ^ (~$st[$i][3] & $st[$i][4]),
                    $st[$i][3] ^ (~$st[$i][4] & $st[$i][0]),
                    $st[$i][4] ^ (~$st[$i][0] & $st[$i][1])
                ];
            }

            // iota step
            $s[0][0]^= $roundConstants[$round];
        }
    }

    /**
     * Rotate 64-bit int
     *
     * @access private
     * @param int $x
     * @param int $shift
     */
    private static function rotateLeft64($x, $shift)
    {
        return ($x << $shift) | (($x >> (64 - $shift)) & ((1 << $shift) - 1));
    }

    /**
     * Pure-PHP implementation of SHA512
     *
     * @access private
     * @param string $m
     * @param array $hash
     * @return string
     */
    private static function sha512($m, $hash)
    {
        static $k;

        if (!isset($k)) {
            // Initialize table of round constants
            // (first 64 bits of the fractional parts of the cube roots of the first 80 primes 2..409)
            $k = [
                '428a2f98d728ae22', '7137449123ef65cd', 'b5c0fbcfec4d3b2f', 'e9b5dba58189dbbc',
                '3956c25bf348b538', '59f111f1b605d019', '923f82a4af194f9b', 'ab1c5ed5da6d8118',
                'd807aa98a3030242', '12835b0145706fbe', '243185be4ee4b28c', '550c7dc3d5ffb4e2',
                '72be5d74f27b896f', '80deb1fe3b1696b1', '9bdc06a725c71235', 'c19bf174cf692694',
                'e49b69c19ef14ad2', 'efbe4786384f25e3', '0fc19dc68b8cd5b5', '240ca1cc77ac9c65',
                '2de92c6f592b0275', '4a7484aa6ea6e483', '5cb0a9dcbd41fbd4', '76f988da831153b5',
                '983e5152ee66dfab', 'a831c66d2db43210', 'b00327c898fb213f', 'bf597fc7beef0ee4',
                'c6e00bf33da88fc2', 'd5a79147930aa725', '06ca6351e003826f', '142929670a0e6e70',
                '27b70a8546d22ffc', '2e1b21385c26c926', '4d2c6dfc5ac42aed', '53380d139d95b3df',
                '650a73548baf63de', '766a0abb3c77b2a8', '81c2c92e47edaee6', '92722c851482353b',
                'a2bfe8a14cf10364', 'a81a664bbc423001', 'c24b8b70d0f89791', 'c76c51a30654be30',
                'd192e819d6ef5218', 'd69906245565a910', 'f40e35855771202a', '106aa07032bbd1b8',
                '19a4c116b8d2d0c8', '1e376c085141ab53', '2748774cdf8eeb99', '34b0bcb5e19b48a8',
                '391c0cb3c5c95a63', '4ed8aa4ae3418acb', '5b9cca4f7763e373', '682e6ff3d6b2b8a3',
                '748f82ee5defb2fc', '78a5636f43172f60', '84c87814a1f0ab72', '8cc702081a6439ec',
                '90befffa23631e28', 'a4506cebde82bde9', 'bef9a3f7b2c67915', 'c67178f2e372532b',
                'ca273eceea26619c', 'd186b8c721c0c207', 'eada7dd6cde0eb1e', 'f57d4f7fee6ed178',
                '06f067aa72176fba', '0a637dc5a2c898a6', '113f9804bef90dae', '1b710b35131c471b',
                '28db77f523047d84', '32caab7b40c72493', '3c9ebe0a15c9bebc', '431d67c49c100d4c',
                '4cc5d4becb3e42b6', '597f299cfc657e2a', '5fcb6fab3ad6faec', '6c44198c4a475817'
            ];

            for ($i = 0; $i < 80; $i++) {
                $k[$i] = new BigInteger($k[$i], 16);
            }
        }

        // Pre-processing
        $length = strlen($m);
        // to round to nearest 112 mod 128, we'll add 128 - (length + (128 - 112)) % 128
        $m.= str_repeat(chr(0), 128 - (($length + 16) & 0x7F));
        $m[$length] = chr(0x80);
        // we don't support hashing strings 512MB long
        $m.= pack('N4', 0, 0, 0, $length << 3);

        // Process the message in successive 1024-bit chunks
        $chunks = str_split($m, 128);
        foreach ($chunks as $chunk) {
            $w = [];
            for ($i = 0; $i < 16; $i++) {
                $temp = new BigInteger(Strings::shift($chunk, 8), 256);
                $temp->setPrecision(64);
                $w[] = $temp;
            }

            // Extend the sixteen 32-bit words into eighty 32-bit words
            for ($i = 16; $i < 80; $i++) {
                $temp = [
                          $w[$i - 15]->bitwise_rightRotate(1),
                          $w[$i - 15]->bitwise_rightRotate(8),
                          $w[$i - 15]->bitwise_rightShift(7)
                ];
                $s0 = $temp[0]->bitwise_xor($temp[1]);
                $s0 = $s0->bitwise_xor($temp[2]);
                $temp = [
                          $w[$i - 2]->bitwise_rightRotate(19),
                          $w[$i - 2]->bitwise_rightRotate(61),
                          $w[$i - 2]->bitwise_rightShift(6)
                ];
                $s1 = $temp[0]->bitwise_xor($temp[1]);
                $s1 = $s1->bitwise_xor($temp[2]);
                $w[$i] = clone $w[$i - 16];
                $w[$i] = $w[$i]->add($s0);
                $w[$i] = $w[$i]->add($w[$i - 7]);
                $w[$i] = $w[$i]->add($s1);
            }

            // Initialize hash value for this chunk
            $a = clone $hash[0];
            $b = clone $hash[1];
            $c = clone $hash[2];
            $d = clone $hash[3];
            $e = clone $hash[4];
            $f = clone $hash[5];
            $g = clone $hash[6];
            $h = clone $hash[7];

            // Main loop
            for ($i = 0; $i < 80; $i++) {
                $temp = [
                    $a->bitwise_rightRotate(28),
                    $a->bitwise_rightRotate(34),
                    $a->bitwise_rightRotate(39)
                ];
                $s0 = $temp[0]->bitwise_xor($temp[1]);
                $s0 = $s0->bitwise_xor($temp[2]);
                $temp = [
                    $a->bitwise_and($b),
                    $a->bitwise_and($c),
                    $b->bitwise_and($c)
                ];
                $maj = $temp[0]->bitwise_xor($temp[1]);
                $maj = $maj->bitwise_xor($temp[2]);
                $t2 = $s0->add($maj);

                $temp = [
                    $e->bitwise_rightRotate(14),
                    $e->bitwise_rightRotate(18),
                    $e->bitwise_rightRotate(41)
                ];
                $s1 = $temp[0]->bitwise_xor($temp[1]);
                $s1 = $s1->bitwise_xor($temp[2]);
                $temp = [
                    $e->bitwise_and($f),
                    $g->bitwise_and($e->bitwise_not())
                ];
                $ch = $temp[0]->bitwise_xor($temp[1]);
                $t1 = $h->add($s1);
                $t1 = $t1->add($ch);
                $t1 = $t1->add($k[$i]);
                $t1 = $t1->add($w[$i]);

                $h = clone $g;
                $g = clone $f;
                $f = clone $e;
                $e = $d->add($t1);
                $d = clone $c;
                $c = clone $b;
                $b = clone $a;
                $a = $t1->add($t2);
            }

            // Add this chunk's hash to result so far
            $hash = [
                $hash[0]->add($a),
                $hash[1]->add($b),
                $hash[2]->add($c),
                $hash[3]->add($d),
                $hash[4]->add($e),
                $hash[5]->add($f),
                $hash[6]->add($g),
                $hash[7]->add($h)
            ];
        }

        // Produce the final hash value (big-endian)
        // (\phpseclib\Crypt\Hash::hash() trims the output for hashes but not for HMACs.  as such, we trim the output here)
        $temp = $hash[0]->toBytes() . $hash[1]->toBytes() . $hash[2]->toBytes() . $hash[3]->toBytes() .
                $hash[4]->toBytes() . $hash[5]->toBytes() . $hash[6]->toBytes() . $hash[7]->toBytes();

        return $temp;
    }
}<|MERGE_RESOLUTION|>--- conflicted
+++ resolved
@@ -153,7 +153,7 @@
     public function setKey($key = false)
     {
         $this->key = $key;
-        $this->_computeKey();
+        $this->computeKey();
     }
 
     /**
@@ -168,23 +168,16 @@
      *
      * @access private
      */
-    function _computeKey()
-    {
-        if (strlen($this->key) <= $this->b) {
+    private function computeKey()
+    {
+        if (strlen($this->key) <= $this->getBlockLengthInBytes()) {
             $this->computedKey = $this->key;
             return;
         }
 
-        switch ($mode) {
-            case CRYPT_HASH_MODE_MHASH:
-                $this->computedKey = mhash($this->hash, $this->key);
-                break;
-            case CRYPT_HASH_MODE_HASH:
-                $this->computedKey = hash($this->hash, $this->key, true);
-                break;
-            case CRYPT_HASH_MODE_INTERNAL:
-                $this->computedKey = call_user_func($this->hash, $this->key);
-        }
+        $this->computedKey = is_array($this->hash) ?
+            call_user_func($this->hash, $this->key) :
+            hash($this->hash, $this->key, true);
     }
 
     /**
@@ -240,47 +233,14 @@
                 $this->length = 32;
                 break;
             case 'sha384':
-<<<<<<< HEAD
             case 'sha3-384':
                 $this->length = 48;
-=======
-                $this->l = 48;
-                break;
-            case 'sha512':
-                $this->l = 64;
-        }
-
-        switch ($hash) {
-            case 'md2-96':
-            case 'md2':
-                $this->b = 16;
-            case 'md5-96':
-            case 'sha1-96':
-            case 'sha224-96':
-            case 'sha256-96':
-            case 'md2':
-            case 'md5':
-            case 'sha1':
-            case 'sha224':
-            case 'sha256':
-                $this->b = 64;
-                break;
-            default:
-                $this->b = 128;
-        }
-
-        switch ($hash) {
-            case 'md2':
-                $mode = CRYPT_HASH_MODE == self::MODE_HASH && in_array('md2', hash_algos()) ?
-                    self::MODE_HASH : self::MODE_INTERNAL;
->>>>>>> f5a9c080
                 break;
             case 'sha512':
             case 'sha3-512':
                 $this->length = 64;
                 break;
             default:
-<<<<<<< HEAD
                 if (preg_match('#^(shake(?:128|256))-(\d+)$#', $hash, $matches)) {
                     $this->paddingType = self::PADDING_SHAKE;
                     $hash = $matches[1];
@@ -290,53 +250,17 @@
                         "$hash is not a supported algorithm"
                     );
                 }
-=======
-                $mode = CRYPT_HASH_MODE;
-        }
-
-        switch ($mode) {
-            case self::MODE_MHASH:
-                switch ($hash) {
-                    case 'md5':
-                        $this->hash = MHASH_MD5;
-                        break;
-                    case 'sha256':
-                        $this->hash = MHASH_SHA256;
-                        break;
-                    case 'sha1':
-                    default:
-                        $this->hash = MHASH_SHA1;
-                }
-                $this->_computeKey();
-                return;
-            case self::MODE_HASH:
-                switch ($hash) {
-                    case 'md5':
-                        $this->hash = 'md5';
-                        return;
-                    case 'md2':
-                    case 'sha256':
-                    case 'sha384':
-                    case 'sha512':
-                        $this->hash = $hash;
-                        return;
-                    case 'sha1':
-                    default:
-                        $this->hash = 'sha1';
-                }
-                $this->_computeKey();
-                return;
->>>>>>> f5a9c080
         }
 
         switch ($hash) {
+            case 'md2':
             case 'md2-96':
+                $this->blockSize = 128;
+                break;
             case 'md5-96':
             case 'sha1-96':
             case 'sha224-96':
             case 'sha256-96':
-            case 'md2':
-<<<<<<< HEAD
             case 'md5':
             case 'sha1':
             case 'sha224':
@@ -358,22 +282,8 @@
                 break;
             case 'shake128':
                 $this->blockSize = 1344; // 1600 - 2*128
-=======
-                $this->hash = array($this, '_md2');
-                break;
-            case 'md5':
-                $this->hash = array($this, '_md5');
-                break;
-            case 'sha256':
-                $this->hash = array($this, '_sha256');
-                break;
-            case 'sha384':
-            case 'sha512':
-                $this->hash = array($this, '_sha512');
->>>>>>> f5a9c080
                 break;
             default:
-<<<<<<< HEAD
                 $this->blockSize = 1024;
         }
 
@@ -425,15 +335,8 @@
         }
 
         $this->hash = $hash;
-=======
-                $this->hash = array($this, '_sha1');
-        }
-
-        $this->ipad = str_repeat(chr(0x36), $this->b);
-        $this->opad = str_repeat(chr(0x5C), $this->b);
-
-        $this->_computeKey();
->>>>>>> f5a9c080
+
+        $this->computeKey();
     }
 
     /**
@@ -445,56 +348,14 @@
      */
     public function hash($text)
     {
-<<<<<<< HEAD
         if (is_array($this->hash)) {
             if (empty($this->key) || !is_string($this->key)) {
                 return substr(call_user_func($this->hash, $text, ...array_values($this->parameters)), 0, $this->length);
-=======
-        $mode = is_array($this->hash) ? self::MODE_INTERNAL : CRYPT_HASH_MODE;
-
-        if (!empty($this->key) || is_string($this->key)) {
-            switch ($mode) {
-                case self::MODE_MHASH:
-                    $output = mhash($this->hash, $text, $this->computedKey);
-                    break;
-                case self::MODE_HASH:
-                    $output = hash_hmac($this->hash, $text, $this->computedKey, true);
-                    break;
-                case self::MODE_INTERNAL:
-                    $key    = str_pad($this->computedKey, $this->b, chr(0)); // step 1
-                    $temp   = $this->ipad ^ $key;                            // step 2
-                    $temp  .= $text;                                         // step 3
-                    $temp   = call_user_func($this->hash, $temp);            // step 4
-                    $output = $this->opad ^ $key;                            // step 5
-                    $output.= $temp;                                         // step 6
-                    $output = call_user_func($this->hash, $output);          // step 7
-            }
-        } else {
-            switch ($mode) {
-                case self::MODE_MHASH:
-                    $output = mhash($this->hash, $text);
-                    break;
-                case self::MODE_HASH:
-                    $output = hash($this->hash, $text, true);
-                    break;
-                case self::MODE_INTERNAL:
-                    $output = call_user_func($this->hash, $text);
->>>>>>> f5a9c080
             }
 
             // SHA3 HMACs are discussed at https://nvlpubs.nist.gov/nistpubs/FIPS/NIST.FIPS.202.pdf#page=30
 
-            /* "Applications that use keys longer than B bytes will first hash the key using H and then use the
-                resultant L byte string as the actual key to HMAC."
-
-            $b = $this->blockSize >> 3;
-
-                -- http://tools.ietf.org/html/rfc2104#section-2 */
-            $key = strlen($this->key) > $b ?
-                substr(call_user_func($this->hash, $this->key, ...array_values($this->parameters)), 0, $this->length) :
-                $this->key;
-
-            $key    = str_pad($key, $b, chr(0));
+            $key    = str_pad($this->computedKey, $b, chr(0));
             $temp   = $this->ipad ^ $key;
             $temp  .= $text;
             $temp   = substr(call_user_func($this->hash, $temp, ...array_values($this->parameters)), 0, $this->length);
@@ -506,7 +367,7 @@
         }
 
         $output = !empty($this->key) || is_string($this->key) ?
-            hash_hmac($this->hash, $text, $this->key, true) :
+            hash_hmac($this->hash, $text, $this->computedKey, true) :
             hash($this->hash, $text, true);
 
         return strlen($output) > $this->length
