<?php

/**
 * Pure-PHP ssh-agent client.
 *
 * PHP version 5
 *
 * Here are some examples of how to use this library:
 * <code>
 * <?php
 *    include 'vendor/autoload.php';
 *
 *    $agent = new \phpseclib\System\SSH\Agent();
 *
 *    $ssh = new \phpseclib\Net\SSH2('www.domain.tld');
 *    if (!$ssh->login('username', $agent)) {
 *        exit('Login Failed');
 *    }
 *
 *    echo $ssh->exec('pwd');
 *    echo $ssh->exec('ls -la');
 * ?>
 * </code>
 *
 * @category  System
 * @package   SSH\Agent
 * @author    Jim Wigginton <terrafrost@php.net>
 * @copyright 2014 Jim Wigginton
 * @license   http://www.opensource.org/licenses/mit-license.html  MIT License
 * @link      http://phpseclib.sourceforge.net
 * @internal  See http://api.libssh.org/rfc/PROTOCOL.agent
 */

namespace phpseclib\System\SSH;

use phpseclib\Crypt\RSA;
use phpseclib\System\SSH\Agent\Identity;

/**
 * Pure-PHP ssh-agent client identity factory
 *
 * requestIdentities() method pumps out \phpseclib\System\SSH\Agent\Identity objects
 *
 * @package SSH\Agent
 * @author  Jim Wigginton <terrafrost@php.net>
 * @access  internal
 */
class Agent
{
    /**#@+
     * Message numbers
     *
     * @access private
     */
    // to request SSH1 keys you have to use SSH_AGENTC_REQUEST_RSA_IDENTITIES (1)
    const SSH_AGENTC_REQUEST_IDENTITIES = 11;
    // this is the SSH2 response; the SSH1 response is SSH_AGENT_RSA_IDENTITIES_ANSWER (2).
    const SSH_AGENT_IDENTITIES_ANSWER = 12;
    // the SSH1 request is SSH_AGENTC_RSA_CHALLENGE (3)
    const SSH_AGENTC_SIGN_REQUEST = 13;
    // the SSH1 response is SSH_AGENT_RSA_RESPONSE (4)
    const SSH_AGENT_SIGN_RESPONSE = 14;
    /**#@-*/

    /**@+
     * Agent forwarding status
     *
     * @access private
     */
    // no forwarding requested and not active
    const FORWARD_NONE = 0;
    // request agent forwarding when opportune
    const FORWARD_REQUEST = 1;
    // forwarding has been request and is active
    const FORWARD_ACTIVE = 2;
    /**#@-*/

    /**
     * Unused
     */
    const SSH_AGENT_FAILURE = 5;

    /**
<<<<<<< HEAD
=======
     * Create a signature
     *
     * See "2.6.2 Protocol 2 private key signature request"
     *
     * @param String $message
     * @return String
     * @access public
     */
    function sign($message)
    {
        // the last parameter (currently 0) is for flags and ssh-agent only defines one flag (for ssh-dss): SSH_AGENT_OLD_SIGNATURE
        $packet = pack('CNa*Na*N', SYSTEM_SSH_AGENTC_SIGN_REQUEST, strlen($this->key_blob), $this->key_blob, strlen($message), $message, 0);
        $packet = pack('Na*', strlen($packet), $packet);
        if (strlen($packet) != fwrite($this->fsock, $packet)) {
            user_error('Connection closed during signing');
        }

        $length = current(unpack('N', fread($this->fsock, 4)));
        $type = ord(fread($this->fsock, 1));
        if ($type != SYSTEM_SSH_AGENT_SIGN_RESPONSE) {
            user_error('Unable to retreive signature');
        }

        $signature_blob = fread($this->fsock, $length - 1);
        // the only other signature format defined - ssh-dss - is the same length as ssh-rsa
        // the + 12 is for the other various SSH added length fields
        return substr($signature_blob, strlen('ssh-rsa') + 12);
    }
}

/**
 * Pure-PHP ssh-agent client identity factory
 *
 * requestIdentities() method pumps out System_SSH_Agent_Identity objects
 *
 * @package System_SSH_Agent
 * @author  Jim Wigginton <terrafrost@php.net>
 * @access  internal
 */
class System_SSH_Agent
{
    /**
>>>>>>> 6228533e
     * Socket Resource
     *
     * @var Resource
     * @access private
     */
    var $fsock;

    /**
     * Agent forwarding status
     *
     * @access private
     */
    var $forward_status = self::FORWARD_NONE;

    /**
     * Buffer for accumulating forwarded authentication
     * agent data arriving on SSH data channel destined
     * for agent unix socket
     *
     * @access private
     */
    var $socket_buffer = '';

    /**
     * Tracking the number of bytes we are expecting
     * to arrive for the agent socket on the SSH data
     * channel
     */
    var $expected_bytes = 0;

    /**
     * Default Constructor
     *
     * @return \phpseclib\System\SSH\Agent
     * @access public
     */
    function __construct()
    {
        switch (true) {
            case isset($_SERVER['SSH_AUTH_SOCK']):
                $address = $_SERVER['SSH_AUTH_SOCK'];
                break;
            case isset($_ENV['SSH_AUTH_SOCK']):
                $address = $_ENV['SSH_AUTH_SOCK'];
                break;
            default:
                user_error('SSH_AUTH_SOCK not found');
                return false;
        }

        $this->fsock = fsockopen('unix://' . $address, 0, $errno, $errstr);
        if (!$this->fsock) {
            user_error("Unable to connect to ssh-agent (Error $errno: $errstr)");
        }
    }

    /**
     * Request Identities
     *
     * See "2.5.2 Requesting a list of protocol 2 keys"
     * Returns an array containing zero or more \phpseclib\System\SSH\Agent\Identity objects
     *
     * @return Array
     * @access public
     */
    function requestIdentities()
    {
        if (!$this->fsock) {
            return array();
        }

<<<<<<< HEAD
        $packet = pack('NC', 1, self::SSH_AGENTC_REQUEST_IDENTITIES);
        if (strlen($packet) != fputs($this->fsock, $packet)) {
=======
        $packet = pack('NC', 1, SYSTEM_SSH_AGENTC_REQUEST_IDENTITIES);
        if (strlen($packet) != fwrite($this->fsock, $packet)) {
>>>>>>> 6228533e
            user_error('Connection closed while requesting identities');
        }

        $length = current(unpack('N', fread($this->fsock, 4)));
        $type = ord(fread($this->fsock, 1));
        if ($type != self::SSH_AGENT_IDENTITIES_ANSWER) {
            user_error('Unable to request identities');
        }

        $identities = array();
        $keyCount = current(unpack('N', fread($this->fsock, 4)));
        for ($i = 0; $i < $keyCount; $i++) {
            $length = current(unpack('N', fread($this->fsock, 4)));
            $key_blob = fread($this->fsock, $length);
            $length = current(unpack('N', fread($this->fsock, 4)));
            $key_comment = fread($this->fsock, $length);
            $length = current(unpack('N', substr($key_blob, 0, 4)));
            $key_type = substr($key_blob, 4, $length);
            switch ($key_type) {
                case 'ssh-rsa':
                    $key = new RSA();
                    $key->loadKey('ssh-rsa ' . base64_encode($key_blob) . ' ' . $key_comment);
                    break;
                case 'ssh-dss':
                    // not currently supported
                    break;
            }
            // resources are passed by reference by default
            if (isset($key)) {
                $identity = new Identity($this->fsock);
                $identity->setPublicKey($key);
                $identity->setPublicKeyBlob($key_blob);
                $identities[] = $identity;
                unset($key);
            }
        }

        return $identities;
    }

    /**
     * Signal that agent forwarding should
     * be requested when a channel is opened
     *
     * @param Net_SSH2 $ssh
     * @return Boolean
     * @access public
     */
    function startSSHForwarding($ssh)
    {
        if ($this->forward_status == self::FORWARD_NONE) {
            $this->forward_status = self::FORWARD_REQUEST;
        }
    }

    /**
     * Request agent forwarding of remote server
     *
     * @param Net_SSH2 $ssh
     * @return Boolean
     * @access private
     */
    function _request_forwarding($ssh)
    {
        $request_channel = $ssh->_get_open_channel();
        if ($request_channel === false) {
            return false;
        }

        $packet = pack(
            'CNNa*C',
            NET_SSH2_MSG_CHANNEL_REQUEST,
            $ssh->server_channels[$request_channel],
            strlen('auth-agent-req@openssh.com'),
            'auth-agent-req@openssh.com',
            1
        );

        $ssh->channel_status[$request_channel] = NET_SSH2_MSG_CHANNEL_REQUEST;

        if (!$ssh->_send_binary_packet($packet)) {
            return false;
        }

        $response = $ssh->_get_channel_packet($request_channel);
        if ($response === false) {
            return false;
        }

        $ssh->channel_status[$request_channel] = NET_SSH2_MSG_CHANNEL_OPEN;
        $this->forward_status = self::FORWARD_ACTIVE;

        return true;
    }

    /**
     * On successful channel open
     *
     * This method is called upon successful channel
     * open to give the SSH Agent an opportunity
     * to take further action. i.e. request agent forwarding
     *
     * @param Net_SSH2 $ssh
     * @access private
     */
    function _on_channel_open($ssh)
    {
        if ($this->forward_status == self::FORWARD_REQUEST) {
            $this->_request_forwarding($ssh);
        }
    }

    /**
     * Forward data to SSH Agent and return data reply
     *
     * @param String $data
     * @return data from SSH Agent
     * @access private
     */
    function _forward_data($data)
    {
        if ($this->expected_bytes > 0) {
            $this->socket_buffer.= $data;
            $this->expected_bytes -= strlen($data);
        } else {
            $agent_data_bytes = current(unpack('N', $data));
            $current_data_bytes = strlen($data);
            $this->socket_buffer = $data;
            if ($current_data_bytes != $agent_data_bytes + 4) {
                $this->expected_bytes = ($agent_data_bytes + 4) - $current_data_bytes;
                return false;
            }
        }

        if (strlen($this->socket_buffer) != fwrite($this->fsock, $this->socket_buffer)) {
            user_error('Connection closed attempting to forward data to SSH agent');
        }

        $this->socket_buffer = '';
        $this->expected_bytes = 0;

        $agent_reply_bytes = current(unpack('N', fread($this->fsock, 4)));

        $agent_reply_data = fread($this->fsock, $agent_reply_bytes);
        $agent_reply_data = current(unpack('a*', $agent_reply_data));

        return pack('Na*', $agent_reply_bytes, $agent_reply_data);
    }
}<|MERGE_RESOLUTION|>--- conflicted
+++ resolved
@@ -81,51 +81,6 @@
     const SSH_AGENT_FAILURE = 5;
 
     /**
-<<<<<<< HEAD
-=======
-     * Create a signature
-     *
-     * See "2.6.2 Protocol 2 private key signature request"
-     *
-     * @param String $message
-     * @return String
-     * @access public
-     */
-    function sign($message)
-    {
-        // the last parameter (currently 0) is for flags and ssh-agent only defines one flag (for ssh-dss): SSH_AGENT_OLD_SIGNATURE
-        $packet = pack('CNa*Na*N', SYSTEM_SSH_AGENTC_SIGN_REQUEST, strlen($this->key_blob), $this->key_blob, strlen($message), $message, 0);
-        $packet = pack('Na*', strlen($packet), $packet);
-        if (strlen($packet) != fwrite($this->fsock, $packet)) {
-            user_error('Connection closed during signing');
-        }
-
-        $length = current(unpack('N', fread($this->fsock, 4)));
-        $type = ord(fread($this->fsock, 1));
-        if ($type != SYSTEM_SSH_AGENT_SIGN_RESPONSE) {
-            user_error('Unable to retreive signature');
-        }
-
-        $signature_blob = fread($this->fsock, $length - 1);
-        // the only other signature format defined - ssh-dss - is the same length as ssh-rsa
-        // the + 12 is for the other various SSH added length fields
-        return substr($signature_blob, strlen('ssh-rsa') + 12);
-    }
-}
-
-/**
- * Pure-PHP ssh-agent client identity factory
- *
- * requestIdentities() method pumps out System_SSH_Agent_Identity objects
- *
- * @package System_SSH_Agent
- * @author  Jim Wigginton <terrafrost@php.net>
- * @access  internal
- */
-class System_SSH_Agent
-{
-    /**
->>>>>>> 6228533e
      * Socket Resource
      *
      * @var Resource
@@ -197,13 +152,8 @@
             return array();
         }
 
-<<<<<<< HEAD
         $packet = pack('NC', 1, self::SSH_AGENTC_REQUEST_IDENTITIES);
-        if (strlen($packet) != fputs($this->fsock, $packet)) {
-=======
-        $packet = pack('NC', 1, SYSTEM_SSH_AGENTC_REQUEST_IDENTITIES);
         if (strlen($packet) != fwrite($this->fsock, $packet)) {
->>>>>>> 6228533e
             user_error('Connection closed while requesting identities');
         }
 
