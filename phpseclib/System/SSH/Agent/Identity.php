<?php

/**
 * Pure-PHP ssh-agent client.
 *
 * PHP version 5
 *
 * @category  System
 * @package   SSH\Agent
 * @author    Jim Wigginton <terrafrost@php.net>
 * @copyright 2009 Jim Wigginton
 * @license   http://www.opensource.org/licenses/mit-license.html  MIT License
 * @link      http://phpseclib.sourceforge.net
 * @internal  See http://api.libssh.org/rfc/PROTOCOL.agent
 */

namespace phpseclib3\System\SSH\Agent;

use phpseclib3\Crypt\RSA;
use phpseclib3\Crypt\DSA;
use phpseclib3\Crypt\ECDSA;
use phpseclib3\Exception\UnsupportedAlgorithmException;
use phpseclib3\System\SSH\Agent;
use phpseclib3\Common\Functions\Strings;
use phpseclib3\Crypt\Common\PrivateKey;


/**
 * Pure-PHP ssh-agent client identity object
 *
 * Instantiation should only be performed by \phpseclib3\System\SSH\Agent class.
 * This could be thought of as implementing an interface that phpseclib3\Crypt\RSA
 * implements. ie. maybe a Net_SSH_Auth_PublicKey interface or something.
 * The methods in this interface would be getPublicKey and sign since those are the
 * methods phpseclib looks for to perform public key authentication.
 *
 * @package SSH\Agent
 * @author  Jim Wigginton <terrafrost@php.net>
 * @access  internal
 */
class Identity implements PrivateKey
{
    /**@+
     * Signature Flags
     *
     * See https://tools.ietf.org/html/draft-miller-ssh-agent-00#section-5.3
     *
     * @access private
     */
    const SSH_AGENT_RSA2_256 = 2;
    const SSH_AGENT_RSA2_512 = 4;
    /**#@-*/

    /**
     * Key Object
     *
     * @var \phpseclib3\Crypt\RSA
     * @access private
     * @see self::getPublicKey()
     */
    private $key;

    /**
     * Key Blob
     *
     * @var string
     * @access private
     * @see self::sign()
     */
    private $key_blob;

    /**
     * Socket Resource
     *
     * @var resource
     * @access private
     * @see self::sign()
     */
    private $fsock;

    /**
     * Signature flags
     *
     * @var int
     * @access private
     * @see self::sign()
     * @see self::setHash()
     */
    private $flags = 0;

    /**
     * Curve Aliases
     *
     * @var array
     * @access private
     */
    private static $curveAliases = [
        'secp256r1' => 'nistp256',
        'secp384r1' => 'nistp384',
        'secp521r1' => 'nistp521',
        'Ed25519' => 'Ed25519'
    ];

    /**
     * Default Constructor.
     *
     * @param resource $fsock
     * @return \phpseclib3\System\SSH\Agent\Identity
     * @access private
     */
    public function __construct($fsock)
    {
        $this->fsock = $fsock;
    }

    /**
     * Set Public Key
     *
     * Called by \phpseclib3\System\SSH\Agent::requestIdentities()
     *
     * @param \phpseclib3\Crypt\Common\PublicKey $key
     * @access private
     */
    public function withPublicKey($key)
    {
        if ($key instanceof ECDSA) {
            if (is_array($key->getCurve()) || !isset(self::$curveAliases[$key->getCurve()])) {
                throw new UnsupportedAlgorithmException('The only supported curves are nistp256, nistp384, nistp512 and Ed25519');
            }
        }

        $new = clone $this;
        $new->key = $key;
        return $new;
    }

    /**
     * Set Public Key
     *
     * Called by \phpseclib3\System\SSH\Agent::requestIdentities(). The key blob could be extracted from $this->key
     * but this saves a small amount of computation.
     *
     * @param string $key_blob
     * @access private
     */
    public function withPublicKeyBlob($key_blob)
    {
        $new = clone $this;
        $new->key_blob = $key_blob;
        return $new;
    }

    /**
     * Get Public Key
     *
     * Wrapper for $this->key->getPublicKey()
     *
     * @param string $type optional
     * @return mixed
     * @access public
     */
    public function getPublicKey($type = 'PKCS8')
    {
        return $this->key;
    }

    /**
     * Sets the hash
     *
     * @param string $hash
     * @access public
     */
    public function withHash($hash)
    {
        $new = clone $this;

        $hash = strtolower($hash);

        if ($this->key instanceof RSA) {
            $new->flags = 0;
            switch ($hash) {
                case 'sha1':
                    break;
                case 'sha256':
                    $new->flags = self::SSH_AGENT_RSA2_256;
                    break;
                case 'sha512':
                    $new->flags = self::SSH_AGENT_RSA2_512;
                    break;
                default:
                    throw new UnsupportedAlgorithmException('The only supported hashes for RSA are sha1, sha256 and sha512');
            }
        }
        if ($this->key instanceof ECDSA) {
            switch ($this->key->getCurve()) {
                case 'secp256r1':
                    $expectedHash = 'sha256';
                    break;
                case 'secp384r1':
                    $expectedHash = 'sha384';
                    break;
                //case 'secp521r1':
                //case 'Ed25519':
                default:
                    $expectedHash = 'sha512';
            }
            if ($hash != $expectedHash) {
                throw new UnsupportedAlgorithmException('The only supported hash for ' . self::$curveAliases[$key->getCurve()] . ' is ' . $expectedHash);
            }
        }
        if ($this->key instanceof DSA) {
            if ($hash != 'sha1') {
                throw new UnsupportedAlgorithmException('The only supported hash for DSA is sha1');
            }
        }
        return $new;
    }

    /**
     * Sets the padding
     *
     * Only PKCS1 padding is supported
     *
     * @param string $padding
     * @access public
     */
    public function withPadding($padding)
    {
        if (!$this->key instanceof RSA) {
            throw new UnsupportedAlgorithmException('Only RSA keys support padding');
        }
        if ($padding != RSA::SIGNATURE_PKCS1 && $padding != RSA::SIGNATURE_RELAXED_PKCS1) {
            throw new UnsupportedAlgorithmException('ssh-agent can only create PKCS1 signatures');
        }
        return $this;
    }

    /**
     * Determines the signature padding mode
     *
     * Valid values are: ASN1, SSH2, Raw
     *
     * @access public
     * @param string $padding
     */
    public function withSignatureFormat($format)
    {
        if ($this->key instanceof RSA) {
            throw new UnsupportedAlgorithmException('Only DSA and ECDSA keys support signature format setting');
        }
        if ($format != 'SSH2') {
            throw new UnsupportedAlgorithmException('Only SSH2-formatted signatures are currently supported');
        }

        return $this;
    }

    /**
     * Returns the curve
     *
     * Returns a string if it's a named curve, an array if not
     *
     * @access public
     * @return string|array
     */
    public function getCurve()
    {
        if (!$this->key instanceof ECDSA) {
            throw new UnsupportedAlgorithmException('Only ECDSA keys have curves');
        }

        return $this->key->getCurve();
    }

    /**
     * Create a signature
     *
     * See "2.6.2 Protocol 2 private key signature request"
     *
     * @param string $message
     * @param int $padding optional
     * @return string
     * @throws \RuntimeException on connection errors
     * @throws \phpseclib3\Exception\UnsupportedAlgorithmException if the algorithm is unsupported
     * @access public
     */
    public function sign($message)
    {
        // the last parameter (currently 0) is for flags and ssh-agent only defines one flag (for ssh-dss): SSH_AGENT_OLD_SIGNATURE
        $packet = Strings::packSSH2(
            'CssN',
            Agent::SSH_AGENTC_SIGN_REQUEST,
            $this->key_blob,
            $message,
            $this->flags
        );
        $packet = Strings::packSSH2('s', $packet);
        if (strlen($packet) != fputs($this->fsock, $packet)) {
<<<<<<< HEAD
            throw new \RuntimeException('Connection closed during signing');
        }

        $length = current(unpack('N', fread($this->fsock, 4)));
        $packet = fread($this->fsock, $length);

        list($type, $signature_blob) = Strings::unpackSSH2('Cs', $packet);
        if ($type != Agent::SSH_AGENT_SIGN_RESPONSE) {
            throw new \RuntimeException('Unable to retrieve signature');
        }

        if (!$this->key instanceof RSA) {
            return $signature_blob;
=======
            user_error('Connection closed during signing');
            return false;
        }

        $temp = fread($this->fsock, 4);
        if (strlen($temp) != 4) {
            user_error('Connection closed during signing');
            return false;
        }
        $length = current(unpack('N', $temp));
        $type = ord(fread($this->fsock, 1));
        if ($type != Agent::SSH_AGENT_SIGN_RESPONSE) {
            user_error('Unable to retrieve signature');
            return false;
        }

        $signature_blob = fread($this->fsock, $length - 1);
        if (strlen($signature_blob) != $length - 1) {
            user_error('Connection closed during signing');
            return false;
        }
        $length = current(unpack('N', $this->_string_shift($signature_blob, 4)));
        if ($length != strlen($signature_blob)) {
            user_error('Malformed signature blob');
        }
        $length = current(unpack('N', $this->_string_shift($signature_blob, 4)));
        if ($length > strlen($signature_blob) + 4) {
            user_error('Malformed signature blob');
>>>>>>> 8a761b52
        }

        list($type, $signature_blob) = Strings::unpackSSH2('ss', $signature_blob);

        return $signature_blob;
    }

    /**
     * Returns the private key
     *
     * @param string $type
     * @param array $options optional
     * @return string
     */
    public function toString($type, array $options = [])
    {
        throw new \RuntimeException('ssh-agent does not provide a mechanism to get the private key');
    }

    /**
     * Sets the password
     *
     * @access public
     * @param string|boolean $password
     */
    public function withPassword($password = false)
    {
        throw new \RuntimeException('ssh-agent does not provide a mechanism to get the private key');
    }
}<|MERGE_RESOLUTION|>--- conflicted
+++ resolved
@@ -23,7 +23,6 @@
 use phpseclib3\System\SSH\Agent;
 use phpseclib3\Common\Functions\Strings;
 use phpseclib3\Crypt\Common\PrivateKey;
-
 
 /**
  * Pure-PHP ssh-agent client identity object
@@ -40,6 +39,8 @@
  */
 class Identity implements PrivateKey
 {
+    use \phpseclib3\System\SSH\Common\Traits\ReadBytes;
+
     /**@+
      * Signature Flags
      *
@@ -296,12 +297,11 @@
         );
         $packet = Strings::packSSH2('s', $packet);
         if (strlen($packet) != fputs($this->fsock, $packet)) {
-<<<<<<< HEAD
             throw new \RuntimeException('Connection closed during signing');
         }
 
-        $length = current(unpack('N', fread($this->fsock, 4)));
-        $packet = fread($this->fsock, $length);
+        $length = current(unpack('N', $this->readBytes(4)));
+        $packet = $this->readBytes($length);
 
         list($type, $signature_blob) = Strings::unpackSSH2('Cs', $packet);
         if ($type != Agent::SSH_AGENT_SIGN_RESPONSE) {
@@ -310,36 +310,6 @@
 
         if (!$this->key instanceof RSA) {
             return $signature_blob;
-=======
-            user_error('Connection closed during signing');
-            return false;
-        }
-
-        $temp = fread($this->fsock, 4);
-        if (strlen($temp) != 4) {
-            user_error('Connection closed during signing');
-            return false;
-        }
-        $length = current(unpack('N', $temp));
-        $type = ord(fread($this->fsock, 1));
-        if ($type != Agent::SSH_AGENT_SIGN_RESPONSE) {
-            user_error('Unable to retrieve signature');
-            return false;
-        }
-
-        $signature_blob = fread($this->fsock, $length - 1);
-        if (strlen($signature_blob) != $length - 1) {
-            user_error('Connection closed during signing');
-            return false;
-        }
-        $length = current(unpack('N', $this->_string_shift($signature_blob, 4)));
-        if ($length != strlen($signature_blob)) {
-            user_error('Malformed signature blob');
-        }
-        $length = current(unpack('N', $this->_string_shift($signature_blob, 4)));
-        if ($length > strlen($signature_blob) + 4) {
-            user_error('Malformed signature blob');
->>>>>>> 8a761b52
         }
 
         list($type, $signature_blob) = Strings::unpackSSH2('ss', $signature_blob);
