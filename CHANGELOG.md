--- conflicted
+++ resolved
@@ -1,6 +1,16 @@
 # Changelog
 
-<<<<<<< HEAD
+## 2.0.15 - 2019-03-10
+
+- SFTP: make it so get() can correctly handle out of order responses (#1343)
+- Crypt: avoid bogus IV errors in ECB mode with OpenSSL (#1087)
+- RSA: protect against possible timing attack during OAEP decryption
+- RSA: fix possible memory leak with XML keys (#1346)
+- Hash: fix issue with undefined constants (#1347)
+- Hash: fix issues with the mode
+- SCP: issue error if remote_file is empty in put() call (#1335)
+- X509: whitelist OID 1.3.6.1.4.1.11129.2.4.2 (#1341)
+
 ## 2.0.14 - 2019-01-27
 
 - SSH2: ssh-rsa is sometimes incorrectly used instead of rsa-sha2-256 (#1331)
@@ -139,7 +149,7 @@
 
 - Classes were renamed and namespaced ([#243](https://github.com/phpseclib/phpseclib/issues/243))
 - The use of an autoloader is now required (e.g. Composer)
-=======
+
 ## 1.0.15 - 2019-03-10
 
 - SFTP: make it so get() can correctly handle out of order responses (#1343)
@@ -149,8 +159,6 @@
 - Hash: fix issues with the mode
 - SCP: issue error if remote_file is empty in put() call (#1335)
 - X509: whitelist OID 1.3.6.1.4.1.11129.2.4.2 (#1341)
-
->>>>>>> 849f9976
 
 ## 1.0.14 - 2019-01-27
 
