--- conflicted
+++ resolved
@@ -1,6 +1,17 @@
 # Changelog
 
-<<<<<<< HEAD
+## 2.0.10 - 2018-02-08
+
+- BigInteger: fix issue with bitwise_xor (#1245)
+- Crypt: some of the minimum lengths were off
+- SFTP: update stat cache accordingly when file becomes a directory (#1235)
+- SFTP: fix issue with extended attributes on 64-bit PHP installs (#1248)
+- SSH2: more channel handling updates (#1200)
+- X509: use anonymous functions in PHP >= 5.3.0
+- X509: revise logic for validateLogic (#1213)
+- X509: fix 7.2 error when extensions were removed and new ones added (#1243)
+- fix float to int conversions on ARM CPU's (#1220)
+
 ## 2.0.9 - 2017-11-29
 
 - 2.0.8 tag was done off of master branch - not 2.0 branch
@@ -96,7 +107,7 @@
 
 - Classes were renamed and namespaced ([#243](https://github.com/phpseclib/phpseclib/issues/243))
 - The use of an autoloader is now required (e.g. Composer)
-=======
+
 ## 1.0.10 - 2018-02-08
 
 - BigInteger: fix issue with bitwise_xor (#1245)
@@ -108,7 +119,6 @@
 - X509: revise logic for validateLogic (#1213)
 - X509: fix 7.2 error when extensions were removed and new ones added (#1243)
 - fix float to int conversions on ARM CPU's (#1220)
->>>>>>> 894ac25e
 
 ## 1.0.9 - 2017-11-29
 
