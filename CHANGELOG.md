--- conflicted
+++ resolved
@@ -1,23 +1,25 @@
 # Changelog
 
-<<<<<<< HEAD
-## 2.0.15 - 2019-03-10
-=======
-## 1.0.16 - 2019-06-13
+## 2.0.18 - 2019-06-13
+
+- SSH2: close channel when a timeout occurs (#1378)
+- SFTP: improve handling of malformed packets (#1371)
+- RSA: add support for OpenSSH private keys (#1372)
+
+## 2.0.17 - 2019-05-26
 
 - BigInteger: new BigInteger('-0') caused issues with GMP
+
+## 2.0.16 - 2019-05-26
+
 - BigInteger: new BigInteger('00') caused issues with GMP
 - BigInteger: GMP engine didn't always return 1 or -1
 - ASN1: revamp how OIDs are handled (#1367)
 - ASN1: correctly handle long tags
 - SSH2: fix issue with reconnecting via ping() (#1353)
-- SSH2: close channel when a timeout occurs (#1378)
-- SFTP: improve handling of malformed packets (#1371)
-- RSA: add support for OpenSSH private keys (#1372)
 - RSA: use hash_equals if available
 
-## 1.0.15 - 2019-03-10
->>>>>>> d77bb6e4
+## 2.0.15 - 2019-03-10
 
 - SFTP: make it so get() can correctly handle out of order responses (#1343)
 - Crypt: avoid bogus IV errors in ECB mode with OpenSSL (#1087)
@@ -28,7 +30,6 @@
 - SCP: issue error if remote_file is empty in put() call (#1335)
 - X509: whitelist OID 1.3.6.1.4.1.11129.2.4.2 (#1341)
 
-<<<<<<< HEAD
 ## 2.0.14 - 2019-01-27
 
 - SSH2: ssh-rsa is sometimes incorrectly used instead of rsa-sha2-256 (#1331)
@@ -168,6 +169,19 @@
 - Classes were renamed and namespaced ([#243](https://github.com/phpseclib/phpseclib/issues/243))
 - The use of an autoloader is now required (e.g. Composer)
 
+## 1.0.16 - 2019-06-13
+
+- BigInteger: new BigInteger('-0') caused issues with GMP
+- BigInteger: new BigInteger('00') caused issues with GMP
+- BigInteger: GMP engine didn't always return 1 or -1
+- ASN1: revamp how OIDs are handled (#1367)
+- ASN1: correctly handle long tags
+- SSH2: fix issue with reconnecting via ping() (#1353)
+- SSH2: close channel when a timeout occurs (#1378)
+- SFTP: improve handling of malformed packets (#1371)
+- RSA: add support for OpenSSH private keys (#1372)
+- RSA: use hash_equals if available
+
 ## 1.0.15 - 2019-03-10
 
 - SFTP: make it so get() can correctly handle out of order responses (#1343)
@@ -178,8 +192,6 @@
 - SCP: issue error if remote_file is empty in put() call (#1335)
 - X509: whitelist OID 1.3.6.1.4.1.11129.2.4.2 (#1341)
 
-=======
->>>>>>> d77bb6e4
 ## 1.0.14 - 2019-01-27
 
 - SSH2: ssh-rsa is sometimes incorrectly used instead of rsa-sha2-256 (#1331)
