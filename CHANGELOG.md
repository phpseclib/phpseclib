# Changelog

<<<<<<< HEAD
## 2.0.26 - 2020-03-22

- SFTP: another attempt at speeding up uploads (#1455)
- SSH2: try logging in with none as an auth method first (#1454)
- ASN1: fix for malformed ASN1 strings (#1456)

## 2.0.25 - 2020-02-25

- SFTP: re-add buffering (#1455)

## 2.0.24 - 2020-02-22

- X509: fix PHP 5.3 compatability issue
- SSH2: arcfour128 / arcfour256 were being included twice
- SSH2: make window resizing behave more consistently with PuTTY (#1421)
- SSH2: sodium_compat doesn't support memzero (#1432)
- SSH2: logging enhancements
- SFTP: don't buffer up download requests (PuTTY doesn't) (#1425)
- RSA: make PSS verification work for key length that aren't a power of 2 (#1423)

## 2.0.23 - 2019-09-16

- SSH2: fix regression for connecting to servers with bad hostnames (#1405)

## 2.0.22 - 2019-09-15

- SSH2: backport setPreferredAlgorithms() / getAlgorithmsNegotiated (#1156)
- SSH2 / SFTP: fix issues with ping() (#1402)
- X509: IPs in nameconstraints extension include netmask (#1387)
- X509: fix issue with explicit time tags whose maps expect implicit (#1388)
- BigInteger: fix bug with toBytes() with fixed precision negative numbers
- fix PHP 7.4 deprecations

## 2.0.21 - 2019-07-14

- SSH2: only auto close the channel for exec() timeouts (#1384)

## 2.0.20 - 2019-06-23

- BigInteger: lower PHP req back down to PHP 5.3.3 (#1382)

## 2.0.19 - 2019-06-19

- BigInteger: fix issues with divide method in pure-PHP mode

## 2.0.18 - 2019-06-13

- SSH2: close channel when a timeout occurs (#1378)
- SFTP: improve handling of malformed packets (#1371)
- RSA: add support for OpenSSH private keys (#1372)

## 2.0.17 - 2019-05-26

- BigInteger: new BigInteger('-0') caused issues with GMP

## 2.0.16 - 2019-05-26

- BigInteger: new BigInteger('00') caused issues with GMP
- BigInteger: GMP engine didn't always return 1 or -1
- ASN1: revamp how OIDs are handled (#1367)
- ASN1: correctly handle long tags
- SSH2: fix issue with reconnecting via ping() (#1353)
- RSA: use hash_equals if available

## 2.0.15 - 2019-03-10

- SFTP: make it so get() can correctly handle out of order responses (#1343)
- Crypt: avoid bogus IV errors in ECB mode with OpenSSL (#1087)
- RSA: protect against possible timing attack during OAEP decryption
- RSA: fix possible memory leak with XML keys (#1346)
- Hash: fix issue with undefined constants (#1347)
- Hash: fix issues with the mode
- SCP: issue error if remote_file is empty in put() call (#1335)
- X509: whitelist OID 1.3.6.1.4.1.11129.2.4.2 (#1341)

## 2.0.14 - 2019-01-27

- SSH2: ssh-rsa is sometimes incorrectly used instead of rsa-sha2-256 (#1331)
- SSH2: more strictly adhere to RFC8332 for rsa-sha2-256/512 (#1332)

## 2.0.13 - 2018-12-16

- SSH2: fix order of user_error() / bitmap reset (#1314)
- SSH2: setTimeout(0) didn't work as intended (#1116)
- Agent: add support for rsa-sha2-256 / rsa-sha2-512 (#1319)
- Agent: add parameter to constructor (#1319)
- X509: fix errors with validateDate (#1318)

## 2.0.12 - 2018-11-04

- SSH2: fixes relating to delayed global requests (#1271)
- SSH2: setEngine -> setPreferredEngine (#1294)
- SSH2: reset $this->bitmap when the connection fails (#1298)
- SSH2: add ping() method (#1298)
- SSH2: add support for rsa-sha2-256 / rsa-sha2-512 (RFC8332)
- SFTP: make rawlist give same result regardless of stat cache (#1287)
- Hash: save hashed keys for re-use

## 2.0.11 - 2018-04-15

- X509: auto download intermediate certs
- BigInteger: fix for (new BigInteger(48))->toString(true)) (#1264)
- ASN1: class is never set as key in _decode_ber
- check if phpinfo() is available before using (#1256)
- backport CFB8 support from master to 2.0 (#1257)

## 2.0.10 - 2018-02-08

- BigInteger: fix issue with bitwise_xor (#1245)
- Crypt: some of the minimum lengths were off
- SFTP: update stat cache accordingly when file becomes a directory (#1235)
- SFTP: fix issue with extended attributes on 64-bit PHP installs (#1248)
- SSH2: more channel handling updates (#1200)
- X509: use anonymous functions in PHP >= 5.3.0
- X509: revise logic for validateSignature (#1213)
- X509: fix 7.2 error when extensions were removed and new ones added (#1243)
- fix float to int conversions on ARM CPU's (#1220)

## 2.0.9 - 2017-11-29

- 2.0.8 tag was done off of master branch - not 2.0 branch

## 2.0.8 - 2017-11-29

- SSH2: fix issue with key re-exchange
- SSH2: updates to dealing with extraneous channel packets
- X509: URL validation didn't work (#1203)

## 2.0.7 - 2017-10-22

- SSH2:
  - add new READ_NEXT mode (#1140)
  - add sendIdentificationStringFirst()
  - add sendKEXINITFirst()
  - add sendIdentificationStringLast()
  - add sendKEXINITLast() (#1162)
  - assume any SSH server >= 1.99 supports SSH2 (#1170)
  - workaround for bad arcfour256 implementations (#1171)
  - don't choke when getting response from diff channel in exec() (#1167)
- SFTP:
  - add enablePathCanonicalization()
  - add disablePathCanonicalization() (#1137)
  - fix put() with remote file stream resource (#1177)
- ANSI: misc fixes (#1150, #1161)
- X509: use DateTime instead of unix time (#1166)
- Ciphers: use eval() instead of create_function() for >= 5.3

## 2.0.6 - 2017-06-05

- Crypt: fix OpenSSL engine on <= PHP 5.3.6 (#1122)
- Random: suppress possible E_DEPRECATED errors
- RSA: reset variables if bad key was loaded

## 2.0.5 - 2017-05-07

- SSH2: don't use timeout value of 0 for fsockopen (#775)
- SSH2: make it so disabling PTY closes exec() channel if it's open (#1009)
- SSH2: include `<pre>` tags in getLog result when SAPI isn't CLI
- SFTP: don't assume current directory when $path parameter for delete is null (#1059)
- SFTP: fix put() with php://input as source (#1119)
- ASN1: fix UTCTime parsing (#1110)
- X509: ignore certificate transparency extension (#1073)
- Crypt: OpenSSL apparently supports variable size keys (#1085)

## 2.0.4 - 2016-10-03

- fix E_DEPRECATED errors on PHP 7.1 (#1041)
- SFTP: speed up downloads (#945)
- SFTP: fix infinite loop when uploading empty file (#995)
- ASN1: fix possible infinite loop in decode (#1027)

## 2.0.3 - 2016-08-18

- BigInteger/RSA: don't compare openssl versions > 1.0 (#946)
- RSA: don't attempt to use the CRT when zero value components exist (#980)
- RSA: zero salt length RSA signatures don't work (#1002)
- ASN1: fix PHP Warning on PHP 7.1 (#1013)
- X509: set parameter fields to null for CSR's / RSA (#914)
- CRL optimizations (#1000)
- SSH2: fix "Expected SSH_FXP_STATUS or ..." error (#999)
- SSH2: use stream_get_* instead of fread() / fgets() (#967)
- SFTP: make symlinks support relative target's (#1004)
- SFTP: fix sending stream resulting in zero byte file (#995)

## 2.0.2 - 2016-06-04

- All Ciphers: fix issue with CBC mode / OpenSSL / continuous buffers / decryption (#938)
- Random: fix issues with serialize() (#932)
- RC2: fix issue with decrypting
- RC4: fix issue with key not being truncated correctly
- SFTP: nlist() on a non-existent directory resulted in error
- SFTP: add is_writable, is_writeable, is_readable
- X509: add IPv6 support for subjectaltname extension (#936)

## 2.0.1 - 2016-01-18

- RSA: fix regression in PSS mode ([#769](https://github.com/phpseclib/phpseclib/pull/769))
- RSA: fix issue loading PKCS8 specific keys ([#861](https://github.com/phpseclib/phpseclib/pull/861))
- X509: add getOID() method ([#789](https://github.com/phpseclib/phpseclib/pull/789))
- X509: improve base64-encoded detection rules ([#855](https://github.com/phpseclib/phpseclib/pull/855))
- SFTP: fix quirky behavior with put() ([#830](https://github.com/phpseclib/phpseclib/pull/830))
- SFTP: fix E_NOTICE ([#883](https://github.com/phpseclib/phpseclib/pull/883))
- SFTP/Stream: fix issue with filenames with hashes ([#901](https://github.com/phpseclib/phpseclib/pull/901))
- SSH2: add isAuthenticated() method ([#897](https://github.com/phpseclib/phpseclib/pull/897))
- SSH/Agent: fix possible PHP warning ([#923](https://github.com/phpseclib/phpseclib/issues/923))
- BigInteger: add __debugInfo() magic method ([#881](https://github.com/phpseclib/phpseclib/pull/881))
- BigInteger: fix issue with doing bitwise not on 0
- add getBlockLength() method to symmetric ciphers

## 2.0.0 - 2015-08-04

- Classes were renamed and namespaced ([#243](https://github.com/phpseclib/phpseclib/issues/243))
- The use of an autoloader is now required (e.g. Composer)
=======
## 1.0.19 - 2020-07-07

- SSH2: arcfour128 / arcfour256 were being included twice
- SSH2: make window resizing behave more consistently with PuTTY (#1421)
- SSH2: logging enhancements
- SSH2: try logging in with none as an auth method first (#1454)
- SFTP: change the mode with a SETSTAT instead of MKDIR (#1463)
- SFTP: make it so extending SFTP class doesn't cause a segfault (#1465)
- SFTP: realpath('') produced an error (#1474)
- SFTP: if /path/to/file is a file then /path/to/file/whatever errors (#1475)
- RSA: make PSS verification work for key length that aren't a power of 2 (#1423)
- ASN1: fix for malformed ASN1 strings (#1456)
- ANSI: fix "Number of elements can't be negative" error
>>>>>>> 6537e747

## 1.0.18 - 2019-09-16

- SSH2: fix regression for connecting to servers with bad hostnames (#1405)

## 1.0.17 - 2019-09-15

- SSH2: backport setPreferredAlgorithms() / getAlgorithmsNegotiated (#1156)
- SSH2 / SFTP: fix issues with ping() (#1402)
- SSH2: only auto close the channel for exec() timeouts (#1384)
- SSH2 / SFTP: fix issues with ping() (#1402)
- SFTP: add progress callback to get() (#1375)
- SFTP: fix array_merge(): Argument #1 is not an array error (#1379)
- X509: IPs in nameconstraints extension include netmask (#1387)
- X509: fix issue with explicit time tags whose maps expect implicit (#1388)
- BigInteger: fix issues with divide method
- BigInteger: fix bug with toBytes() with fixed precision negative numbers
- fix PHP 7.4 deprecations

## 1.0.16 - 2019-06-13

- BigInteger: new BigInteger('-0') caused issues with GMP
- BigInteger: new BigInteger('00') caused issues with GMP
- BigInteger: GMP engine didn't always return 1 or -1
- ASN1: revamp how OIDs are handled (#1367)
- ASN1: correctly handle long tags
- SSH2: fix issue with reconnecting via ping() (#1353)
- SSH2: close channel when a timeout occurs (#1378)
- SFTP: improve handling of malformed packets (#1371)
- RSA: add support for OpenSSH private keys (#1372)
- RSA: use hash_equals if available

## 1.0.15 - 2019-03-10

- SFTP: make it so get() can correctly handle out of order responses (#1343)
- Crypt: avoid bogus IV errors in ECB mode with OpenSSL (#1087)
- RSA: protect against possible timing attack during OAEP decryption
- RSA: fix possible memory leak with XML keys (#1346)
- Hash: fix issues with the mode
- SCP: issue error if remote_file is empty in put() call (#1335)
- X509: whitelist OID 1.3.6.1.4.1.11129.2.4.2 (#1341)

## 1.0.14 - 2019-01-27

- SSH2: ssh-rsa is sometimes incorrectly used instead of rsa-sha2-256 (#1331)
- SSH2: more strictly adhere to RFC8332 for rsa-sha2-256/512 (#1332)

## 1.0.13 - 2018-12-16

- SSH2: fix order of user_error() / bitmap reset (#1314)
- SSH2: setTimeout(0) didn't work as intended (#1116)
- Agent: add support for rsa-sha2-256 / rsa-sha2-512 (#1319)
- Agent: add parameter to constructor (#1319)

## 1.0.12 - 2018-11-04

- SSH2: fixes relating to delayed global requests (#1271)
- SSH2: setEngine -> setPreferredEngine (#1294)
- SSH2: reset $this->bitmap when the connection fails (#1298)
- SSH2: add ping() method (#1298)
- SSH2: add support for rsa-sha2-256 / rsa-sha2-512 (RFC8332)
- SFTP: make rawlist give same result regardless of stat cache (#1287)
- Hash: save hashed keys for re-use

## 1.0.11 - 2018-04-15

- X509: auto download intermediate certs
- BigInteger: fix for (new BigInteger(48))->toString(true)) (#1264)
- ASN1: class is never set as key in _decode_ber

## 1.0.10 - 2018-02-08

- BigInteger: fix issue with bitwise_xor (#1245)
- Crypt: some of the minimum lengths were off
- SFTP: update stat cache accordingly when file becomes a directory (#1235)
- SFTP: fix issue with extended attributes on 64-bit PHP installs (#1248)
- SSH2: more channel handling updates (#1200)
- X509: use anonymous functions in PHP >= 5.3.0
- X509: revise logic for validateSignature (#1213)
- X509: fix 7.2 error when extensions were removed and new ones added (#1243)
- fix float to int conversions on ARM CPU's (#1220)

## 1.0.9 - 2017-11-29

- SSH2: fix issue with key re-exchange
- SSH2: updates to dealing with extraneous channel packets
- X509: URL validation didn't work (#1203)

## 1.0.8 - 2017-10-22

- SSH2:
  - add new READ_NEXT mode (#1140)
  - add sendIdentificationStringFirst()
  - add sendKEXINITFirst()
  - add sendIdentificationStringLast()
  - add sendKEXINITLast() (#1162)
  - assume any SSH server >= 1.99 supports SSH2 (#1170)
  - workaround for bad arcfour256 implementations (#1171)
  - don't choke when getting response from diff channel in exec() (#1167)
- SFTP:
  - add enablePathCanonicalization()
  - add disablePathCanonicalization() (#1137)
  - fix put() with remote file stream resource (#1177)
- ANSI: misc fixes (#1150, #1161)
- X509: use DateTime instead of unix time (#1166)
- Ciphers: use eval() instead of create_function() for >= 5.3

## 1.0.7 - 2017-06-05

- Crypt: fix OpenSSL engine on <= PHP 5.3.6 (#1122)
- Random: suppress possible E_DEPRECATED errors
- RSA: reset variables if bad key was loaded

## 1.0.6 - 2017-05-07

- SSH2: don't use timeout value of 0 for fsockopen (#775)
- SSH2: make it so disabling PTY closes exec() channel if it's open (#1009)
- SSH2: include `<pre>` tags in getLog result when SAPI isn't CLI
- SFTP: don't assume current directory when $path parameter for delete is null (#1059)
- SFTP: fix put() with php://input as source (#1119)
- ASN1: fix UTCTime parsing (#1110)
- X509: ignore certificate transparency extension (#1073)
- Crypt: OpenSSL apparently supports variable size keys (#1085)

## 1.0.5 - 2016-10-22

- fix issue preventing installation of 1.0.x via Composer (#1048)

## 1.0.4 - 2016-10-03

- fix E_DEPRECATED errors on PHP 7.0 and 7.1 (#1041)
- fix float to int conversions on 32-bit Linux pre-PHP 5.3 (#1038, #1034)
- SFTP: speed up downloads (#945)
- SFTP: fix infinite loop when uploading empty file (#995)
- ASN1: fix possible infinite loop in decode (#1027)

## 1.0.3 - 2016-08-18

- BigInteger/RSA: don't compare openssl versions > 1.0 (#946)
- RSA: don't attempt to use the CRT when zero value components exist (#980)
- RSA: zero salt length RSA signatures don't work (#1002)
- ASN1: fix PHP Warning on PHP 7.1 (#1013)
- X509: set parameter fields to null for CSR's / RSA (#914)
- CRL optimizations (#1000)
- SSH2: fix "Expected SSH_FXP_STATUS or ..." error (#999)
- SFTP: make symlinks support relative target's (#1004)
- SFTP: fix sending stream resulting in zero byte file (#995)

## 1.0.2 - 2016-05-07

- All Ciphers: fix issue with CBC mode / OpenSSL / continuous buffers / decryption (#938)
- Random: fix issues with serialize() (#932)
- RC2: fix issue with decrypting
- RC4: fix issue with key not being truncated correctly
- SFTP: nlist() on a non-existent directory resulted in error
- SFTP: add is_writable, is_writeable, is_readable
- RSA: fix PHP4 compatibility issue

## 1.0.1 - 2016-01-18

- RSA: fix regression in PSS mode ([#769](https://github.com/phpseclib/phpseclib/pull/769))
- RSA: fix issue loading PKCS8 specific keys ([#861](https://github.com/phpseclib/phpseclib/pull/861))
- X509: add getOID() method ([#789](https://github.com/phpseclib/phpseclib/pull/789))
- X509: improve base64-encoded detection rules ([#855](https://github.com/phpseclib/phpseclib/pull/855))
- SFTP: fix quirky behavior with put() ([#830](https://github.com/phpseclib/phpseclib/pull/830))
- SFTP: fix E_NOTICE ([#883](https://github.com/phpseclib/phpseclib/pull/883))
- SFTP/Stream: fix issue with filenames with hashes ([#901](https://github.com/phpseclib/phpseclib/pull/901))
- SSH2: add isAuthenticated() method ([#897](https://github.com/phpseclib/phpseclib/pull/897))
- SSH/Agent: fix possible PHP warning ([#923](https://github.com/phpseclib/phpseclib/issues/923))
- BigInteger: add __debugInfo() magic method ([#881](https://github.com/phpseclib/phpseclib/pull/881))
- BigInteger: fix issue with doing bitwise not on 0
- add getBlockLength() method to symmetric ciphers

## 1.0.0 - 2015-08-02

- OpenSSL support for symmetric ciphers ([#507](https://github.com/phpseclib/phpseclib/pull/507))
- rewritten vt100 terminal emulator (File_ANSI) ([#689](https://github.com/phpseclib/phpseclib/pull/689))
- agent-forwarding support (System_SSH_Agent) ([#592](https://github.com/phpseclib/phpseclib/pull/592))
- Net_SSH2 improvements
  - diffie-hellman-group-exchange-sha1/sha256 support ([#714](https://github.com/phpseclib/phpseclib/pull/714))
  - window size handling updates ([#717](https://github.com/phpseclib/phpseclib/pull/717))
- Net_SFTP improvements
  - add callback support to put() ([#655](https://github.com/phpseclib/phpseclib/pull/655))
  - stat cache fixes ([#743](https://github.com/phpseclib/phpseclib/issues/743), [#730](https://github.com/phpseclib/phpseclib/issues/730), [#709](https://github.com/phpseclib/phpseclib/issues/709), [#726](https://github.com/phpseclib/phpseclib/issues/726))
- add "none" encryption mode to Crypt_RSA ([#692](https://github.com/phpseclib/phpseclib/pull/692))
- misc ASN.1 / X.509 parsing fixes ([#721](https://github.com/phpseclib/phpseclib/pull/721), [#627](https://github.com/phpseclib/phpseclib/pull/627))
- use a random serial number for new X509 certs ([#740](https://github.com/phpseclib/phpseclib/pull/740))
- add getPublicKeyFingerprint() to Crypt_RSA ([#677](https://github.com/phpseclib/phpseclib/pull/677))

## 0.3.10 - 2015-02-04

- simplify SSH2 window size handling ([#538](https://github.com/phpseclib/phpseclib/pull/538))
- slightly relax the conditions under which OpenSSL is used ([#598](https://github.com/phpseclib/phpseclib/pull/598))
- fix issue with empty constructed context-specific tags in ASN1 ([#606](https://github.com/phpseclib/phpseclib/pull/606))

## 0.3.9 - 2014-11-09

- PHP 5.6 improvements ([#482](https://github.com/phpseclib/phpseclib/pull/482), [#491](https://github.com/phpseclib/phpseclib/issues/491))

## 0.3.8 - 2014-09-12

- improve support for indef lengths in File_ASN1
- add hmac-sha2-256 support to Net_SSH2
- make it so negotiated algorithms can be seen before Net_SSH2 login
- add sha256-96 and sha512-96 to Crypt_Hash
- window size handling adjustments in Net_SSH2

## 0.3.7 - 2014-07-05

- auto-detect public vs private keys
- add file_exists, is_dir, is_file, readlink and symlink to Net_SFTP
- add support for recursive nlist and rawlist
- make it so nlist and rawlist can return pre-sorted output
- make it so callback functions can make exec() return early
- add signSPKAC and saveSPKAC methods to File_X509
- add support for PKCS8 keys in Crypt_RSA
- add pbkdf1 support to setPassword() in Crypt_Base
- add getWindowColumns, getWindowRows, setWindowColumns, setWindowRows to Net_SSH2
- add support for filenames with spaces in them to Net_SCP

## 0.3.6 - 2014-02-23

- add preliminary support for custom SSH subsystems
- add ssh-agent support

## 0.3.5 - 2013-07-11

- numerous SFTP changes:
  - chown
  - chgrp
  - truncate
  - improved file type detection
  - put() can write to the middle of a file
  - mkdir accepts the same parameters that PHP's mkdir does
  - the ability to upload/download 2GB files
- across-the-board speedups for the various encryption algorithms
- multi-factor authentication support for Net_SSH2
- a $callback parameter for Net_SSH2::exec
- new classes:
  - Net_SFTP_StreamWrapper
  - Net_SCP
  - Crypt_Twofish
  - Crypt_Blowfish

## 0.3.1 - 2012-11-20

- add Net_SSH2::enableQuietMode() for suppressing stderr
- add Crypt_RSA::__toString() and Crypt_RSA::getSize()
- fix problems with File_X509::validateDate(), File_X509::sign() and Crypt_RSA::verify()
- use OpenSSL to speed up modular exponention in Math_BigInteger
- improved timeout functionality in Net_SSH2
- add support for SFTPv2
- add support for CRLs in File_X509
- SSH-2.0-SSH doesn't implement hmac-*-96 correctly

## 0.3.0 - 2012-07-08

- add support for reuming Net_SFTP::put()
- add support for recursive deletes and recursive chmods to Net_SFTP
- add setTimeout() to Net_SSH2
- add support for PBKDF2 to the various Crypt_* classes via setPassword()
- add File_X509 and File_ASN1
- add the ability to decode various formats in Crypt_RSA
- make Net_SSH2::getServerPublicHostKey() return a printer-friendly version of the public key

## 0.2.2 - 2011-05-09

- CFB and OFB modes were added to all block ciphers
- support for interactive mode was added to Net_SSH2
- Net_SSH2 now has limited keyboard_interactive authentication support
- support was added for PuTTY formatted RSA private keys and XML formatted RSA private keys
- Crypt_RSA::loadKey() will now try all key types automatically
- add support for AES-128-CBC and DES-EDE3-CFB encrypted RSA private keys
- add Net_SFTP::stat(), Net_SFTP::lstat() and Net_SFTP::rawlist()
- logging was added to Net_SSH1
- the license was changed to the less restrictive MIT license<|MERGE_RESOLUTION|>--- conflicted
+++ resolved
@@ -1,6 +1,5 @@
 # Changelog
 
-<<<<<<< HEAD
 ## 2.0.26 - 2020-03-22
 
 - SFTP: another attempt at speeding up uploads (#1455)
@@ -214,7 +213,7 @@
 
 - Classes were renamed and namespaced ([#243](https://github.com/phpseclib/phpseclib/issues/243))
 - The use of an autoloader is now required (e.g. Composer)
-=======
+
 ## 1.0.19 - 2020-07-07
 
 - SSH2: arcfour128 / arcfour256 were being included twice
@@ -228,7 +227,6 @@
 - RSA: make PSS verification work for key length that aren't a power of 2 (#1423)
 - ASN1: fix for malformed ASN1 strings (#1456)
 - ANSI: fix "Number of elements can't be negative" error
->>>>>>> 6537e747
 
 ## 1.0.18 - 2019-09-16
 
