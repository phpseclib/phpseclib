# Changelog

<<<<<<< HEAD
## 2.0.35 - 2021-11-28

- SSH2: add "smart multi factor" login mode (enabled by default) (#1648)
- SSH2: error out when no data is received from the server (#1647)
- SFTP: don't attempt to parse unsupported attributes (#1708)
- SFTP: getSupportedVersions() call didn't work

## 2.0.34 - 2021-10-26

- SSH2: add support for zlib and zlib@openssh.com compression
- SFTP: add support for SFTPv4/5/6
- SFTP: add option to allow arbitrary length packets (#1691)
- RSA: ssh-keygen -yf private.key fails if \r is present (#1698)

## 2.0.33 - 2021-08-15

- SFTP: don't check SFTP packet size after SFTP initialization (#1606)
- SFTP: timeout during SFTP init should return false (#1684)
- SFTP: return false if get_channel_packet returns false (#1678)
- ASN1: return false when not enough bytes are available (#1676)

## 2.0.32 - 2021-06-13

- SSH2: add getAuthMethodsToContinue() method (#1648)
- SSH2: timeout would occasionally infinitely loop
- SSH2: fix PHP7.4 errors about accessing bool as string (#1656)
- SSH2: fix issue with key re-exchange (#1644)
- SFTP: reopen channel on channel closure (#1654)
- X509: extra characters before cert weren't being removed (#1659)
- ASN1: fix timezone issue when non-utc time is given (#1562)
- RSA: OAEP decryption didn't check labels correctly (#1669)

## 2.0.31 - 2021-04-06

- X509: always parse the first cert of a bundle (#1568)
- SSH2: behave like putty with broken publickey auth (#1572)
- SSH2: don't close channel on unexpected response to channel request (#1631)
- RSA: support keys with PSS algorithm identifier (#1584)
- RSA: cleanup RSA PKCS#1 v1.5 signature verification (CVE-2021-30130)
- SFTP/Stream: make it so you can write past the end of a file (#1618)
- SFTP: fix undefined index notice in stream touch() (#1615)
- SFTP: digit only filenames were converted to integers by php (#1623)
- BigInteger: fix issue with toBits on 32-bit PHP 8 installs
- Crypt: use a custom error handler for mcrypt to avoid deprecation errors

## 2.0.30 - 2020-12-16

- X509: don't attempt to parse multi-cert PEMs (#1542)
- SFTP: add stream to get method (#1546)
- SFTP: progress callback should report actual downloaded bytes (#1543)
- SSH2: end connection faster for algorithm mismatch
- SSH2: add setKeepAlive() method (#1529)
- ANSI: fix PHP8 compatibility issues

## 2.0.29 - 2020-09-07

- SFTP: add enableDatePreservation() / disableDatePreservation() (#1496)
- SFTP: uploads on low speed networks could get in infinite loop (#1507)
- SSH2: when building algo list look at if crypto engine is set (#1500)
- X509: really looong base64 encoded strings broke extractBER() (#1486)

## 2.0.28 - 2020-07-08

- SFTP: realpath('') produced an error (#1474)
- SFTP: if /path/to/file is a file then /path/to/file/whatever errors (#1475)
- SFTP: speed up uploads (by changing SFTP upload packet size from 4KB to 32KB)
- ANSI: fix "Number of elements can't be negative" error

## 2.0.27 - 2020-05-22

- SFTP: another attempt at speeding up uploads (#1455)
- SSH2: try logging in with none as an auth method first (#1454)
- ASN1: fix for malformed ASN1 strings (#1456)

## 2.0.26 - 2020-03-22

- SFTP: another attempt at speeding up uploads (#1455)
- SSH2: try logging in with none as an auth method first (#1454)
- ASN1: fix for malformed ASN1 strings (#1456)

## 2.0.25 - 2020-02-25

- SFTP: re-add buffering (#1455)

## 2.0.24 - 2020-02-22

- X509: fix PHP 5.3 compatability issue
- SSH2: arcfour128 / arcfour256 were being included twice
- SSH2: make window resizing behave more consistently with PuTTY (#1421)
- SSH2: sodium_compat doesn't support memzero (#1432)
- SSH2: logging enhancements
- SFTP: don't buffer up download requests (PuTTY doesn't) (#1425)
- RSA: make PSS verification work for key length that aren't a power of 2 (#1423)

## 2.0.23 - 2019-09-16

- SSH2: fix regression for connecting to servers with bad hostnames (#1405)

## 2.0.22 - 2019-09-15

- SSH2: backport setPreferredAlgorithms() / getAlgorithmsNegotiated (#1156)
- SSH2 / SFTP: fix issues with ping() (#1402)
- X509: IPs in nameconstraints extension include netmask (#1387)
- X509: fix issue with explicit time tags whose maps expect implicit (#1388)
- BigInteger: fix bug with toBytes() with fixed precision negative numbers
- fix PHP 7.4 deprecations

## 2.0.21 - 2019-07-14

- SSH2: only auto close the channel for exec() timeouts (#1384)

## 2.0.20 - 2019-06-23

- BigInteger: lower PHP req back down to PHP 5.3.3 (#1382)

## 2.0.19 - 2019-06-19

- BigInteger: fix issues with divide method in pure-PHP mode

## 2.0.18 - 2019-06-13

- SSH2: close channel when a timeout occurs (#1378)
- SFTP: improve handling of malformed packets (#1371)
- RSA: add support for OpenSSH private keys (#1372)

## 2.0.17 - 2019-05-26

- BigInteger: new BigInteger('-0') caused issues with GMP

## 2.0.16 - 2019-05-26

- BigInteger: new BigInteger('00') caused issues with GMP
- BigInteger: GMP engine didn't always return 1 or -1
- ASN1: revamp how OIDs are handled (#1367)
- ASN1: correctly handle long tags
- SSH2: fix issue with reconnecting via ping() (#1353)
- RSA: use hash_equals if available

## 2.0.15 - 2019-03-10

- SFTP: make it so get() can correctly handle out of order responses (#1343)
- Crypt: avoid bogus IV errors in ECB mode with OpenSSL (#1087)
- RSA: protect against possible timing attack during OAEP decryption
- RSA: fix possible memory leak with XML keys (#1346)
- Hash: fix issue with undefined constants (#1347)
- Hash: fix issues with the mode
- SCP: issue error if remote_file is empty in put() call (#1335)
- X509: whitelist OID 1.3.6.1.4.1.11129.2.4.2 (#1341)

## 2.0.14 - 2019-01-27

- SSH2: ssh-rsa is sometimes incorrectly used instead of rsa-sha2-256 (#1331)
- SSH2: more strictly adhere to RFC8332 for rsa-sha2-256/512 (#1332)

## 2.0.13 - 2018-12-16

- SSH2: fix order of user_error() / bitmap reset (#1314)
- SSH2: setTimeout(0) didn't work as intended (#1116)
- Agent: add support for rsa-sha2-256 / rsa-sha2-512 (#1319)
- Agent: add parameter to constructor (#1319)
- X509: fix errors with validateDate (#1318)

## 2.0.12 - 2018-11-04

- SSH2: fixes relating to delayed global requests (#1271)
- SSH2: setEngine -> setPreferredEngine (#1294)
- SSH2: reset $this->bitmap when the connection fails (#1298)
- SSH2: add ping() method (#1298)
- SSH2: add support for rsa-sha2-256 / rsa-sha2-512 (RFC8332)
- SFTP: make rawlist give same result regardless of stat cache (#1287)
- Hash: save hashed keys for re-use

## 2.0.11 - 2018-04-15

- X509: auto download intermediate certs
- BigInteger: fix for (new BigInteger(48))->toString(true)) (#1264)
- ASN1: class is never set as key in _decode_ber
- check if phpinfo() is available before using (#1256)
- backport CFB8 support from master to 2.0 (#1257)

## 2.0.10 - 2018-02-08

- BigInteger: fix issue with bitwise_xor (#1245)
- Crypt: some of the minimum lengths were off
- SFTP: update stat cache accordingly when file becomes a directory (#1235)
- SFTP: fix issue with extended attributes on 64-bit PHP installs (#1248)
- SSH2: more channel handling updates (#1200)
- X509: use anonymous functions in PHP >= 5.3.0
- X509: revise logic for validateSignature (#1213)
- X509: fix 7.2 error when extensions were removed and new ones added (#1243)
- fix float to int conversions on ARM CPU's (#1220)

## 2.0.9 - 2017-11-29

- 2.0.8 tag was done off of master branch - not 2.0 branch

## 2.0.8 - 2017-11-29

- SSH2: fix issue with key re-exchange
- SSH2: updates to dealing with extraneous channel packets
- X509: URL validation didn't work (#1203)

## 2.0.7 - 2017-10-22

- SSH2:
  - add new READ_NEXT mode (#1140)
  - add sendIdentificationStringFirst()
  - add sendKEXINITFirst()
  - add sendIdentificationStringLast()
  - add sendKEXINITLast() (#1162)
  - assume any SSH server >= 1.99 supports SSH2 (#1170)
  - workaround for bad arcfour256 implementations (#1171)
  - don't choke when getting response from diff channel in exec() (#1167)
- SFTP:
  - add enablePathCanonicalization()
  - add disablePathCanonicalization() (#1137)
  - fix put() with remote file stream resource (#1177)
- ANSI: misc fixes (#1150, #1161)
- X509: use DateTime instead of unix time (#1166)
- Ciphers: use eval() instead of create_function() for >= 5.3

## 2.0.6 - 2017-06-05

- Crypt: fix OpenSSL engine on <= PHP 5.3.6 (#1122)
- Random: suppress possible E_DEPRECATED errors
- RSA: reset variables if bad key was loaded

## 2.0.5 - 2017-05-07

- SSH2: don't use timeout value of 0 for fsockopen (#775)
- SSH2: make it so disabling PTY closes exec() channel if it's open (#1009)
- SSH2: include `<pre>` tags in getLog result when SAPI isn't CLI
- SFTP: don't assume current directory when $path parameter for delete is null (#1059)
- SFTP: fix put() with php://input as source (#1119)
- ASN1: fix UTCTime parsing (#1110)
- X509: ignore certificate transparency extension (#1073)
- Crypt: OpenSSL apparently supports variable size keys (#1085)

## 2.0.4 - 2016-10-03

- fix E_DEPRECATED errors on PHP 7.1 (#1041)
- SFTP: speed up downloads (#945)
- SFTP: fix infinite loop when uploading empty file (#995)
- ASN1: fix possible infinite loop in decode (#1027)

## 2.0.3 - 2016-08-18

- BigInteger/RSA: don't compare openssl versions > 1.0 (#946)
- RSA: don't attempt to use the CRT when zero value components exist (#980)
- RSA: zero salt length RSA signatures don't work (#1002)
- ASN1: fix PHP Warning on PHP 7.1 (#1013)
- X509: set parameter fields to null for CSR's / RSA (#914)
- CRL optimizations (#1000)
- SSH2: fix "Expected SSH_FXP_STATUS or ..." error (#999)
- SSH2: use stream_get_* instead of fread() / fgets() (#967)
- SFTP: make symlinks support relative target's (#1004)
- SFTP: fix sending stream resulting in zero byte file (#995)

## 2.0.2 - 2016-06-04

- All Ciphers: fix issue with CBC mode / OpenSSL / continuous buffers / decryption (#938)
- Random: fix issues with serialize() (#932)
- RC2: fix issue with decrypting
- RC4: fix issue with key not being truncated correctly
- SFTP: nlist() on a non-existent directory resulted in error
- SFTP: add is_writable, is_writeable, is_readable
- X509: add IPv6 support for subjectaltname extension (#936)

## 2.0.1 - 2016-01-18

- RSA: fix regression in PSS mode ([#769](https://github.com/phpseclib/phpseclib/pull/769))
- RSA: fix issue loading PKCS8 specific keys ([#861](https://github.com/phpseclib/phpseclib/pull/861))
- X509: add getOID() method ([#789](https://github.com/phpseclib/phpseclib/pull/789))
- X509: improve base64-encoded detection rules ([#855](https://github.com/phpseclib/phpseclib/pull/855))
- SFTP: fix quirky behavior with put() ([#830](https://github.com/phpseclib/phpseclib/pull/830))
- SFTP: fix E_NOTICE ([#883](https://github.com/phpseclib/phpseclib/pull/883))
- SFTP/Stream: fix issue with filenames with hashes ([#901](https://github.com/phpseclib/phpseclib/pull/901))
- SSH2: add isAuthenticated() method ([#897](https://github.com/phpseclib/phpseclib/pull/897))
- SSH/Agent: fix possible PHP warning ([#923](https://github.com/phpseclib/phpseclib/issues/923))
- BigInteger: add __debugInfo() magic method ([#881](https://github.com/phpseclib/phpseclib/pull/881))
- BigInteger: fix issue with doing bitwise not on 0
- add getBlockLength() method to symmetric ciphers

## 2.0.0 - 2015-08-04

- Classes were renamed and namespaced ([#243](https://github.com/phpseclib/phpseclib/issues/243))
- The use of an autoloader is now required (e.g. Composer)
=======
## 1.0.20 - 2021-12-28

SFTP:
- speed up uploads (by changing SFTP upload packet size from 4KB to 32KB)
- add support for SFTPv4/5/6
- add enableDatePreservation() / disableDatePreservation() (#1496)
- uploads on low speed networks could get in infinite loop (#1507)
- "fix" rare resource not closed error (#1510)
- progress callback should report actual downloaded bytes (#1543)
- add stream to get method (#1546)
- fix undefined index notice in stream touch() (#1615)
- digit only filenames were converted to integers by php (#1623)
- Stream: make it so you can write past the end of a file (#1618)
- reopen channel on channel closure (#1654)
- don't check SFTP packet size after SFTP initialization (#1606)
- return false if get_channel_packet returns false (#1678)
- timeout during SFTP init should return false (#1684)
- add option to allow arbitrary length packets (#1691)

SSH2:
- add support for zlib and zlib@openssh.com compression
- add "smart multi factor" login mode (enabled by default) (#1648)
- don't try to login as none auth method for CoreFTP server (#1488)
- when building algo list look at if crypto engine is set (#1500)
- suppress 'broken pipe' errors (#1511)
- add setKeepAlive() method (#1529)
- behave like putty with broken publickey auth (#1572)
- don't close channel on unexpected response to channel request (#1631)
- add getAuthMethodsToContinue() method (#1648)
- fix issue with key re-exchange (#1644)
- fix PHP7.4 errors about accessing bool as string (#1656)
- end connection faster for algorithm mismatch

X509:
- really looong base64 encoded strings broke extractBER() (#1486)
- only parse the first cert of a multi-cert PEMs (#1542, #1568)

ASN1:
- fix timezone issue when non-utc time is given (#1562)
- return false when not enough bytes are available (#1676)

RSA:
- ssh-keygen -yf private.key fails if \r is present (#1698)

BigInteger:
- fix issue with toBits on 32-bit PHP 8 installs

Crypt/Base:
- use a custom error handler for mcrypt
>>>>>>> b3a606b9

## 1.0.19 - 2020-07-07

- SSH2: arcfour128 / arcfour256 were being included twice
- SSH2: make window resizing behave more consistently with PuTTY (#1421)
- SSH2: logging enhancements
- SSH2: try logging in with none as an auth method first (#1454)
- SFTP: change the mode with a SETSTAT instead of MKDIR (#1463)
- SFTP: make it so extending SFTP class doesn't cause a segfault (#1465)
- SFTP: realpath('') produced an error (#1474)
- SFTP: if /path/to/file is a file then /path/to/file/whatever errors (#1475)
- RSA: make PSS verification work for key length that aren't a power of 2 (#1423)
- ASN1: fix for malformed ASN1 strings (#1456)
- ANSI: fix "Number of elements can't be negative" error

## 1.0.18 - 2019-09-16

- SSH2: fix regression for connecting to servers with bad hostnames (#1405)

## 1.0.17 - 2019-09-15

- SSH2: backport setPreferredAlgorithms() / getAlgorithmsNegotiated (#1156)
- SSH2 / SFTP: fix issues with ping() (#1402)
- SSH2: only auto close the channel for exec() timeouts (#1384)
- SSH2 / SFTP: fix issues with ping() (#1402)
- SFTP: add progress callback to get() (#1375)
- SFTP: fix array_merge(): Argument #1 is not an array error (#1379)
- X509: IPs in nameconstraints extension include netmask (#1387)
- X509: fix issue with explicit time tags whose maps expect implicit (#1388)
- BigInteger: fix issues with divide method
- BigInteger: fix bug with toBytes() with fixed precision negative numbers
- fix PHP 7.4 deprecations

## 1.0.16 - 2019-06-13

- BigInteger: new BigInteger('-0') caused issues with GMP
- BigInteger: new BigInteger('00') caused issues with GMP
- BigInteger: GMP engine didn't always return 1 or -1
- ASN1: revamp how OIDs are handled (#1367)
- ASN1: correctly handle long tags
- SSH2: fix issue with reconnecting via ping() (#1353)
- SSH2: close channel when a timeout occurs (#1378)
- SFTP: improve handling of malformed packets (#1371)
- RSA: add support for OpenSSH private keys (#1372)
- RSA: use hash_equals if available

## 1.0.15 - 2019-03-10

- SFTP: make it so get() can correctly handle out of order responses (#1343)
- Crypt: avoid bogus IV errors in ECB mode with OpenSSL (#1087)
- RSA: protect against possible timing attack during OAEP decryption
- RSA: fix possible memory leak with XML keys (#1346)
- Hash: fix issues with the mode
- SCP: issue error if remote_file is empty in put() call (#1335)
- X509: whitelist OID 1.3.6.1.4.1.11129.2.4.2 (#1341)

## 1.0.14 - 2019-01-27

- SSH2: ssh-rsa is sometimes incorrectly used instead of rsa-sha2-256 (#1331)
- SSH2: more strictly adhere to RFC8332 for rsa-sha2-256/512 (#1332)

## 1.0.13 - 2018-12-16

- SSH2: fix order of user_error() / bitmap reset (#1314)
- SSH2: setTimeout(0) didn't work as intended (#1116)
- Agent: add support for rsa-sha2-256 / rsa-sha2-512 (#1319)
- Agent: add parameter to constructor (#1319)

## 1.0.12 - 2018-11-04

- SSH2: fixes relating to delayed global requests (#1271)
- SSH2: setEngine -> setPreferredEngine (#1294)
- SSH2: reset $this->bitmap when the connection fails (#1298)
- SSH2: add ping() method (#1298)
- SSH2: add support for rsa-sha2-256 / rsa-sha2-512 (RFC8332)
- SFTP: make rawlist give same result regardless of stat cache (#1287)
- Hash: save hashed keys for re-use

## 1.0.11 - 2018-04-15

- X509: auto download intermediate certs
- BigInteger: fix for (new BigInteger(48))->toString(true)) (#1264)
- ASN1: class is never set as key in _decode_ber

## 1.0.10 - 2018-02-08

- BigInteger: fix issue with bitwise_xor (#1245)
- Crypt: some of the minimum lengths were off
- SFTP: update stat cache accordingly when file becomes a directory (#1235)
- SFTP: fix issue with extended attributes on 64-bit PHP installs (#1248)
- SSH2: more channel handling updates (#1200)
- X509: use anonymous functions in PHP >= 5.3.0
- X509: revise logic for validateSignature (#1213)
- X509: fix 7.2 error when extensions were removed and new ones added (#1243)
- fix float to int conversions on ARM CPU's (#1220)

## 1.0.9 - 2017-11-29

- SSH2: fix issue with key re-exchange
- SSH2: updates to dealing with extraneous channel packets
- X509: URL validation didn't work (#1203)

## 1.0.8 - 2017-10-22

- SSH2:
  - add new READ_NEXT mode (#1140)
  - add sendIdentificationStringFirst()
  - add sendKEXINITFirst()
  - add sendIdentificationStringLast()
  - add sendKEXINITLast() (#1162)
  - assume any SSH server >= 1.99 supports SSH2 (#1170)
  - workaround for bad arcfour256 implementations (#1171)
  - don't choke when getting response from diff channel in exec() (#1167)
- SFTP:
  - add enablePathCanonicalization()
  - add disablePathCanonicalization() (#1137)
  - fix put() with remote file stream resource (#1177)
- ANSI: misc fixes (#1150, #1161)
- X509: use DateTime instead of unix time (#1166)
- Ciphers: use eval() instead of create_function() for >= 5.3

## 1.0.7 - 2017-06-05

- Crypt: fix OpenSSL engine on <= PHP 5.3.6 (#1122)
- Random: suppress possible E_DEPRECATED errors
- RSA: reset variables if bad key was loaded

## 1.0.6 - 2017-05-07

- SSH2: don't use timeout value of 0 for fsockopen (#775)
- SSH2: make it so disabling PTY closes exec() channel if it's open (#1009)
- SSH2: include `<pre>` tags in getLog result when SAPI isn't CLI
- SFTP: don't assume current directory when $path parameter for delete is null (#1059)
- SFTP: fix put() with php://input as source (#1119)
- ASN1: fix UTCTime parsing (#1110)
- X509: ignore certificate transparency extension (#1073)
- Crypt: OpenSSL apparently supports variable size keys (#1085)

## 1.0.5 - 2016-10-22

- fix issue preventing installation of 1.0.x via Composer (#1048)

## 1.0.4 - 2016-10-03

- fix E_DEPRECATED errors on PHP 7.0 and 7.1 (#1041)
- fix float to int conversions on 32-bit Linux pre-PHP 5.3 (#1038, #1034)
- SFTP: speed up downloads (#945)
- SFTP: fix infinite loop when uploading empty file (#995)
- ASN1: fix possible infinite loop in decode (#1027)

## 1.0.3 - 2016-08-18

- BigInteger/RSA: don't compare openssl versions > 1.0 (#946)
- RSA: don't attempt to use the CRT when zero value components exist (#980)
- RSA: zero salt length RSA signatures don't work (#1002)
- ASN1: fix PHP Warning on PHP 7.1 (#1013)
- X509: set parameter fields to null for CSR's / RSA (#914)
- CRL optimizations (#1000)
- SSH2: fix "Expected SSH_FXP_STATUS or ..." error (#999)
- SFTP: make symlinks support relative target's (#1004)
- SFTP: fix sending stream resulting in zero byte file (#995)

## 1.0.2 - 2016-05-07

- All Ciphers: fix issue with CBC mode / OpenSSL / continuous buffers / decryption (#938)
- Random: fix issues with serialize() (#932)
- RC2: fix issue with decrypting
- RC4: fix issue with key not being truncated correctly
- SFTP: nlist() on a non-existent directory resulted in error
- SFTP: add is_writable, is_writeable, is_readable
- RSA: fix PHP4 compatibility issue

## 1.0.1 - 2016-01-18

- RSA: fix regression in PSS mode ([#769](https://github.com/phpseclib/phpseclib/pull/769))
- RSA: fix issue loading PKCS8 specific keys ([#861](https://github.com/phpseclib/phpseclib/pull/861))
- X509: add getOID() method ([#789](https://github.com/phpseclib/phpseclib/pull/789))
- X509: improve base64-encoded detection rules ([#855](https://github.com/phpseclib/phpseclib/pull/855))
- SFTP: fix quirky behavior with put() ([#830](https://github.com/phpseclib/phpseclib/pull/830))
- SFTP: fix E_NOTICE ([#883](https://github.com/phpseclib/phpseclib/pull/883))
- SFTP/Stream: fix issue with filenames with hashes ([#901](https://github.com/phpseclib/phpseclib/pull/901))
- SSH2: add isAuthenticated() method ([#897](https://github.com/phpseclib/phpseclib/pull/897))
- SSH/Agent: fix possible PHP warning ([#923](https://github.com/phpseclib/phpseclib/issues/923))
- BigInteger: add __debugInfo() magic method ([#881](https://github.com/phpseclib/phpseclib/pull/881))
- BigInteger: fix issue with doing bitwise not on 0
- add getBlockLength() method to symmetric ciphers

## 1.0.0 - 2015-08-02

- OpenSSL support for symmetric ciphers ([#507](https://github.com/phpseclib/phpseclib/pull/507))
- rewritten vt100 terminal emulator (File_ANSI) ([#689](https://github.com/phpseclib/phpseclib/pull/689))
- agent-forwarding support (System_SSH_Agent) ([#592](https://github.com/phpseclib/phpseclib/pull/592))
- Net_SSH2 improvements
  - diffie-hellman-group-exchange-sha1/sha256 support ([#714](https://github.com/phpseclib/phpseclib/pull/714))
  - window size handling updates ([#717](https://github.com/phpseclib/phpseclib/pull/717))
- Net_SFTP improvements
  - add callback support to put() ([#655](https://github.com/phpseclib/phpseclib/pull/655))
  - stat cache fixes ([#743](https://github.com/phpseclib/phpseclib/issues/743), [#730](https://github.com/phpseclib/phpseclib/issues/730), [#709](https://github.com/phpseclib/phpseclib/issues/709), [#726](https://github.com/phpseclib/phpseclib/issues/726))
- add "none" encryption mode to Crypt_RSA ([#692](https://github.com/phpseclib/phpseclib/pull/692))
- misc ASN.1 / X.509 parsing fixes ([#721](https://github.com/phpseclib/phpseclib/pull/721), [#627](https://github.com/phpseclib/phpseclib/pull/627))
- use a random serial number for new X509 certs ([#740](https://github.com/phpseclib/phpseclib/pull/740))
- add getPublicKeyFingerprint() to Crypt_RSA ([#677](https://github.com/phpseclib/phpseclib/pull/677))

## 0.3.10 - 2015-02-04

- simplify SSH2 window size handling ([#538](https://github.com/phpseclib/phpseclib/pull/538))
- slightly relax the conditions under which OpenSSL is used ([#598](https://github.com/phpseclib/phpseclib/pull/598))
- fix issue with empty constructed context-specific tags in ASN1 ([#606](https://github.com/phpseclib/phpseclib/pull/606))

## 0.3.9 - 2014-11-09

- PHP 5.6 improvements ([#482](https://github.com/phpseclib/phpseclib/pull/482), [#491](https://github.com/phpseclib/phpseclib/issues/491))

## 0.3.8 - 2014-09-12

- improve support for indef lengths in File_ASN1
- add hmac-sha2-256 support to Net_SSH2
- make it so negotiated algorithms can be seen before Net_SSH2 login
- add sha256-96 and sha512-96 to Crypt_Hash
- window size handling adjustments in Net_SSH2

## 0.3.7 - 2014-07-05

- auto-detect public vs private keys
- add file_exists, is_dir, is_file, readlink and symlink to Net_SFTP
- add support for recursive nlist and rawlist
- make it so nlist and rawlist can return pre-sorted output
- make it so callback functions can make exec() return early
- add signSPKAC and saveSPKAC methods to File_X509
- add support for PKCS8 keys in Crypt_RSA
- add pbkdf1 support to setPassword() in Crypt_Base
- add getWindowColumns, getWindowRows, setWindowColumns, setWindowRows to Net_SSH2
- add support for filenames with spaces in them to Net_SCP

## 0.3.6 - 2014-02-23

- add preliminary support for custom SSH subsystems
- add ssh-agent support

## 0.3.5 - 2013-07-11

- numerous SFTP changes:
  - chown
  - chgrp
  - truncate
  - improved file type detection
  - put() can write to the middle of a file
  - mkdir accepts the same parameters that PHP's mkdir does
  - the ability to upload/download 2GB files
- across-the-board speedups for the various encryption algorithms
- multi-factor authentication support for Net_SSH2
- a $callback parameter for Net_SSH2::exec
- new classes:
  - Net_SFTP_StreamWrapper
  - Net_SCP
  - Crypt_Twofish
  - Crypt_Blowfish

## 0.3.1 - 2012-11-20

- add Net_SSH2::enableQuietMode() for suppressing stderr
- add Crypt_RSA::__toString() and Crypt_RSA::getSize()
- fix problems with File_X509::validateDate(), File_X509::sign() and Crypt_RSA::verify()
- use OpenSSL to speed up modular exponention in Math_BigInteger
- improved timeout functionality in Net_SSH2
- add support for SFTPv2
- add support for CRLs in File_X509
- SSH-2.0-SSH doesn't implement hmac-*-96 correctly

## 0.3.0 - 2012-07-08

- add support for reuming Net_SFTP::put()
- add support for recursive deletes and recursive chmods to Net_SFTP
- add setTimeout() to Net_SSH2
- add support for PBKDF2 to the various Crypt_* classes via setPassword()
- add File_X509 and File_ASN1
- add the ability to decode various formats in Crypt_RSA
- make Net_SSH2::getServerPublicHostKey() return a printer-friendly version of the public key

## 0.2.2 - 2011-05-09

- CFB and OFB modes were added to all block ciphers
- support for interactive mode was added to Net_SSH2
- Net_SSH2 now has limited keyboard_interactive authentication support
- support was added for PuTTY formatted RSA private keys and XML formatted RSA private keys
- Crypt_RSA::loadKey() will now try all key types automatically
- add support for AES-128-CBC and DES-EDE3-CFB encrypted RSA private keys
- add Net_SFTP::stat(), Net_SFTP::lstat() and Net_SFTP::rawlist()
- logging was added to Net_SSH1
- the license was changed to the less restrictive MIT license<|MERGE_RESOLUTION|>--- conflicted
+++ resolved
@@ -1,6 +1,5 @@
 # Changelog
 
-<<<<<<< HEAD
 ## 2.0.35 - 2021-11-28
 
 - SSH2: add "smart multi factor" login mode (enabled by default) (#1648)
@@ -288,7 +287,7 @@
 
 - Classes were renamed and namespaced ([#243](https://github.com/phpseclib/phpseclib/issues/243))
 - The use of an autoloader is now required (e.g. Composer)
-=======
+
 ## 1.0.20 - 2021-12-28
 
 SFTP:
@@ -338,7 +337,6 @@
 
 Crypt/Base:
 - use a custom error handler for mcrypt
->>>>>>> b3a606b9
 
 ## 1.0.19 - 2020-07-07
 
