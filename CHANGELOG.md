--- conflicted
+++ resolved
@@ -1,6 +1,16 @@
 # Changelog
 
-<<<<<<< HEAD
+## 3.0.14 - 2022-04-04
+
+- RSA: add support for loading PuTTY v3 keys
+- Crypt/Base: fix CTR mode with continuous buffer with non-eval PHP
+- Crypt/Base: use sodium_increment in _increment_str
+- Crypt/Base: fix deprecation notice (#1770)
+- SSH2/Agent: rm unused parameter (#1757)
+- BigInteger: add precision to __debugInfo
+- BigInteger: fix random engine issues
+- call useBestEngine() when getEngine() is called
+
 ## 3.0.13 - 2022-01-30
 
 - SSH2: make login() return false if no valid auth methods are found (#1744)
@@ -124,7 +134,7 @@
   - GCM / Poly1305
   - Salsa20 / ChaCha20
 - namespace changed from `phpseclib\` to `\phpseclib3` to facilitate phpseclib 2 shim (phpseclib2_compat)
-=======
+
 ## 2.0.37 - 2022-04-04
 
 - RSA: add support for loading PuTTY v3 keys
@@ -132,7 +142,6 @@
 - Crypt/Base: use sodium_increment in _increment_str
 - Crypt/Base: fix deprecation notice (#1770)
 - SSH2/Agent: rm unused parameter (#1757)
->>>>>>> c812fbb4
 
 ## 2.0.36 - 2022-01-30
 
