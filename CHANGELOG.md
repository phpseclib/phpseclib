# Changelog

<<<<<<< HEAD
## 2.0.22 - 2019-09-15

- SSH2: backport setPreferredAlgorithms() / getAlgorithmsNegotiated (#1156)
- SSH2 / SFTP: fix issues with ping() (#1402)
- X509: IPs in nameconstraints extension include netmask (#1387)
- X509: fix issue with explicit time tags whose maps expect implicit (#1388)
- BigInteger: fix bug with toBytes() with fixed precision negative numbers
- fix PHP 7.4 deprecations

## 2.0.21 - 2019-07-14

- SSH2: only auto close the channel for exec() timeouts (#1384)

## 2.0.20 - 2019-06-23

- BigInteger: lower PHP req back down to PHP 5.3.3 (#1382)

## 2.0.19 - 2019-06-19

- BigInteger: fix issues with divide method in pure-PHP mode

## 2.0.18 - 2019-06-13

- SSH2: close channel when a timeout occurs (#1378)
- SFTP: improve handling of malformed packets (#1371)
- RSA: add support for OpenSSH private keys (#1372)

## 2.0.17 - 2019-05-26

- BigInteger: new BigInteger('-0') caused issues with GMP

## 2.0.16 - 2019-05-26

- BigInteger: new BigInteger('00') caused issues with GMP
- BigInteger: GMP engine didn't always return 1 or -1
- ASN1: revamp how OIDs are handled (#1367)
- ASN1: correctly handle long tags
- SSH2: fix issue with reconnecting via ping() (#1353)
- RSA: use hash_equals if available

## 2.0.15 - 2019-03-10

- SFTP: make it so get() can correctly handle out of order responses (#1343)
- Crypt: avoid bogus IV errors in ECB mode with OpenSSL (#1087)
- RSA: protect against possible timing attack during OAEP decryption
- RSA: fix possible memory leak with XML keys (#1346)
- Hash: fix issue with undefined constants (#1347)
- Hash: fix issues with the mode
- SCP: issue error if remote_file is empty in put() call (#1335)
- X509: whitelist OID 1.3.6.1.4.1.11129.2.4.2 (#1341)

## 2.0.14 - 2019-01-27

- SSH2: ssh-rsa is sometimes incorrectly used instead of rsa-sha2-256 (#1331)
- SSH2: more strictly adhere to RFC8332 for rsa-sha2-256/512 (#1332)

## 2.0.13 - 2018-12-16

- SSH2: fix order of user_error() / bitmap reset (#1314)
- SSH2: setTimeout(0) didn't work as intended (#1116)
- Agent: add support for rsa-sha2-256 / rsa-sha2-512 (#1319)
- Agent: add parameter to constructor (#1319)
- X509: fix errors with validateDate (#1318)

## 2.0.12 - 2018-11-04

- SSH2: fixes relating to delayed global requests (#1271)
- SSH2: setEngine -> setPreferredEngine (#1294)
- SSH2: reset $this->bitmap when the connection fails (#1298)
- SSH2: add ping() method (#1298)
- SSH2: add support for rsa-sha2-256 / rsa-sha2-512 (RFC8332)
- SFTP: make rawlist give same result regardless of stat cache (#1287)
- Hash: save hashed keys for re-use

## 2.0.11 - 2018-04-15

- X509: auto download intermediate certs
- BigInteger: fix for (new BigInteger(48))->toString(true)) (#1264)
- ASN1: class is never set as key in _decode_ber
- check if phpinfo() is available before using (#1256)
- backport CFB8 support from master to 2.0 (#1257)

## 2.0.10 - 2018-02-08

- BigInteger: fix issue with bitwise_xor (#1245)
- Crypt: some of the minimum lengths were off
- SFTP: update stat cache accordingly when file becomes a directory (#1235)
- SFTP: fix issue with extended attributes on 64-bit PHP installs (#1248)
- SSH2: more channel handling updates (#1200)
- X509: use anonymous functions in PHP >= 5.3.0
- X509: revise logic for validateSignature (#1213)
- X509: fix 7.2 error when extensions were removed and new ones added (#1243)
- fix float to int conversions on ARM CPU's (#1220)

## 2.0.9 - 2017-11-29

- 2.0.8 tag was done off of master branch - not 2.0 branch

## 2.0.8 - 2017-11-29

- SSH2: fix issue with key re-exchange
- SSH2: updates to dealing with extraneous channel packets
- X509: URL validation didn't work (#1203)

## 2.0.7 - 2017-10-22

- SSH2:
  - add new READ_NEXT mode (#1140)
  - add sendIdentificationStringFirst()
  - add sendKEXINITFirst()
  - add sendIdentificationStringLast()
  - add sendKEXINITLast() (#1162)
  - assume any SSH server >= 1.99 supports SSH2 (#1170)
  - workaround for bad arcfour256 implementations (#1171)
  - don't choke when getting response from diff channel in exec() (#1167)
- SFTP:
  - add enablePathCanonicalization()
  - add disablePathCanonicalization() (#1137)
  - fix put() with remote file stream resource (#1177)
- ANSI: misc fixes (#1150, #1161)
- X509: use DateTime instead of unix time (#1166)
- Ciphers: use eval() instead of create_function() for >= 5.3

## 2.0.6 - 2017-06-05

- Crypt: fix OpenSSL engine on <= PHP 5.3.6 (#1122)
- Random: suppress possible E_DEPRECATED errors
- RSA: reset variables if bad key was loaded

## 2.0.5 - 2017-05-07

- SSH2: don't use timeout value of 0 for fsockopen (#775)
- SSH2: make it so disabling PTY closes exec() channel if it's open (#1009)
- SSH2: include `<pre>` tags in getLog result when SAPI isn't CLI
- SFTP: don't assume current directory when $path parameter for delete is null (#1059)
- SFTP: fix put() with php://input as source (#1119)
- ASN1: fix UTCTime parsing (#1110)
- X509: ignore certificate transparency extension (#1073)
- Crypt: OpenSSL apparently supports variable size keys (#1085)

## 2.0.4 - 2016-10-03

- fix E_DEPRECATED errors on PHP 7.1 (#1041)
- SFTP: speed up downloads (#945)
- SFTP: fix infinite loop when uploading empty file (#995)
- ASN1: fix possible infinite loop in decode (#1027)

## 2.0.3 - 2016-08-18

- BigInteger/RSA: don't compare openssl versions > 1.0 (#946)
- RSA: don't attempt to use the CRT when zero value components exist (#980)
- RSA: zero salt length RSA signatures don't work (#1002)
- ASN1: fix PHP Warning on PHP 7.1 (#1013)
- X509: set parameter fields to null for CSR's / RSA (#914)
- CRL optimizations (#1000)
- SSH2: fix "Expected SSH_FXP_STATUS or ..." error (#999)
- SSH2: use stream_get_* instead of fread() / fgets() (#967)
- SFTP: make symlinks support relative target's (#1004)
- SFTP: fix sending stream resulting in zero byte file (#995)

## 2.0.2 - 2016-06-04

- All Ciphers: fix issue with CBC mode / OpenSSL / continuous buffers / decryption (#938)
- Random: fix issues with serialize() (#932)
- RC2: fix issue with decrypting
- RC4: fix issue with key not being truncated correctly
- SFTP: nlist() on a non-existent directory resulted in error
- SFTP: add is_writable, is_writeable, is_readable
- X509: add IPv6 support for subjectaltname extension (#936)

## 2.0.1 - 2016-01-18

- RSA: fix regression in PSS mode ([#769](https://github.com/phpseclib/phpseclib/pull/769))
- RSA: fix issue loading PKCS8 specific keys ([#861](https://github.com/phpseclib/phpseclib/pull/861))
- X509: add getOID() method ([#789](https://github.com/phpseclib/phpseclib/pull/789))
- X509: improve base64-encoded detection rules ([#855](https://github.com/phpseclib/phpseclib/pull/855))
- SFTP: fix quirky behavior with put() ([#830](https://github.com/phpseclib/phpseclib/pull/830))
- SFTP: fix E_NOTICE ([#883](https://github.com/phpseclib/phpseclib/pull/883))
- SFTP/Stream: fix issue with filenames with hashes ([#901](https://github.com/phpseclib/phpseclib/pull/901))
- SSH2: add isAuthenticated() method ([#897](https://github.com/phpseclib/phpseclib/pull/897))
- SSH/Agent: fix possible PHP warning ([#923](https://github.com/phpseclib/phpseclib/issues/923))
- BigInteger: add __debugInfo() magic method ([#881](https://github.com/phpseclib/phpseclib/pull/881))
- BigInteger: fix issue with doing bitwise not on 0
- add getBlockLength() method to symmetric ciphers

## 2.0.0 - 2015-08-04

- Classes were renamed and namespaced ([#243](https://github.com/phpseclib/phpseclib/issues/243))
- The use of an autoloader is now required (e.g. Composer)

=======
## 1.0.17 - 2019-09-15

- SSH2: backport setPreferredAlgorithms() / getAlgorithmsNegotiated (#1156)
- SSH2 / SFTP: fix issues with ping() (#1402)
- SSH2: only auto close the channel for exec() timeouts (#1384)
- SSH2 / SFTP: fix issues with ping() (#1402)
- SFTP: add progress callback to get() (#1375)
- SFTP: fix array_merge(): Argument #1 is not an array error (#1379)
- X509: IPs in nameconstraints extension include netmask (#1387)
- X509: fix issue with explicit time tags whose maps expect implicit (#1388)
- BigInteger: fix issues with divide method
- BigInteger: fix bug with toBytes() with fixed precision negative numbers
- fix PHP 7.4 deprecations

>>>>>>> db324e5d
## 1.0.16 - 2019-06-13

- BigInteger: new BigInteger('-0') caused issues with GMP
- BigInteger: new BigInteger('00') caused issues with GMP
- BigInteger: GMP engine didn't always return 1 or -1
- ASN1: revamp how OIDs are handled (#1367)
- ASN1: correctly handle long tags
- SSH2: fix issue with reconnecting via ping() (#1353)
- SSH2: close channel when a timeout occurs (#1378)
- SFTP: improve handling of malformed packets (#1371)
- RSA: add support for OpenSSH private keys (#1372)
- RSA: use hash_equals if available

## 1.0.15 - 2019-03-10

- SFTP: make it so get() can correctly handle out of order responses (#1343)
- Crypt: avoid bogus IV errors in ECB mode with OpenSSL (#1087)
- RSA: protect against possible timing attack during OAEP decryption
- RSA: fix possible memory leak with XML keys (#1346)
- Hash: fix issues with the mode
- SCP: issue error if remote_file is empty in put() call (#1335)
- X509: whitelist OID 1.3.6.1.4.1.11129.2.4.2 (#1341)

## 1.0.14 - 2019-01-27

- SSH2: ssh-rsa is sometimes incorrectly used instead of rsa-sha2-256 (#1331)
- SSH2: more strictly adhere to RFC8332 for rsa-sha2-256/512 (#1332)

## 1.0.13 - 2018-12-16

- SSH2: fix order of user_error() / bitmap reset (#1314)
- SSH2: setTimeout(0) didn't work as intended (#1116)
- Agent: add support for rsa-sha2-256 / rsa-sha2-512 (#1319)
- Agent: add parameter to constructor (#1319)

## 1.0.12 - 2018-11-04

- SSH2: fixes relating to delayed global requests (#1271)
- SSH2: setEngine -> setPreferredEngine (#1294)
- SSH2: reset $this->bitmap when the connection fails (#1298)
- SSH2: add ping() method (#1298)
- SSH2: add support for rsa-sha2-256 / rsa-sha2-512 (RFC8332)
- SFTP: make rawlist give same result regardless of stat cache (#1287)
- Hash: save hashed keys for re-use

## 1.0.11 - 2018-04-15

- X509: auto download intermediate certs
- BigInteger: fix for (new BigInteger(48))->toString(true)) (#1264)
- ASN1: class is never set as key in _decode_ber

## 1.0.10 - 2018-02-08

- BigInteger: fix issue with bitwise_xor (#1245)
- Crypt: some of the minimum lengths were off
- SFTP: update stat cache accordingly when file becomes a directory (#1235)
- SFTP: fix issue with extended attributes on 64-bit PHP installs (#1248)
- SSH2: more channel handling updates (#1200)
- X509: use anonymous functions in PHP >= 5.3.0
- X509: revise logic for validateSignature (#1213)
- X509: fix 7.2 error when extensions were removed and new ones added (#1243)
- fix float to int conversions on ARM CPU's (#1220)

## 1.0.9 - 2017-11-29

- SSH2: fix issue with key re-exchange
- SSH2: updates to dealing with extraneous channel packets
- X509: URL validation didn't work (#1203)

## 1.0.8 - 2017-10-22

- SSH2:
  - add new READ_NEXT mode (#1140)
  - add sendIdentificationStringFirst()
  - add sendKEXINITFirst()
  - add sendIdentificationStringLast()
  - add sendKEXINITLast() (#1162)
  - assume any SSH server >= 1.99 supports SSH2 (#1170)
  - workaround for bad arcfour256 implementations (#1171)
  - don't choke when getting response from diff channel in exec() (#1167)
- SFTP:
  - add enablePathCanonicalization()
  - add disablePathCanonicalization() (#1137)
  - fix put() with remote file stream resource (#1177)
- ANSI: misc fixes (#1150, #1161)
- X509: use DateTime instead of unix time (#1166)
- Ciphers: use eval() instead of create_function() for >= 5.3

## 1.0.7 - 2017-06-05

- Crypt: fix OpenSSL engine on <= PHP 5.3.6 (#1122)
- Random: suppress possible E_DEPRECATED errors
- RSA: reset variables if bad key was loaded

## 1.0.6 - 2017-05-07

- SSH2: don't use timeout value of 0 for fsockopen (#775)
- SSH2: make it so disabling PTY closes exec() channel if it's open (#1009)
- SSH2: include `<pre>` tags in getLog result when SAPI isn't CLI
- SFTP: don't assume current directory when $path parameter for delete is null (#1059)
- SFTP: fix put() with php://input as source (#1119)
- ASN1: fix UTCTime parsing (#1110)
- X509: ignore certificate transparency extension (#1073)
- Crypt: OpenSSL apparently supports variable size keys (#1085)

## 1.0.5 - 2016-10-22

- fix issue preventing installation of 1.0.x via Composer (#1048)

## 1.0.4 - 2016-10-03

- fix E_DEPRECATED errors on PHP 7.0 and 7.1 (#1041)
- fix float to int conversions on 32-bit Linux pre-PHP 5.3 (#1038, #1034)
- SFTP: speed up downloads (#945)
- SFTP: fix infinite loop when uploading empty file (#995)
- ASN1: fix possible infinite loop in decode (#1027)

## 1.0.3 - 2016-08-18

- BigInteger/RSA: don't compare openssl versions > 1.0 (#946)
- RSA: don't attempt to use the CRT when zero value components exist (#980)
- RSA: zero salt length RSA signatures don't work (#1002)
- ASN1: fix PHP Warning on PHP 7.1 (#1013)
- X509: set parameter fields to null for CSR's / RSA (#914)
- CRL optimizations (#1000)
- SSH2: fix "Expected SSH_FXP_STATUS or ..." error (#999)
- SFTP: make symlinks support relative target's (#1004)
- SFTP: fix sending stream resulting in zero byte file (#995)

## 1.0.2 - 2016-05-07

- All Ciphers: fix issue with CBC mode / OpenSSL / continuous buffers / decryption (#938)
- Random: fix issues with serialize() (#932)
- RC2: fix issue with decrypting
- RC4: fix issue with key not being truncated correctly
- SFTP: nlist() on a non-existent directory resulted in error
- SFTP: add is_writable, is_writeable, is_readable
- RSA: fix PHP4 compatibility issue

## 1.0.1 - 2016-01-18

- RSA: fix regression in PSS mode ([#769](https://github.com/phpseclib/phpseclib/pull/769))
- RSA: fix issue loading PKCS8 specific keys ([#861](https://github.com/phpseclib/phpseclib/pull/861))
- X509: add getOID() method ([#789](https://github.com/phpseclib/phpseclib/pull/789))
- X509: improve base64-encoded detection rules ([#855](https://github.com/phpseclib/phpseclib/pull/855))
- SFTP: fix quirky behavior with put() ([#830](https://github.com/phpseclib/phpseclib/pull/830))
- SFTP: fix E_NOTICE ([#883](https://github.com/phpseclib/phpseclib/pull/883))
- SFTP/Stream: fix issue with filenames with hashes ([#901](https://github.com/phpseclib/phpseclib/pull/901))
- SSH2: add isAuthenticated() method ([#897](https://github.com/phpseclib/phpseclib/pull/897))
- SSH/Agent: fix possible PHP warning ([#923](https://github.com/phpseclib/phpseclib/issues/923))
- BigInteger: add __debugInfo() magic method ([#881](https://github.com/phpseclib/phpseclib/pull/881))
- BigInteger: fix issue with doing bitwise not on 0
- add getBlockLength() method to symmetric ciphers

## 1.0.0 - 2015-08-02

- OpenSSL support for symmetric ciphers ([#507](https://github.com/phpseclib/phpseclib/pull/507))
- rewritten vt100 terminal emulator (File_ANSI) ([#689](https://github.com/phpseclib/phpseclib/pull/689))
- agent-forwarding support (System_SSH_Agent) ([#592](https://github.com/phpseclib/phpseclib/pull/592))
- Net_SSH2 improvements
  - diffie-hellman-group-exchange-sha1/sha256 support ([#714](https://github.com/phpseclib/phpseclib/pull/714))
  - window size handling updates ([#717](https://github.com/phpseclib/phpseclib/pull/717))
- Net_SFTP improvements
  - add callback support to put() ([#655](https://github.com/phpseclib/phpseclib/pull/655))
  - stat cache fixes ([#743](https://github.com/phpseclib/phpseclib/issues/743), [#730](https://github.com/phpseclib/phpseclib/issues/730), [#709](https://github.com/phpseclib/phpseclib/issues/709), [#726](https://github.com/phpseclib/phpseclib/issues/726))
- add "none" encryption mode to Crypt_RSA ([#692](https://github.com/phpseclib/phpseclib/pull/692))
- misc ASN.1 / X.509 parsing fixes ([#721](https://github.com/phpseclib/phpseclib/pull/721), [#627](https://github.com/phpseclib/phpseclib/pull/627))
- use a random serial number for new X509 certs ([#740](https://github.com/phpseclib/phpseclib/pull/740))
- add getPublicKeyFingerprint() to Crypt_RSA ([#677](https://github.com/phpseclib/phpseclib/pull/677))

## 0.3.10 - 2015-02-04

- simplify SSH2 window size handling ([#538](https://github.com/phpseclib/phpseclib/pull/538))
- slightly relax the conditions under which OpenSSL is used ([#598](https://github.com/phpseclib/phpseclib/pull/598))
- fix issue with empty constructed context-specific tags in ASN1 ([#606](https://github.com/phpseclib/phpseclib/pull/606))

## 0.3.9 - 2014-11-09

- PHP 5.6 improvements ([#482](https://github.com/phpseclib/phpseclib/pull/482), [#491](https://github.com/phpseclib/phpseclib/issues/491))

## 0.3.8 - 2014-09-12

- improve support for indef lengths in File_ASN1
- add hmac-sha2-256 support to Net_SSH2
- make it so negotiated algorithms can be seen before Net_SSH2 login
- add sha256-96 and sha512-96 to Crypt_Hash
- window size handling adjustments in Net_SSH2

## 0.3.7 - 2014-07-05

- auto-detect public vs private keys
- add file_exists, is_dir, is_file, readlink and symlink to Net_SFTP
- add support for recursive nlist and rawlist
- make it so nlist and rawlist can return pre-sorted output
- make it so callback functions can make exec() return early
- add signSPKAC and saveSPKAC methods to File_X509
- add support for PKCS8 keys in Crypt_RSA
- add pbkdf1 support to setPassword() in Crypt_Base
- add getWindowColumns, getWindowRows, setWindowColumns, setWindowRows to Net_SSH2
- add support for filenames with spaces in them to Net_SCP

## 0.3.6 - 2014-02-23

- add preliminary support for custom SSH subsystems
- add ssh-agent support

## 0.3.5 - 2013-07-11

- numerous SFTP changes:
  - chown
  - chgrp
  - truncate
  - improved file type detection
  - put() can write to the middle of a file
  - mkdir accepts the same parameters that PHP's mkdir does
  - the ability to upload/download 2GB files
- across-the-board speedups for the various encryption algorithms
- multi-factor authentication support for Net_SSH2
- a $callback parameter for Net_SSH2::exec
- new classes:
  - Net_SFTP_StreamWrapper
  - Net_SCP
  - Crypt_Twofish
  - Crypt_Blowfish

## 0.3.1 - 2012-11-20

- add Net_SSH2::enableQuietMode() for suppressing stderr
- add Crypt_RSA::__toString() and Crypt_RSA::getSize()
- fix problems with File_X509::validateDate(), File_X509::sign() and Crypt_RSA::verify()
- use OpenSSL to speed up modular exponention in Math_BigInteger
- improved timeout functionality in Net_SSH2
- add support for SFTPv2
- add support for CRLs in File_X509
- SSH-2.0-SSH doesn't implement hmac-*-96 correctly

## 0.3.0 - 2012-07-08

- add support for reuming Net_SFTP::put()
- add support for recursive deletes and recursive chmods to Net_SFTP
- add setTimeout() to Net_SSH2
- add support for PBKDF2 to the various Crypt_* classes via setPassword()
- add File_X509 and File_ASN1
- add the ability to decode various formats in Crypt_RSA
- make Net_SSH2::getServerPublicHostKey() return a printer-friendly version of the public key

## 0.2.2 - 2011-05-09

- CFB and OFB modes were added to all block ciphers
- support for interactive mode was added to Net_SSH2
- Net_SSH2 now has limited keyboard_interactive authentication support
- support was added for PuTTY formatted RSA private keys and XML formatted RSA private keys
- Crypt_RSA::loadKey() will now try all key types automatically
- add support for AES-128-CBC and DES-EDE3-CFB encrypted RSA private keys
- add Net_SFTP::stat(), Net_SFTP::lstat() and Net_SFTP::rawlist()
- logging was added to Net_SSH1
- the license was changed to the less restrictive MIT license<|MERGE_RESOLUTION|>--- conflicted
+++ resolved
@@ -1,6 +1,5 @@
 # Changelog
 
-<<<<<<< HEAD
 ## 2.0.22 - 2019-09-15
 
 - SSH2: backport setPreferredAlgorithms() / getAlgorithmsNegotiated (#1156)
@@ -191,7 +190,6 @@
 - Classes were renamed and namespaced ([#243](https://github.com/phpseclib/phpseclib/issues/243))
 - The use of an autoloader is now required (e.g. Composer)
 
-=======
 ## 1.0.17 - 2019-09-15
 
 - SSH2: backport setPreferredAlgorithms() / getAlgorithmsNegotiated (#1156)
@@ -206,7 +204,6 @@
 - BigInteger: fix bug with toBytes() with fixed precision negative numbers
 - fix PHP 7.4 deprecations
 
->>>>>>> db324e5d
 ## 1.0.16 - 2019-06-13
 
 - BigInteger: new BigInteger('-0') caused issues with GMP
