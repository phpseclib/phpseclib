# Changelog

<<<<<<< HEAD
## 2.0.48 - 2024-12-14

- BigInteger: workaround for regression in GMP that PHP introduced
- X509: make the attributes section of new CSRs be blank (#1522)
- X509: CRL version number wasn't correctly being saved (#2037)
- SSH2: ignore kex-strict-s-v00@openssh.com in key re-exchanges (#2050)
- SSH2: make it so phpseclib initiates key re-exchange after 1GB (#2050)
- SSH2: if string is passed to setPreferredAlgorithms treat as array
- SSH2: identification strings > 255 bytes didn't get parsed correctly
=======
## 1.0.24 - 2025-10-05

- fix PHP 8.4 / 8.5 deprecations
- X509: make the attributes section of new CSRs be blank (#1522)
- X509: CRL version number wasn't correctly being saved (#2037)
- SFTP: check if realpath succeeded when changing SFTP directory (#2098)
- SFTP: convert filenames to strings (#2065)
- SSH2: ignore kex-strict-s-v00@openssh.com in key re-exchanges (#2050)
- SSH2: update setPreferredAlgorithms() to accept csv's
>>>>>>> 03d2bb4d
- SSH2: fix possible infinite loop on packet timeout
- SSH2: handle SSH2_MSG_EXT_INFO out of login (#2001, #2002)
- SSH2/Agent: reset supported_private_key_algorithms for every key (#1995)

<<<<<<< HEAD
## 2.0.47 - 2024-02-25

- BigInteger: add getLength() and getLengthInBytes() methods
- BigInteger: put guardrails on isPrime() and randomPrime() (CVE-2024-27354)
- ASN1: limit OID length (CVE-2024-27355)

## 2.0.46 - 2023-12-28

- SSH2: implement terrapin attack countermeasures (#1972)
- SSH2: only capture login info once (#1970)
- SSH2: add support for RFC8308 (#1960)
- Rijndael: fix for PHP 8.3+ compatability (#1944)
- Crypt/Base: improve ARM detection code (#1949)
- X509: fix for weird characters in subjaltname (#1943)

## 2.0.45 - 2023-09-15

- SFTP: make it so SFTP::RESUME also sets offset of local file (#1921)
- SFTP: RESUME_START didn't work as described (#1921)
- SFTP: fix SFTPv2 errors when logging errors (#1933)
- SFTP: fix issue with get() downloading to files / streams (#1934)
- Rijndael: fix E_DEPRECATED (#1935)
- improve PHP32 compatibility (#1931)

## 2.0.44 - 2023-06-13

- SSH2: fix PHP 8.2 E_DEPRECATED errors (#1917)

## 2.0.43 - 2023-06-13

- SFTP: fix NET_SFTP_ATTR_EXTENDED (#1907)
- SSH2: fix PHP 8.2 E_DEPRECATED errors (#1917)
- X509: add support for EV DN's (#1916)

## 2.0.42 - 2023-03-06

- Blowfish: fix issues on 32-bit PHP installs
- BigInteger: fix for hex numbers with new lines in them
- SSH2: add getTimeout() method (#1889)

## 2.0.41 - 2022-12-23

- fix for more PHP 8.2 deprecations (#1875)

## 2.0.40 - 2022-12-17

- fix for PHP 8.2 deprecations (#1869)
- SSH2: if logging in with rsa-sha2-256/512 fails, try ssh-rsa (#1865)
- SSH/Agent: add support for named pipes on windows (for pageant) (#1866)
- Crypt/Base: add a function to check continuous buffer status (#1870)
- OpenSSL 3.0.1+ deprecated some algorithms (RC2, RC4, DES, Blowfish)

## 2.0.39 - 2022-10-24

- SFTP: fix deprecated implicit float to int on 32-bit PHP 8.1 (#1841)
- SFTP: restore orig behavior when deleting non-existant folder (#1847)
- Random: fix fallback on PHP 8.1+

## 2.0.38 - 2022-09-02

- RSA: add support for OpenSSH encrypted keys (#1737, #1733, #1531, #1490)
- SSH2: fix possibly undefined variable error (#1802)
- SFTP: try to delete dir even if it can't be opened (#1791)
- SFTP: try without path canonicalization if initial realpath() fails (#1796)
- SFTP: detect if stream metadata has wrapper_type set for put() method (#1792)
- BigInteger: fix behavior on 32-bit PHP installs (#1820)
- don't use dynamic properties, which are deprecated in PHP 8.2 (#1808, #1822)
- fix deprecated implicit float to int on 32-bit PHP 8.1

## 2.0.37 - 2022-04-04

- RSA: add support for loading PuTTY v3 keys
- Crypt/Base: fix CTR mode with continuous buffer with non-eval PHP
- Crypt/Base: use sodium_increment in _increment_str
- Crypt/Base: fix deprecation notice (#1770)
- SSH2/Agent: rm unused parameter (#1757)

## 2.0.36 - 2022-01-30

- SSH2: make login() return false if no valid auth methods are found (#1744)
- SFTP: fix chgrp() for version < 4 (#1730)
- Crypt/Base: add OFB8 as a new mode (phpseclib/mcrypt_compat#33)
- RSA & BigInteger: check phpinfo() available before using it (#1726)

## 2.0.35 - 2021-11-28

- SSH2: add "smart multi factor" login mode (enabled by default) (#1648)
- SSH2: error out when no data is received from the server (#1647)
- SFTP: don't attempt to parse unsupported attributes (#1708)
- SFTP: getSupportedVersions() call didn't work

## 2.0.34 - 2021-10-26

- SSH2: add support for zlib and zlib@openssh.com compression
- SFTP: add support for SFTPv4/5/6
- SFTP: add option to allow arbitrary length packets (#1691)
- RSA: ssh-keygen -yf private.key fails if \r is present (#1698)

## 2.0.33 - 2021-08-15

- SFTP: don't check SFTP packet size after SFTP initialization (#1606)
- SFTP: timeout during SFTP init should return false (#1684)
- SFTP: return false if get_channel_packet returns false (#1678)
- ASN1: return false when not enough bytes are available (#1676)

## 2.0.32 - 2021-06-13

- SSH2: add getAuthMethodsToContinue() method (#1648)
- SSH2: timeout would occasionally infinitely loop
- SSH2: fix PHP7.4 errors about accessing bool as string (#1656)
- SSH2: fix issue with key re-exchange (#1644)
- SFTP: reopen channel on channel closure (#1654)
- X509: extra characters before cert weren't being removed (#1659)
- ASN1: fix timezone issue when non-utc time is given (#1562)
- RSA: OAEP decryption didn't check labels correctly (#1669)

## 2.0.31 - 2021-04-06

- X509: always parse the first cert of a bundle (#1568)
- SSH2: behave like putty with broken publickey auth (#1572)
- SSH2: don't close channel on unexpected response to channel request (#1631)
- RSA: support keys with PSS algorithm identifier (#1584)
- RSA: cleanup RSA PKCS#1 v1.5 signature verification (CVE-2021-30130)
- SFTP/Stream: make it so you can write past the end of a file (#1618)
- SFTP: fix undefined index notice in stream touch() (#1615)
- SFTP: digit only filenames were converted to integers by php (#1623)
- BigInteger: fix issue with toBits on 32-bit PHP 8 installs
- Crypt: use a custom error handler for mcrypt to avoid deprecation errors

## 2.0.30 - 2020-12-16

- X509: don't attempt to parse multi-cert PEMs (#1542)
- SFTP: add stream to get method (#1546)
- SFTP: progress callback should report actual downloaded bytes (#1543)
- SSH2: end connection faster for algorithm mismatch
- SSH2: add setKeepAlive() method (#1529)
- ANSI: fix PHP8 compatibility issues

## 2.0.29 - 2020-09-07

- SFTP: add enableDatePreservation() / disableDatePreservation() (#1496)
- SFTP: uploads on low speed networks could get in infinite loop (#1507)
- SSH2: when building algo list look at if crypto engine is set (#1500)
- X509: really looong base64 encoded strings broke extractBER() (#1486)

## 2.0.28 - 2020-07-08

- SFTP: realpath('') produced an error (#1474)
- SFTP: if /path/to/file is a file then /path/to/file/whatever errors (#1475)
- SFTP: speed up uploads (by changing SFTP upload packet size from 4KB to 32KB)
- ANSI: fix "Number of elements can't be negative" error

## 2.0.27 - 2020-05-22

- SFTP: another attempt at speeding up uploads (#1455)
- SSH2: try logging in with none as an auth method first (#1454)
- ASN1: fix for malformed ASN1 strings (#1456)

## 2.0.26 - 2020-03-22

- SFTP: another attempt at speeding up uploads (#1455)
- SSH2: try logging in with none as an auth method first (#1454)
- ASN1: fix for malformed ASN1 strings (#1456)

## 2.0.25 - 2020-02-25

- SFTP: re-add buffering (#1455)

## 2.0.24 - 2020-02-22

- X509: fix PHP 5.3 compatability issue
- SSH2: arcfour128 / arcfour256 were being included twice
- SSH2: make window resizing behave more consistently with PuTTY (#1421)
- SSH2: sodium_compat doesn't support memzero (#1432)
- SSH2: logging enhancements
- SFTP: don't buffer up download requests (PuTTY doesn't) (#1425)
- RSA: make PSS verification work for key length that aren't a power of 2 (#1423)

## 2.0.23 - 2019-09-16

- SSH2: fix regression for connecting to servers with bad hostnames (#1405)

## 2.0.22 - 2019-09-15

- SSH2: backport setPreferredAlgorithms() / getAlgorithmsNegotiated (#1156)
- SSH2 / SFTP: fix issues with ping() (#1402)
- X509: IPs in nameconstraints extension include netmask (#1387)
- X509: fix issue with explicit time tags whose maps expect implicit (#1388)
- BigInteger: fix bug with toBytes() with fixed precision negative numbers
- fix PHP 7.4 deprecations

## 2.0.21 - 2019-07-14

- SSH2: only auto close the channel for exec() timeouts (#1384)

## 2.0.20 - 2019-06-23

- BigInteger: lower PHP req back down to PHP 5.3.3 (#1382)

## 2.0.19 - 2019-06-19

- BigInteger: fix issues with divide method in pure-PHP mode

## 2.0.18 - 2019-06-13

- SSH2: close channel when a timeout occurs (#1378)
- SFTP: improve handling of malformed packets (#1371)
- RSA: add support for OpenSSH private keys (#1372)

## 2.0.17 - 2019-05-26

- BigInteger: new BigInteger('-0') caused issues with GMP

## 2.0.16 - 2019-05-26

- BigInteger: new BigInteger('00') caused issues with GMP
- BigInteger: GMP engine didn't always return 1 or -1
- ASN1: revamp how OIDs are handled (#1367)
- ASN1: correctly handle long tags
- SSH2: fix issue with reconnecting via ping() (#1353)
- RSA: use hash_equals if available

## 2.0.15 - 2019-03-10

- SFTP: make it so get() can correctly handle out of order responses (#1343)
- Crypt: avoid bogus IV errors in ECB mode with OpenSSL (#1087)
- RSA: protect against possible timing attack during OAEP decryption
- RSA: fix possible memory leak with XML keys (#1346)
- Hash: fix issue with undefined constants (#1347)
- Hash: fix issues with the mode
- SCP: issue error if remote_file is empty in put() call (#1335)
- X509: whitelist OID 1.3.6.1.4.1.11129.2.4.2 (#1341)

## 2.0.14 - 2019-01-27

- SSH2: ssh-rsa is sometimes incorrectly used instead of rsa-sha2-256 (#1331)
- SSH2: more strictly adhere to RFC8332 for rsa-sha2-256/512 (#1332)

## 2.0.13 - 2018-12-16

- SSH2: fix order of user_error() / bitmap reset (#1314)
- SSH2: setTimeout(0) didn't work as intended (#1116)
- Agent: add support for rsa-sha2-256 / rsa-sha2-512 (#1319)
- Agent: add parameter to constructor (#1319)
- X509: fix errors with validateDate (#1318)

## 2.0.12 - 2018-11-04

- SSH2: fixes relating to delayed global requests (#1271)
- SSH2: setEngine -> setPreferredEngine (#1294)
- SSH2: reset $this->bitmap when the connection fails (#1298)
- SSH2: add ping() method (#1298)
- SSH2: add support for rsa-sha2-256 / rsa-sha2-512 (RFC8332)
- SFTP: make rawlist give same result regardless of stat cache (#1287)
- Hash: save hashed keys for re-use

## 2.0.11 - 2018-04-15

- X509: auto download intermediate certs
- BigInteger: fix for (new BigInteger(48))->toString(true)) (#1264)
- ASN1: class is never set as key in _decode_ber
- check if phpinfo() is available before using (#1256)
- backport CFB8 support from master to 2.0 (#1257)

## 2.0.10 - 2018-02-08

- BigInteger: fix issue with bitwise_xor (#1245)
- Crypt: some of the minimum lengths were off
- SFTP: update stat cache accordingly when file becomes a directory (#1235)
- SFTP: fix issue with extended attributes on 64-bit PHP installs (#1248)
- SSH2: more channel handling updates (#1200)
- X509: use anonymous functions in PHP >= 5.3.0
- X509: revise logic for validateSignature (#1213)
- X509: fix 7.2 error when extensions were removed and new ones added (#1243)
- fix float to int conversions on ARM CPU's (#1220)

## 2.0.9 - 2017-11-29

- 2.0.8 tag was done off of master branch - not 2.0 branch

## 2.0.8 - 2017-11-29

- SSH2: fix issue with key re-exchange
- SSH2: updates to dealing with extraneous channel packets
- X509: URL validation didn't work (#1203)

## 2.0.7 - 2017-10-22

- SSH2:
  - add new READ_NEXT mode (#1140)
  - add sendIdentificationStringFirst()
  - add sendKEXINITFirst()
  - add sendIdentificationStringLast()
  - add sendKEXINITLast() (#1162)
  - assume any SSH server >= 1.99 supports SSH2 (#1170)
  - workaround for bad arcfour256 implementations (#1171)
  - don't choke when getting response from diff channel in exec() (#1167)
- SFTP:
  - add enablePathCanonicalization()
  - add disablePathCanonicalization() (#1137)
  - fix put() with remote file stream resource (#1177)
- ANSI: misc fixes (#1150, #1161)
- X509: use DateTime instead of unix time (#1166)
- Ciphers: use eval() instead of create_function() for >= 5.3

## 2.0.6 - 2017-06-05

- Crypt: fix OpenSSL engine on <= PHP 5.3.6 (#1122)
- Random: suppress possible E_DEPRECATED errors
- RSA: reset variables if bad key was loaded

## 2.0.5 - 2017-05-07

- SSH2: don't use timeout value of 0 for fsockopen (#775)
- SSH2: make it so disabling PTY closes exec() channel if it's open (#1009)
- SSH2: include `<pre>` tags in getLog result when SAPI isn't CLI
- SFTP: don't assume current directory when $path parameter for delete is null (#1059)
- SFTP: fix put() with php://input as source (#1119)
- ASN1: fix UTCTime parsing (#1110)
- X509: ignore certificate transparency extension (#1073)
- Crypt: OpenSSL apparently supports variable size keys (#1085)

## 2.0.4 - 2016-10-03

- fix E_DEPRECATED errors on PHP 7.1 (#1041)
- SFTP: speed up downloads (#945)
- SFTP: fix infinite loop when uploading empty file (#995)
- ASN1: fix possible infinite loop in decode (#1027)

## 2.0.3 - 2016-08-18

- BigInteger/RSA: don't compare openssl versions > 1.0 (#946)
- RSA: don't attempt to use the CRT when zero value components exist (#980)
- RSA: zero salt length RSA signatures don't work (#1002)
- ASN1: fix PHP Warning on PHP 7.1 (#1013)
- X509: set parameter fields to null for CSR's / RSA (#914)
- CRL optimizations (#1000)
- SSH2: fix "Expected SSH_FXP_STATUS or ..." error (#999)
- SSH2: use stream_get_* instead of fread() / fgets() (#967)
- SFTP: make symlinks support relative target's (#1004)
- SFTP: fix sending stream resulting in zero byte file (#995)

## 2.0.2 - 2016-06-04

- All Ciphers: fix issue with CBC mode / OpenSSL / continuous buffers / decryption (#938)
- Random: fix issues with serialize() (#932)
- RC2: fix issue with decrypting
- RC4: fix issue with key not being truncated correctly
- SFTP: nlist() on a non-existent directory resulted in error
- SFTP: add is_writable, is_writeable, is_readable
- X509: add IPv6 support for subjectaltname extension (#936)

## 2.0.1 - 2016-01-18

- RSA: fix regression in PSS mode ([#769](https://github.com/phpseclib/phpseclib/pull/769))
- RSA: fix issue loading PKCS8 specific keys ([#861](https://github.com/phpseclib/phpseclib/pull/861))
- X509: add getOID() method ([#789](https://github.com/phpseclib/phpseclib/pull/789))
- X509: improve base64-encoded detection rules ([#855](https://github.com/phpseclib/phpseclib/pull/855))
- SFTP: fix quirky behavior with put() ([#830](https://github.com/phpseclib/phpseclib/pull/830))
- SFTP: fix E_NOTICE ([#883](https://github.com/phpseclib/phpseclib/pull/883))
- SFTP/Stream: fix issue with filenames with hashes ([#901](https://github.com/phpseclib/phpseclib/pull/901))
- SSH2: add isAuthenticated() method ([#897](https://github.com/phpseclib/phpseclib/pull/897))
- SSH/Agent: fix possible PHP warning ([#923](https://github.com/phpseclib/phpseclib/issues/923))
- BigInteger: add __debugInfo() magic method ([#881](https://github.com/phpseclib/phpseclib/pull/881))
- BigInteger: fix issue with doing bitwise not on 0
- add getBlockLength() method to symmetric ciphers

## 2.0.0 - 2015-08-04

- Classes were renamed and namespaced ([#243](https://github.com/phpseclib/phpseclib/issues/243))
- The use of an autoloader is now required (e.g. Composer)

=======
>>>>>>> 03d2bb4d
## 1.0.23 - 2024-02-25

- BigInteger: add getLength() and getLengthInBytes() methods
- BigInteger: put guardrails on isPrime() and randomPrime() (CVE-2024-27354)
- ASN1: limit OID length (CVE-2024-27355)

## 1.0.22 - 2023-12-28

- SFTP: fix issue with get() downloading to files / streams (#1934)
- SFTP: fix SFTPv2 errors when logging errors (#1933)
- SSH2: implement terrapin attack countermeasures (#1972)
- SSH2: only capture login info once (#1970)
- SSH2: add support for RFC8308 (#1960)
- Rijndael: fix for PHP 8.3+ compatability (#1944)
- Crypt/Base: improve ARM detection code (#1949)
- X509: fix for weird characters in subjaltname (#1943)
- ASN1: fix string conversion code for 32-bit PHP installs (#1931)

## 1.0.21 - 2023-07-09

- fix deprecation errors in newer PHP versions
- OpenSSL 3.0.1+ deprecated some algorithms
- RSA: add support for loading OpenSSH encrypted keys (#1737, #1733, #1531, #1490)
- RSA: add support for loading PuTTY v3 keys
- SSH2: if logging in with rsa-sha2-256/512 fails, try ssh-rsa (#1865)
- SSH2: add EOF test isConnected() (#1926)
- SFTP: try without path canonicalization if initial realpath() fails (#1796)
- SFTP: fix chgrp() for version < 4 (#1730)
- SFTP: try to delete dir even if it can't be opened (#1791)
- SFTP: make it so SFTP::RESUME also sets offset of local file (#1921)
- SFTP: SFTP::RESUME_START didn't work as described (#1921)
- Crypt/Base: fix CTR mode with continuous buffer with non-eval PHP

## 1.0.20 - 2021-12-28

SFTP:
- speed up uploads (by changing SFTP upload packet size from 4KB to 32KB)
- add support for SFTPv4/5/6
- add enableDatePreservation() / disableDatePreservation() (#1496)
- uploads on low speed networks could get in infinite loop (#1507)
- "fix" rare resource not closed error (#1510)
- progress callback should report actual downloaded bytes (#1543)
- add stream to get method (#1546)
- fix undefined index notice in stream touch() (#1615)
- digit only filenames were converted to integers by php (#1623)
- Stream: make it so you can write past the end of a file (#1618)
- reopen channel on channel closure (#1654)
- don't check SFTP packet size after SFTP initialization (#1606)
- return false if get_channel_packet returns false (#1678)
- timeout during SFTP init should return false (#1684)
- add option to allow arbitrary length packets (#1691)

SSH2:
- add support for zlib and zlib@openssh.com compression
- add "smart multi factor" login mode (enabled by default) (#1648)
- don't try to login as none auth method for CoreFTP server (#1488)
- when building algo list look at if crypto engine is set (#1500)
- suppress 'broken pipe' errors (#1511)
- add setKeepAlive() method (#1529)
- behave like putty with broken publickey auth (#1572)
- don't close channel on unexpected response to channel request (#1631)
- add getAuthMethodsToContinue() method (#1648)
- fix issue with key re-exchange (#1644)
- fix PHP7.4 errors about accessing bool as string (#1656)
- end connection faster for algorithm mismatch

X509:
- really looong base64 encoded strings broke extractBER() (#1486)
- only parse the first cert of a multi-cert PEMs (#1542, #1568)

ASN1:
- fix timezone issue when non-utc time is given (#1562)
- return false when not enough bytes are available (#1676)

RSA:
- ssh-keygen -yf private.key fails if \r is present (#1698)

BigInteger:
- fix issue with toBits on 32-bit PHP 8 installs

Crypt/Base:
- use a custom error handler for mcrypt

## 1.0.19 - 2020-07-07

- SSH2: arcfour128 / arcfour256 were being included twice
- SSH2: make window resizing behave more consistently with PuTTY (#1421)
- SSH2: logging enhancements
- SSH2: try logging in with none as an auth method first (#1454)
- SFTP: change the mode with a SETSTAT instead of MKDIR (#1463)
- SFTP: make it so extending SFTP class doesn't cause a segfault (#1465)
- SFTP: realpath('') produced an error (#1474)
- SFTP: if /path/to/file is a file then /path/to/file/whatever errors (#1475)
- RSA: make PSS verification work for key length that aren't a power of 2 (#1423)
- ASN1: fix for malformed ASN1 strings (#1456)
- ANSI: fix "Number of elements can't be negative" error

## 1.0.18 - 2019-09-16

- SSH2: fix regression for connecting to servers with bad hostnames (#1405)

## 1.0.17 - 2019-09-15

- SSH2: backport setPreferredAlgorithms() / getAlgorithmsNegotiated (#1156)
- SSH2 / SFTP: fix issues with ping() (#1402)
- SSH2: only auto close the channel for exec() timeouts (#1384)
- SSH2 / SFTP: fix issues with ping() (#1402)
- SFTP: add progress callback to get() (#1375)
- SFTP: fix array_merge(): Argument #1 is not an array error (#1379)
- X509: IPs in nameconstraints extension include netmask (#1387)
- X509: fix issue with explicit time tags whose maps expect implicit (#1388)
- BigInteger: fix issues with divide method
- BigInteger: fix bug with toBytes() with fixed precision negative numbers
- fix PHP 7.4 deprecations

## 1.0.16 - 2019-06-13

- BigInteger: new BigInteger('-0') caused issues with GMP
- BigInteger: new BigInteger('00') caused issues with GMP
- BigInteger: GMP engine didn't always return 1 or -1
- ASN1: revamp how OIDs are handled (#1367)
- ASN1: correctly handle long tags
- SSH2: fix issue with reconnecting via ping() (#1353)
- SSH2: close channel when a timeout occurs (#1378)
- SFTP: improve handling of malformed packets (#1371)
- RSA: add support for OpenSSH private keys (#1372)
- RSA: use hash_equals if available

## 1.0.15 - 2019-03-10

- SFTP: make it so get() can correctly handle out of order responses (#1343)
- Crypt: avoid bogus IV errors in ECB mode with OpenSSL (#1087)
- RSA: protect against possible timing attack during OAEP decryption
- RSA: fix possible memory leak with XML keys (#1346)
- Hash: fix issues with the mode
- SCP: issue error if remote_file is empty in put() call (#1335)
- X509: whitelist OID 1.3.6.1.4.1.11129.2.4.2 (#1341)

## 1.0.14 - 2019-01-27

- SSH2: ssh-rsa is sometimes incorrectly used instead of rsa-sha2-256 (#1331)
- SSH2: more strictly adhere to RFC8332 for rsa-sha2-256/512 (#1332)

## 1.0.13 - 2018-12-16

- SSH2: fix order of user_error() / bitmap reset (#1314)
- SSH2: setTimeout(0) didn't work as intended (#1116)
- Agent: add support for rsa-sha2-256 / rsa-sha2-512 (#1319)
- Agent: add parameter to constructor (#1319)

## 1.0.12 - 2018-11-04

- SSH2: fixes relating to delayed global requests (#1271)
- SSH2: setEngine -> setPreferredEngine (#1294)
- SSH2: reset $this->bitmap when the connection fails (#1298)
- SSH2: add ping() method (#1298)
- SSH2: add support for rsa-sha2-256 / rsa-sha2-512 (RFC8332)
- SFTP: make rawlist give same result regardless of stat cache (#1287)
- Hash: save hashed keys for re-use

## 1.0.11 - 2018-04-15

- X509: auto download intermediate certs
- BigInteger: fix for (new BigInteger(48))->toString(true)) (#1264)
- ASN1: class is never set as key in _decode_ber

## 1.0.10 - 2018-02-08

- BigInteger: fix issue with bitwise_xor (#1245)
- Crypt: some of the minimum lengths were off
- SFTP: update stat cache accordingly when file becomes a directory (#1235)
- SFTP: fix issue with extended attributes on 64-bit PHP installs (#1248)
- SSH2: more channel handling updates (#1200)
- X509: use anonymous functions in PHP >= 5.3.0
- X509: revise logic for validateSignature (#1213)
- X509: fix 7.2 error when extensions were removed and new ones added (#1243)
- fix float to int conversions on ARM CPU's (#1220)

## 1.0.9 - 2017-11-29

- SSH2: fix issue with key re-exchange
- SSH2: updates to dealing with extraneous channel packets
- X509: URL validation didn't work (#1203)

## 1.0.8 - 2017-10-22

- SSH2:
  - add new READ_NEXT mode (#1140)
  - add sendIdentificationStringFirst()
  - add sendKEXINITFirst()
  - add sendIdentificationStringLast()
  - add sendKEXINITLast() (#1162)
  - assume any SSH server >= 1.99 supports SSH2 (#1170)
  - workaround for bad arcfour256 implementations (#1171)
  - don't choke when getting response from diff channel in exec() (#1167)
- SFTP:
  - add enablePathCanonicalization()
  - add disablePathCanonicalization() (#1137)
  - fix put() with remote file stream resource (#1177)
- ANSI: misc fixes (#1150, #1161)
- X509: use DateTime instead of unix time (#1166)
- Ciphers: use eval() instead of create_function() for >= 5.3

## 1.0.7 - 2017-06-05

- Crypt: fix OpenSSL engine on <= PHP 5.3.6 (#1122)
- Random: suppress possible E_DEPRECATED errors
- RSA: reset variables if bad key was loaded

## 1.0.6 - 2017-05-07

- SSH2: don't use timeout value of 0 for fsockopen (#775)
- SSH2: make it so disabling PTY closes exec() channel if it's open (#1009)
- SSH2: include `<pre>` tags in getLog result when SAPI isn't CLI
- SFTP: don't assume current directory when $path parameter for delete is null (#1059)
- SFTP: fix put() with php://input as source (#1119)
- ASN1: fix UTCTime parsing (#1110)
- X509: ignore certificate transparency extension (#1073)
- Crypt: OpenSSL apparently supports variable size keys (#1085)

## 1.0.5 - 2016-10-22

- fix issue preventing installation of 1.0.x via Composer (#1048)

## 1.0.4 - 2016-10-03

- fix E_DEPRECATED errors on PHP 7.0 and 7.1 (#1041)
- fix float to int conversions on 32-bit Linux pre-PHP 5.3 (#1038, #1034)
- SFTP: speed up downloads (#945)
- SFTP: fix infinite loop when uploading empty file (#995)
- ASN1: fix possible infinite loop in decode (#1027)

## 1.0.3 - 2016-08-18

- BigInteger/RSA: don't compare openssl versions > 1.0 (#946)
- RSA: don't attempt to use the CRT when zero value components exist (#980)
- RSA: zero salt length RSA signatures don't work (#1002)
- ASN1: fix PHP Warning on PHP 7.1 (#1013)
- X509: set parameter fields to null for CSR's / RSA (#914)
- CRL optimizations (#1000)
- SSH2: fix "Expected SSH_FXP_STATUS or ..." error (#999)
- SFTP: make symlinks support relative target's (#1004)
- SFTP: fix sending stream resulting in zero byte file (#995)

## 1.0.2 - 2016-05-07

- All Ciphers: fix issue with CBC mode / OpenSSL / continuous buffers / decryption (#938)
- Random: fix issues with serialize() (#932)
- RC2: fix issue with decrypting
- RC4: fix issue with key not being truncated correctly
- SFTP: nlist() on a non-existent directory resulted in error
- SFTP: add is_writable, is_writeable, is_readable
- RSA: fix PHP4 compatibility issue

## 1.0.1 - 2016-01-18

- RSA: fix regression in PSS mode ([#769](https://github.com/phpseclib/phpseclib/pull/769))
- RSA: fix issue loading PKCS8 specific keys ([#861](https://github.com/phpseclib/phpseclib/pull/861))
- X509: add getOID() method ([#789](https://github.com/phpseclib/phpseclib/pull/789))
- X509: improve base64-encoded detection rules ([#855](https://github.com/phpseclib/phpseclib/pull/855))
- SFTP: fix quirky behavior with put() ([#830](https://github.com/phpseclib/phpseclib/pull/830))
- SFTP: fix E_NOTICE ([#883](https://github.com/phpseclib/phpseclib/pull/883))
- SFTP/Stream: fix issue with filenames with hashes ([#901](https://github.com/phpseclib/phpseclib/pull/901))
- SSH2: add isAuthenticated() method ([#897](https://github.com/phpseclib/phpseclib/pull/897))
- SSH/Agent: fix possible PHP warning ([#923](https://github.com/phpseclib/phpseclib/issues/923))
- BigInteger: add __debugInfo() magic method ([#881](https://github.com/phpseclib/phpseclib/pull/881))
- BigInteger: fix issue with doing bitwise not on 0
- add getBlockLength() method to symmetric ciphers

## 1.0.0 - 2015-08-02

- OpenSSL support for symmetric ciphers ([#507](https://github.com/phpseclib/phpseclib/pull/507))
- rewritten vt100 terminal emulator (File_ANSI) ([#689](https://github.com/phpseclib/phpseclib/pull/689))
- agent-forwarding support (System_SSH_Agent) ([#592](https://github.com/phpseclib/phpseclib/pull/592))
- Net_SSH2 improvements
  - diffie-hellman-group-exchange-sha1/sha256 support ([#714](https://github.com/phpseclib/phpseclib/pull/714))
  - window size handling updates ([#717](https://github.com/phpseclib/phpseclib/pull/717))
- Net_SFTP improvements
  - add callback support to put() ([#655](https://github.com/phpseclib/phpseclib/pull/655))
  - stat cache fixes ([#743](https://github.com/phpseclib/phpseclib/issues/743), [#730](https://github.com/phpseclib/phpseclib/issues/730), [#709](https://github.com/phpseclib/phpseclib/issues/709), [#726](https://github.com/phpseclib/phpseclib/issues/726))
- add "none" encryption mode to Crypt_RSA ([#692](https://github.com/phpseclib/phpseclib/pull/692))
- misc ASN.1 / X.509 parsing fixes ([#721](https://github.com/phpseclib/phpseclib/pull/721), [#627](https://github.com/phpseclib/phpseclib/pull/627))
- use a random serial number for new X509 certs ([#740](https://github.com/phpseclib/phpseclib/pull/740))
- add getPublicKeyFingerprint() to Crypt_RSA ([#677](https://github.com/phpseclib/phpseclib/pull/677))

## 0.3.10 - 2015-02-04

- simplify SSH2 window size handling ([#538](https://github.com/phpseclib/phpseclib/pull/538))
- slightly relax the conditions under which OpenSSL is used ([#598](https://github.com/phpseclib/phpseclib/pull/598))
- fix issue with empty constructed context-specific tags in ASN1 ([#606](https://github.com/phpseclib/phpseclib/pull/606))

## 0.3.9 - 2014-11-09

- PHP 5.6 improvements ([#482](https://github.com/phpseclib/phpseclib/pull/482), [#491](https://github.com/phpseclib/phpseclib/issues/491))

## 0.3.8 - 2014-09-12

- improve support for indef lengths in File_ASN1
- add hmac-sha2-256 support to Net_SSH2
- make it so negotiated algorithms can be seen before Net_SSH2 login
- add sha256-96 and sha512-96 to Crypt_Hash
- window size handling adjustments in Net_SSH2

## 0.3.7 - 2014-07-05

- auto-detect public vs private keys
- add file_exists, is_dir, is_file, readlink and symlink to Net_SFTP
- add support for recursive nlist and rawlist
- make it so nlist and rawlist can return pre-sorted output
- make it so callback functions can make exec() return early
- add signSPKAC and saveSPKAC methods to File_X509
- add support for PKCS8 keys in Crypt_RSA
- add pbkdf1 support to setPassword() in Crypt_Base
- add getWindowColumns, getWindowRows, setWindowColumns, setWindowRows to Net_SSH2
- add support for filenames with spaces in them to Net_SCP

## 0.3.6 - 2014-02-23

- add preliminary support for custom SSH subsystems
- add ssh-agent support

## 0.3.5 - 2013-07-11

- numerous SFTP changes:
  - chown
  - chgrp
  - truncate
  - improved file type detection
  - put() can write to the middle of a file
  - mkdir accepts the same parameters that PHP's mkdir does
  - the ability to upload/download 2GB files
- across-the-board speedups for the various encryption algorithms
- multi-factor authentication support for Net_SSH2
- a $callback parameter for Net_SSH2::exec
- new classes:
  - Net_SFTP_StreamWrapper
  - Net_SCP
  - Crypt_Twofish
  - Crypt_Blowfish

## 0.3.1 - 2012-11-20

- add Net_SSH2::enableQuietMode() for suppressing stderr
- add Crypt_RSA::__toString() and Crypt_RSA::getSize()
- fix problems with File_X509::validateDate(), File_X509::sign() and Crypt_RSA::verify()
- use OpenSSL to speed up modular exponention in Math_BigInteger
- improved timeout functionality in Net_SSH2
- add support for SFTPv2
- add support for CRLs in File_X509
- SSH-2.0-SSH doesn't implement hmac-*-96 correctly

## 0.3.0 - 2012-07-08

- add support for resuming Net_SFTP::put()
- add support for recursive deletes and recursive chmods to Net_SFTP
- add setTimeout() to Net_SSH2
- add support for PBKDF2 to the various Crypt_* classes via setPassword()
- add File_X509 and File_ASN1
- add the ability to decode various formats in Crypt_RSA
- make Net_SSH2::getServerPublicHostKey() return a printer-friendly version of the public key

## 0.2.2 - 2011-05-09

- CFB and OFB modes were added to all block ciphers
- support for interactive mode was added to Net_SSH2
- Net_SSH2 now has limited keyboard_interactive authentication support
- support was added for PuTTY formatted RSA private keys and XML formatted RSA private keys
- Crypt_RSA::loadKey() will now try all key types automatically
- add support for AES-128-CBC and DES-EDE3-CFB encrypted RSA private keys
- add Net_SFTP::stat(), Net_SFTP::lstat() and Net_SFTP::rawlist()
- logging was added to Net_SSH1
- the license was changed to the less restrictive MIT license

## 0.2.1 - 2010-05-03

- across the board speedups
- improved compatibility
- implements RSA blinding
- support for more public / private RSA keys added
- implements CTR mode for block ciphers
- adds Net_SFTP::rawlist() and Net_SFTP::size()
- improves debugging capabilities
- Crypt_Random should be more cryptographically secure

## 0.2.0 - 2009-12-05

- added Crypt_RSA
- added support for RSA publickey authentication in Net_SSH2
- compatibility improvements
- speed improvements

## 0.1.5 - 2009-06-11

- SFTP support
- misc bug fixes

## 0.1.1 - 2009-02-17<|MERGE_RESOLUTION|>--- conflicted
+++ resolved
@@ -1,6 +1,11 @@
 # Changelog
 
-<<<<<<< HEAD
+## 2.0.49 - 2025-10-05
+
+- fix PHP 8.5 deprecations
+- SFTP: check if realpath succeeded when changing SFTP directory (#2098)
+- SSH2: server identification string handling enhancements (#2082, #2083)
+
 ## 2.0.48 - 2024-12-14
 
 - BigInteger: workaround for regression in GMP that PHP introduced
@@ -10,22 +15,10 @@
 - SSH2: make it so phpseclib initiates key re-exchange after 1GB (#2050)
 - SSH2: if string is passed to setPreferredAlgorithms treat as array
 - SSH2: identification strings > 255 bytes didn't get parsed correctly
-=======
-## 1.0.24 - 2025-10-05
-
-- fix PHP 8.4 / 8.5 deprecations
-- X509: make the attributes section of new CSRs be blank (#1522)
-- X509: CRL version number wasn't correctly being saved (#2037)
-- SFTP: check if realpath succeeded when changing SFTP directory (#2098)
-- SFTP: convert filenames to strings (#2065)
-- SSH2: ignore kex-strict-s-v00@openssh.com in key re-exchanges (#2050)
-- SSH2: update setPreferredAlgorithms() to accept csv's
->>>>>>> 03d2bb4d
 - SSH2: fix possible infinite loop on packet timeout
 - SSH2: handle SSH2_MSG_EXT_INFO out of login (#2001, #2002)
 - SSH2/Agent: reset supported_private_key_algorithms for every key (#1995)
 
-<<<<<<< HEAD
 ## 2.0.47 - 2024-02-25
 
 - BigInteger: add getLength() and getLengthInBytes() methods
@@ -398,8 +391,19 @@
 - Classes were renamed and namespaced ([#243](https://github.com/phpseclib/phpseclib/issues/243))
 - The use of an autoloader is now required (e.g. Composer)
 
-=======
->>>>>>> 03d2bb4d
+## 1.0.24 - 2025-10-05
+
+- fix PHP 8.4 / 8.5 deprecations
+- X509: make the attributes section of new CSRs be blank (#1522)
+- X509: CRL version number wasn't correctly being saved (#2037)
+- SFTP: check if realpath succeeded when changing SFTP directory (#2098)
+- SFTP: convert filenames to strings (#2065)
+- SSH2: ignore kex-strict-s-v00@openssh.com in key re-exchanges (#2050)
+- SSH2: update setPreferredAlgorithms() to accept csv's
+- SSH2: fix possible infinite loop on packet timeout
+- SSH2: handle SSH2_MSG_EXT_INFO out of login (#2001, #2002)
+- SSH2/Agent: reset supported_private_key_algorithms for every key (#1995)
+
 ## 1.0.23 - 2024-02-25
 
 - BigInteger: add getLength() and getLengthInBytes() methods
