{
    "name": "phpseclib/phpseclib",
    "type": "library",
    "description": "PHP Secure Communications Library - Pure-PHP implementations of RSA, AES, SSH2, SFTP, X.509 etc.",
    "keywords": [
        "security",
        "crypto",
        "cryptography",
        "encryption",
        "signature",
        "signing",
        "rsa",
        "aes",
        "blowfish",
        "twofish",
        "ssh",
        "sftp",
        "x509",
        "x.509",
        "asn1",
        "asn.1",
        "BigInteger"
    ],
    "homepage": "http://phpseclib.sourceforge.net",
    "license": "MIT",
    "authors": [
        {
            "name": "Jim Wigginton",
            "email": "terrafrost@php.net",
            "role": "Lead Developer"
        },
        {
            "name": "Patrick Monnerat",
            "email": "pm@datasphere.ch",
            "role": "Developer"
        },
        {
            "name": "Andreas Fischer",
            "email": "bantu@phpbb.com",
            "role": "Developer"
        },
        {
            "name": "Hans-Jürgen Petrich",
            "email": "petrich@tronic-media.com",
            "role": "Developer"
        },
        {
            "name": "Graham Campbell",
            "email": "graham@alt-three.com",
            "role": "Developer"
        }
    ],
    "require": {
        "php": ">=7.1",
        "paragonie/constant_time_encoding": "^2"
    },
    "require-dev": {
        "ext-xml": "*",
        "phpunit/phpunit": "*"
    },
    "suggest": {
        "ext-libsodium": "SSH2/SFTP can make use of some algorithms provided by the libsodium-php extension.",
        "ext-openssl": "Install the OpenSSL extension in order to speed up a wide variety of cryptographic operations.",
<<<<<<< HEAD
        "ext-mcrypt": "Install the Mcrypt extension in order to speed up a few other cryptographic operations.",
        "ext-gmp": "Install the GMP (GNU Multiple Precision) extension in order to speed up arbitrary precision integer arithmetic operations.",
        "ext-dom": "Install the DOM extension to load XML formatted public keys."
=======
        "ext-gmp": "Install the GMP (GNU Multiple Precision) extension in order to speed up arbitrary precision integer arithmetic operations."
>>>>>>> 7154fd98
    },
    "autoload": {
        "files": [
            "phpseclib/bootstrap.php"
        ],
        "psr-4": {
            "phpseclib3\\": "phpseclib/"
        }
    },
    "autoload-dev": {
        "psr-4": {
            "phpseclib3\\Tests\\": "tests/"
        }
    },
    "config": {
        "sort-packages": true
    }
}<|MERGE_RESOLUTION|>--- conflicted
+++ resolved
@@ -61,13 +61,8 @@
     "suggest": {
         "ext-libsodium": "SSH2/SFTP can make use of some algorithms provided by the libsodium-php extension.",
         "ext-openssl": "Install the OpenSSL extension in order to speed up a wide variety of cryptographic operations.",
-<<<<<<< HEAD
-        "ext-mcrypt": "Install the Mcrypt extension in order to speed up a few other cryptographic operations.",
         "ext-gmp": "Install the GMP (GNU Multiple Precision) extension in order to speed up arbitrary precision integer arithmetic operations.",
         "ext-dom": "Install the DOM extension to load XML formatted public keys."
-=======
-        "ext-gmp": "Install the GMP (GNU Multiple Precision) extension in order to speed up arbitrary precision integer arithmetic operations."
->>>>>>> 7154fd98
     },
     "autoload": {
         "files": [
