{
    "_readme": [
        "This file locks the dependencies of your project to a known state",
        "Read more about it at http://getcomposer.org/doc/01-basic-usage.md#composer-lock-the-lock-file",
        "This file is @generated automatically"
    ],
<<<<<<< HEAD
    "hash": "c798aae793e5a1293ee41fbf9c9bdbfa",
=======
    "hash": "9cd5afc2a6149e787c5b50511476b94b",
>>>>>>> 8796130b
    "packages": [

    ],
    "packages-dev": [
        {
            "name": "michelf/php-markdown",
            "version": "1.4.1",
            "source": {
                "type": "git",
                "url": "https://github.com/michelf/php-markdown.git",
                "reference": "de9a19c7bf352d41cc99ed86c3c0ef17e87394b6"
            },
            "dist": {
                "type": "zip",
                "url": "https://api.github.com/repos/michelf/php-markdown/zipball/de9a19c7bf352d41cc99ed86c3c0ef17e87394b6",
                "reference": "de9a19c7bf352d41cc99ed86c3c0ef17e87394b6",
                "shasum": ""
            },
            "require": {
                "php": ">=5.3.0"
            },
            "type": "library",
            "extra": {
                "branch-alias": {
                    "dev-lib": "1.4.x-dev"
                }
            },
            "autoload": {
                "psr-0": {
                    "Michelf": ""
                }
            },
            "notification-url": "https://packagist.org/downloads/",
            "license": [
                "BSD-3-Clause"
            ],
            "authors": [
                {
                    "name": "Michel Fortin",
                    "email": "michel.fortin@michelf.ca",
                    "homepage": "http://michelf.ca/",
                    "role": "Developer"
                },
                {
                    "name": "John Gruber",
                    "homepage": "http://daringfireball.net/"
                }
            ],
            "description": "PHP Markdown",
            "homepage": "http://michelf.ca/projects/php-markdown/",
            "keywords": [
                "markdown"
            ],
            "time": "2014-05-05 02:43:50"
        },
        {
            "name": "nikic/php-parser",
            "version": "v0.9.4",
            "source": {
                "type": "git",
                "url": "https://github.com/nikic/PHP-Parser.git",
                "reference": "1e5e280ae88a27effa2ae4aa2bd088494ed8594f"
            },
            "dist": {
                "type": "zip",
                "url": "https://api.github.com/repos/nikic/PHP-Parser/zipball/1e5e280ae88a27effa2ae4aa2bd088494ed8594f",
                "reference": "1e5e280ae88a27effa2ae4aa2bd088494ed8594f",
                "shasum": ""
            },
            "require": {
                "php": ">=5.2"
            },
            "type": "library",
            "extra": {
                "branch-alias": {
                    "dev-master": "0.9-dev"
                }
            },
            "autoload": {
                "psr-0": {
                    "PHPParser": "lib/"
                }
            },
            "notification-url": "https://packagist.org/downloads/",
            "license": [
                "BSD-3-Clause"
            ],
            "authors": [
                {
                    "name": "Nikita Popov"
                }
            ],
            "description": "A PHP parser written in PHP",
            "keywords": [
                "parser",
                "php"
            ],
            "time": "2013-08-25 17:11:40"
        },
        {
            "name": "phing/phing",
            "version": "2.7.0",
            "source": {
                "type": "git",
                "url": "https://github.com/phingofficial/phing.git",
                "reference": "bd2689790c620ac745b3ad29765c641a0dd5d007"
            },
            "dist": {
                "type": "zip",
                "url": "https://api.github.com/repos/phingofficial/phing/zipball/bd2689790c620ac745b3ad29765c641a0dd5d007",
                "reference": "bd2689790c620ac745b3ad29765c641a0dd5d007",
                "shasum": ""
            },
            "require": {
                "php": ">=5.2.0"
            },
            "bin": [
                "bin/phing"
            ],
            "type": "library",
            "autoload": {
                "classmap": [
                    "classes/phing/"
                ]
            },
            "notification-url": "https://packagist.org/downloads/",
            "include-path": [
                "classes"
            ],
            "license": [
                "LGPL3"
            ],
            "authors": [
                {
                    "name": "Michiel Rook",
                    "email": "mrook@php.net",
                    "role": "Lead"
                },
                {
                    "name": "Phing Community",
                    "homepage": "http://www.phing.info/trac/wiki/Development/Contributors"
                }
            ],
            "description": "PHing Is Not GNU make; it's a PHP project build system or build tool based on Apache Ant.",
            "homepage": "http://www.phing.info/",
            "keywords": [
                "build",
                "task",
                "tool"
            ],
            "time": "2014-02-13 13:17:59"
        },
        {
            "name": "phpunit/php-code-coverage",
            "version": "2.0.5",
            "source": {
                "type": "git",
                "url": "https://github.com/sebastianbergmann/php-code-coverage.git",
                "reference": "3dcca2120451b98a98fe60221ca279a184ee64db"
            },
            "dist": {
                "type": "zip",
                "url": "https://api.github.com/repos/sebastianbergmann/php-code-coverage/zipball/3dcca2120451b98a98fe60221ca279a184ee64db",
                "reference": "3dcca2120451b98a98fe60221ca279a184ee64db",
                "shasum": ""
            },
            "require": {
                "php": ">=5.3.3",
                "phpunit/php-file-iterator": "~1.3.1",
                "phpunit/php-text-template": "~1.2",
                "phpunit/php-token-stream": "~1.2.2",
                "sebastian/environment": "~1.0",
                "sebastian/version": "~1.0.3"
            },
            "require-dev": {
                "ext-xdebug": ">=2.1.4",
                "phpunit/phpunit": ">=4.0.0,<4.1.0"
            },
            "suggest": {
                "ext-dom": "*",
                "ext-xdebug": ">=2.2.1"
            },
            "type": "library",
            "extra": {
                "branch-alias": {
                    "dev-master": "2.0.x-dev"
                }
            },
            "autoload": {
                "classmap": [
                    "src/"
                ]
            },
            "notification-url": "https://packagist.org/downloads/",
            "include-path": [
                ""
            ],
            "license": [
                "BSD-3-Clause"
            ],
            "authors": [
                {
                    "name": "Sebastian Bergmann",
                    "email": "sb@sebastian-bergmann.de",
                    "role": "lead"
                }
            ],
            "description": "Library that provides collection, processing, and rendering functionality for PHP code coverage information.",
            "homepage": "https://github.com/sebastianbergmann/php-code-coverage",
            "keywords": [
                "coverage",
                "testing",
                "xunit"
            ],
            "time": "2014-03-28 10:54:55"
        },
        {
            "name": "phpunit/php-file-iterator",
            "version": "1.3.4",
            "source": {
                "type": "git",
                "url": "https://github.com/sebastianbergmann/php-file-iterator.git",
                "reference": "acd690379117b042d1c8af1fafd61bde001bf6bb"
            },
            "dist": {
                "type": "zip",
                "url": "https://api.github.com/repos/sebastianbergmann/php-file-iterator/zipball/acd690379117b042d1c8af1fafd61bde001bf6bb",
                "reference": "acd690379117b042d1c8af1fafd61bde001bf6bb",
                "shasum": ""
            },
            "require": {
                "php": ">=5.3.3"
            },
            "type": "library",
            "autoload": {
                "classmap": [
                    "File/"
                ]
            },
            "notification-url": "https://packagist.org/downloads/",
            "include-path": [
                ""
            ],
            "license": [
                "BSD-3-Clause"
            ],
            "authors": [
                {
                    "name": "Sebastian Bergmann",
                    "email": "sb@sebastian-bergmann.de",
                    "role": "lead"
                }
            ],
            "description": "FilterIterator implementation that filters files based on a list of suffixes.",
            "homepage": "https://github.com/sebastianbergmann/php-file-iterator/",
            "keywords": [
                "filesystem",
                "iterator"
            ],
            "time": "2013-10-10 15:34:57"
        },
        {
            "name": "phpunit/php-text-template",
            "version": "1.2.0",
            "source": {
                "type": "git",
                "url": "https://github.com/sebastianbergmann/php-text-template.git",
                "reference": "206dfefc0ffe9cebf65c413e3d0e809c82fbf00a"
            },
            "dist": {
                "type": "zip",
                "url": "https://api.github.com/repos/sebastianbergmann/php-text-template/zipball/206dfefc0ffe9cebf65c413e3d0e809c82fbf00a",
                "reference": "206dfefc0ffe9cebf65c413e3d0e809c82fbf00a",
                "shasum": ""
            },
            "require": {
                "php": ">=5.3.3"
            },
            "type": "library",
            "autoload": {
                "classmap": [
                    "Text/"
                ]
            },
            "notification-url": "https://packagist.org/downloads/",
            "include-path": [
                ""
            ],
            "license": [
                "BSD-3-Clause"
            ],
            "authors": [
                {
                    "name": "Sebastian Bergmann",
                    "email": "sb@sebastian-bergmann.de",
                    "role": "lead"
                }
            ],
            "description": "Simple template engine.",
            "homepage": "https://github.com/sebastianbergmann/php-text-template/",
            "keywords": [
                "template"
            ],
            "time": "2014-01-30 17:20:04"
        },
        {
            "name": "phpunit/php-timer",
            "version": "1.0.5",
            "source": {
                "type": "git",
                "url": "https://github.com/sebastianbergmann/php-timer.git",
                "reference": "19689d4354b295ee3d8c54b4f42c3efb69cbc17c"
            },
            "dist": {
                "type": "zip",
                "url": "https://api.github.com/repos/sebastianbergmann/php-timer/zipball/19689d4354b295ee3d8c54b4f42c3efb69cbc17c",
                "reference": "19689d4354b295ee3d8c54b4f42c3efb69cbc17c",
                "shasum": ""
            },
            "require": {
                "php": ">=5.3.3"
            },
            "type": "library",
            "autoload": {
                "classmap": [
                    "PHP/"
                ]
            },
            "notification-url": "https://packagist.org/downloads/",
            "include-path": [
                ""
            ],
            "license": [
                "BSD-3-Clause"
            ],
            "authors": [
                {
                    "name": "Sebastian Bergmann",
                    "email": "sb@sebastian-bergmann.de",
                    "role": "lead"
                }
            ],
            "description": "Utility class for timing",
            "homepage": "https://github.com/sebastianbergmann/php-timer/",
            "keywords": [
                "timer"
            ],
            "time": "2013-08-02 07:42:54"
        },
        {
            "name": "phpunit/php-token-stream",
            "version": "1.2.2",
            "source": {
                "type": "git",
                "url": "https://github.com/sebastianbergmann/php-token-stream.git",
                "reference": "ad4e1e23ae01b483c16f600ff1bebec184588e32"
            },
            "dist": {
                "type": "zip",
                "url": "https://api.github.com/repos/sebastianbergmann/php-token-stream/zipball/ad4e1e23ae01b483c16f600ff1bebec184588e32",
                "reference": "ad4e1e23ae01b483c16f600ff1bebec184588e32",
                "shasum": ""
            },
            "require": {
                "ext-tokenizer": "*",
                "php": ">=5.3.3"
            },
            "type": "library",
            "extra": {
                "branch-alias": {
                    "dev-master": "1.2-dev"
                }
            },
            "autoload": {
                "classmap": [
                    "PHP/"
                ]
            },
            "notification-url": "https://packagist.org/downloads/",
            "include-path": [
                ""
            ],
            "license": [
                "BSD-3-Clause"
            ],
            "authors": [
                {
                    "name": "Sebastian Bergmann",
                    "email": "sb@sebastian-bergmann.de",
                    "role": "lead"
                }
            ],
            "description": "Wrapper around PHP's tokenizer extension.",
            "homepage": "https://github.com/sebastianbergmann/php-token-stream/",
            "keywords": [
                "tokenizer"
            ],
            "time": "2014-03-03 05:10:30"
        },
        {
            "name": "phpunit/phpunit",
            "version": "4.0.14",
            "source": {
                "type": "git",
                "url": "https://github.com/sebastianbergmann/phpunit.git",
                "reference": "a80b77d92a6c7723d77c6728b4ae37e92a65ac1d"
            },
            "dist": {
                "type": "zip",
                "url": "https://api.github.com/repos/sebastianbergmann/phpunit/zipball/a80b77d92a6c7723d77c6728b4ae37e92a65ac1d",
                "reference": "a80b77d92a6c7723d77c6728b4ae37e92a65ac1d",
                "shasum": ""
            },
            "require": {
                "ext-dom": "*",
                "ext-pcre": "*",
                "ext-reflection": "*",
                "ext-spl": "*",
                "php": ">=5.3.3",
                "phpunit/php-code-coverage": ">=2.0.0,<2.1.0",
                "phpunit/php-file-iterator": "~1.3.1",
                "phpunit/php-text-template": "~1.2",
                "phpunit/php-timer": "~1.0.2",
                "phpunit/phpunit-mock-objects": ">=2.0.0,<2.1.0",
                "sebastian/diff": "~1.1",
                "sebastian/environment": "~1.0",
                "sebastian/exporter": "~1.0.1",
                "sebastian/version": "~1.0.3",
                "symfony/yaml": "~2.0"
            },
            "suggest": {
                "ext-json": "*",
                "ext-simplexml": "*",
                "ext-tokenizer": "*",
                "phpunit/php-invoker": "~1.1"
            },
            "bin": [
                "phpunit"
            ],
            "type": "library",
            "extra": {
                "branch-alias": {
                    "dev-master": "4.0.x-dev"
                }
            },
            "autoload": {
                "classmap": [
                    "src/"
                ]
            },
            "notification-url": "https://packagist.org/downloads/",
            "include-path": [
                "",
                "../../symfony/yaml/"
            ],
            "license": [
                "BSD-3-Clause"
            ],
            "authors": [
                {
                    "name": "Sebastian Bergmann",
                    "email": "sebastian@phpunit.de",
                    "role": "lead"
                }
            ],
            "description": "The PHP Unit Testing framework.",
            "homepage": "http://www.phpunit.de/",
            "keywords": [
                "phpunit",
                "testing",
                "xunit"
            ],
            "time": "2014-03-28 11:10:03"
        },
        {
            "name": "phpunit/phpunit-mock-objects",
            "version": "2.0.4",
            "source": {
                "type": "git",
                "url": "https://github.com/sebastianbergmann/phpunit-mock-objects.git",
                "reference": "c5e6274b8f2bf983cf883bb375cf44f99aff200e"
            },
            "dist": {
                "type": "zip",
                "url": "https://api.github.com/repos/sebastianbergmann/phpunit-mock-objects/zipball/c5e6274b8f2bf983cf883bb375cf44f99aff200e",
                "reference": "c5e6274b8f2bf983cf883bb375cf44f99aff200e",
                "shasum": ""
            },
            "require": {
                "php": ">=5.3.3",
                "phpunit/php-text-template": "~1.2"
            },
            "require-dev": {
                "phpunit/phpunit": ">=4.0.0,<4.1.0"
            },
            "suggest": {
                "ext-soap": "*"
            },
            "type": "library",
            "extra": {
                "branch-alias": {
                    "dev-master": "2.0.x-dev"
                }
            },
            "autoload": {
                "classmap": [
                    "src/"
                ]
            },
            "notification-url": "https://packagist.org/downloads/",
            "include-path": [
                ""
            ],
            "license": [
                "BSD-3-Clause"
            ],
            "authors": [
                {
                    "name": "Sebastian Bergmann",
                    "email": "sb@sebastian-bergmann.de",
                    "role": "lead"
                }
            ],
            "description": "Mock Object library for PHPUnit",
            "homepage": "https://github.com/sebastianbergmann/phpunit-mock-objects/",
            "keywords": [
                "mock",
                "xunit"
            ],
            "time": "2014-03-18 08:56:48"
        },
        {
            "name": "pimple/pimple",
            "version": "v1.0.2",
            "source": {
                "type": "git",
                "url": "https://github.com/fabpot/Pimple.git",
                "reference": "ae11e57e8c2bb414b2ff93396dbbfc0eb92feb94"
            },
            "dist": {
                "type": "zip",
                "url": "https://api.github.com/repos/fabpot/Pimple/zipball/ae11e57e8c2bb414b2ff93396dbbfc0eb92feb94",
                "reference": "ae11e57e8c2bb414b2ff93396dbbfc0eb92feb94",
                "shasum": ""
            },
            "require": {
                "php": ">=5.3.0"
            },
            "type": "library",
            "extra": {
                "branch-alias": {
                    "dev-master": "1.0.x-dev"
                }
            },
            "autoload": {
                "psr-0": {
                    "Pimple": "lib/"
                }
            },
            "notification-url": "https://packagist.org/downloads/",
            "license": [
                "MIT"
            ],
            "authors": [
                {
                    "name": "Fabien Potencier",
                    "email": "fabien@symfony.com",
                    "homepage": "http://fabien.potencier.org",
                    "role": "Lead Developer"
                }
            ],
            "description": "Pimple is a simple Dependency Injection Container for PHP 5.3",
            "homepage": "http://pimple.sensiolabs.org",
            "keywords": [
                "container",
                "dependency injection"
            ],
            "time": "2013-03-08 08:21:40"
        },
        {
            "name": "sami/sami",
            "version": "v1.4",
            "source": {
                "type": "git",
                "url": "https://github.com/fabpot/Sami.git",
                "reference": "70f29c781f7bef30181c814b9471b2ceac694454"
            },
            "dist": {
                "type": "zip",
                "url": "https://api.github.com/repos/fabpot/Sami/zipball/70f29c781f7bef30181c814b9471b2ceac694454",
                "reference": "70f29c781f7bef30181c814b9471b2ceac694454",
                "shasum": ""
            },
            "require": {
                "michelf/php-markdown": "~1.3",
                "nikic/php-parser": "0.9.*",
                "php": ">=5.3.0",
                "pimple/pimple": "1.0.*",
                "symfony/console": "~2.1",
                "symfony/filesystem": "~2.1",
                "symfony/finder": "~2.1",
                "symfony/process": "~2.1",
                "symfony/yaml": "~2.1",
                "twig/twig": "1.*"
            },
            "bin": [
                "sami.php"
            ],
            "type": "application",
            "extra": {
                "branch-alias": {
                    "dev-master": "1.4-dev"
                }
            },
            "autoload": {
                "psr-0": {
                    "Sami": "."
                }
            },
            "notification-url": "https://packagist.org/downloads/",
            "license": [
                "MIT"
            ],
            "authors": [
                {
                    "name": "Fabien Potencier",
                    "email": "fabien@symfony.com",
                    "homepage": "http://fabien.potencier.org",
                    "role": "Lead Developer"
                }
            ],
            "description": "Sami, an API documentation generator",
            "homepage": "http://sami.sensiolabs.org",
            "keywords": [
                "phpdoc"
            ],
            "time": "2014-06-25 11:24:03"
        },
        {
            "name": "sebastian/diff",
            "version": "1.1.0",
            "source": {
                "type": "git",
                "url": "https://github.com/sebastianbergmann/diff.git",
                "reference": "1e091702a5a38e6b4c1ba9ca816e3dd343df2e2d"
            },
            "dist": {
                "type": "zip",
                "url": "https://api.github.com/repos/sebastianbergmann/diff/zipball/1e091702a5a38e6b4c1ba9ca816e3dd343df2e2d",
                "reference": "1e091702a5a38e6b4c1ba9ca816e3dd343df2e2d",
                "shasum": ""
            },
            "require": {
                "php": ">=5.3.3"
            },
            "type": "library",
            "extra": {
                "branch-alias": {
                    "dev-master": "1.1-dev"
                }
            },
            "autoload": {
                "classmap": [
                    "src/"
                ]
            },
            "notification-url": "https://packagist.org/downloads/",
            "license": [
                "BSD-3-Clause"
            ],
            "authors": [
                {
                    "name": "Sebastian Bergmann",
                    "email": "sebastian@phpunit.de",
                    "role": "lead"
                },
                {
                    "name": "Kore Nordmann",
                    "email": "mail@kore-nordmann.de"
                }
            ],
            "description": "Diff implementation",
            "homepage": "http://www.github.com/sebastianbergmann/diff",
            "keywords": [
                "diff"
            ],
            "time": "2013-08-03 16:46:33"
        },
        {
            "name": "sebastian/environment",
            "version": "1.0.0",
            "source": {
                "type": "git",
                "url": "https://github.com/sebastianbergmann/environment.git",
                "reference": "79517609ec01139cd7e9fded0dd7ce08c952ef6a"
            },
            "dist": {
                "type": "zip",
                "url": "https://api.github.com/repos/sebastianbergmann/environment/zipball/79517609ec01139cd7e9fded0dd7ce08c952ef6a",
                "reference": "79517609ec01139cd7e9fded0dd7ce08c952ef6a",
                "shasum": ""
            },
            "require": {
                "php": ">=5.3.3"
            },
            "require-dev": {
                "phpunit/phpunit": "4.0.*@dev"
            },
            "type": "library",
            "extra": {
                "branch-alias": {
                    "dev-master": "1.0.x-dev"
                }
            },
            "autoload": {
                "classmap": [
                    "src/"
                ]
            },
            "notification-url": "https://packagist.org/downloads/",
            "license": [
                "BSD-3-Clause"
            ],
            "authors": [
                {
                    "name": "Sebastian Bergmann",
                    "email": "sebastian@phpunit.de",
                    "role": "lead"
                }
            ],
            "description": "Provides functionality to handle HHVM/PHP environments",
            "homepage": "http://www.github.com/sebastianbergmann/environment",
            "keywords": [
                "Xdebug",
                "environment",
                "hhvm"
            ],
            "time": "2014-02-18 16:17:19"
        },
        {
            "name": "sebastian/exporter",
            "version": "1.0.1",
            "source": {
                "type": "git",
                "url": "https://github.com/sebastianbergmann/exporter.git",
                "reference": "1f9a98e6f5dfe0524cb8c6166f7c82f3e9ae1529"
            },
            "dist": {
                "type": "zip",
                "url": "https://api.github.com/repos/sebastianbergmann/exporter/zipball/1f9a98e6f5dfe0524cb8c6166f7c82f3e9ae1529",
                "reference": "1f9a98e6f5dfe0524cb8c6166f7c82f3e9ae1529",
                "shasum": ""
            },
            "require": {
                "php": ">=5.3.3"
            },
            "require-dev": {
                "phpunit/phpunit": "4.0.*@dev"
            },
            "type": "library",
            "extra": {
                "branch-alias": {
                    "dev-master": "1.0.x-dev"
                }
            },
            "autoload": {
                "classmap": [
                    "src/"
                ]
            },
            "notification-url": "https://packagist.org/downloads/",
            "license": [
                "BSD-3-Clause"
            ],
            "authors": [
                {
                    "name": "Sebastian Bergmann",
                    "email": "sebastian@phpunit.de",
                    "role": "lead"
                },
                {
                    "name": "Jeff Welch",
                    "email": "whatthejeff@gmail.com"
                },
                {
                    "name": "Volker Dusch",
                    "email": "github@wallbash.com"
                },
                {
                    "name": "Adam Harvey",
                    "email": "aharvey@php.net",
                    "role": "Lead"
                },
                {
                    "name": "Bernhard Schussek",
                    "email": "bschussek@2bepublished.at"
                }
            ],
            "description": "Provides the functionality to export PHP variables for visualization",
            "homepage": "http://www.github.com/sebastianbergmann/exporter",
            "keywords": [
                "export",
                "exporter"
            ],
            "time": "2014-02-16 08:26:31"
        },
        {
            "name": "sebastian/version",
            "version": "1.0.3",
            "source": {
                "type": "git",
                "url": "https://github.com/sebastianbergmann/version.git",
                "reference": "b6e1f0cf6b9e1ec409a0d3e2f2a5fb0998e36b43"
            },
            "dist": {
                "type": "zip",
                "url": "https://api.github.com/repos/sebastianbergmann/version/zipball/b6e1f0cf6b9e1ec409a0d3e2f2a5fb0998e36b43",
                "reference": "b6e1f0cf6b9e1ec409a0d3e2f2a5fb0998e36b43",
                "shasum": ""
            },
            "type": "library",
            "autoload": {
                "classmap": [
                    "src/"
                ]
            },
            "notification-url": "https://packagist.org/downloads/",
            "license": [
                "BSD-3-Clause"
            ],
            "authors": [
                {
                    "name": "Sebastian Bergmann",
                    "email": "sebastian@phpunit.de",
                    "role": "lead"
                }
            ],
            "description": "Library that helps with managing the version number of Git-hosted PHP projects",
            "homepage": "https://github.com/sebastianbergmann/version",
            "time": "2014-03-07 15:35:33"
        },
        {
            "name": "squizlabs/php_codesniffer",
            "version": "1.5.2",
            "source": {
                "type": "git",
                "url": "https://github.com/squizlabs/PHP_CodeSniffer.git",
                "reference": "a76a39b317ce8106abe6264daa505e24e1731860"
            },
            "dist": {
                "type": "zip",
                "url": "https://api.github.com/repos/squizlabs/PHP_CodeSniffer/zipball/a76a39b317ce8106abe6264daa505e24e1731860",
                "reference": "a76a39b317ce8106abe6264daa505e24e1731860",
                "shasum": ""
            },
            "require": {
                "ext-tokenizer": "*",
                "php": ">=5.1.2"
            },
            "suggest": {
                "phpunit/php-timer": "dev-master"
            },
            "bin": [
                "scripts/phpcs"
            ],
            "type": "library",
            "autoload": {
                "classmap": [
                    "CodeSniffer.php",
                    "CodeSniffer/CLI.php",
                    "CodeSniffer/Exception.php",
                    "CodeSniffer/File.php",
                    "CodeSniffer/Report.php",
                    "CodeSniffer/Reporting.php",
                    "CodeSniffer/Sniff.php",
                    "CodeSniffer/Tokens.php",
                    "CodeSniffer/Reports/",
                    "CodeSniffer/CommentParser/",
                    "CodeSniffer/Tokenizers/",
                    "CodeSniffer/DocGenerators/",
                    "CodeSniffer/Standards/AbstractPatternSniff.php",
                    "CodeSniffer/Standards/AbstractScopeSniff.php",
                    "CodeSniffer/Standards/AbstractVariableSniff.php",
                    "CodeSniffer/Standards/IncorrectPatternException.php",
                    "CodeSniffer/Standards/Generic/Sniffs/",
                    "CodeSniffer/Standards/MySource/Sniffs/",
                    "CodeSniffer/Standards/PEAR/Sniffs/",
                    "CodeSniffer/Standards/PSR1/Sniffs/",
                    "CodeSniffer/Standards/PSR2/Sniffs/",
                    "CodeSniffer/Standards/Squiz/Sniffs/",
                    "CodeSniffer/Standards/Zend/Sniffs/"
                ]
            },
            "notification-url": "https://packagist.org/downloads/",
            "license": [
                "BSD-3-Clause"
            ],
            "authors": [
                {
                    "name": "Greg Sherwood",
                    "role": "lead"
                }
            ],
            "description": "PHP_CodeSniffer tokenises PHP, JavaScript and CSS files and detects violations of a defined set of coding standards.",
            "homepage": "http://www.squizlabs.com/php-codesniffer",
            "keywords": [
                "phpcs",
                "standards"
            ],
            "time": "2014-02-04 23:49:58"
        },
        {
            "name": "symfony/console",
            "version": "v2.5.2",
            "target-dir": "Symfony/Component/Console",
            "source": {
                "type": "git",
                "url": "https://github.com/symfony/Console.git",
                "reference": "386fa63407805959bd2c5fe540294721ad4224c8"
            },
            "dist": {
                "type": "zip",
                "url": "https://api.github.com/repos/symfony/Console/zipball/386fa63407805959bd2c5fe540294721ad4224c8",
                "reference": "386fa63407805959bd2c5fe540294721ad4224c8",
                "shasum": ""
            },
            "require": {
                "php": ">=5.3.3"
            },
            "require-dev": {
                "psr/log": "~1.0",
                "symfony/event-dispatcher": "~2.1"
            },
            "suggest": {
                "psr/log": "For using the console logger",
                "symfony/event-dispatcher": ""
            },
            "type": "library",
            "extra": {
                "branch-alias": {
                    "dev-master": "2.5-dev"
                }
            },
            "autoload": {
                "psr-0": {
                    "Symfony\\Component\\Console\\": ""
                }
            },
            "notification-url": "https://packagist.org/downloads/",
            "license": [
                "MIT"
            ],
            "authors": [
                {
                    "name": "Fabien Potencier",
                    "email": "fabien@symfony.com",
                    "homepage": "http://fabien.potencier.org",
                    "role": "Lead Developer"
                },
                {
                    "name": "Symfony Community",
                    "homepage": "http://symfony.com/contributors"
                }
            ],
            "description": "Symfony Console Component",
            "homepage": "http://symfony.com",
            "time": "2014-07-15 14:15:12"
        },
        {
            "name": "symfony/filesystem",
            "version": "v2.5.2",
            "target-dir": "Symfony/Component/Filesystem",
            "source": {
                "type": "git",
                "url": "https://github.com/symfony/Filesystem.git",
                "reference": "c1309b0ee195ad264a4314435bdaecdfacb8ae9c"
            },
            "dist": {
                "type": "zip",
                "url": "https://api.github.com/repos/symfony/Filesystem/zipball/c1309b0ee195ad264a4314435bdaecdfacb8ae9c",
                "reference": "c1309b0ee195ad264a4314435bdaecdfacb8ae9c",
                "shasum": ""
            },
            "require": {
                "php": ">=5.3.3"
            },
            "type": "library",
            "extra": {
                "branch-alias": {
                    "dev-master": "2.5-dev"
                }
            },
            "autoload": {
                "psr-0": {
                    "Symfony\\Component\\Filesystem\\": ""
                }
            },
            "notification-url": "https://packagist.org/downloads/",
            "license": [
                "MIT"
            ],
            "authors": [
                {
                    "name": "Fabien Potencier",
                    "email": "fabien@symfony.com",
                    "homepage": "http://fabien.potencier.org",
                    "role": "Lead Developer"
                },
                {
                    "name": "Symfony Community",
                    "homepage": "http://symfony.com/contributors"
                }
            ],
            "description": "Symfony Filesystem Component",
            "homepage": "http://symfony.com",
            "time": "2014-07-09 09:05:48"
        },
        {
            "name": "symfony/finder",
            "version": "v2.5.2",
            "target-dir": "Symfony/Component/Finder",
            "source": {
                "type": "git",
                "url": "https://github.com/symfony/Finder.git",
                "reference": "576d8f69feec477067e91b6bd0367c113e76a1a0"
            },
            "dist": {
                "type": "zip",
                "url": "https://api.github.com/repos/symfony/Finder/zipball/576d8f69feec477067e91b6bd0367c113e76a1a0",
                "reference": "576d8f69feec477067e91b6bd0367c113e76a1a0",
                "shasum": ""
            },
            "require": {
                "php": ">=5.3.3"
            },
            "type": "library",
            "extra": {
                "branch-alias": {
                    "dev-master": "2.5-dev"
                }
            },
            "autoload": {
                "psr-0": {
                    "Symfony\\Component\\Finder\\": ""
                }
            },
            "notification-url": "https://packagist.org/downloads/",
            "license": [
                "MIT"
            ],
            "authors": [
                {
                    "name": "Fabien Potencier",
                    "email": "fabien@symfony.com",
                    "homepage": "http://fabien.potencier.org",
                    "role": "Lead Developer"
                },
                {
                    "name": "Symfony Community",
                    "homepage": "http://symfony.com/contributors"
                }
            ],
            "description": "Symfony Finder Component",
            "homepage": "http://symfony.com",
            "time": "2014-07-15 14:15:12"
        },
        {
            "name": "symfony/process",
            "version": "v2.5.2",
            "target-dir": "Symfony/Component/Process",
            "source": {
                "type": "git",
                "url": "https://github.com/symfony/Process.git",
                "reference": "5e53efbf61a7fbf73c79e3e08feea50f64c20bfa"
            },
            "dist": {
                "type": "zip",
                "url": "https://api.github.com/repos/symfony/Process/zipball/5e53efbf61a7fbf73c79e3e08feea50f64c20bfa",
                "reference": "5e53efbf61a7fbf73c79e3e08feea50f64c20bfa",
                "shasum": ""
            },
            "require": {
                "php": ">=5.3.3"
            },
            "type": "library",
            "extra": {
                "branch-alias": {
                    "dev-master": "2.5-dev"
                }
            },
            "autoload": {
                "psr-0": {
                    "Symfony\\Component\\Process\\": ""
                }
            },
            "notification-url": "https://packagist.org/downloads/",
            "license": [
                "MIT"
            ],
            "authors": [
                {
                    "name": "Fabien Potencier",
                    "email": "fabien@symfony.com",
                    "homepage": "http://fabien.potencier.org",
                    "role": "Lead Developer"
                },
                {
                    "name": "Symfony Community",
                    "homepage": "http://symfony.com/contributors"
                }
            ],
            "description": "Symfony Process Component",
            "homepage": "http://symfony.com",
            "time": "2014-07-09 09:05:48"
        },
        {
            "name": "symfony/yaml",
            "version": "v2.4.3",
            "target-dir": "Symfony/Component/Yaml",
            "source": {
                "type": "git",
                "url": "https://github.com/symfony/Yaml.git",
                "reference": "77a41c2835ab7cfe8bf6d15e25d3af8f3eb3bacd"
            },
            "dist": {
                "type": "zip",
                "url": "https://api.github.com/repos/symfony/Yaml/zipball/77a41c2835ab7cfe8bf6d15e25d3af8f3eb3bacd",
                "reference": "77a41c2835ab7cfe8bf6d15e25d3af8f3eb3bacd",
                "shasum": ""
            },
            "require": {
                "php": ">=5.3.3"
            },
            "type": "library",
            "extra": {
                "branch-alias": {
                    "dev-master": "2.4-dev"
                }
            },
            "autoload": {
                "psr-0": {
                    "Symfony\\Component\\Yaml\\": ""
                }
            },
            "notification-url": "https://packagist.org/downloads/",
            "license": [
                "MIT"
            ],
            "authors": [
                {
                    "name": "Fabien Potencier",
                    "email": "fabien@symfony.com",
                    "homepage": "http://fabien.potencier.org",
                    "role": "Lead Developer"
                },
                {
                    "name": "Symfony Community",
                    "homepage": "http://symfony.com/contributors"
                }
            ],
            "description": "Symfony Yaml Component",
            "homepage": "http://symfony.com",
            "time": "2014-03-12 18:29:58"
        },
        {
            "name": "twig/twig",
            "version": "v1.16.0",
            "source": {
                "type": "git",
                "url": "https://github.com/fabpot/Twig.git",
                "reference": "8ce37115802e257a984a82d38254884085060024"
            },
            "dist": {
                "type": "zip",
                "url": "https://api.github.com/repos/fabpot/Twig/zipball/8ce37115802e257a984a82d38254884085060024",
                "reference": "8ce37115802e257a984a82d38254884085060024",
                "shasum": ""
            },
            "require": {
                "php": ">=5.2.4"
            },
            "type": "library",
            "extra": {
                "branch-alias": {
                    "dev-master": "1.16-dev"
                }
            },
            "autoload": {
                "psr-0": {
                    "Twig_": "lib/"
                }
            },
            "notification-url": "https://packagist.org/downloads/",
            "license": [
                "BSD-3-Clause"
            ],
            "authors": [
                {
                    "name": "Fabien Potencier",
                    "email": "fabien@symfony.com",
                    "homepage": "http://fabien.potencier.org",
                    "role": "Lead Developer"
                },
                {
                    "name": "Armin Ronacher2",
                    "email": "armin.ronacher@active-4.com",
                    "role": "Project Founder"
                },
                {
                    "name": "Twig Team",
                    "homepage": "https://github.com/fabpot/Twig/graphs/contributors",
                    "role": "Contributors"
                }
            ],
            "description": "Twig, the flexible, fast, and secure template language for PHP",
            "homepage": "http://twig.sensiolabs.org",
            "keywords": [
                "templating"
            ],
            "time": "2014-07-05 12:19:05"
        }
    ],
    "aliases": [

    ],
    "minimum-stability": "stable",
    "stability-flags": [

    ],
    "platform": {
        "php": ">=5.3.2"
    },
    "platform-dev": [

    ]
}<|MERGE_RESOLUTION|>--- conflicted
+++ resolved
@@ -4,11 +4,7 @@
         "Read more about it at http://getcomposer.org/doc/01-basic-usage.md#composer-lock-the-lock-file",
         "This file is @generated automatically"
     ],
-<<<<<<< HEAD
-    "hash": "c798aae793e5a1293ee41fbf9c9bdbfa",
-=======
-    "hash": "9cd5afc2a6149e787c5b50511476b94b",
->>>>>>> 8796130b
+    "hash": "8c406cb02361f75587569f11d3ef5428",
     "packages": [
 
     ],
