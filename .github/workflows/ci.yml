name: CI
on: [push, pull_request]

permissions:
  contents: read #  to fetch code (actions/checkout)

jobs:
    lint:
        name: Lint
        timeout-minutes: 5
        runs-on: ubuntu-latest
        steps:
            -   name: Checkout
                uses: actions/checkout@v3
            -   name: Setup PHP
                uses: shivammathur/setup-php@v2
                with:
                    php-version: ${{ matrix.php-version }}
                env:
                    update: true
            -   name: Composer Install
                run: composer install --classmap-authoritative --no-interaction --no-cache
            -   name: Lint
                run: vendor/bin/parallel-lint --show-deprecated build phpseclib tests
        strategy:
            fail-fast: false
            matrix:
<<<<<<< HEAD
                php-version: ['8.2', '8.3', '8.4']
=======
                php-version: ['8.1', '8.2', '8.3', '8.4', '8.5']
>>>>>>> a6ff0e8c
    quality_tools:
        name: Quality Tools
        timeout-minutes: 5
        runs-on: ubuntu-latest
        steps:
            -   name: Checkout
                uses: actions/checkout@v3
            -   name: Setup PHP
                uses: shivammathur/setup-php@v2
                with:
                    php-version: '8.2'
                env:
                    update: true
            -   name: Composer Install
                run: composer install --classmap-authoritative --no-interaction --no-cache
            -   name: PHP_CodeSniffer
                run: vendor/bin/phpcs --standard=build/php_codesniffer.xml
            -   name: PHP CS Fixer
                run: vendor/bin/php-cs-fixer fix --config=build/php-cs-fixer.php --diff --dry-run --using-cache=no
            -   name: Psalm
                run: vendor/bin/psalm --config=build/psalm.xml --no-cache --long-progress --report-show-info=false
        strategy:
            fail-fast: false
    tests:
        name: Tests
        timeout-minutes: 10
        runs-on: ${{ matrix.os }}
        steps:
            -   name: Checkout
                uses: actions/checkout@v3
            -   name: Setup PHP
                uses: shivammathur/setup-php@v2
                with:
                    php-version: ${{ matrix.php-version }}
                env:
                    update: true
            -   name: Composer Install
                run: composer install --classmap-authoritative --no-interaction --no-cache --ignore-platform-req=php
            -   name: Setup Secure Shell Functional Tests
                if: matrix.os == 'ubuntu-latest'
                run: |
                    PHPSECLIB_SSH_USERNAME='phpseclib'
                    PHPSECLIB_SSH_PASSWORD='EePoov8po1aethu2kied1ne0'
                    
                    sudo useradd --create-home --base-dir /home "$PHPSECLIB_SSH_USERNAME"
                    echo "$PHPSECLIB_SSH_USERNAME:$PHPSECLIB_SSH_PASSWORD" | sudo chpasswd
                    ssh-keygen -t rsa -b 1024 -f "$HOME/.ssh/id_rsa" -q -N ""
                    eval `ssh-agent -s`
                    ssh-add "$HOME/.ssh/id_rsa"
                    sudo mkdir -p "/home/$PHPSECLIB_SSH_USERNAME/.ssh/"
                    sudo cp "$HOME/.ssh/id_rsa.pub" "/home/$PHPSECLIB_SSH_USERNAME/.ssh/authorized_keys"
                    sudo ssh-keyscan -t rsa localhost > "/tmp/known_hosts"
                    sudo cp "/tmp/known_hosts" "/home/$PHPSECLIB_SSH_USERNAME/.ssh/known_hosts"
                    sudo chown "$PHPSECLIB_SSH_USERNAME:$PHPSECLIB_SSH_USERNAME" "/home/$PHPSECLIB_SSH_USERNAME/.ssh/" -R
                    
                    echo "PHPSECLIB_SSH_HOSTNAME=localhost" >> $GITHUB_ENV
                    echo "PHPSECLIB_SSH_USERNAME=$PHPSECLIB_SSH_USERNAME" >> $GITHUB_ENV
                    echo "PHPSECLIB_SSH_PASSWORD=$PHPSECLIB_SSH_PASSWORD" >> $GITHUB_ENV
                    echo "PHPSECLIB_SSH_HOME=/home/phpseclib" >> $GITHUB_ENV
                    echo "SSH_AUTH_SOCK=$SSH_AUTH_SOCK" >> $GITHUB_ENV
            -   name: PHPUnit
                run: vendor/bin/paratest --verbose --configuration=tests/phpunit.xml --runner=WrapperRunner
        strategy:
            fail-fast: false
            matrix:
                os: [ubuntu-latest, windows-latest, macos-latest]
<<<<<<< HEAD
                php-version: ['8.2', '8.3', '8.4']
=======
                php-version: ['8.1', '8.2', '8.3', '8.4', '8.5']
>>>>>>> a6ff0e8c
<|MERGE_RESOLUTION|>--- conflicted
+++ resolved
@@ -25,11 +25,7 @@
         strategy:
             fail-fast: false
             matrix:
-<<<<<<< HEAD
-                php-version: ['8.2', '8.3', '8.4']
-=======
-                php-version: ['8.1', '8.2', '8.3', '8.4', '8.5']
->>>>>>> a6ff0e8c
+                php-version: ['8.2', '8.3', '8.4', '8.5']
     quality_tools:
         name: Quality Tools
         timeout-minutes: 5
@@ -96,8 +92,4 @@
             fail-fast: false
             matrix:
                 os: [ubuntu-latest, windows-latest, macos-latest]
-<<<<<<< HEAD
-                php-version: ['8.2', '8.3', '8.4']
-=======
-                php-version: ['8.1', '8.2', '8.3', '8.4', '8.5']
->>>>>>> a6ff0e8c
+                php-version: ['8.2', '8.3', '8.4', '8.5']