<?php
/**
 * @author    Andreas Fischer <bantu@phpbb.com>
 * @copyright MMXIV Andreas Fischer
 * @license   http://www.opensource.org/licenses/mit-license.html  MIT License
 */

abstract class PhpseclibFunctionalTestCase extends PhpseclibTestCase
{
    static public function setUpBeforeClass()
    {
        if (extension_loaded('runkit')) {
<<<<<<< HEAD
            self::ensureConstant('MATH_BIGINTEGER_MODE', MATH_BIGINTEGER_MODE_GMP);
            self::ensureConstant('CRYPT_HASH_MODE', Crypt_Hash::MODE_HASH);
=======
            self::ensureConstant('MATH_BIGINTEGER_MODE', \phpseclib\Math\BigInteger::MODE_GMP);
            self::ensureConstant('CRYPT_HASH_MODE', CRYPT_HASH_MODE_HASH);
>>>>>>> c7620a53
            self::reRequireFile('Math/BigInteger.php');
            self::reRequireFile('Crypt/Hash.php');
        }
        parent::setUpBeforeClass();
    }

    /**
    * @param string $variable
    * @param string|null $message
    *
    * @return null
    */
    protected function requireEnv($variable, $message = null)
    {
        if ($this->_getEnv($variable) === false) {
            $msg = $message ? $message : sprintf(
                "This test requires the '%s' environment variable.",
                $this->_prefixEnvVariable($variable)
            );
            $this->markTestSkipped($msg);
        }
    }

    /**
    * @param string $variable
    *
    * @return string
    */
    protected function getEnv($variable)
    {
        $this->requireEnv($variable);
        return $this->_getEnv($variable);
    }

    private function _getEnv($variable)
    {
        return getenv($this->_prefixEnvVariable($variable));
    }

    private function _prefixEnvVariable($variable)
    {
        return 'PHPSECLIB_' . $variable;
    }
}<|MERGE_RESOLUTION|>--- conflicted
+++ resolved
@@ -10,15 +10,10 @@
     static public function setUpBeforeClass()
     {
         if (extension_loaded('runkit')) {
-<<<<<<< HEAD
-            self::ensureConstant('MATH_BIGINTEGER_MODE', MATH_BIGINTEGER_MODE_GMP);
-            self::ensureConstant('CRYPT_HASH_MODE', Crypt_Hash::MODE_HASH);
-=======
-            self::ensureConstant('MATH_BIGINTEGER_MODE', \phpseclib\Math\BigInteger::MODE_GMP);
-            self::ensureConstant('CRYPT_HASH_MODE', CRYPT_HASH_MODE_HASH);
->>>>>>> c7620a53
             self::reRequireFile('Math/BigInteger.php');
             self::reRequireFile('Crypt/Hash.php');
+            self::ensureConstant('MATH_BIGINTEGER_MODE', \phpseclib\Math\BigInteger::MODE_GMP);
+            self::ensureConstant('CRYPT_HASH_MODE', Crypt_Hash::MODE_HASH);
         }
         parent::setUpBeforeClass();
     }
