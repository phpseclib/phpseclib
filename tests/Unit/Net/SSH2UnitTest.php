<?php

/**
 * @author    Marc Scholten <marc@pedigital.de>
 * @copyright 2013 Marc Scholten
 * @license   http://www.opensource.org/licenses/mit-license.html  MIT License
 */

declare(strict_types=1);

namespace phpseclib3\Tests\Unit\Net;

use phpseclib3\Exception\InsufficientSetupException;
use phpseclib3\Net\SSH2;
use phpseclib3\Tests\PhpseclibTestCase;

class SSH2UnitTest extends PhpseclibTestCase
{
    public static function formatLogDataProvider(): array
    {
        return [
            [
                ['hello world'],
                ['<--'],
                "<--\r\n00000000  68:65:6c:6c:6f:20:77:6f:72:6c:64                 hello world\r\n\r\n",
            ],
            [
                ['hello', 'world'],
                ['<--', '<--'],
                "<--\r\n00000000  68:65:6c:6c:6f                                   hello\r\n\r\n" .
                "<--\r\n00000000  77:6f:72:6c:64                                   world\r\n\r\n",
            ],
        ];
    }

    /**
     * @dataProvider formatLogDataProvider
     * @requires PHPUnit < 10
     */
    public function testFormatLog(array $message_log, array $message_number_log, $expected): void
    {
        $ssh = $this->createSSHMock();

        $result = self::callFunc($ssh, 'format_log', [$message_log, $message_number_log]);
        $this->assertEquals($expected, $result);
    }

    /**
     * @requires PHPUnit < 10
     */
    public function testGenerateIdentifier(): void
    {
        $identifier = self::callFunc($this->createSSHMock(), 'generate_identifier');
        $this->assertStringStartsWith('SSH-2.0-phpseclib_3.0', $identifier);

        if (function_exists('sodium_crypto_sign_keypair')) {
            $this->assertStringContainsString('libsodium', $identifier);
        }

        if (extension_loaded('openssl')) {
            $this->assertStringContainsString('openssl', $identifier);
        } else {
            $this->assertStringNotContainsString('openssl', $identifier);
        }

        if (extension_loaded('gmp')) {
            $this->assertStringContainsString('gmp', $identifier);
            $this->assertStringNotContainsString('bcmath', $identifier);
        } elseif (extension_loaded('bcmath')) {
            $this->assertStringNotContainsString('gmp', $identifier);
            $this->assertStringContainsString('bcmath', $identifier);
        } else {
            $this->assertStringNotContainsString('gmp', $identifier);
            $this->assertStringNotContainsString('bcmath', $identifier);
        }
    }

    /**
     * @requires PHPUnit < 10
     */
    public function testGetExitStatusIfNotConnected(): void
    {
        $ssh = $this->createSSHMock();

        $this->assertFalse($ssh->getExitStatus());
    }

    /**
     * @requires PHPUnit < 10
     */
    public function testPTYIDefaultValue(): void
    {
        $ssh = $this->createSSHMock();
        $this->assertFalse($ssh->isPTYEnabled());
    }

    /**
     * @requires PHPUnit < 10
     */
    public function testEnablePTY(): void
    {
        $ssh = $this->createSSHMock();

        $ssh->enablePTY();
        $this->assertTrue($ssh->isPTYEnabled());

        $ssh->disablePTY();
        $this->assertFalse($ssh->isPTYEnabled());
    }

    /**
     * @requires PHPUnit < 10
     */
    public function testQuietModeDefaultValue(): void
    {
        $ssh = $this->createSSHMock();

        $this->assertFalse($ssh->isQuietModeEnabled());
    }

    /**
     * @requires PHPUnit < 10
     */
    public function testEnableQuietMode(): void
    {
        $ssh = $this->createSSHMock();

        $ssh->enableQuietMode();
        $this->assertTrue($ssh->isQuietModeEnabled());

        $ssh->disableQuietMode();
        $this->assertFalse($ssh->isQuietModeEnabled());
    }

    public function testGetConnectionByResourceId(): void
    {
        $ssh = new SSH2('localhost');
        $this->assertSame($ssh, SSH2::getConnectionByResourceId($ssh->getResourceId()));
    }

    public function testGetResourceId(): void
    {
        $ssh = new SSH2('localhost');
        $this->assertSame('{' . spl_object_hash($ssh) . '}', $ssh->getResourceId());
    }

    /**
     * @requires PHPUnit < 10
     */
    public function testReadUnauthenticated(): void
    {
        $this->expectException(InsufficientSetupException::class);
        $this->expectExceptionMessage('Operation disallowed prior to login()');

        $ssh = $this->createSSHMock();

        $ssh->read();
    }

    /**
     * @requires PHPUnit < 10
     */
    public function testWriteUnauthenticated(): void
    {
        $this->expectException(InsufficientSetupException::class);
        $this->expectExceptionMessage('Operation disallowed prior to login()');

        $ssh = $this->createSSHMock();

        $ssh->write('');
    }

    /**
     * @requires PHPUnit < 10
     */
    public function testWriteOpensShell(): void
    {
        $ssh = $this->getMockBuilder(SSH2::class)
            ->disableOriginalConstructor()
            ->setMethods(['__destruct', 'isAuthenticated', 'openShell', 'send_channel_packet'])
            ->getMock();
        $ssh->expects($this->once())
            ->method('isAuthenticated')
            ->willReturn(true);
        $ssh->expects($this->once())
            ->method('openShell')
            ->willReturn(true);
        $ssh->expects($this->once())
            ->method('send_channel_packet')
            ->with(SSH2::CHANNEL_SHELL, 'hello');

        $ssh->write('hello');
    }

    /**
     * @requires PHPUnit < 10
     */
    public function testOpenShellWhenOpen(): void
    {
        $ssh = $this->getMockBuilder(SSH2::class)
            ->disableOriginalConstructor()
            ->setMethods(['__destruct'])
            ->getMock();

        $this->expectException(InsufficientSetupException::class);
        $this->expectExceptionMessage('Operation disallowed prior to login()');

        $this->assertFalse($ssh->openShell());
    }

    public function testGetTimeout(): void
    {
        $ssh = new SSH2('localhost');
        $this->assertEquals(10, $ssh->getTimeout());
        $ssh->setTimeout(0);
        $this->assertEquals(0, $ssh->getTimeout());
        $ssh->setTimeout(20);
        $this->assertEquals(20, $ssh->getTimeout());
    }

    /**
<<<<<<< HEAD
=======
     * @requires PHPUnit < 10
     */
    public function testGetStreamTimeout()
    {
        // no curTimeout, no keepAlive
        $ssh = $this->createSSHMock();
        $this->assertEquals([0, 0], self::callFunc($ssh, 'get_stream_timeout'));

        // curTimeout, no keepAlive
        $ssh = $this->createSSHMock();
        $ssh->setTimeout(1);
        $this->assertEquals([1, 0], self::callFunc($ssh, 'get_stream_timeout'));

        // no curTimeout, keepAlive
        $ssh = $this->createSSHMock();
        $ssh->setKeepAlive(2);
        self::setVar($ssh, 'last_packet', microtime(true));
        list($sec, $usec) = self::callFunc($ssh, 'get_stream_timeout');
        $this->assertGreaterThanOrEqual(1, $sec);
        $this->assertLessThanOrEqual(2, $sec);

        // smaller curTimeout, keepAlive
        $ssh = $this->createSSHMock();
        $ssh->setTimeout(1);
        $ssh->setKeepAlive(2);
        self::setVar($ssh, 'last_packet', microtime(true));
        $this->assertEquals([1, 0], self::callFunc($ssh, 'get_stream_timeout'));

        // curTimeout, smaller keepAlive
        $ssh = $this->createSSHMock();
        $ssh->setTimeout(5);
        $ssh->setKeepAlive(2);
        self::setVar($ssh, 'last_packet', microtime(true));
        list($sec, $usec) = self::callFunc($ssh, 'get_stream_timeout');
        $this->assertGreaterThanOrEqual(1, $sec);
        $this->assertLessThanOrEqual(2, $sec);

        // no curTimeout, keepAlive, no last_packet
        $ssh = $this->createSSHMock();
        $ssh->setKeepAlive(2);
        $this->assertEquals([0, 0], self::callFunc($ssh, 'get_stream_timeout'));

        // no curTimeout, keepAlive, last_packet exceeds keepAlive
        $ssh = $this->createSSHMock();
        $ssh->setKeepAlive(2);
        self::setVar($ssh, 'last_packet', microtime(true) - 2);
        $this->assertEquals([0, 0], self::callFunc($ssh, 'get_stream_timeout'));
    }

    /**
     * @return \phpseclib3\Net\SSH2
>>>>>>> d8e34485
     */
    protected function createSSHMock(): SSH2
    {
        return $this->getMockBuilder('phpseclib3\Net\SSH2')
            ->disableOriginalConstructor()
            ->setMethods(['__destruct'])
            ->getMock();
    }
}<|MERGE_RESOLUTION|>--- conflicted
+++ resolved
@@ -219,8 +219,6 @@
     }
 
     /**
-<<<<<<< HEAD
-=======
      * @requires PHPUnit < 10
      */
     public function testGetStreamTimeout()
@@ -272,7 +270,6 @@
 
     /**
      * @return \phpseclib3\Net\SSH2
->>>>>>> d8e34485
      */
     protected function createSSHMock(): SSH2
     {
