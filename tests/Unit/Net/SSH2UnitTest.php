<?php

/**
 * @author    Marc Scholten <marc@pedigital.de>
 * @copyright 2013 Marc Scholten
 * @license   http://www.opensource.org/licenses/mit-license.html  MIT License
 */

declare(strict_types=1);

namespace phpseclib3\Tests\Unit\Net;

use phpseclib3\Net\SSH2;
use phpseclib3\Tests\PhpseclibTestCase;

class SSH2UnitTest extends PhpseclibTestCase
{
    public function formatLogDataProvider(): array
    {
        return [
            [
                ['hello world'],
                ['<--'],
                "<--\r\n00000000  68:65:6c:6c:6f:20:77:6f:72:6c:64                 hello world\r\n\r\n",
            ],
            [
                ['hello', 'world'],
                ['<--', '<--'],
                "<--\r\n00000000  68:65:6c:6c:6f                                   hello\r\n\r\n" .
                "<--\r\n00000000  77:6f:72:6c:64                                   world\r\n\r\n",
            ],
        ];
    }

    /**
     * @dataProvider formatLogDataProvider
     * @requires PHPUnit < 10
     */
    public function testFormatLog(array $message_log, array $message_number_log, $expected): void
    {
        $ssh = $this->createSSHMock();

        $result = self::callFunc($ssh, 'format_log', [$message_log, $message_number_log]);
        $this->assertEquals($expected, $result);
    }

<<<<<<< HEAD
    public function testGenerateIdentifier(): void
=======
    /**
     * @requires PHPUnit < 10
     */
    public function testGenerateIdentifier()
>>>>>>> 24871925
    {
        $identifier = self::callFunc($this->createSSHMock(), 'generate_identifier');
        $this->assertStringStartsWith('SSH-2.0-phpseclib_3.0', $identifier);

        if (function_exists('sodium_crypto_sign_keypair')) {
            $this->assertStringContainsString('libsodium', $identifier);
        }

        if (extension_loaded('openssl')) {
            $this->assertStringContainsString('openssl', $identifier);
        } else {
            $this->assertStringNotContainsString('openssl', $identifier);
        }

        if (extension_loaded('gmp')) {
            $this->assertStringContainsString('gmp', $identifier);
            $this->assertStringNotContainsString('bcmath', $identifier);
        } elseif (extension_loaded('bcmath')) {
            $this->assertStringNotContainsString('gmp', $identifier);
            $this->assertStringContainsString('bcmath', $identifier);
        } else {
            $this->assertStringNotContainsString('gmp', $identifier);
            $this->assertStringNotContainsString('bcmath', $identifier);
        }
    }

<<<<<<< HEAD
    public function testGetExitStatusIfNotConnected(): void
=======
    /**
     * @requires PHPUnit < 10
     */
    public function testGetExitStatusIfNotConnected()
>>>>>>> 24871925
    {
        $ssh = $this->createSSHMock();

        $this->assertFalse($ssh->getExitStatus());
    }

<<<<<<< HEAD
    public function testPTYIDefaultValue(): void
=======
    /**
     * @requires PHPUnit < 10
     */
    public function testPTYIDefaultValue()
>>>>>>> 24871925
    {
        $ssh = $this->createSSHMock();
        $this->assertFalse($ssh->isPTYEnabled());
    }

<<<<<<< HEAD
    public function testEnablePTY(): void
=======
    /**
     * @requires PHPUnit < 10
     */
    public function testEnablePTY()
>>>>>>> 24871925
    {
        $ssh = $this->createSSHMock();

        $ssh->enablePTY();
        $this->assertTrue($ssh->isPTYEnabled());

        $ssh->disablePTY();
        $this->assertFalse($ssh->isPTYEnabled());
    }

<<<<<<< HEAD
    public function testQuietModeDefaultValue(): void
=======
    /**
     * @requires PHPUnit < 10
     */
    public function testQuietModeDefaultValue()
>>>>>>> 24871925
    {
        $ssh = $this->createSSHMock();

        $this->assertFalse($ssh->isQuietModeEnabled());
    }

<<<<<<< HEAD
    public function testEnableQuietMode(): void
=======
    /**
     * @requires PHPUnit < 10
     */
    public function testEnableQuietMode()
>>>>>>> 24871925
    {
        $ssh = $this->createSSHMock();

        $ssh->enableQuietMode();
        $this->assertTrue($ssh->isQuietModeEnabled());

        $ssh->disableQuietMode();
        $this->assertFalse($ssh->isQuietModeEnabled());
    }

    public function testGetConnectionByResourceId(): void
    {
        $ssh = new SSH2('localhost');
        $this->assertSame($ssh, SSH2::getConnectionByResourceId($ssh->getResourceId()));
    }

    public function testGetResourceId(): void
    {
        $ssh = new SSH2('localhost');
        $this->assertSame('{' . spl_object_hash($ssh) . '}', $ssh->getResourceId());
    }

    /**
     */
    protected function createSSHMock(): SSH2
    {
        return $this->getMockBuilder('phpseclib3\Net\SSH2')
            ->disableOriginalConstructor()
            ->setMethods(['__destruct'])
            ->getMock();
    }
}<|MERGE_RESOLUTION|>--- conflicted
+++ resolved
@@ -44,14 +44,10 @@
         $this->assertEquals($expected, $result);
     }
 
-<<<<<<< HEAD
-    public function testGenerateIdentifier(): void
-=======
     /**
      * @requires PHPUnit < 10
      */
-    public function testGenerateIdentifier()
->>>>>>> 24871925
+    public function testGenerateIdentifier(): void
     {
         $identifier = self::callFunc($this->createSSHMock(), 'generate_identifier');
         $this->assertStringStartsWith('SSH-2.0-phpseclib_3.0', $identifier);
@@ -78,41 +74,29 @@
         }
     }
 
-<<<<<<< HEAD
-    public function testGetExitStatusIfNotConnected(): void
-=======
     /**
      * @requires PHPUnit < 10
      */
-    public function testGetExitStatusIfNotConnected()
->>>>>>> 24871925
+    public function testGetExitStatusIfNotConnected(): void
     {
         $ssh = $this->createSSHMock();
 
         $this->assertFalse($ssh->getExitStatus());
     }
 
-<<<<<<< HEAD
-    public function testPTYIDefaultValue(): void
-=======
     /**
      * @requires PHPUnit < 10
      */
-    public function testPTYIDefaultValue()
->>>>>>> 24871925
+    public function testPTYIDefaultValue(): void
     {
         $ssh = $this->createSSHMock();
         $this->assertFalse($ssh->isPTYEnabled());
     }
 
-<<<<<<< HEAD
-    public function testEnablePTY(): void
-=======
     /**
      * @requires PHPUnit < 10
      */
-    public function testEnablePTY()
->>>>>>> 24871925
+    public function testEnablePTY(): void
     {
         $ssh = $this->createSSHMock();
 
@@ -123,28 +107,20 @@
         $this->assertFalse($ssh->isPTYEnabled());
     }
 
-<<<<<<< HEAD
-    public function testQuietModeDefaultValue(): void
-=======
     /**
      * @requires PHPUnit < 10
      */
-    public function testQuietModeDefaultValue()
->>>>>>> 24871925
+    public function testQuietModeDefaultValue(): void
     {
         $ssh = $this->createSSHMock();
 
         $this->assertFalse($ssh->isQuietModeEnabled());
     }
 
-<<<<<<< HEAD
-    public function testEnableQuietMode(): void
-=======
     /**
      * @requires PHPUnit < 10
      */
-    public function testEnableQuietMode()
->>>>>>> 24871925
+    public function testEnableQuietMode(): void
     {
         $ssh = $this->createSSHMock();
 
