<?php

/**
 * @author    Marc Scholten <marc@pedigital.de>
 * @copyright 2013 Marc Scholten
 * @license   http://www.opensource.org/licenses/mit-license.html  MIT License
 */

declare(strict_types=1);

namespace phpseclib3\Tests\Unit\Net;

use phpseclib3\Exception\InsufficientSetupException;
use phpseclib3\Net\SSH2;
use phpseclib3\Tests\PhpseclibTestCase;

class SSH2UnitTest extends PhpseclibTestCase
{
    public function formatLogDataProvider(): array
    {
        return [
            [
                ['hello world'],
                ['<--'],
                "<--\r\n00000000  68:65:6c:6c:6f:20:77:6f:72:6c:64                 hello world\r\n\r\n",
            ],
            [
                ['hello', 'world'],
                ['<--', '<--'],
                "<--\r\n00000000  68:65:6c:6c:6f                                   hello\r\n\r\n" .
                "<--\r\n00000000  77:6f:72:6c:64                                   world\r\n\r\n",
            ],
        ];
    }

    /**
     * @dataProvider formatLogDataProvider
     * @requires PHPUnit < 10
     */
    public function testFormatLog(array $message_log, array $message_number_log, $expected): void
    {
        $ssh = $this->createSSHMock();

        $result = self::callFunc($ssh, 'format_log', [$message_log, $message_number_log]);
        $this->assertEquals($expected, $result);
    }

    /**
     * @requires PHPUnit < 10
     */
    public function testGenerateIdentifier(): void
    {
        $identifier = self::callFunc($this->createSSHMock(), 'generate_identifier');
        $this->assertStringStartsWith('SSH-2.0-phpseclib_3.0', $identifier);

        if (function_exists('sodium_crypto_sign_keypair')) {
            $this->assertStringContainsString('libsodium', $identifier);
        }

        if (extension_loaded('openssl')) {
            $this->assertStringContainsString('openssl', $identifier);
        } else {
            $this->assertStringNotContainsString('openssl', $identifier);
        }

        if (extension_loaded('gmp')) {
            $this->assertStringContainsString('gmp', $identifier);
            $this->assertStringNotContainsString('bcmath', $identifier);
        } elseif (extension_loaded('bcmath')) {
            $this->assertStringNotContainsString('gmp', $identifier);
            $this->assertStringContainsString('bcmath', $identifier);
        } else {
            $this->assertStringNotContainsString('gmp', $identifier);
            $this->assertStringNotContainsString('bcmath', $identifier);
        }
    }

    /**
     * @requires PHPUnit < 10
     */
    public function testGetExitStatusIfNotConnected(): void
    {
        $ssh = $this->createSSHMock();

        $this->assertFalse($ssh->getExitStatus());
    }

    /**
     * @requires PHPUnit < 10
     */
    public function testPTYIDefaultValue(): void
    {
        $ssh = $this->createSSHMock();
        $this->assertFalse($ssh->isPTYEnabled());
    }

    /**
     * @requires PHPUnit < 10
     */
    public function testEnablePTY(): void
    {
        $ssh = $this->createSSHMock();

        $ssh->enablePTY();
        $this->assertTrue($ssh->isPTYEnabled());

        $ssh->disablePTY();
        $this->assertFalse($ssh->isPTYEnabled());
    }

    /**
     * @requires PHPUnit < 10
     */
    public function testQuietModeDefaultValue(): void
    {
        $ssh = $this->createSSHMock();

        $this->assertFalse($ssh->isQuietModeEnabled());
    }

    /**
     * @requires PHPUnit < 10
     */
    public function testEnableQuietMode(): void
    {
        $ssh = $this->createSSHMock();

        $ssh->enableQuietMode();
        $this->assertTrue($ssh->isQuietModeEnabled());

        $ssh->disableQuietMode();
        $this->assertFalse($ssh->isQuietModeEnabled());
    }

    public function testGetConnectionByResourceId(): void
    {
        $ssh = new SSH2('localhost');
        $this->assertSame($ssh, SSH2::getConnectionByResourceId($ssh->getResourceId()));
    }

    public function testGetResourceId(): void
    {
        $ssh = new SSH2('localhost');
        $this->assertSame('{' . spl_object_hash($ssh) . '}', $ssh->getResourceId());
    }

<<<<<<< HEAD
    public function testReadUnauthenticated(): void
    {
        $this->expectException(InsufficientSetupException::class);
        $this->expectExceptionMessage('Operation disallowed prior to login()');

        $ssh = $this->createSSHMock();

        $ssh->read();
    }

    public function testWriteUnauthenticated(): void
    {
        $this->expectException(InsufficientSetupException::class);
        $this->expectExceptionMessage('Operation disallowed prior to login()');

        $ssh = $this->createSSHMock();

        $ssh->write('');
    }

    public function testWriteOpensShell(): void
    {
        $ssh = $this->getMockBuilder(SSH2::class)
            ->disableOriginalConstructor()
            ->setMethods(['__destruct', 'isAuthenticated', 'openShell', 'send_channel_packet'])
            ->getMock();
        $ssh->expects($this->once())
            ->method('isAuthenticated')
            ->willReturn(true);
        $ssh->expects($this->once())
            ->method('openShell')
            ->willReturn(true);
        $ssh->expects($this->once())
            ->method('send_channel_packet')
            ->with(SSH2::CHANNEL_SHELL, 'hello');

        $ssh->write('hello');
    }

    public function testOpenShellWhenOpen(): void
    {
        $ssh = $this->getMockBuilder(SSH2::class)
            ->disableOriginalConstructor()
            ->onlyMethods(['__destruct', 'isShellOpen'])
            ->getMock();

        $ssh->expects($this->once())
            ->method('isShellOpen')
            ->willReturn(true);

        $this->assertFalse($ssh->openShell());
=======
    public function testGetTimeout(): void
    {
        $ssh = new SSH2('localhost');
        $this->assertEquals(10, $ssh->getTimeout());
        $ssh->setTimeout(0);
        $this->assertEquals(0, $ssh->getTimeout());
        $ssh->setTimeout(20);
        $this->assertEquals(20, $ssh->getTimeout());
>>>>>>> b49396a3
    }

    /**
     */
    protected function createSSHMock(): SSH2
    {
        return $this->getMockBuilder('phpseclib3\Net\SSH2')
            ->disableOriginalConstructor()
            ->setMethods(['__destruct'])
            ->getMock();
    }
}<|MERGE_RESOLUTION|>--- conflicted
+++ resolved
@@ -144,7 +144,6 @@
         $this->assertSame('{' . spl_object_hash($ssh) . '}', $ssh->getResourceId());
     }
 
-<<<<<<< HEAD
     public function testReadUnauthenticated(): void
     {
         $this->expectException(InsufficientSetupException::class);
@@ -196,7 +195,8 @@
             ->willReturn(true);
 
         $this->assertFalse($ssh->openShell());
-=======
+    }
+
     public function testGetTimeout(): void
     {
         $ssh = new SSH2('localhost');
@@ -205,7 +205,6 @@
         $this->assertEquals(0, $ssh->getTimeout());
         $ssh->setTimeout(20);
         $this->assertEquals(20, $ssh->getTimeout());
->>>>>>> b49396a3
     }
 
     /**
