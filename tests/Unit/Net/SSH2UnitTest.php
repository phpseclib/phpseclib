<?php

/**
 * @author    Marc Scholten <marc@pedigital.de>
 * @copyright 2013 Marc Scholten
 * @license   http://www.opensource.org/licenses/mit-license.html  MIT License
 */

declare(strict_types=1);

namespace phpseclib3\Tests\Unit\Net;

use phpseclib3\Common\Functions\Strings;
use phpseclib3\Exception\InsufficientSetupException;
use phpseclib3\Exception\TimeoutException;
use phpseclib3\Net\SSH2;
use phpseclib3\Tests\PhpseclibTestCase;

class SSH2UnitTest extends PhpseclibTestCase
{
    public static function formatLogDataProvider(): array
    {
        return [
            [
                ['hello world'],
                ['<--'],
                "<--\r\n00000000  68:65:6c:6c:6f:20:77:6f:72:6c:64                 hello world\r\n\r\n",
            ],
            [
                ['hello', 'world'],
                ['<--', '<--'],
                "<--\r\n00000000  68:65:6c:6c:6f                                   hello\r\n\r\n" .
                "<--\r\n00000000  77:6f:72:6c:64                                   world\r\n\r\n",
            ],
        ];
    }

    /**
     * @requires PHPUnit < 10
     * Verify that MASK_* constants remain distinct
     */
    public function testBitmapMasks()
    {
        $reflection = new \ReflectionClass(SSH2::class);
        $masks = array_filter($reflection->getConstants(), function ($k) {
            return strpos($k, 'MASK_') === 0;
        }, ARRAY_FILTER_USE_KEY);
        $bitmap = 0;
        foreach ($masks as $mask => $bit) {
            $this->assertEquals(0, $bitmap & $bit, "Got unexpected mask {$mask}");
            $bitmap |= $bit;
            $this->assertEquals($bit, $bitmap & $bit, "Absent expected mask {$mask}");
        }
    }

    /**
     * @dataProvider formatLogDataProvider
     * @requires PHPUnit < 10
     */
    public function testFormatLog(array $message_log, array $message_number_log, $expected): void
    {
        $ssh = $this->createSSHMock();

        $result = self::callFunc($ssh, 'format_log', [$message_log, $message_number_log]);
        $this->assertEquals($expected, $result);
    }

    /**
     * @requires PHPUnit < 10
     */
    public function testGenerateIdentifier(): void
    {
        $identifier = self::callFunc($this->createSSHMock(), 'generate_identifier');
        $this->assertStringStartsWith('SSH-2.0-phpseclib_3.0', $identifier);

        if (function_exists('sodium_crypto_sign_keypair')) {
            $this->assertStringContainsString('libsodium', $identifier);
        }

        if (extension_loaded('openssl')) {
            $this->assertStringContainsString('openssl', $identifier);
        } else {
            $this->assertStringNotContainsString('openssl', $identifier);
        }

        if (extension_loaded('gmp')) {
            $this->assertStringContainsString('gmp', $identifier);
            $this->assertStringNotContainsString('bcmath', $identifier);
        } elseif (extension_loaded('bcmath')) {
            $this->assertStringNotContainsString('gmp', $identifier);
            $this->assertStringContainsString('bcmath', $identifier);
        } else {
            $this->assertStringNotContainsString('gmp', $identifier);
            $this->assertStringNotContainsString('bcmath', $identifier);
        }
    }

    /**
     * @requires PHPUnit < 10
     */
    public function testGetExitStatusIfNotConnected(): void
    {
        $ssh = $this->createSSHMock();

        $this->assertFalse($ssh->getExitStatus());
    }

    /**
     * @requires PHPUnit < 10
     */
    public function testPTYIDefaultValue(): void
    {
        $ssh = $this->createSSHMock();
        $this->assertFalse($ssh->isPTYEnabled());
    }

    /**
     * @requires PHPUnit < 10
     */
    public function testEnablePTY(): void
    {
        $ssh = $this->createSSHMock();

        $ssh->enablePTY();
        $this->assertTrue($ssh->isPTYEnabled());

        $ssh->disablePTY();
        $this->assertFalse($ssh->isPTYEnabled());
    }

    /**
     * @requires PHPUnit < 10
     */
    public function testQuietModeDefaultValue(): void
    {
        $ssh = $this->createSSHMock();

        $this->assertFalse($ssh->isQuietModeEnabled());
    }

    /**
     * @requires PHPUnit < 10
     */
    public function testEnableQuietMode(): void
    {
        $ssh = $this->createSSHMock();

        $ssh->enableQuietMode();
        $this->assertTrue($ssh->isQuietModeEnabled());

        $ssh->disableQuietMode();
        $this->assertFalse($ssh->isQuietModeEnabled());
    }

    public function testGetConnectionByResourceId(): void
    {
        $ssh = new SSH2('localhost');
        $this->assertSame($ssh, SSH2::getConnectionByResourceId($ssh->getResourceId()));
    }

    public function testGetResourceId(): void
    {
        $ssh = new SSH2('localhost');
        $this->assertSame('{' . spl_object_hash($ssh) . '}', $ssh->getResourceId());
    }

    /**
     * @requires PHPUnit < 10
     */
    public function testReadUnauthenticated(): void
    {
        $this->expectException(InsufficientSetupException::class);
        $this->expectExceptionMessage('Operation disallowed prior to login()');

        $ssh = $this->createSSHMock();

        $ssh->read();
    }

    /**
     * @requires PHPUnit < 10
     */
    public function testWriteUnauthenticated(): void
    {
        $this->expectException(InsufficientSetupException::class);
        $this->expectExceptionMessage('Operation disallowed prior to login()');

        $ssh = $this->createSSHMock();

        $ssh->write('');
    }

    /**
     * @requires PHPUnit < 10
     */
    public function testWriteOpensShell(): void
    {
        $ssh = $this->getMockBuilder(SSH2::class)
            ->disableOriginalConstructor()
            ->setMethods(['__destruct', 'isAuthenticated', 'openShell', 'send_channel_packet'])
            ->getMock();
        $ssh->expects($this->once())
            ->method('isAuthenticated')
            ->willReturn(true);
        $ssh->expects($this->once())
            ->method('openShell')
            ->willReturn(true);
        $ssh->expects($this->once())
            ->method('send_channel_packet')
            ->with(SSH2::CHANNEL_SHELL, 'hello');

        $ssh->write('hello');
    }

    /**
     * @requires PHPUnit < 10
     */
    public function testOpenShellWhenOpen(): void
    {
        $ssh = $this->getMockBuilder(SSH2::class)
            ->disableOriginalConstructor()
            ->setMethods(['__destruct'])
            ->getMock();

        $this->expectException(InsufficientSetupException::class);
        $this->expectExceptionMessage('Operation disallowed prior to login()');

        $this->assertFalse($ssh->openShell());
    }

    public function testGetTimeout(): void
    {
        $ssh = new SSH2('localhost');
        $this->assertEquals(10, $ssh->getTimeout());
        $ssh->setTimeout(0);
        $this->assertEquals(0, $ssh->getTimeout());
        $ssh->setTimeout(20);
        $this->assertEquals(20, $ssh->getTimeout());
    }

    /**
     * @requires PHPUnit < 10
     */
    public function testGetStreamTimeout(): void
    {
        $default = ini_get('default_socket_timeout');
        // no curTimeout, no keepAlive
        $ssh = $this->createSSHMock();
        $this->assertEquals([$default, 0], self::callFunc($ssh, 'get_stream_timeout'));

        // curTimeout, no keepAlive
        $ssh = $this->createSSHMock();
        $ssh->setTimeout(1);
        $this->assertEquals([1, 0], self::callFunc($ssh, 'get_stream_timeout'));

        // no curTimeout, keepAlive
        $ssh = $this->createSSHMock();
        $ssh->setKeepAlive(2);
        self::setVar($ssh, 'last_packet', microtime(true));
        [$sec, $usec] = self::callFunc($ssh, 'get_stream_timeout');
        $this->assertGreaterThanOrEqual(1, $sec);
        $this->assertLessThanOrEqual(2, $sec);

        // smaller curTimeout, keepAlive
        $ssh = $this->createSSHMock();
        $ssh->setTimeout(1);
        $ssh->setKeepAlive(2);
        self::setVar($ssh, 'last_packet', microtime(true));
        $this->assertEquals([1, 0], self::callFunc($ssh, 'get_stream_timeout'));

        // curTimeout, smaller keepAlive
        $ssh = $this->createSSHMock();
        $ssh->setTimeout(5);
        $ssh->setKeepAlive(2);
        self::setVar($ssh, 'last_packet', microtime(true));
        [$sec, $usec] = self::callFunc($ssh, 'get_stream_timeout');
        $this->assertGreaterThanOrEqual(1, $sec);
        $this->assertLessThanOrEqual(2, $sec);

        // no curTimeout, keepAlive, no last_packet
        $ssh = $this->createSSHMock();
        $ssh->setKeepAlive(2);
        $this->assertEquals([0, 0], self::callFunc($ssh, 'get_stream_timeout'));

        // no curTimeout, keepAlive, last_packet exceeds keepAlive
        $ssh = $this->createSSHMock();
        $ssh->setKeepAlive(2);
        self::setVar($ssh, 'last_packet', microtime(true) - 2);
        $this->assertEquals([0, 0], self::callFunc($ssh, 'get_stream_timeout'));
    }

    /**
     * @requires PHPUnit < 10
     */
    public function testSendChannelPacketNoBufferedData(): void
    {
        $ssh = $this->getMockBuilder('phpseclib3\Net\SSH2')
            ->disableOriginalConstructor()
            ->setMethods(['get_channel_packet', 'send_binary_packet'])
            ->getMock();
        $ssh->expects($this->once())
            ->method('get_channel_packet')
            ->with(-1)
            ->willReturnCallback(function () use ($ssh): void {
                self::setVar($ssh, 'window_size_client_to_server', [1 => 0x7FFFFFFF]);
            });
        $ssh->expects($this->once())
            ->method('send_binary_packet')
            ->with(Strings::packSSH2('CNs', SSH2\MessageType::CHANNEL_DATA, 1, 'hello world'));
        self::setVar($ssh, 'server_channels', [1 => 1]);
        self::setVar($ssh, 'packet_size_client_to_server', [1 => 0x7FFFFFFF]);
        self::setVar($ssh, 'window_size_client_to_server', [1 => 0]);
        self::setVar($ssh, 'window_size_server_to_client', [1 => 0x7FFFFFFF]);

        self::callFunc($ssh, 'send_channel_packet', [1, 'hello world']);
        $this->assertEmpty(self::getVar($ssh, 'channel_buffers_write'));
    }

    /**
     * @requires PHPUnit < 10
     */
    public function testSendChannelPacketBufferedData(): void
    {
        $ssh = $this->getMockBuilder('phpseclib3\Net\SSH2')
            ->disableOriginalConstructor()
            ->setMethods(['get_channel_packet', 'send_binary_packet'])
            ->getMock();
        $ssh->expects($this->once())
            ->method('get_channel_packet')
            ->with(-1)
            ->willReturnCallback(function () use ($ssh): void {
                self::setVar($ssh, 'window_size_client_to_server', [1 => 0x7FFFFFFF]);
            });
        $ssh->expects($this->once())
            ->method('send_binary_packet')
            ->with(Strings::packSSH2('CNs', SSH2\MessageType::CHANNEL_DATA, 1, ' world'));
        self::setVar($ssh, 'channel_buffers_write', [1 => 'hello']);
        self::setVar($ssh, 'server_channels', [1 => 1]);
        self::setVar($ssh, 'packet_size_client_to_server', [1 => 0x7FFFFFFF]);
        self::setVar($ssh, 'window_size_client_to_server', [1 => 0]);
        self::setVar($ssh, 'window_size_server_to_client', [1 => 0x7FFFFFFF]);

        self::callFunc($ssh, 'send_channel_packet', [1, 'hello world']);
        $this->assertEmpty(self::getVar($ssh, 'channel_buffers_write'));
    }

    /**
     * @requires PHPUnit < 10
     */
    public function testSendChannelPacketTimeout(): void
    {
        $this->expectException(TimeoutException::class);
        $this->expectExceptionMessage('Timed out waiting for server');

        $ssh = $this->getMockBuilder('phpseclib3\Net\SSH2')
            ->disableOriginalConstructor()
            ->setMethods(['get_channel_packet', 'send_binary_packet'])
            ->getMock();
        $ssh->expects($this->once())
            ->method('get_channel_packet')
            ->with(-1)
            ->willReturnCallback(function () use ($ssh): void {
                self::setVar($ssh, 'is_timeout', true);
            });
        $ssh->expects($this->once())
            ->method('send_binary_packet')
            ->with(Strings::packSSH2('CNs', SSH2\MessageType::CHANNEL_DATA, 1, 'hello'));
        self::setVar($ssh, 'server_channels', [1 => 1]);
        self::setVar($ssh, 'packet_size_client_to_server', [1 => 0x7FFFFFFF]);
        self::setVar($ssh, 'window_size_client_to_server', [1 => 5]);
        self::setVar($ssh, 'window_size_server_to_client', [1 => 0x7FFFFFFF]);

        self::callFunc($ssh, 'send_channel_packet', [1, 'hello world']);
        $this->assertEquals([1 => 'hello'], self::getVar($ssh, 'channel_buffers_write'));
    }

    /**
     * @requires PHPUnit < 10
     */
    public function testSendChannelPacketNoWindowAdjustment(): void
    {
        $this->expectException(\RuntimeException::class);
        $this->expectExceptionMessage('Data window was not adjusted');

        $ssh = $this->getMockBuilder('phpseclib3\Net\SSH2')
            ->disableOriginalConstructor()
            ->setMethods(['get_channel_packet', 'send_binary_packet'])
            ->getMock();
        $ssh->expects($this->once())
            ->method('get_channel_packet')
            ->with(-1);
        $ssh->expects($this->never())
            ->method('send_binary_packet');
        self::setVar($ssh, 'server_channels', [1 => 1]);
        self::setVar($ssh, 'packet_size_client_to_server', [1 => 0x7FFFFFFF]);
        self::setVar($ssh, 'window_size_client_to_server', [1 => 0]);
        self::setVar($ssh, 'window_size_server_to_client', [1 => 0x7FFFFFFF]);

        self::callFunc($ssh, 'send_channel_packet', [1, 'hello world']);
    }

<<<<<<< HEAD
    protected function createSSHMock(): SSH2
=======
    /**
     * @requires PHPUnit < 10
     */
    public function testDisconnectHelper()
    {
        $ssh = $this->getMockBuilder('phpseclib3\Net\SSH2')
            ->disableOriginalConstructor()
            ->setMethods(['__destruct', 'isConnected', 'send_binary_packet'])
            ->getMock();
        $ssh->expects($this->once())
            ->method('isConnected')
            ->willReturn(true);
        $ssh->expects($this->once())
            ->method('send_binary_packet')
            ->with($this->isType('string'))
            ->willReturnCallback(function () use ($ssh) {
                self::callFunc($ssh, 'disconnect_helper', [1]);
                throw new \Exception('catch me');
            });

        $this->assertEquals(0, self::getVar($ssh, 'bitmap'));
        self::callFunc($ssh, 'disconnect_helper', [1]);
        $this->assertEquals(0, self::getVar($ssh, 'bitmap'));
    }

    /**
     * @return SSH2
     */
    protected function createSSHMock()
>>>>>>> dd2d8665
    {
        return $this->getMockBuilder('phpseclib3\Net\SSH2')
            ->disableOriginalConstructor()
            ->setMethods(['__destruct'])
            ->getMock();
    }
}<|MERGE_RESOLUTION|>--- conflicted
+++ resolved
@@ -39,11 +39,11 @@
      * @requires PHPUnit < 10
      * Verify that MASK_* constants remain distinct
      */
-    public function testBitmapMasks()
+    public function testBitmapMasks(): void
     {
         $reflection = new \ReflectionClass(SSH2::class);
         $masks = array_filter($reflection->getConstants(), function ($k) {
-            return strpos($k, 'MASK_') === 0;
+            return str_starts_with($k, 'MASK_');
         }, ARRAY_FILTER_USE_KEY);
         $bitmap = 0;
         foreach ($masks as $mask => $bit) {
@@ -399,13 +399,10 @@
         self::callFunc($ssh, 'send_channel_packet', [1, 'hello world']);
     }
 
-<<<<<<< HEAD
-    protected function createSSHMock(): SSH2
-=======
-    /**
-     * @requires PHPUnit < 10
-     */
-    public function testDisconnectHelper()
+    /**
+     * @requires PHPUnit < 10
+     */
+    public function testDisconnectHelper(): void
     {
         $ssh = $this->getMockBuilder('phpseclib3\Net\SSH2')
             ->disableOriginalConstructor()
@@ -417,7 +414,7 @@
         $ssh->expects($this->once())
             ->method('send_binary_packet')
             ->with($this->isType('string'))
-            ->willReturnCallback(function () use ($ssh) {
+            ->willReturnCallback(function () use ($ssh): void {
                 self::callFunc($ssh, 'disconnect_helper', [1]);
                 throw new \Exception('catch me');
             });
@@ -427,11 +424,7 @@
         $this->assertEquals(0, self::getVar($ssh, 'bitmap'));
     }
 
-    /**
-     * @return SSH2
-     */
-    protected function createSSHMock()
->>>>>>> dd2d8665
+    protected function createSSHMock(): SSH2
     {
         return $this->getMockBuilder('phpseclib3\Net\SSH2')
             ->disableOriginalConstructor()
