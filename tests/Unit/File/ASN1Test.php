<?php
/**
 * @author    Jim Wigginton <terrafrost@php.net>
 * @copyright 2014 Jim Wigginton
 * @license   http://www.opensource.org/licenses/mit-license.html  MIT License
 */

use phpseclib\File\ASN1;

class Unit_File_ASN1Test extends PhpseclibTestCase
{
    /**
<<<<<<< HEAD
    * on older versions of \phpseclib\File\ASN1 this would yield a PHP Warning
    * @group github275
    */
=======
     * on older versions of File_ASN1 this would yield a PHP Warning
     * @group github275
     */
>>>>>>> e50cbacd
    public function testAnyString()
    {
        $KDC_REP = array(
            'type' => ASN1::TYPE_SEQUENCE,
            'children' => array(
                 'pvno' => array(
                    'constant' => 0,
                    'optional' => true,
                    'explicit' => true,
                    'type' => ASN1::TYPE_ANY),
                'msg-type' => array(
                    'constant' => 1,
                    'optional' => true,
                    'explicit' => true,
                    'type' => ASN1::TYPE_ANY),
                'padata' => array(
                    'constant' => 2,
                    'optional' => true,
                    'explicit' => true,
                    'type' => ASN1::TYPE_ANY),
                'crealm' => array(
                    'constant' => 3,
                    'optional' => true,
                    'explicit' => true,
                    'type' => ASN1::TYPE_ANY),
                'cname' => array(
                    'constant' => 4,
                    'optional' => true,
                    'explicit' => true,
                    'type' => ASN1::TYPE_ANY),
                'ticket' => array(
                    'constant' => 5,
                    'optional' => true,
                    'explicit' => true,
                    'type' => ASN1::TYPE_ANY),
                'enc-part' => array(
                    'constant' => 6,
                    'optional' => true,
                    'explicit' => true,
                    'type' => ASN1::TYPE_ANY)
            )
        );

        $AS_REP = array(
            'class'    => ASN1::CLASS_APPLICATION,
            'cast'     => 11,
            'optional' => true,
            'explicit' => true
        ) + $KDC_REP;

        $str = 'a4IC3jCCAtqgAwIBBaEDAgELoi8wLTAroQMCAROiJAQiMCAwHqADAgEXoRcbFUNSRUFUVUlUWS5ORVR0ZXN0dXNlcqMPGw' .
               '1DUkVBVFVJVFkuTkVUpBUwE6ADAgEBoQwwChsIdGVzdHVzZXKlggFOYYIBSjCCAUagAwIBBaEPGw1DUkVBVFVJVFkuTkVU' .
               'oiIwIKADAgECoRkwFxsGa3JidGd0Gw1DUkVBVFVJVFkuTkVUo4IBCDCCAQSgAwIBF6EDAgEBooH3BIH0AQlxgm/j4z74Ki' .
               'GsJJnROhh8JAiN7pdvlnkxCYKdG6UgdfK/K0NZ+yz+Xg4kgFO1cQ4XYT4Fm3MTmOHzlFmbzlVkUqBI/RnWA9YTREC9Q7Mf' .
               'PPYfRxRG/C6FlahxHCOKj9GUj7bXg7Oq3Sm+QsKTS2bZT05biNf1s7tPCkdIOO0AAd7hvTCpTNAKl+OLN4cpA6pwwk5c3h' .
               '58Ce5/Uri5yBmrfwgkCD5AJUAI/WH56SEEvpifLc6C96w/7y2krAiZm5PyEO0HVhTzUjKGSHoSMb+Z3HI/ul+G9z0Z4qDu' .
               'NjvgP0jKdrKiwWN00NjpiQ0byZd4y6aCASEwggEdoAMCAReiggEUBIIBEHyi8DIbdcfw2DpniBJ3Sh8dDaEbQx+gWx3omC' .
               'TBEyts4sQGTwgQcqkWfeer8M+SkZs/GGZq2YYkyeF+9b6TxlYuX145NuB3KcyzaS7VNrX37E5nGgG8K6r5gTFOhLCqsjjv' .
               'gPXXqLeJo5D1nV+c8BPIEVsu/bbBPgSqpDwUs2mX1WkEg5vfb7kZMC8+LHiRy+sItvIiTtxxEsQ/GEF/ono3hZrEnDa/C+' .
               '4P3wep6uNMLnLzXJmUaAMaopjE+MOcai/t6T9Vg4pERF5Waqwg5ibAbVGK19HuS4LiKiaY3JsyYBuNkEDwiqM7i1Ekw3V+' .
               '+zoEIxqgXjGgPdrWkzU/H6rnXiqMtiZZqUXwWY0zkCmy';

        $asn1 = new ASN1();
        $decoded = $asn1->decodeBER(base64_decode($str));
        $result = $asn1->asn1map($decoded[0], $AS_REP);

        $this->assertInternalType('array', $result);
    }

    /**
<<<<<<< HEAD
    * on older versions of \phpseclib\File\ASN1 this would produce a null instead of an array
    * @group github275
    */
=======
     * on older versions of File_ASN1 this would produce a null instead of an array
     * @group github275
     */
>>>>>>> e50cbacd
    public function testIncorrectString()
    {
        $PA_DATA = array(
            'type' => ASN1::TYPE_SEQUENCE,
            'children' => array(
                'padata-type' => array(
                    'constant' => 1,
                    'optional' => true,
                    'explicit' => true,
                    'type' => ASN1::TYPE_INTEGER
                ),
                'padata-value' => array(
                    'constant' => 2,
                    'optional' => true,
                    'explicit' => true,
                    'type' => ASN1::TYPE_OCTET_STRING
                )
            )
        );

        $PrincipalName = array(
            'type' => ASN1::TYPE_SEQUENCE,
            'children' => array(
                'name-type' => array(
                    'constant' => 0,
                    'optional' => true,
                    'explicit' => true,
                    'type' => ASN1::TYPE_INTEGER
                ),
                'name-string' => array(
                    'constant' => 1,
                    'optional' => true,
                    'explicit' => true,
                    'min' => 0,
                    'max' => -1,
                    'type' => ASN1::TYPE_SEQUENCE,
                    'children' => array('type' => ASN1::TYPE_IA5_STRING) // should be \phpseclib\File\ASN1::TYPE_GENERAL_STRING
                )
            )
        );

        $Ticket = array(
            'class'    => ASN1::CLASS_APPLICATION,
            'cast'     => 1,
            'optional' => true,
            'explicit' => true,
            'type' => ASN1::TYPE_SEQUENCE,
            'children' => array(
                'tkt-vno' => array(
                    'constant' => 0,
                    'optional' => true,
                    'explicit' => true,
                    'type' => ASN1::TYPE_INTEGER
                ),
                'realm' => array(
                    'constant' => 1,
                    'optional' => true,
                    'explicit' => true,
                    'type' => ASN1::TYPE_ANY
                ),
                'sname' => array(
                    'constant' => 2,
                    'optional' => true,
                    'explicit' => true,
                    'type' => ASN1::TYPE_ANY
                ),
                'enc-part' => array(
                    'constant' => 3,
                    'optional' => true,
                    'explicit' => true,
                    'type' => ASN1::TYPE_ANY
                )
            )
        );

        $KDC_REP = array(
            'type' => ASN1::TYPE_SEQUENCE,
            'children' => array(
                'pvno' => array(
                    'constant' => 0,
                    'optional' => true,
                    'explicit' => true,
                    'type' => ASN1::TYPE_INTEGER),
                'msg-type' => array(
                     'constant' => 1,
                    'optional' => true,
                    'explicit' => true,
                    'type' => ASN1::TYPE_INTEGER),
                'padata' => array(
                    'constant' => 2,
                    'optional' => true,
                    'explicit' => true,
                    'min' => 0,
                    'max' => -1,
                    'type' => ASN1::TYPE_SEQUENCE,
                    'children' => $PA_DATA),
                'crealm' => array(
                    'constant' => 3,
                    'optional' => true,
                    'explicit' => true,
                    'type' => ASN1::TYPE_OCTET_STRING),
                'cname' => array(
                    'constant' => 4,
                    'optional' => true,
                    'explicit' => true) + $PrincipalName,
                    //'type' => ASN1::TYPE_ANY),
                'ticket' => array(
                    'constant' => 5,
                    'optional' => true,
                    'implicit' => true,
                    'min' => 0,
                    'max' => 1,
                    'type' => ASN1::TYPE_SEQUENCE,
                    'children' => $Ticket),
                'enc-part' => array(
                    'constant' => 6,
                    'optional' => true,
                    'explicit' => true,
                    'type' => ASN1::TYPE_ANY)
            )
        );

        $AS_REP = array(
            'class'    => ASN1::CLASS_APPLICATION,
            'cast'     => 11,
            'optional' => true,
            'explicit' => true
        ) + $KDC_REP;

        $str = 'a4IC3jCCAtqgAwIBBaEDAgELoi8wLTAroQMCAROiJAQiMCAwHqADAgEXoRcbFUNSRUFUVUlUWS5ORVR0ZXN0dXNlcqMPGw' .
               '1DUkVBVFVJVFkuTkVUpBUwE6ADAgEBoQwwChsIdGVzdHVzZXKlggFOYYIBSjCCAUagAwIBBaEPGw1DUkVBVFVJVFkuTkVU' .
               'oiIwIKADAgECoRkwFxsGa3JidGd0Gw1DUkVBVFVJVFkuTkVUo4IBCDCCAQSgAwIBF6EDAgEBooH3BIH0AQlxgm/j4z74Ki' .
               'GsJJnROhh8JAiN7pdvlnkxCYKdG6UgdfK/K0NZ+yz+Xg4kgFO1cQ4XYT4Fm3MTmOHzlFmbzlVkUqBI/RnWA9YTREC9Q7Mf' .
               'PPYfRxRG/C6FlahxHCOKj9GUj7bXg7Oq3Sm+QsKTS2bZT05biNf1s7tPCkdIOO0AAd7hvTCpTNAKl+OLN4cpA6pwwk5c3h' .
               '58Ce5/Uri5yBmrfwgkCD5AJUAI/WH56SEEvpifLc6C96w/7y2krAiZm5PyEO0HVhTzUjKGSHoSMb+Z3HI/ul+G9z0Z4qDu' .
               'NjvgP0jKdrKiwWN00NjpiQ0byZd4y6aCASEwggEdoAMCAReiggEUBIIBEHyi8DIbdcfw2DpniBJ3Sh8dDaEbQx+gWx3omC' .
               'TBEyts4sQGTwgQcqkWfeer8M+SkZs/GGZq2YYkyeF+9b6TxlYuX145NuB3KcyzaS7VNrX37E5nGgG8K6r5gTFOhLCqsjjv' .
               'gPXXqLeJo5D1nV+c8BPIEVsu/bbBPgSqpDwUs2mX1WkEg5vfb7kZMC8+LHiRy+sItvIiTtxxEsQ/GEF/ono3hZrEnDa/C+' .
               '4P3wep6uNMLnLzXJmUaAMaopjE+MOcai/t6T9Vg4pERF5Waqwg5ibAbVGK19HuS4LiKiaY3JsyYBuNkEDwiqM7i1Ekw3V+' .
               '+zoEIxqgXjGgPdrWkzU/H6rnXiqMtiZZqUXwWY0zkCmy';

        $asn1 = new ASN1();
        $decoded = $asn1->decodeBER(base64_decode($str));
        $result = $asn1->asn1map($decoded[0], $AS_REP);

        $this->assertInternalType('array', $result);
    }

    /**
<<<<<<< HEAD
    * older versions of ASN1 didn't handle indefinite length tags very well
    */
=======
     * older versions of File_ASN1 didn't handle indefinite length tags very well
     */
>>>>>>> e50cbacd
    public function testIndefiniteLength()
    {
        $asn1 = new ASN1();
        $decoded = $asn1->decodeBER(file_get_contents(dirname(__FILE__) . '/ASN1/FE.pdf.p7m'));
        $this->assertCount(5, $decoded[0]['content'][1]['content'][0]['content']); // older versions would have returned 3
    }

    public function testDefiniteLength()
    {
        // the following base64-encoded string is the X.509 cert from <http://phpseclib.sourceforge.net/x509/decoder.php>
        $str = 'MIIDITCCAoqgAwIBAgIQT52W2WawmStUwpV8tBV9TTANBgkqhkiG9w0BAQUFADBM' .
               'MQswCQYDVQQGEwJaQTElMCMGA1UEChMcVGhhd3RlIENvbnN1bHRpbmcgKFB0eSkg' .
               'THRkLjEWMBQGA1UEAxMNVGhhd3RlIFNHQyBDQTAeFw0xMTEwMjYwMDAwMDBaFw0x' .
               'MzA5MzAyMzU5NTlaMGgxCzAJBgNVBAYTAlVTMRMwEQYDVQQIEwpDYWxpZm9ybmlh' .
               'MRYwFAYDVQQHFA1Nb3VudGFpbiBWaWV3MRMwEQYDVQQKFApHb29nbGUgSW5jMRcw' .
               'FQYDVQQDFA53d3cuZ29vZ2xlLmNvbTCBnzANBgkqhkiG9w0BAQEFAAOBjQAwgYkC' .
               'gYEA3rcmQ6aZhc04pxUJuc8PycNVjIjujI0oJyRLKl6g2Bb6YRhLz21ggNM1QDJy' .
               'wI8S2OVOj7my9tkVXlqGMaO6hqpryNlxjMzNJxMenUJdOPanrO/6YvMYgdQkRn8B' .
               'd3zGKokUmbuYOR2oGfs5AER9G5RqeC1prcB6LPrQ2iASmNMCAwEAAaOB5zCB5DAM' .
               'BgNVHRMBAf8EAjAAMDYGA1UdHwQvMC0wK6ApoCeGJWh0dHA6Ly9jcmwudGhhd3Rl' .
               'LmNvbS9UaGF3dGVTR0NDQS5jcmwwKAYDVR0lBCEwHwYIKwYBBQUHAwEGCCsGAQUF' .
               'BwMCBglghkgBhvhCBAEwcgYIKwYBBQUHAQEEZjBkMCIGCCsGAQUFBzABhhZodHRw' .
               'Oi8vb2NzcC50aGF3dGUuY29tMD4GCCsGAQUFBzAChjJodHRwOi8vd3d3LnRoYXd0' .
               'ZS5jb20vcmVwb3NpdG9yeS9UaGF3dGVfU0dDX0NBLmNydDANBgkqhkiG9w0BAQUF' .
               'AAOBgQAhrNWuyjSJWsKrUtKyNGadeqvu5nzVfsJcKLt0AMkQH0IT/GmKHiSgAgDp' .
               'ulvKGQSy068Bsn5fFNum21K5mvMSf3yinDtvmX3qUA12IxL/92ZzKbeVCq3Yi7Le' .
               'IOkKcGQRCMha8X2e7GmlpdWC1ycenlbN0nbVeSv3JUMcafC4+Q==';
        $asn1 = new ASN1();
        $decoded = $asn1->decodeBER(base64_decode($str));
        $this->assertCount(3, $decoded[0]['content']);
    }

    /**
     * @group github477
     */
    public function testContextSpecificNonConstructed()
    {
        $asn1 = new ASN1();
        $decoded = $asn1->decodeBER(base64_decode('MBaAFJtUo7c00HsI5EPZ4bkICfkOY2Pv'));
        $this->assertInternalType('string', $decoded[0]['content'][0]['content']);
    }

    /**
     * @group github602
     */
    public function testEmptyContextTag()
    {
        $asn1 = new ASN1();
        $decoded = $asn1->decodeBER("\xa0\x00");
        $this->assertInternalType('array', $decoded);
        $this->assertCount(0, $decoded[0]['content']);
    }
}<|MERGE_RESOLUTION|>--- conflicted
+++ resolved
@@ -10,15 +10,9 @@
 class Unit_File_ASN1Test extends PhpseclibTestCase
 {
     /**
-<<<<<<< HEAD
-    * on older versions of \phpseclib\File\ASN1 this would yield a PHP Warning
-    * @group github275
-    */
-=======
-     * on older versions of File_ASN1 this would yield a PHP Warning
+     * on older versions of \phpseclib\File\ASN1 this would yield a PHP Warning
      * @group github275
      */
->>>>>>> e50cbacd
     public function testAnyString()
     {
         $KDC_REP = array(
@@ -89,15 +83,9 @@
     }
 
     /**
-<<<<<<< HEAD
-    * on older versions of \phpseclib\File\ASN1 this would produce a null instead of an array
-    * @group github275
-    */
-=======
-     * on older versions of File_ASN1 this would produce a null instead of an array
+     * on older versions of \phpseclib\File\ASN1 this would produce a null instead of an array
      * @group github275
      */
->>>>>>> e50cbacd
     public function testIncorrectString()
     {
         $PA_DATA = array(
@@ -247,13 +235,8 @@
     }
 
     /**
-<<<<<<< HEAD
-    * older versions of ASN1 didn't handle indefinite length tags very well
-    */
-=======
-     * older versions of File_ASN1 didn't handle indefinite length tags very well
-     */
->>>>>>> e50cbacd
+     * older versions of ASN1 didn't handle indefinite length tags very well
+     */
     public function testIndefiniteLength()
     {
         $asn1 = new ASN1();
