--- conflicted
+++ resolved
@@ -34,11 +34,7 @@
         OpenSSH::setComment('phpseclib-generated-key');
     }
 
-<<<<<<< HEAD
-    public function testBadKey(): void
-=======
     public static function getGarbageStrings()
->>>>>>> f2851cee
     {
         return [
             // [''], TODO this throws error, add check for empty string?
@@ -67,8 +63,10 @@
         ];
     }
 
-    /** @dataProvider getGarbageStrings */
-    public function testBadKey($key)
+    /**
+     * @dataProvider getGarbageStrings
+     */
+    public function testBadKey($key): void
     {
         $this->expectException(NoKeyLoadedException::class);
         PublicKeyLoader::load($key);
