<?php
/**
 * @author    Jim Wigginton <terrafrost@php.net>
 * @copyright 2013 Jim Wigginton
 * @license   http://www.opensource.org/licenses/mit-license.html  MIT License
 */

use phpseclib3\Crypt\RSA;
use phpseclib3\Math\BigInteger;
use phpseclib3\Crypt\PublicKeyLoader;
use phpseclib3\Crypt\RSA\Formats\Keys\PKCS8;

class Unit_Crypt_RSA_ModeTest extends PhpseclibTestCase
{
    public function testEncryptionModeNone()
    {
        $plaintext = 'a';

        $privatekey = '-----BEGIN RSA PRIVATE KEY-----
MIICXAIBAAKBgQCqGKukO1De7zhZj6+H0qtjTkVxwTCpvKe4eCZ0FPqri0cb2JZfXJ/DgYSF6vUp
wmJG8wVQZKjeGcjDOL5UlsuusFncCzWBQ7RKNUSesmQRMSGkVb1/3j+skZ6UtW+5u09lHNsj6tQ5
1s1SPrCBkedbNf0Tp0GbMJDyR4e9T04ZZwIDAQABAoGAFijko56+qGyN8M0RVyaRAXz++xTqHBLh
3tx4VgMtrQ+WEgCjhoTwo23KMBAuJGSYnRmoBZM3lMfTKevIkAidPExvYCdm5dYq3XToLkkLv5L2
pIIVOFMDG+KESnAFV7l2c+cnzRMW0+b6f8mR1CJzZuxVLL6Q02fvLi55/mbSYxECQQDeAw6fiIQX
GukBI4eMZZt4nscy2o12KyYner3VpoeE+Np2q+Z3pvAMd/aNzQ/W9WaI+NRfcxUJrmfPwIGm63il
AkEAxCL5HQb2bQr4ByorcMWm/hEP2MZzROV73yF41hPsRC9m66KrheO9HPTJuo3/9s5p+sqGxOlF
L0NDt4SkosjgGwJAFklyR1uZ/wPJjj611cdBcztlPdqoxssQGnh85BzCj/u3WqBpE2vjvyyvyI5k
X6zk7S0ljKtt2jny2+00VsBerQJBAJGC1Mg5Oydo5NwD6BiROrPxGo2bpTbu/fhrT8ebHkTz2epl
U9VQQSQzY1oZMVX8i1m5WUTLPz2yLJIBQVdXqhMCQBGoiuSoSjafUhV7i1cEGpb88h5NBYZzWXGZ
37sJ5QsW+sJyoNde3xH8vdXhzU7eT82D6X/scw9RZz+/6rCJ4p0=
-----END RSA PRIVATE KEY-----';
        $rsa = PublicKeyLoader::load($privatekey);
        $rsa = $rsa->getPublicKey()
            ->withPadding(RSA::ENCRYPTION_NONE);

        $expected = '105b92f59a87a8ad4da52c128b8c99491790ef5a54770119e0819060032fb9e772ed6772828329567f3d7e9472154c1530f8156ba7fd732f52ca1c06' .
            '5a3f5ed8a96c442e4662e0464c97f133aed31262170201993085a589565d67cc9e727e0d087e3b225c8965203b271e38a499c92fc0d6502297eca712' .
            '4d04bd467f6f1e7c';
        $expected = pack('H*', $expected);
        $result = $rsa->encrypt($plaintext);

        $this->assertEquals($result, $expected);

        $rsa = PublicKeyLoader::load($privatekey)
            ->withPadding(RSA::ENCRYPTION_NONE);
        $this->assertEquals(trim($rsa->decrypt($result), "\0"), $plaintext);
    }

    /**
     * @group github768
     */
    public function testPSSSigs()
    {
        $rsa = PublicKeyLoader::load('-----BEGIN PUBLIC KEY-----
MIGfMA0GCSqGSIb3DQEBAQUAA4GNADCBiQKBgQCqGKukO1De7zhZj6+H0qtjTkVx
wTCpvKe4eCZ0FPqri0cb2JZfXJ/DgYSF6vUpwmJG8wVQZKjeGcjDOL5UlsuusFnc
CzWBQ7RKNUSesmQRMSGkVb1/3j+skZ6UtW+5u09lHNsj6tQ51s1SPrCBkedbNf0T
p0GbMJDyR4e9T04ZZwIDAQAB
-----END PUBLIC KEY-----')
            ->withHash('sha1')
            ->withMGFHash('sha1');

        $sig = pack('H*', '1bd29a1d704a906cd7f726370ce1c63d8fb7b9a620871a05f3141a311c0d6e75fefb5d36dfb50d3ea2d37cd67992471419bfadd35da6e13b494' .
            '058ddc9b568d4cfea13ddc3c62b86a6256f5f296980d1131d3eaec6089069a3de79983f73eae20198a18721338b4a66e9cfe80e4f8e4fcef7a5bead5cbb' .
            'b8ac4c76adffbc178c');

        $this->assertTrue($rsa->verify('zzzz', $sig));
    }

    public function testSmallModulo()
    {
        $this->expectException('LengthException');

        $plaintext = 'x';

        $key = PKCS8::savePublicKey(
            new BigInteger(base64_decode('272435F22706FA96DE26E980D22DFF67'), 256), // n
            new BigInteger(base64_decode('158753FF2AF4D1E5BBAB574D5AE6B54D'), 256)  // e
        );
        $rsa = PublicKeyLoader::load($key);

        $rsa->encrypt($plaintext);
    }

    public function testPKCS1LooseVerify()
    {
        $rsa = PublicKeyLoader::load('-----BEGIN RSA PUBLIC KEY-----
MIGJAoGBAMuqkz8ij+ESAaNvgocVGmapjlrIldmhRo4h2NX4e6IXiCLTSxASQtY4
iqRnmyxqQSfaan2okTfQ6sP95bl8Qz8lgneW3ClC6RXG/wpJgsx7TXQ2kodlcKBF
m4k72G75QXhZ+I40ZG7cjBf1/9egakR0a0X0MpeOrKCzMBLv9+mpAgMBAAE=
-----END RSA PUBLIC KEY-----')
            ->withPadding(RSA::SIGNATURE_RELAXED_PKCS1);

        $message = base64_decode('MYIBLjAYBgkqhkiG9w0BCQMxCwYJKoZIhvcNAQcBMBwGCSqGSIb3DQEJBTEPFw0xNDA1MTUxNDM4MzRaMC8GCSqGSIb3DQEJBDEiBCBLzLIBGdOf0L2WRrIY' .
            '9KTwiHnReBW48S9C7LNRaPp5mDCBwgYLKoZIhvcNAQkQAi8xgbIwga8wgawwgakEIJDB9ZGwihf+TaiwrHQNkNHkqbN8Nuws0e77QNObkvFZMIGEMHCkbjBs' .
            'MQswCQYDVQQGEwJJVDEYMBYGA1UECgwPQXJ1YmFQRUMgUy5wLkEuMSEwHwYDVQQLDBhDZXJ0aWZpY2F0aW9uIEF1dGhvcml0eUMxIDAeBgNVBAMMF0FydWJh' .
            'UEVDIFMucC5BLiBORyBDQSAzAhAv4L3QcFssQNLDYN/Vu40R');

        $sig = base64_decode('XDSZWw6IcUj8ICxRJf04HzF8stzoiFAZSR2a0Rw3ziZxTOT0/NVUYJO5+9TaaREXEgxuCLpgmA+6W2SWrrGoxbbNfaI90ZoKeOAws4IX+9RfiWuooibjKcvt' .
            'GJYVVOCcjvQYxUUNbQ4EjCUonk3h7ECXfCCmWqbeq2LsyXeeYGE=');

        $this->assertTrue($rsa->verify($message, $sig));
    }

    public function testZeroLengthSalt()
    {
        $plaintext = 'a';

        $rsa = PublicKeyLoader::load('-----BEGIN RSA PRIVATE KEY-----
MIICXAIBAAKBgQCqGKukO1De7zhZj6+H0qtjTkVxwTCpvKe4eCZ0FPqri0cb2JZfXJ/DgYSF6vUp
wmJG8wVQZKjeGcjDOL5UlsuusFncCzWBQ7RKNUSesmQRMSGkVb1/3j+skZ6UtW+5u09lHNsj6tQ5
1s1SPrCBkedbNf0Tp0GbMJDyR4e9T04ZZwIDAQABAoGAFijko56+qGyN8M0RVyaRAXz++xTqHBLh
3tx4VgMtrQ+WEgCjhoTwo23KMBAuJGSYnRmoBZM3lMfTKevIkAidPExvYCdm5dYq3XToLkkLv5L2
pIIVOFMDG+KESnAFV7l2c+cnzRMW0+b6f8mR1CJzZuxVLL6Q02fvLi55/mbSYxECQQDeAw6fiIQX
GukBI4eMZZt4nscy2o12KyYner3VpoeE+Np2q+Z3pvAMd/aNzQ/W9WaI+NRfcxUJrmfPwIGm63il
AkEAxCL5HQb2bQr4ByorcMWm/hEP2MZzROV73yF41hPsRC9m66KrheO9HPTJuo3/9s5p+sqGxOlF
L0NDt4SkosjgGwJAFklyR1uZ/wPJjj611cdBcztlPdqoxssQGnh85BzCj/u3WqBpE2vjvyyvyI5k
X6zk7S0ljKtt2jny2+00VsBerQJBAJGC1Mg5Oydo5NwD6BiROrPxGo2bpTbu/fhrT8ebHkTz2epl
U9VQQSQzY1oZMVX8i1m5WUTLPz2yLJIBQVdXqhMCQBGoiuSoSjafUhV7i1cEGpb88h5NBYZzWXGZ
37sJ5QsW+sJyoNde3xH8vdXhzU7eT82D6X/scw9RZz+/6rCJ4p0=
-----END RSA PRIVATE KEY-----')
            ->withSaltLength(0)
            ->withHash('sha1')
            ->withMGFHash('sha1');

        // Check we generate the correct signature.
        $sig = pack('H*', '0ddfc93548e21d015c0a289a640b3b79aecfdfae045f583c5925b91cc5c399bba181616ad6ae20d9662d966f0eb2fddb550f4733268e34d640f4c9dadcaf25b3c82c42130a5081c6ebad7883331c65b25b6a37ffa7c4233a468dae56180787e2718ed87c48d8d50b72f5850e4a40963b4f36710be250ecef6fe0bb91249261a3');
        $this->assertEquals($sig, $rsa->sign($plaintext));

        // Check we can verify the signature correctly.
        $rsa = $rsa->getPublicKey();
        $this->assertTrue($rsa->verify($plaintext, $sig));
    }

    /**
     * @group github1423
     */
    public function testPSSSigsWithNonPowerOf2Key()
    {
        $pub = <<<HERE
-----BEGIN PUBLIC KEY-----
MF0wDQYJKoZIhvcNAQEBBQADTAAwSQJCAmdYuOvii3I6ya3q/zSeZFoJprgF9fIq
k12yS6pCS3c+1wZ9cYFVtgfpSL4XpylLe9EnRT2GRVYCqUkR4AUeTuvnAgMBAAE=
-----END PUBLIC KEY-----
HERE;

        $rsa = PublicKeyLoader::load($pub)
            ->withHash('sha256')
            ->withSaltLength(32)
            ->withMGFHash('sha256');

        $sig = base64_decode(strtr('Ad022bD-UCmWpBNMtsYJjG0FVxML-FFlN4IKrByP8rwjVzV_D-YqSjc_oW6LrooV7jbtEF5803YLn8lllyzDnw00', '-_', '+/'));

        $payload = 'eyJraWQiOiJ0RkMyVUloRnBUTV9FYTNxY09kX01xUVQxY0JCbTlrRkxTRGZlSmhzUkc4IiwiYWxnIjoiUFMyNTYifQ.eyJhcHAiOiJhY2NvdW50cG9ydGFsIiwic3ViIjoiNTliOGM4YzA5NTVhNDA5MDg2MGRmYmM3ZGQwMjVjZWEiLCJjbGlkIjoiZTQ5ZTA2N2JiMTFjNDcyMmEzNGIyYjNiOGE2YTYzNTUiLCJhbSI6InBhc3N3b3JkIiwicCI6ImVOcDFrRUZQd3pBTWhmXC9QdEVOYU5kQkc2bUZDNHNpbENNNXU0aTNXMHFSS0hFVDU5V1JzcXpZRUp4XC84M3ZQbkIxcUg3Rm5CZVNabEtNME9saGVZVUVWTXlHOEVUOEZnWDI4dkdqWG4wWkcrV2hSK01rWVBicGZacHI2U3E0N0RFYjBLYkRFT21CSUZuOTZKN1ZDaWg1Q2p4dWNRZDJmdHJlMCt2cSthZFFObUluK0poWEl0UlBvQ0xya1wvZ05VV3N3T09vSVwva0Q5ZVk4c05jRHFPUzNkanFWb3RPU21oRUo5b0hZZmFqZmpSRzFGSWpGRFwvOExtT2pKbVF3d0tBMnQ0aXJBQ2NncHo0dzBuN3BtXC84YXV2T0dFM2twVFZ2d0IzdzlQZk1YZnJJUTBhejRsaEtIdVBUMU42XC9sb1FJPSIsImlhaSI6IjU5YjhjOGMwOTU1YTQwOTA4NjBkZmJjN2RkMDI1Y2VhIiwiY2xzdmMiOiJhY2NvdW50cG9ydGFsIiwibHB2IjoxNTQ3Njc1NDM4LCJ0IjoicyIsImljIjp0cnVlLCJleHAiOjE1NDc3MDQyMzgsImlhdCI6MTU0NzY3NTQzOCwianRpIjoiZTE0N2UzM2UzNzVhNDkyNWJjMzdjZTRjMDIwMmJjNDYifQ';
        $this->assertTrue($rsa->verify($payload, $sig));
    }

<<<<<<< HEAD
    public function testHash()
    {
        $pub = <<<HERE
-----BEGIN PUBLIC KEY-----
MF0wDQYJKoZIhvcNAQEBBQADTAAwSQJCAmdYuOvii3I6ya3q/zSeZFoJprgF9fIq
k12yS6pCS3c+1wZ9cYFVtgfpSL4XpylLe9EnRT2GRVYCqUkR4AUeTuvnAgMBAAE=
-----END PUBLIC KEY-----
HERE;

        $rsa = PublicKeyLoader::load($pub)
            ->withHash('sha1')
            ->withSaltLength(5)
            ->withMGFHash('sha512');

        $this->assertEquals('sha1', $rsa->getHash());
        $this->assertSame(5, $rsa->getSaltLength());
        $this->assertEquals('sha512', $rsa->getMGFHash());

        $rsa = $rsa
            ->withHash('sha512')
            ->withSaltLength(6)
            ->withMGFHash('sha1');

        $this->assertEquals('sha512', $rsa->getHash());
        $this->assertSame(6, $rsa->getSaltLength());
        $this->assertEquals('sha1', $rsa->getMGFHash());
=======
    public function testPKCS1SigWithoutNull()
    {
        $rsa = new RSA();
        $rsa->loadKey(array(
            'n' => new BigInteger('0xE932AC92252F585B3A80A4DD76A897C8B7652952FE788F6EC8DD640587A1EE5647670A8AD
4C2BE0F9FA6E49C605ADF77B5174230AF7BD50E5D6D6D6D28CCF0A886A514CC72E51D209CC7
72A52EF419F6A953F3135929588EBE9B351FCA61CED78F346FE00DBB6306E5C2A4C6DFC3779
AF85AB417371CF34D8387B9B30AE46D7A5FF5A655B8D8455F1B94AE736989D60A6F2FD5CADB
FFBD504C5A756A2E6BB5CECC13BCA7503F6DF8B52ACE5C410997E98809DB4DC30D943DE4E81
2A47553DCE54844A78E36401D13F77DC650619FED88D8B3926E3D8E319C80C744779AC5D6AB
E252896950917476ECE5E8FC27D5F053D6018D91B502C4787558A002B9283DA7', 16),
            'e' => new BigInteger('3')
        ));

        $message = 'hello world!';
        $signature = pack('H*', 'a0073057133ff3758e7e111b4d7441f1d8cbe4b2dd5ee4316a14264290dee5ed7f175716639bd9bb43a14e4f9fcb9e84dedd35e2205caac04828b2c053f68176d971ea88534dd2eeec903043c3469fc69c206b2a8694fd262488441ed8852280c3d4994e9d42bd1d575c7024095f1a20665925c2175e089c0d731471f6cc145404edf5559fd2276e45e448086f71c78d0cc6628fad394a34e51e8c10bc39bfe09ed2f5f742cc68bee899d0a41e4c75b7b80afd1c321d89ccd9fe8197c44624d91cc935dfa48de3c201099b5b417be748aef29248527e8bbb173cab76b48478d4177b338fe1f1244e64d7d23f07add560d5ad50b68d6649a49d7bc3db686daaa7');

        $rsa->setSignatureMode(RSA::SIGNATURE_PKCS1);
        $rsa->setHash('sha256');
        $this->assertTrue($rsa->verify($message, $signature));
>>>>>>> 43eeb853
    }
}<|MERGE_RESOLUTION|>--- conflicted
+++ resolved
@@ -155,7 +155,6 @@
         $this->assertTrue($rsa->verify($payload, $sig));
     }
 
-<<<<<<< HEAD
     public function testHash()
     {
         $pub = <<<HERE
@@ -182,11 +181,11 @@
         $this->assertEquals('sha512', $rsa->getHash());
         $this->assertSame(6, $rsa->getSaltLength());
         $this->assertEquals('sha1', $rsa->getMGFHash());
-=======
+    }
+
     public function testPKCS1SigWithoutNull()
     {
-        $rsa = new RSA();
-        $rsa->loadKey(array(
+        $rsa = PublicKeyLoader::load([
             'n' => new BigInteger('0xE932AC92252F585B3A80A4DD76A897C8B7652952FE788F6EC8DD640587A1EE5647670A8AD
 4C2BE0F9FA6E49C605ADF77B5174230AF7BD50E5D6D6D6D28CCF0A886A514CC72E51D209CC7
 72A52EF419F6A953F3135929588EBE9B351FCA61CED78F346FE00DBB6306E5C2A4C6DFC3779
@@ -195,14 +194,13 @@
 2A47553DCE54844A78E36401D13F77DC650619FED88D8B3926E3D8E319C80C744779AC5D6AB
 E252896950917476ECE5E8FC27D5F053D6018D91B502C4787558A002B9283DA7', 16),
             'e' => new BigInteger('3')
-        ));
+        ]);
 
         $message = 'hello world!';
         $signature = pack('H*', 'a0073057133ff3758e7e111b4d7441f1d8cbe4b2dd5ee4316a14264290dee5ed7f175716639bd9bb43a14e4f9fcb9e84dedd35e2205caac04828b2c053f68176d971ea88534dd2eeec903043c3469fc69c206b2a8694fd262488441ed8852280c3d4994e9d42bd1d575c7024095f1a20665925c2175e089c0d731471f6cc145404edf5559fd2276e45e448086f71c78d0cc6628fad394a34e51e8c10bc39bfe09ed2f5f742cc68bee899d0a41e4c75b7b80afd1c321d89ccd9fe8197c44624d91cc935dfa48de3c201099b5b417be748aef29248527e8bbb173cab76b48478d4177b338fe1f1244e64d7d23f07add560d5ad50b68d6649a49d7bc3db686daaa7');
 
-        $rsa->setSignatureMode(RSA::SIGNATURE_PKCS1);
-        $rsa->setHash('sha256');
+        $rsa = $rsa->withPadding(RSA::SIGNATURE_PKCS1);
+        //$rsa = $rsa->withHash('sha256');
         $this->assertTrue($rsa->verify($message, $signature));
->>>>>>> 43eeb853
     }
 }