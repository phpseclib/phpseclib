--- conflicted
+++ resolved
@@ -30,11 +30,7 @@
     /**
      * Produces all combinations of test values.
      */
-<<<<<<< HEAD
-    public function continuousBufferCombos(): array
-=======
-    public static function continuousBufferCombos()
->>>>>>> 89f0d3c9
+    public static function continuousBufferCombos(): array
     {
         $modes = [
             'ctr',
@@ -137,11 +133,7 @@
      *
      * @return list<array{string, string, array}>
      */
-<<<<<<< HEAD
-    public function continuousBufferBatteryCombos(): array
-=======
-    public static function continuousBufferBatteryCombos()
->>>>>>> 89f0d3c9
+    public static function continuousBufferBatteryCombos(): array
     {
         $modes = [
             'ctr',
@@ -184,17 +176,9 @@
     /**
      * @return array<array{string, string, array}>
      */
-<<<<<<< HEAD
     public function continuousBufferBatteryCombosWithoutSingleCombos(): array
     {
-        return array_filter($this->continuousBufferBatteryCombos(), fn (array $continuousBufferBatteryCombo) => count($continuousBufferBatteryCombo[2]) > 1);
-=======
-    public static function continuousBufferBatteryCombosWithoutSingleCombos()
-    {
-        return array_filter(self::continuousBufferBatteryCombos(), function (array $continuousBufferBatteryCombo) {
-            return count($continuousBufferBatteryCombo[2]) > 1;
-        });
->>>>>>> 89f0d3c9
+        return array_filter(self::$continuousBufferBatteryCombos(), fn (array $continuousBufferBatteryCombo) => count($continuousBufferBatteryCombo[2]) > 1);
     }
 
     /**
