--- conflicted
+++ resolved
@@ -29,31 +29,4 @@
     {
         parent::testHMAC($key, $message, substr($longResult, 0, 24));
     }
-<<<<<<< HEAD
-}
-
-class SHA512_96Test extends SHA512Test
-{
-    public function getInstance()
-    {
-        return new Hash('sha512-96');
-    }
-
-    /**
-     * @dataProvider hashData()
-     */
-    public function testHash($message, $longResult)
-    {
-        parent::testHash($message, substr($longResult, 0, 24));
-    }
-
-    /**
-     * @dataProvider hmacData()
-     */
-    public function testHMAC($key, $message, $longResult)
-    {
-        parent::testHMAC($key, $message, substr($longResult, 0, 24));
-    }
-=======
->>>>>>> e6abc61f
 }