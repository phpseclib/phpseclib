--- conflicted
+++ resolved
@@ -18,11 +18,7 @@
     /**
      * Produces all combinations of test values.
      */
-<<<<<<< HEAD
-    public function engine128Vectors(): array
-=======
-    public static function engine128Vectors()
->>>>>>> 89f0d3c9
+    public static function engine128Vectors(): array
     {
         $engines = [
             'PHP',
@@ -132,11 +128,7 @@
     /**
      * Produces all combinations of test values.
      */
-<<<<<<< HEAD
-    public function engine256Vectors(): array
-=======
-    public static function engine256Vectors()
->>>>>>> 89f0d3c9
+    public static function engine256Vectors(): array
     {
         $engines = [
             'PHP',
