<?php
/**
 * @author    Andreas Fischer <bantu@phpbb.com>
 * @copyright MMXIII Andreas Fischer
 * @license   http://www.opensource.org/licenses/mit-license.html  MIT License
 */

use phpseclib\Crypt\Base;
use phpseclib\Crypt\Twofish;

class Unit_Crypt_TwofishTest extends PhpseclibTestCase
{
    public function testVectors()
    {
        $engines = array(
            Base::ENGINE_INTERNAL => 'internal',
            Base::ENGINE_MCRYPT => 'mcrypt',
            Base::ENGINE_OPENSSL => 'OpenSSL',
        );

<<<<<<< HEAD
        foreach ($engines as $engine=>$name) {
            $tf = new Twofish();
=======
        foreach ($engines as $engine => $name) {
            $tf = new Crypt_Twofish();
>>>>>>> 847082ac
            $tf->disablePadding();

            // tests from https://www.schneier.com/code/ecb_ival.txt

            // key size = 128
            $key = pack('H*', '00000000000000000000000000000000');
            $tf->setKey($key);
            if (!$tf->isValidEngine($engine)) {
                self::markTestSkipped('Unable to initialize ' . $name . ' engine');
            }

            $plaintext = pack('H*', '00000000000000000000000000000000');
            $ciphertext = $tf->encrypt($plaintext);
            $expected = strtolower('9F589F5CF6122C32B6BFEC2F2AE8C35A');
            $this->assertEquals(bin2hex($ciphertext), $expected, "Failed asserting that $plaintext yielded expected output in $name engine");

            $expected = bin2hex($plaintext);
            $plaintext = bin2hex($tf->decrypt($ciphertext));
            $this->assertEquals($plaintext, $expected, "Failed asserting that $plaintext yielded expected output in $name engine");

            // key size = 192
            $key = pack('H*', '0123456789ABCDEFFEDCBA98765432100011223344556677');
            $tf->setKey($key);
            if (!$tf->isValidEngine($engine)) {
                self::markTestSkipped('Unable to initialize ' . $name . ' engine');
            }
            $plaintext = pack('H*', '00000000000000000000000000000000');
            $ciphertext = $tf->encrypt($plaintext);
            $expected = strtolower('CFD1D2E5A9BE9CDF501F13B892BD2248');
            $this->assertEquals(bin2hex($ciphertext), $expected, "Failed asserting that $plaintext yielded expected output in $name engine");

            $expected = bin2hex($plaintext);
            $plaintext = bin2hex($tf->decrypt($ciphertext));
            $this->assertEquals($plaintext, $expected, "Failed asserting that $plaintext yielded expected output in $name engine");

            // key size = 256
            $key = pack('H*', '0123456789ABCDEFFEDCBA987654321000112233445566778899AABBCCDDEEFF');
            $tf->setKey($key);
            if (!$tf->isValidEngine($engine)) {
                self::markTestSkipped('Unable to initialize ' . $name . ' engine');
            }
            $plaintext = pack('H*', '00000000000000000000000000000000');
            $ciphertext = $tf->encrypt($plaintext);
            $expected = strtolower('37527BE0052334B89F0CFCCAE87CFA20');
            $this->assertEquals(bin2hex($ciphertext), $expected, "Failed asserting that $plaintext yielded expected output in $name engine");

            $expected = bin2hex($plaintext);
            $plaintext = bin2hex($tf->decrypt($ciphertext));
            $this->assertEquals($plaintext, $expected, "Failed asserting that $plaintext yielded expected output in $name engine");
        }
    }
}<|MERGE_RESOLUTION|>--- conflicted
+++ resolved
@@ -18,13 +18,8 @@
             Base::ENGINE_OPENSSL => 'OpenSSL',
         );
 
-<<<<<<< HEAD
-        foreach ($engines as $engine=>$name) {
+        foreach ($engines as $engine => $name) {
             $tf = new Twofish();
-=======
-        foreach ($engines as $engine => $name) {
-            $tf = new Crypt_Twofish();
->>>>>>> 847082ac
             $tf->disablePadding();
 
             // tests from https://www.schneier.com/code/ecb_ival.txt
