--- conflicted
+++ resolved
@@ -135,8 +135,6 @@
         return $sftp;
     }
 
-<<<<<<< HEAD
-=======
     static function demoCallback($length)
     {
         $r = substr(self::$buffer, 0, $length);
@@ -147,18 +145,13 @@
         return null;
     }
 
->>>>>>> 266f1681
     /**
      * @depends testStatOnDir
      */
     public function testPutSizeGetFile($sftp)
     {
         $this->assertTrue(
-<<<<<<< HEAD
-            $sftp->put('file1.txt', self::$exampleData),
-=======
             $sftp->put('file1.txt', array(__CLASS__, 'demoCallback'), NET_SFTP_CALLBACK),
->>>>>>> 266f1681
             'Failed asserting that example data could be successfully put().'
         );
 
