--- conflicted
+++ resolved
@@ -594,8 +594,6 @@
             $sftp->stat(self::$scratchDir),
             'Failed asserting that stat on a deleted directory returns false'
         );
-<<<<<<< HEAD
-=======
 
         return $sftp;
     }
@@ -643,6 +641,5 @@
         $this->assertSame($stat['type'], NET_SFTP_TYPE_SYMLINK);
 
         $sftp->enableStatCache();
->>>>>>> 2c3d24aa
     }
 }