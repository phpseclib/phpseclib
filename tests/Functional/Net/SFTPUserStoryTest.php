--- conflicted
+++ resolved
@@ -661,19 +661,14 @@
      */
     public function testUploadOffsets($sftp)
     {
-<<<<<<< HEAD
-        $sftp->put('endless.txt', 'res.txt', SFTP::SOURCE_LOCAL_FILE, 0, 10);
-
-=======
-        $sftp->put('offset.txt', 'res.txt', NET_SFTP_LOCAL_FILE, 0, 10);
->>>>>>> 6688f650
+        $sftp->put('offset.txt', 'res.txt', SFTP::SOURCE_LOCAL_FILE, 0, 10);
         $this->assertSame(
             substr(self::$exampleData, 10),
             $sftp->get('offset.txt'),
             'Failed asserting that portions of a file could be uploaded.'
         );
 
-        $sftp->put('offset.txt', 'res.txt', NET_SFTP_LOCAL_FILE, self::$exampleDataLength - 100);
+        $sftp->put('offset.txt', 'res.txt', SFTP::SOURCE_LOCAL_FILE, self::$exampleDataLength - 100);
         $this->assertSame(
             substr(self::$exampleData, 10, -90) . self::$exampleData,
             $sftp->get('offset.txt'),
